dnl require autoconf 2.60 (AS_ECHO/AS_ECHO_N)
AC_PREREQ([2.60])
define(_CLIENT_VERSION_MAJOR, 0)
define(_CLIENT_VERSION_MINOR, 15)
define(_CLIENT_VERSION_REVISION, 99)
define(_CLIENT_VERSION_BUILD, 0)
define(_CLIENT_VERSION_IS_RELEASE, false)
define(_COPYRIGHT_YEAR, 2018)
define(_COPYRIGHT_HOLDERS,[The %s developers])
define(_COPYRIGHT_HOLDERS_SUBSTITUTION,[[Bitcoin Core]])
AC_INIT([Bitcoin Core],[_CLIENT_VERSION_MAJOR._CLIENT_VERSION_MINOR._CLIENT_VERSION_REVISION],[https://github.com/bitcoin/bitcoin/issues],[bitcoin],[https://bitcoincore.org/])
AC_CONFIG_SRCDIR([src/validation.cpp])
AC_CONFIG_HEADERS([src/config/bitcoin-config.h])
AC_CONFIG_AUX_DIR([build-aux])
AC_CONFIG_MACRO_DIR([build-aux/m4])

BITCOIN_DAEMON_NAME=bitcoind
BITCOIN_GUI_NAME=bitcoin-qt
BITCOIN_CLI_NAME=bitcoin-cli
BITCOIN_TX_NAME=bitcoin-tx

dnl Unless the user specified ARFLAGS, force it to be cr
AC_ARG_VAR(ARFLAGS, [Flags for the archiver, defaults to <cr> if not set])
if test "x${ARFLAGS+set}" != "xset"; then
  ARFLAGS="cr"
fi

AC_CANONICAL_HOST

AH_TOP([#ifndef BITCOIN_CONFIG_H])
AH_TOP([#define BITCOIN_CONFIG_H])
AH_BOTTOM([#endif //BITCOIN_CONFIG_H])

dnl faketime breaks configure and is only needed for make. Disable it here.
unset FAKETIME

dnl Automake init set-up and checks
AM_INIT_AUTOMAKE([no-define subdir-objects foreign])

dnl faketime messes with timestamps and causes configure to be re-run.
dnl --disable-maintainer-mode can be used to bypass this.
AM_MAINTAINER_MODE([enable])

dnl make the compilation flags quiet unless V=1 is used
m4_ifdef([AM_SILENT_RULES], [AM_SILENT_RULES([yes])])

dnl Compiler checks (here before libtool).
if test "x${CXXFLAGS+set}" = "xset"; then
  CXXFLAGS_overridden=yes
else
  CXXFLAGS_overridden=no
fi
AC_PROG_CXX

dnl By default, libtool for mingw refuses to link static libs into a dll for
dnl fear of mixing pic/non-pic objects, and import/export complications. Since
dnl we have those under control, re-enable that functionality.
case $host in
  *mingw*)
     lt_cv_deplibs_check_method="pass_all"
  ;;
esac
dnl Require C++11 compiler (no GNU extensions)
AX_CXX_COMPILE_STDCXX([11], [noext], [mandatory], [nodefault])
dnl Check if -latomic is required for <std::atomic>
CHECK_ATOMIC

dnl Unless the user specified OBJCXX, force it to be the same as CXX. This ensures
dnl that we get the same -std flags for both.
m4_ifdef([AC_PROG_OBJCXX],[
if test "x${OBJCXX+set}" = "x"; then
  OBJCXX="${CXX}"
fi
AC_PROG_OBJCXX
])

dnl Libtool init checks.
LT_INIT([pic-only])

dnl Check/return PATH for base programs.
AC_PATH_TOOL(AR, ar)
AC_PATH_TOOL(RANLIB, ranlib)
AC_PATH_TOOL(STRIP, strip)
AC_PATH_TOOL(GCOV, gcov)
AC_PATH_PROG(LCOV, lcov)
dnl Python 3.x is supported from 3.4 on (see https://github.com/bitcoin/bitcoin/issues/7893)
AC_PATH_PROGS([PYTHON], [python3.6 python3.5 python3.4 python3 python2.7 python2 python])
AC_PATH_PROG(GENHTML, genhtml)
AC_PATH_PROG([GIT], [git])
AC_PATH_PROG(CCACHE,ccache)
AC_PATH_PROG(XGETTEXT,xgettext)
AC_PATH_PROG(HEXDUMP,hexdump)
AC_PATH_TOOL(READELF, readelf)
AC_PATH_TOOL(CPPFILT, c++filt)
AC_PATH_TOOL(OBJCOPY, objcopy)

AC_ARG_VAR(PYTHONPATH, Augments the default search path for python module files)

# Enable wallet
AC_ARG_ENABLE([wallet],
  [AS_HELP_STRING([--disable-wallet],
  [disable wallet (enabled by default)])],
  [enable_wallet=$enableval],
  [enable_wallet=yes])

AC_ARG_WITH([miniupnpc],
  [AS_HELP_STRING([--with-miniupnpc],
  [enable UPNP (default is yes if libminiupnpc is found)])],
  [use_upnp=$withval],
  [use_upnp=auto])

AC_ARG_ENABLE([upnp-default],
  [AS_HELP_STRING([--enable-upnp-default],
  [if UPNP is enabled, turn it on at startup (default is no)])],
  [use_upnp_default=$enableval],
  [use_upnp_default=no])

AC_ARG_ENABLE(tests,
    AS_HELP_STRING([--disable-tests],[do not compile tests (default is to compile)]),
    [use_tests=$enableval],
    [use_tests=yes])

AC_ARG_ENABLE(gui-tests,
    AS_HELP_STRING([--disable-gui-tests],[do not compile GUI tests (default is to compile if GUI and tests enabled)]),
    [use_gui_tests=$enableval],
    [use_gui_tests=$use_tests])

AC_ARG_ENABLE(bench,
    AS_HELP_STRING([--disable-bench],[do not compile benchmarks (default is to compile)]),
    [use_bench=$enableval],
    [use_bench=yes])

AC_ARG_ENABLE([extended-functional-tests],
    AS_HELP_STRING([--enable-extended-functional-tests],[enable expensive functional tests when using lcov (default no)]),
    [use_extended_functional_tests=$enableval],
    [use_extended_functional_tests=no])

AC_ARG_WITH([qrencode],
  [AS_HELP_STRING([--with-qrencode],
  [enable QR code support (default is yes if qt is enabled and libqrencode is found)])],
  [use_qr=$withval],
  [use_qr=auto])

AC_ARG_ENABLE([hardening],
  [AS_HELP_STRING([--disable-hardening],
  [do not attempt to harden the resulting executables (default is to harden)])],
  [use_hardening=$enableval],
  [use_hardening=yes])

AC_ARG_ENABLE([reduce-exports],
  [AS_HELP_STRING([--enable-reduce-exports],
  [attempt to reduce exported symbols in the resulting executables (default is no)])],
  [use_reduce_exports=$enableval],
  [use_reduce_exports=no])

AC_ARG_ENABLE([ccache],
  [AS_HELP_STRING([--disable-ccache],
  [do not use ccache for building (default is to use if found)])],
  [use_ccache=$enableval],
  [use_ccache=auto])

AC_ARG_ENABLE([lcov],
  [AS_HELP_STRING([--enable-lcov],
  [enable lcov testing (default is no)])],
  [use_lcov=$enableval],
  [use_lcov=no])

AC_ARG_ENABLE([lcov-branch-coverage],
  [AS_HELP_STRING([--enable-lcov-branch-coverage],
  [enable lcov testing branch coverage (default is no)])],
  [use_lcov_branch=yes],
  [use_lcov_branch=no])

AC_ARG_ENABLE([glibc-back-compat],
  [AS_HELP_STRING([--enable-glibc-back-compat],
  [enable backwards compatibility with glibc])],
  [use_glibc_compat=$enableval],
  [use_glibc_compat=no])

AC_ARG_ENABLE([asm],
  [AS_HELP_STRING([--disable-asm],
  [disable assembly routines (enabled by default)])],
  [use_asm=$enableval],
  [use_asm=yes])

if test "x$use_asm" = xyes; then
  AC_DEFINE(USE_ASM, 1, [Define this symbol to build in assembly routines])
fi

AC_ARG_WITH([system-univalue],
  [AS_HELP_STRING([--with-system-univalue],
  [Build with system UniValue (default is no)])],
  [system_univalue=$withval],
  [system_univalue=no]
)
AC_ARG_ENABLE([zmq],
  [AS_HELP_STRING([--disable-zmq],
  [disable ZMQ notifications])],
  [use_zmq=$enableval],
  [use_zmq=yes])

AC_ARG_WITH([protoc-bindir],[AS_HELP_STRING([--with-protoc-bindir=BIN_DIR],[specify protoc bin path])], [protoc_bin_path=$withval], [])

AC_ARG_ENABLE(man,
    [AS_HELP_STRING([--disable-man],
                    [do not install man pages (default is to install)])],,
    enable_man=yes)
AM_CONDITIONAL(ENABLE_MAN, test "$enable_man" != no)

# Enable debug
AC_ARG_ENABLE([debug],
    [AS_HELP_STRING([--enable-debug],
                    [use debug compiler flags and macros (default is no)])],
    [enable_debug=$enableval],
    [enable_debug=no])

# Turn warnings into errors
AC_ARG_ENABLE([werror],
    [AS_HELP_STRING([--enable-werror],
                    [Treat certain compiler warnings as errors (default is no)])],
    [enable_werror=$enableval],
    [enable_werror=no])

AC_LANG_PUSH([C++])
AX_CHECK_COMPILE_FLAG([-Werror],[CXXFLAG_WERROR="-Werror"],[CXXFLAG_WERROR=""])

if test "x$enable_debug" = xyes; then
    CPPFLAGS="$CPPFLAGS -DDEBUG -DDEBUG_LOCKORDER"
    if test "x$GCC" = xyes; then
        CFLAGS="$CFLAGS -g3 -O0"
    fi

    if test "x$GXX" = xyes; then
        CXXFLAGS="$CXXFLAGS -g3 -O0"
    fi
fi

ERROR_CXXFLAGS=
if test "x$enable_werror" = "xyes"; then
  if test "x$CXXFLAG_WERROR" = "x"; then
    AC_MSG_ERROR("enable-werror set but -Werror is not usable")
  fi
  AX_CHECK_COMPILE_FLAG([-Werror=vla],[ERROR_CXXFLAGS="$ERROR_CXXFLAGS -Werror=vla"],,[[$CXXFLAG_WERROR]])
  AX_CHECK_COMPILE_FLAG([-Werror=thread-safety-analysis],[ERROR_CXXFLAGS="$ERROR_CXXFLAGS -Werror=thread-safety-analysis"],,[[$CXXFLAG_WERROR]])
fi

if test "x$CXXFLAGS_overridden" = "xno"; then
  AX_CHECK_COMPILE_FLAG([-Wall],[CXXFLAGS="$CXXFLAGS -Wall"],,[[$CXXFLAG_WERROR]])
  AX_CHECK_COMPILE_FLAG([-Wextra],[CXXFLAGS="$CXXFLAGS -Wextra"],,[[$CXXFLAG_WERROR]])
  AX_CHECK_COMPILE_FLAG([-Wformat],[CXXFLAGS="$CXXFLAGS -Wformat"],,[[$CXXFLAG_WERROR]])
  AX_CHECK_COMPILE_FLAG([-Wvla],[CXXFLAGS="$CXXFLAGS -Wvla"],,[[$CXXFLAG_WERROR]])
  AX_CHECK_COMPILE_FLAG([-Wformat-security],[CXXFLAGS="$CXXFLAGS -Wformat-security"],,[[$CXXFLAG_WERROR]])
  AX_CHECK_COMPILE_FLAG([-Wthread-safety-analysis],[CXXFLAGS="$CXXFLAGS -Wthread-safety-analysis"],,[[$CXXFLAG_WERROR]])

  ## Some compilers (gcc) ignore unknown -Wno-* options, but warn about all
  ## unknown options if any other warning is produced. Test the -Wfoo case, and
  ## set the -Wno-foo case if it works.
  AX_CHECK_COMPILE_FLAG([-Wunused-parameter],[CXXFLAGS="$CXXFLAGS -Wno-unused-parameter"],,[[$CXXFLAG_WERROR]])
  AX_CHECK_COMPILE_FLAG([-Wself-assign],[CXXFLAGS="$CXXFLAGS -Wno-self-assign"],,[[$CXXFLAG_WERROR]])
  AX_CHECK_COMPILE_FLAG([-Wunused-local-typedef],[CXXFLAGS="$CXXFLAGS -Wno-unused-local-typedef"],,[[$CXXFLAG_WERROR]])
  AX_CHECK_COMPILE_FLAG([-Wdeprecated-register],[CXXFLAGS="$CXXFLAGS -Wno-deprecated-register"],,[[$CXXFLAG_WERROR]])
  AX_CHECK_COMPILE_FLAG([-Wimplicit-fallthrough],[CXXFLAGS="$CXXFLAGS -Wno-implicit-fallthrough"],,[[$CXXFLAG_WERROR]])
fi

enable_hwcrc32=no
enable_sse41=no
enable_avx2=no
enable_shani=no

if test "x$use_asm" = "xyes"; then

# Check for optional instruction set support. Enabling these does _not_ imply that all code will
# be compiled with them, rather that specific objects/libs may use them after checking for runtime
# compatibility.
AX_CHECK_COMPILE_FLAG([-msse4.2],[[SSE42_CXXFLAGS="-msse4.2"]],,[[$CXXFLAG_WERROR]])
AX_CHECK_COMPILE_FLAG([-msse4.1],[[SSE41_CXXFLAGS="-msse4.1"]],,[[$CXXFLAG_WERROR]])
AX_CHECK_COMPILE_FLAG([-mavx -mavx2],[[AVX2_CXXFLAGS="-mavx -mavx2"]],,[[$CXXFLAG_WERROR]])
AX_CHECK_COMPILE_FLAG([-msse4 -msha],[[SHANI_CXXFLAGS="-msse4 -msha"]],,[[$CXXFLAG_WERROR]])
AX_CHECK_COMPILE_FLAG([-mpower8-vector],[[POWER8_CXXFLAGS="-mpower8-vector"]],,[[$CXXFLAG_WERROR]])

TEMP_CXXFLAGS="$CXXFLAGS"
CXXFLAGS="$CXXFLAGS $SSE42_CXXFLAGS"
AC_MSG_CHECKING(for assembler crc32 support)
AC_COMPILE_IFELSE([AC_LANG_PROGRAM([[
    #include <stdint.h>
    #if defined(_MSC_VER)
    #include <intrin.h>
    #elif defined(__GNUC__) && defined(__SSE4_2__)
    #include <nmmintrin.h>
    #endif
  ]],[[
    uint64_t l = 0;
    l = _mm_crc32_u8(l, 0);
    l = _mm_crc32_u32(l, 0);
    l = _mm_crc32_u64(l, 0);
    return l;
  ]])],
 [ AC_MSG_RESULT(yes); enable_hwcrc32=yes],
 [ AC_MSG_RESULT(no)]
)
CXXFLAGS="$TEMP_CXXFLAGS"

TEMP_CXXFLAGS="$CXXFLAGS"
CXXFLAGS="$CXXFLAGS $SSE41_CXXFLAGS"
AC_MSG_CHECKING(for SSE4.1 intrinsics)
AC_COMPILE_IFELSE([AC_LANG_PROGRAM([[
    #include <stdint.h>
    #include <immintrin.h>
  ]],[[
    __m128i l = _mm_set1_epi32(0);
    return _mm_extract_epi32(l, 3);
  ]])],
 [ AC_MSG_RESULT(yes); enable_sse41=yes; AC_DEFINE(ENABLE_SSE41, 1, [Define this symbol to build code that uses SSE4.1 intrinsics]) ],
 [ AC_MSG_RESULT(no)]
)
CXXFLAGS="$TEMP_CXXFLAGS"

TEMP_CXXFLAGS="$CXXFLAGS"
CXXFLAGS="$CXXFLAGS $AVX2_CXXFLAGS"
AC_MSG_CHECKING(for AVX2 intrinsics)
AC_COMPILE_IFELSE([AC_LANG_PROGRAM([[
    #include <stdint.h>
    #include <immintrin.h>
  ]],[[
    __m256i l = _mm256_set1_epi32(0);
    return _mm256_extract_epi32(l, 7);
  ]])],
 [ AC_MSG_RESULT(yes); enable_avx2=yes; AC_DEFINE(ENABLE_AVX2, 1, [Define this symbol to build code that uses AVX2 intrinsics]) ],
 [ AC_MSG_RESULT(no)]
)
CXXFLAGS="$TEMP_CXXFLAGS"

TEMP_CXXFLAGS="$CXXFLAGS"
CXXFLAGS="$CXXFLAGS $SHANI_CXXFLAGS"
AC_MSG_CHECKING(for SHA-NI intrinsics)
AC_COMPILE_IFELSE([AC_LANG_PROGRAM([[
    #include <stdint.h>
    #include <immintrin.h>
  ]],[[
    __m128i i = _mm_set1_epi32(0);
    __m128i j = _mm_set1_epi32(1);
    __m128i k = _mm_set1_epi32(2);
    return _mm_extract_epi32(_mm_sha256rnds2_epu32(i, i, k), 0);
  ]])],
 [ AC_MSG_RESULT(yes); enable_shani=yes; AC_DEFINE(ENABLE_SHANI, 1, [Define this symbol to build code that uses SHA-NI intrinsics]) ],
 [ AC_MSG_RESULT(no)]
)
CXXFLAGS="$TEMP_CXXFLAGS"

<<<<<<< HEAD
TEMP_CXXFLAGS="$CXXFLAGS"
CXXFLAGS="$TEMP_CXXFLAGS $POWER8_CXXFLAGS"
AC_MSG_CHECKING(for POWER8 compiler support)
AC_COMPILE_IFELSE([AC_LANG_PROGRAM([[
    #include <altivec.h>
    #include <stdint.h>
  ]], [[
    unsigned char src[16];
    __builtin_crypto_vshasigmaw((__vector uint32_t)vec_vsx_ld(0, src), 1, 0xf);
    return 0;
  ]])],
  [ AC_MSG_RESULT(yes); enable_power8=yes; AC_DEFINE(ENABLE_POWER8, 1, [Define if compiler supports POWER8 instructions.]) ],
  [ AC_MSG_RESULT(no) ]
)
CXXFLAGS="$TEMP_CXXFLAGS"
=======
fi
>>>>>>> 8a01b0bd

CPPFLAGS="$CPPFLAGS -DHAVE_BUILD_INFO -D__STDC_FORMAT_MACROS"

AC_ARG_WITH([utils],
  [AS_HELP_STRING([--with-utils],
  [build bitcoin-cli bitcoin-tx (default=yes)])],
  [build_bitcoin_utils=$withval],
  [build_bitcoin_utils=yes])

AC_ARG_WITH([libs],
  [AS_HELP_STRING([--with-libs],
  [build libraries (default=yes)])],
  [build_bitcoin_libs=$withval],
  [build_bitcoin_libs=yes])

AC_ARG_WITH([daemon],
  [AS_HELP_STRING([--with-daemon],
  [build bitcoind daemon (default=yes)])],
  [build_bitcoind=$withval],
  [build_bitcoind=yes])

use_pkgconfig=yes
case $host in
  *mingw*)

     #pkgconfig does more harm than good with MinGW
     use_pkgconfig=no

     TARGET_OS=windows
     AC_CHECK_LIB([mingwthrd],      [main],, AC_MSG_ERROR(lib missing))
     AC_CHECK_LIB([kernel32],      [main],, AC_MSG_ERROR(lib missing))
     AC_CHECK_LIB([user32],      [main],, AC_MSG_ERROR(lib missing))
     AC_CHECK_LIB([gdi32],      [main],, AC_MSG_ERROR(lib missing))
     AC_CHECK_LIB([comdlg32],      [main],, AC_MSG_ERROR(lib missing))
     AC_CHECK_LIB([winspool],      [main],, AC_MSG_ERROR(lib missing))
     AC_CHECK_LIB([winmm],      [main],, AC_MSG_ERROR(lib missing))
     AC_CHECK_LIB([shell32],      [main],, AC_MSG_ERROR(lib missing))
     AC_CHECK_LIB([comctl32],      [main],, AC_MSG_ERROR(lib missing))
     AC_CHECK_LIB([ole32],      [main],, AC_MSG_ERROR(lib missing))
     AC_CHECK_LIB([oleaut32],      [main],, AC_MSG_ERROR(lib missing))
     AC_CHECK_LIB([uuid],      [main],, AC_MSG_ERROR(lib missing))
     AC_CHECK_LIB([rpcrt4],      [main],, AC_MSG_ERROR(lib missing))
     AC_CHECK_LIB([advapi32],      [main],, AC_MSG_ERROR(lib missing))
     AC_CHECK_LIB([ws2_32],      [main],, AC_MSG_ERROR(lib missing))
     AC_CHECK_LIB([mswsock],      [main],, AC_MSG_ERROR(lib missing))
     AC_CHECK_LIB([shlwapi],      [main],, AC_MSG_ERROR(lib missing))
     AC_CHECK_LIB([iphlpapi],      [main],, AC_MSG_ERROR(lib missing))
     AC_CHECK_LIB([crypt32],      [main],, AC_MSG_ERROR(lib missing))

     # -static is interpreted by libtool, where it has a different meaning.
     # In libtool-speak, it's -all-static.
     AX_CHECK_LINK_FLAG([[-static]],[LIBTOOL_APP_LDFLAGS="$LIBTOOL_APP_LDFLAGS -all-static"])

     AC_PATH_PROG([MAKENSIS], [makensis], none)
     if test x$MAKENSIS = xnone; then
       AC_MSG_WARN("makensis not found. Cannot create installer.")
     fi

     AC_PATH_TOOL(WINDRES, windres, none)
     if test x$WINDRES = xnone; then
       AC_MSG_ERROR("windres not found")
     fi

     CPPFLAGS="$CPPFLAGS -D_MT -DWIN32 -D_WINDOWS -DBOOST_THREAD_USE_LIB"
     LEVELDB_TARGET_FLAGS="-DOS_WINDOWS"
     if test "x$CXXFLAGS_overridden" = "xno"; then
       CXXFLAGS="$CXXFLAGS -w"
     fi
     case $host in
       i?86-*) WINDOWS_BITS=32 ;;
       x86_64-*) WINDOWS_BITS=64 ;;
       *) AC_MSG_ERROR("Could not determine win32/win64 for installer") ;;
     esac
     AC_SUBST(WINDOWS_BITS)

     dnl libtool insists upon adding -nostdlib and a list of objects/libs to link against.
     dnl That breaks our ability to build dll's with static libgcc/libstdc++/libssp. Override
     dnl its command here, with the predeps/postdeps removed, and -static inserted. Postdeps are
     dnl also overridden to prevent their insertion later.
     dnl This should only affect dll's.
     archive_cmds_CXX="\$CC -shared \$libobjs \$deplibs \$compiler_flags -static -o \$output_objdir/\$soname \${wl}--enable-auto-image-base -Xlinker --out-implib -Xlinker \$lib"
     postdeps_CXX=

     ;;
  *darwin*)
     TARGET_OS=darwin
     LEVELDB_TARGET_FLAGS="-DOS_MACOSX"
     if  test x$cross_compiling != xyes; then
       BUILD_OS=darwin
       AC_CHECK_PROG([PORT],port, port)
       if test x$PORT = xport; then
         dnl add default macports paths
         CPPFLAGS="$CPPFLAGS -isystem /opt/local/include"
         LIBS="$LIBS -L/opt/local/lib"
         if test -d /opt/local/include/db48; then
           CPPFLAGS="$CPPFLAGS -I/opt/local/include/db48"
           LIBS="$LIBS -L/opt/local/lib/db48"
         fi
       fi

       AC_PATH_PROGS([RSVG_CONVERT], [rsvg-convert rsvg],rsvg-convert)
       AC_CHECK_PROG([BREW],brew, brew)
       if test x$BREW = xbrew; then
         dnl These Homebrew packages may be keg-only, meaning that they won't be found
         dnl in expected paths because they may conflict with system files. Ask
         dnl Homebrew where each one is located, then adjust paths accordingly.
         dnl It's safe to add these paths even if the functionality is disabled by
         dnl the user (--without-wallet or --without-gui for example).

         openssl_prefix=`$BREW --prefix openssl 2>/dev/null`
         bdb_prefix=`$BREW --prefix berkeley-db4 2>/dev/null`
         qt5_prefix=`$BREW --prefix qt5 2>/dev/null`
         if test x$openssl_prefix != x; then
           PKG_CONFIG_PATH="$openssl_prefix/lib/pkgconfig:$PKG_CONFIG_PATH"
           export PKG_CONFIG_PATH
         fi
         if test x$bdb_prefix != x; then
           CPPFLAGS="$CPPFLAGS -I$bdb_prefix/include"
           LIBS="$LIBS -L$bdb_prefix/lib"
         fi
         if test x$qt5_prefix != x; then
           PKG_CONFIG_PATH="$qt5_prefix/lib/pkgconfig:$PKG_CONFIG_PATH"
           export PKG_CONFIG_PATH
         fi
       fi
     else
       case $build_os in
         *darwin*)
           BUILD_OS=darwin
           ;;
         *)
           AC_PATH_TOOL([INSTALLNAMETOOL], [install_name_tool], install_name_tool)
           AC_PATH_TOOL([OTOOL], [otool], otool)
           AC_PATH_PROGS([GENISOIMAGE], [genisoimage mkisofs],genisoimage)
           AC_PATH_PROGS([RSVG_CONVERT], [rsvg-convert rsvg],rsvg-convert)
           AC_PATH_PROGS([IMAGEMAGICK_CONVERT], [convert],convert)
           AC_PATH_PROGS([TIFFCP], [tiffcp],tiffcp)

           dnl libtool will try to strip the static lib, which is a problem for
           dnl cross-builds because strip attempts to call a hard-coded ld,
           dnl which may not exist in the path. Stripping the .a is not
           dnl necessary, so just disable it.
           old_striplib=
           ;;
       esac
     fi

     AX_CHECK_LINK_FLAG([[-Wl,-headerpad_max_install_names]], [LDFLAGS="$LDFLAGS -Wl,-headerpad_max_install_names"])
     CPPFLAGS="$CPPFLAGS -DMAC_OSX"
     OBJCXXFLAGS="$CXXFLAGS"
     ;;
   *linux*)
     TARGET_OS=linux
     LEVELDB_TARGET_FLAGS="-DOS_LINUX"
     ;;
   *freebsd*)
     LEVELDB_TARGET_FLAGS="-DOS_FREEBSD"
     ;;
   *openbsd*)
     LEVELDB_TARGET_FLAGS="-DOS_OPENBSD"
     ;;
   *)
     OTHER_OS=`echo ${host_os} | awk '{print toupper($0)}'`
     AC_MSG_WARN([Guessing LevelDB OS as OS_${OTHER_OS}, please check whether this is correct, if not add an entry to configure.ac.])
     LEVELDB_TARGET_FLAGS="-DOS_${OTHER_OS}"
     ;;
esac

if test x$use_pkgconfig = xyes; then
  m4_ifndef([PKG_PROG_PKG_CONFIG], [AC_MSG_ERROR(PKG_PROG_PKG_CONFIG macro not found. Please install pkg-config and re-run autogen.sh.)])
  m4_ifdef([PKG_PROG_PKG_CONFIG], [
  PKG_PROG_PKG_CONFIG
  if test x"$PKG_CONFIG" = "x"; then
    AC_MSG_ERROR(pkg-config not found.)
  fi
  ])
fi

if test x$use_extended_functional_tests != xno; then
  AC_SUBST(EXTENDED_FUNCTIONAL_TESTS, --extended)
fi

if test x$use_lcov = xyes; then
  if test x$LCOV = x; then
    AC_MSG_ERROR("lcov testing requested but lcov not found")
  fi
  if test x$GCOV = x; then
    AC_MSG_ERROR("lcov testing requested but gcov not found")
  fi
  if test x$PYTHON = x; then
    AC_MSG_ERROR("lcov testing requested but python not found")
  fi
  if test x$GENHTML = x; then
    AC_MSG_ERROR("lcov testing requested but genhtml not found")
  fi
  LCOV="$LCOV --gcov-tool=$GCOV"
  AX_CHECK_LINK_FLAG([[--coverage]], [LDFLAGS="$LDFLAGS --coverage"],
    [AC_MSG_ERROR("lcov testing requested but --coverage linker flag does not work")])
  AX_CHECK_COMPILE_FLAG([--coverage],[CXXFLAGS="$CXXFLAGS --coverage"],
    [AC_MSG_ERROR("lcov testing requested but --coverage flag does not work")])
  AC_DEFINE(USE_COVERAGE, 1, [Define this symbol if coverage is enabled])
  CXXFLAGS="$CXXFLAGS -Og"
fi

if test x$use_lcov_branch != xno; then
  AC_SUBST(LCOV_OPTS, "$LCOV_OPTS --rc lcov_branch_coverage=1")
fi

dnl Check for endianness
AC_C_BIGENDIAN

dnl Check for pthread compile/link requirements
AX_PTHREAD

# The following macro will add the necessary defines to bitcoin-config.h, but
# they also need to be passed down to any subprojects. Pull the results out of
# the cache and add them to CPPFLAGS.
AC_SYS_LARGEFILE
# detect POSIX or GNU variant of strerror_r
AC_FUNC_STRERROR_R

if test x$ac_cv_sys_file_offset_bits != x &&
   test x$ac_cv_sys_file_offset_bits != xno &&
   test x$ac_cv_sys_file_offset_bits != xunknown; then
  CPPFLAGS="$CPPFLAGS -D_FILE_OFFSET_BITS=$ac_cv_sys_file_offset_bits"
fi

if test x$ac_cv_sys_large_files != x &&
   test x$ac_cv_sys_large_files != xno &&
   test x$ac_cv_sys_large_files != xunknown; then
  CPPFLAGS="$CPPFLAGS -D_LARGE_FILES=$ac_cv_sys_large_files"
fi

AX_CHECK_LINK_FLAG([[-Wl,--large-address-aware]], [LDFLAGS="$LDFLAGS -Wl,--large-address-aware"])

AX_GCC_FUNC_ATTRIBUTE([visibility])
AX_GCC_FUNC_ATTRIBUTE([dllexport])
AX_GCC_FUNC_ATTRIBUTE([dllimport])

if test x$use_glibc_compat != xno; then

  #glibc absorbed clock_gettime in 2.17. librt (its previous location) is safe to link
  #in anyway for back-compat.
  AC_CHECK_LIB([rt],[clock_gettime],, AC_MSG_ERROR(lib missing))

  #__fdelt_chk's params and return type have changed from long unsigned int to long int.
  # See which one is present here.
  AC_MSG_CHECKING(__fdelt_chk type)
  AC_COMPILE_IFELSE([AC_LANG_PROGRAM([[#ifdef _FORTIFY_SOURCE
                    #undef _FORTIFY_SOURCE
                  #endif
                  #define _FORTIFY_SOURCE 2
                  #include <sys/select.h>
     extern "C" long unsigned int __fdelt_warn(long unsigned int);]],[[]])],
    [ fdelt_type="long unsigned int"],
    [ fdelt_type="long int"])
  AC_MSG_RESULT($fdelt_type)
  AC_DEFINE_UNQUOTED(FDELT_TYPE, $fdelt_type,[parameter and return value type for __fdelt_chk])
else
  AC_SEARCH_LIBS([clock_gettime],[rt])
fi

if test x$TARGET_OS != xwindows; then
  # All windows code is PIC, forcing it on just adds useless compile warnings
  AX_CHECK_COMPILE_FLAG([-fPIC],[PIC_FLAGS="-fPIC"])
fi

if test x$use_hardening != xno; then
  AX_CHECK_COMPILE_FLAG([-Wstack-protector],[HARDENED_CXXFLAGS="$HARDENED_CXXFLAGS -Wstack-protector"])
  AX_CHECK_COMPILE_FLAG([-fstack-protector-all],[HARDENED_CXXFLAGS="$HARDENED_CXXFLAGS -fstack-protector-all"])

  AX_CHECK_PREPROC_FLAG([-D_FORTIFY_SOURCE=2],[
    AX_CHECK_PREPROC_FLAG([-U_FORTIFY_SOURCE],[
      HARDENED_CPPFLAGS="$HARDENED_CPPFLAGS -U_FORTIFY_SOURCE"
    ])
    HARDENED_CPPFLAGS="$HARDENED_CPPFLAGS -D_FORTIFY_SOURCE=2"
  ])

  AX_CHECK_LINK_FLAG([[-Wl,--dynamicbase]], [HARDENED_LDFLAGS="$HARDENED_LDFLAGS -Wl,--dynamicbase"])
  AX_CHECK_LINK_FLAG([[-Wl,--nxcompat]], [HARDENED_LDFLAGS="$HARDENED_LDFLAGS -Wl,--nxcompat"])
  AX_CHECK_LINK_FLAG([[-Wl,--high-entropy-va]], [HARDENED_LDFLAGS="$HARDENED_LDFLAGS -Wl,--high-entropy-va"])
  AX_CHECK_LINK_FLAG([[-Wl,-z,relro]], [HARDENED_LDFLAGS="$HARDENED_LDFLAGS -Wl,-z,relro"])
  AX_CHECK_LINK_FLAG([[-Wl,-z,now]], [HARDENED_LDFLAGS="$HARDENED_LDFLAGS -Wl,-z,now"])

  if test x$TARGET_OS != xwindows; then
    AX_CHECK_COMPILE_FLAG([-fPIE],[PIE_FLAGS="-fPIE"])
    AX_CHECK_LINK_FLAG([[-pie]], [HARDENED_LDFLAGS="$HARDENED_LDFLAGS -pie"])
  fi

  case $host in
    *mingw*)
       AC_CHECK_LIB([ssp],      [main],, AC_MSG_ERROR(lib missing))
    ;;
  esac
fi

dnl this flag screws up non-darwin gcc even when the check fails. special-case it.
if test x$TARGET_OS = xdarwin; then
  AX_CHECK_LINK_FLAG([[-Wl,-dead_strip]], [LDFLAGS="$LDFLAGS -Wl,-dead_strip"])
fi

AC_CHECK_HEADERS([endian.h sys/endian.h byteswap.h stdio.h stdlib.h unistd.h strings.h sys/types.h sys/stat.h sys/select.h sys/prctl.h])

AC_CHECK_DECLS([strnlen])

# Check for daemon(3), unrelated to --with-daemon (although used by it)
AC_CHECK_DECLS([daemon])

AC_CHECK_DECLS([le16toh, le32toh, le64toh, htole16, htole32, htole64, be16toh, be32toh, be64toh, htobe16, htobe32, htobe64],,,
		[#if HAVE_ENDIAN_H
                 #include <endian.h>
                 #elif HAVE_SYS_ENDIAN_H
                 #include <sys/endian.h>
                 #endif])

AC_CHECK_DECLS([bswap_16, bswap_32, bswap_64],,,
		[#if HAVE_BYTESWAP_H
                 #include <byteswap.h>
                 #endif])

AC_CHECK_DECLS([__builtin_clz, __builtin_clzl, __builtin_clzll])

dnl Check for MSG_NOSIGNAL
AC_MSG_CHECKING(for MSG_NOSIGNAL)
AC_COMPILE_IFELSE([AC_LANG_PROGRAM([[#include <sys/socket.h>]],
 [[ int f = MSG_NOSIGNAL; ]])],
 [ AC_MSG_RESULT(yes); AC_DEFINE(HAVE_MSG_NOSIGNAL, 1,[Define this symbol if you have MSG_NOSIGNAL]) ],
 [ AC_MSG_RESULT(no)]
)

dnl Check for MSG_DONTWAIT
AC_MSG_CHECKING(for MSG_DONTWAIT)
AC_COMPILE_IFELSE([AC_LANG_PROGRAM([[#include <sys/socket.h>]],
 [[ int f = MSG_DONTWAIT; ]])],
 [ AC_MSG_RESULT(yes); AC_DEFINE(HAVE_MSG_DONTWAIT, 1,[Define this symbol if you have MSG_DONTWAIT]) ],
 [ AC_MSG_RESULT(no)]
)

dnl Check for malloc_info (for memory statistics information in getmemoryinfo)
AC_MSG_CHECKING(for getmemoryinfo)
AC_COMPILE_IFELSE([AC_LANG_PROGRAM([[#include <malloc.h>]],
 [[ int f = malloc_info(0, NULL); ]])],
 [ AC_MSG_RESULT(yes); AC_DEFINE(HAVE_MALLOC_INFO, 1,[Define this symbol if you have malloc_info]) ],
 [ AC_MSG_RESULT(no)]
)

dnl Check for mallopt(M_ARENA_MAX) (to set glibc arenas)
AC_MSG_CHECKING(for mallopt M_ARENA_MAX)
AC_COMPILE_IFELSE([AC_LANG_PROGRAM([[#include <malloc.h>]],
 [[ mallopt(M_ARENA_MAX, 1); ]])],
 [ AC_MSG_RESULT(yes); AC_DEFINE(HAVE_MALLOPT_ARENA_MAX, 1,[Define this symbol if you have mallopt with M_ARENA_MAX]) ],
 [ AC_MSG_RESULT(no)]
)

AC_MSG_CHECKING([for visibility attribute])
AC_LINK_IFELSE([AC_LANG_SOURCE([
  int foo_def( void ) __attribute__((visibility("default")));
  int main(){}
  ])],
  [
    AC_DEFINE(HAVE_VISIBILITY_ATTRIBUTE,1,[Define if the visibility attribute is supported.])
    AC_MSG_RESULT(yes)
  ],
  [
    AC_MSG_RESULT(no)
    if test x$use_reduce_exports = xyes; then
      AC_MSG_ERROR([Cannot find a working visibility attribute. Use --disable-reduce-exports.])
    fi
  ]
)

TEMP_LDFLAGS="$LDFLAGS"
LDFLAGS="$TEMP_LDFLAGS $PTHREAD_CFLAGS"
AC_MSG_CHECKING([for thread_local support])
AC_LINK_IFELSE([AC_LANG_SOURCE([
  #include <thread>
  static thread_local int foo = 0;
  static void run_thread() { foo++;}
  int main(){
  for(int i = 0; i < 10; i++) { std::thread(run_thread).detach();}
  return foo;
  }
  ])],
  [
    AC_DEFINE(HAVE_THREAD_LOCAL,1,[Define if thread_local is supported.])
    AC_MSG_RESULT(yes)
  ],
  [
    AC_MSG_RESULT(no)
  ]
)
LDFLAGS="$TEMP_LDFLAGS"

# Check for different ways of gathering OS randomness
AC_MSG_CHECKING(for Linux getrandom syscall)
AC_COMPILE_IFELSE([AC_LANG_PROGRAM([[#include <unistd.h>
  #include <sys/syscall.h>
  #include <linux/random.h>]],
 [[ syscall(SYS_getrandom, nullptr, 32, 0); ]])],
 [ AC_MSG_RESULT(yes); AC_DEFINE(HAVE_SYS_GETRANDOM, 1,[Define this symbol if the Linux getrandom system call is available]) ],
 [ AC_MSG_RESULT(no)]
)

AC_MSG_CHECKING(for getentropy)
AC_COMPILE_IFELSE([AC_LANG_PROGRAM([[#include <unistd.h>]],
 [[ getentropy(nullptr, 32) ]])],
 [ AC_MSG_RESULT(yes); AC_DEFINE(HAVE_GETENTROPY, 1,[Define this symbol if the BSD getentropy system call is available]) ],
 [ AC_MSG_RESULT(no)]
)

AC_MSG_CHECKING(for getentropy via random.h)
AC_COMPILE_IFELSE([AC_LANG_PROGRAM([[#include <unistd.h>
 #include <sys/random.h>]],
 [[ getentropy(nullptr, 32) ]])],
 [ AC_MSG_RESULT(yes); AC_DEFINE(HAVE_GETENTROPY_RAND, 1,[Define this symbol if the BSD getentropy system call is available with sys/random.h]) ],
 [ AC_MSG_RESULT(no)]
)

AC_MSG_CHECKING(for sysctl KERN_ARND)
AC_COMPILE_IFELSE([AC_LANG_PROGRAM([[#include <sys/types.h>
  #include <sys/sysctl.h>]],
 [[ static const int name[2] = {CTL_KERN, KERN_ARND};
    sysctl(name, 2, nullptr, nullptr, nullptr, 0); ]])],
 [ AC_MSG_RESULT(yes); AC_DEFINE(HAVE_SYSCTL_ARND, 1,[Define this symbol if the BSD sysctl(KERN_ARND) is available]) ],
 [ AC_MSG_RESULT(no)]
)

# Check for reduced exports
if test x$use_reduce_exports = xyes; then
  AX_CHECK_COMPILE_FLAG([-fvisibility=hidden],[RE_CXXFLAGS="-fvisibility=hidden"],
  [AC_MSG_ERROR([Cannot set default symbol visibility. Use --disable-reduce-exports.])])
fi

LEVELDB_CPPFLAGS=
LIBLEVELDB=
LIBMEMENV=
AM_CONDITIONAL([EMBEDDED_LEVELDB],[true])
AC_SUBST(LEVELDB_CPPFLAGS)
AC_SUBST(LIBLEVELDB)
AC_SUBST(LIBMEMENV)

if test x$enable_wallet != xno; then
    dnl Check for libdb_cxx only if wallet enabled
    BITCOIN_FIND_BDB48
fi

dnl Check for libminiupnpc (optional)
if test x$use_upnp != xno; then
  AC_CHECK_HEADERS(
    [miniupnpc/miniwget.h miniupnpc/miniupnpc.h miniupnpc/upnpcommands.h miniupnpc/upnperrors.h],
    [AC_CHECK_LIB([miniupnpc], [main],[MINIUPNPC_LIBS=-lminiupnpc], [have_miniupnpc=no])],
    [have_miniupnpc=no]
  )
fi

BITCOIN_QT_INIT

dnl sets $bitcoin_enable_qt, $bitcoin_enable_qt_test, $bitcoin_enable_qt_dbus
BITCOIN_QT_CONFIGURE([$use_pkgconfig], [qt5])

if test x$build_bitcoin_utils$build_bitcoind$bitcoin_enable_qt$use_tests$use_bench = xnonononono; then
    use_boost=no
else
    use_boost=yes
fi

if test x$use_boost = xyes; then

dnl Minimum required Boost version
define(MINIMUM_REQUIRED_BOOST, 1.47.0)

dnl Check for boost libs
AX_BOOST_BASE([MINIMUM_REQUIRED_BOOST])
if test x$want_boost = xno; then
    AC_MSG_ERROR([[only libbitcoinconsensus can be built without boost]])
fi
AX_BOOST_SYSTEM
AX_BOOST_FILESYSTEM
AX_BOOST_PROGRAM_OPTIONS
AX_BOOST_THREAD
AX_BOOST_CHRONO

dnl Boost 1.56 through 1.62 allow using std::atomic instead of its own atomic
dnl counter implementations. In 1.63 and later the std::atomic approach is default.
m4_pattern_allow(DBOOST_AC_USE_STD_ATOMIC) dnl otherwise it's treated like a macro
BOOST_CPPFLAGS="-DBOOST_SP_USE_STD_ATOMIC -DBOOST_AC_USE_STD_ATOMIC $BOOST_CPPFLAGS"

if test x$use_reduce_exports = xyes; then
  AC_MSG_CHECKING([for working boost reduced exports])
  TEMP_CPPFLAGS="$CPPFLAGS"
  CPPFLAGS="$BOOST_CPPFLAGS $CPPFLAGS"
  AC_PREPROC_IFELSE([AC_LANG_PROGRAM([[
      @%:@include <boost/version.hpp>
    ]], [[
      #if BOOST_VERSION >= 104900
      // Everything is okay
      #else
      #  error Boost version is too old
      #endif
    ]])],[
      AC_MSG_RESULT(yes)
    ],[
    AC_MSG_ERROR([boost versions < 1.49 are known to be broken with reduced exports. Use --disable-reduce-exports.])
  ])
  CPPFLAGS="$TEMP_CPPFLAGS"
fi
fi

if test x$use_reduce_exports = xyes; then
    CXXFLAGS="$CXXFLAGS $RE_CXXFLAGS"
    AX_CHECK_LINK_FLAG([[-Wl,--exclude-libs,ALL]], [RELDFLAGS="-Wl,--exclude-libs,ALL"])
fi

if test x$use_tests = xyes; then

  if test x$HEXDUMP = x; then
    AC_MSG_ERROR(hexdump is required for tests)
  fi


  if test x$use_boost = xyes; then

  AX_BOOST_UNIT_TEST_FRAMEWORK

  dnl Determine if -DBOOST_TEST_DYN_LINK is needed
  AC_MSG_CHECKING([for dynamic linked boost test])
  TEMP_LIBS="$LIBS"
  LIBS="$LIBS $BOOST_LDFLAGS $BOOST_UNIT_TEST_FRAMEWORK_LIB"
  TEMP_CPPFLAGS="$CPPFLAGS"
  CPPFLAGS="$CPPFLAGS $BOOST_CPPFLAGS"
  AC_LINK_IFELSE([AC_LANG_SOURCE([
       #define BOOST_TEST_DYN_LINK
       #define BOOST_TEST_MAIN
        #include <boost/test/unit_test.hpp>

       ])],
    [AC_MSG_RESULT(yes)]
    [TESTDEFS="$TESTDEFS -DBOOST_TEST_DYN_LINK"],
    [AC_MSG_RESULT(no)])
  LIBS="$TEMP_LIBS"
  CPPFLAGS="$TEMP_CPPFLAGS"

  fi
fi

if test x$use_boost = xyes; then

BOOST_LIBS="$BOOST_LDFLAGS $BOOST_SYSTEM_LIB $BOOST_FILESYSTEM_LIB $BOOST_PROGRAM_OPTIONS_LIB $BOOST_THREAD_LIB $BOOST_CHRONO_LIB"


dnl If boost (prior to 1.57) was built without c++11, it emulated scoped enums
dnl using c++98 constructs. Unfortunately, this implementation detail leaked into
dnl the abi. This was fixed in 1.57.

dnl When building against that installed version using c++11, the headers pick up
dnl on the native c++11 scoped enum support and enable it, however it will fail to
dnl link. This can be worked around by disabling c++11 scoped enums if linking will
dnl fail.
dnl BOOST_NO_SCOPED_ENUMS was changed to BOOST_NO_CXX11_SCOPED_ENUMS in 1.51.

TEMP_LIBS="$LIBS"
LIBS="$BOOST_LIBS $LIBS"
TEMP_CPPFLAGS="$CPPFLAGS"
CPPFLAGS="$CPPFLAGS $BOOST_CPPFLAGS"
AC_MSG_CHECKING([for mismatched boost c++11 scoped enums])
AC_LINK_IFELSE([AC_LANG_PROGRAM([[
  #include <boost/config.hpp>
  #include <boost/version.hpp>
  #if !defined(BOOST_NO_SCOPED_ENUMS) && !defined(BOOST_NO_CXX11_SCOPED_ENUMS) && BOOST_VERSION < 105700
  #define BOOST_NO_SCOPED_ENUMS
  #define BOOST_NO_CXX11_SCOPED_ENUMS
  #define CHECK
  #endif
  #include <boost/filesystem.hpp>
  ]],[[
  #if defined(CHECK)
    boost::filesystem::copy_file("foo", "bar");
  #else
    choke;
  #endif
  ]])],
  [AC_MSG_RESULT(mismatched); BOOST_CPPFLAGS="$BOOST_CPPFLAGS -DBOOST_NO_SCOPED_ENUMS -DBOOST_NO_CXX11_SCOPED_ENUMS"], [AC_MSG_RESULT(ok)])
LIBS="$TEMP_LIBS"
CPPFLAGS="$TEMP_CPPFLAGS"

dnl Boost >= 1.50 uses sleep_for rather than the now-deprecated sleep, however
dnl it was broken from 1.50 to 1.52 when backed by nanosleep. Use sleep_for if
dnl a working version is available, else fall back to sleep. sleep was removed
dnl after 1.56.
dnl If neither is available, abort.
TEMP_LIBS="$LIBS"
LIBS="$BOOST_LIBS $LIBS"
TEMP_CPPFLAGS="$CPPFLAGS"
CPPFLAGS="$CPPFLAGS $BOOST_CPPFLAGS"
AC_LINK_IFELSE([AC_LANG_PROGRAM([[
  #include <boost/thread/thread.hpp>
  #include <boost/version.hpp>
  ]],[[
  #if BOOST_VERSION >= 105000 && (!defined(BOOST_HAS_NANOSLEEP) || BOOST_VERSION >= 105200)
      boost::this_thread::sleep_for(boost::chrono::milliseconds(0));
  #else
   choke me
  #endif
  ]])],
  [boost_sleep=yes;
     AC_DEFINE(HAVE_WORKING_BOOST_SLEEP_FOR, 1, [Define this symbol if boost sleep_for works])],
  [boost_sleep=no])
LIBS="$TEMP_LIBS"
CPPFLAGS="$TEMP_CPPFLAGS"

if test x$boost_sleep != xyes; then
TEMP_LIBS="$LIBS"
LIBS="$BOOST_LIBS $LIBS"
TEMP_CPPFLAGS="$CPPFLAGS"
CPPFLAGS="$CPPFLAGS $BOOST_CPPFLAGS"
AC_LINK_IFELSE([AC_LANG_PROGRAM([[
  #include <boost/version.hpp>
  #include <boost/thread.hpp>
  #include <boost/date_time/posix_time/posix_time_types.hpp>
  ]],[[
  #if BOOST_VERSION <= 105600
      boost::this_thread::sleep(boost::posix_time::milliseconds(0));
  #else
   choke me
  #endif
  ]])],
  [boost_sleep=yes; AC_DEFINE(HAVE_WORKING_BOOST_SLEEP, 1, [Define this symbol if boost sleep works])],
  [boost_sleep=no])
LIBS="$TEMP_LIBS"
CPPFLAGS="$TEMP_CPPFLAGS"
fi

if test x$boost_sleep != xyes; then
  AC_MSG_ERROR(No working boost sleep implementation found.)
fi

fi

if test x$use_pkgconfig = xyes; then
  : dnl
  m4_ifdef(
    [PKG_CHECK_MODULES],
    [
      PKG_CHECK_MODULES([SSL], [libssl],, [AC_MSG_ERROR(openssl  not found.)])
      PKG_CHECK_MODULES([CRYPTO], [libcrypto],,[AC_MSG_ERROR(libcrypto  not found.)])
      BITCOIN_QT_CHECK([PKG_CHECK_MODULES([PROTOBUF], [protobuf], [have_protobuf=yes], [BITCOIN_QT_FAIL(libprotobuf not found)])])
      if test x$use_qr != xno; then
        BITCOIN_QT_CHECK([PKG_CHECK_MODULES([QR], [libqrencode], [have_qrencode=yes], [have_qrencode=no])])
      fi
      if test x$build_bitcoin_utils$build_bitcoind$bitcoin_enable_qt$use_tests != xnononono; then
        PKG_CHECK_MODULES([EVENT], [libevent],, [AC_MSG_ERROR(libevent not found.)])
        if test x$TARGET_OS != xwindows; then
          PKG_CHECK_MODULES([EVENT_PTHREADS], [libevent_pthreads],, [AC_MSG_ERROR(libevent_pthreads not found.)])
        fi
      fi

      if test "x$use_zmq" = "xyes"; then
        PKG_CHECK_MODULES([ZMQ],[libzmq >= 4],
          [AC_DEFINE([ENABLE_ZMQ],[1],[Define to 1 to enable ZMQ functions])],
          [AC_DEFINE([ENABLE_ZMQ],[0],[Define to 1 to enable ZMQ functions])
           AC_MSG_WARN([libzmq version 4.x or greater not found, disabling])
           use_zmq=no])
      else
          AC_DEFINE_UNQUOTED([ENABLE_ZMQ],[0],[Define to 1 to enable ZMQ functions])
      fi
    ]
  )
else
  AC_CHECK_HEADER([openssl/crypto.h],,AC_MSG_ERROR(libcrypto headers missing))
  AC_CHECK_LIB([crypto],      [main],CRYPTO_LIBS=-lcrypto, AC_MSG_ERROR(libcrypto missing))

  AC_CHECK_HEADER([openssl/ssl.h],, AC_MSG_ERROR(libssl headers missing),)
  AC_CHECK_LIB([ssl],         [main],SSL_LIBS=-lssl, AC_MSG_ERROR(libssl missing))

  if test x$build_bitcoin_utils$build_bitcoind$bitcoin_enable_qt$use_tests != xnononono; then
    AC_CHECK_HEADER([event2/event.h],, AC_MSG_ERROR(libevent headers missing),)
    AC_CHECK_LIB([event],[main],EVENT_LIBS=-levent,AC_MSG_ERROR(libevent missing))
    if test x$TARGET_OS != xwindows; then
      AC_CHECK_LIB([event_pthreads],[main],EVENT_PTHREADS_LIBS=-levent_pthreads,AC_MSG_ERROR(libevent_pthreads missing))
    fi
  fi

  if test "x$use_zmq" = "xyes"; then
     AC_CHECK_HEADER([zmq.h],
       [AC_DEFINE([ENABLE_ZMQ],[1],[Define to 1 to enable ZMQ functions])],
       [AC_MSG_WARN([zmq.h not found, disabling zmq support])
        use_zmq=no
        AC_DEFINE([ENABLE_ZMQ],[0],[Define to 1 to enable ZMQ functions])])
     AC_CHECK_LIB([zmq],[zmq_ctx_shutdown],ZMQ_LIBS=-lzmq,
       [AC_MSG_WARN([libzmq >= 4.0 not found, disabling zmq support])
        use_zmq=no
        AC_DEFINE([ENABLE_ZMQ],[0],[Define to 1 to enable ZMQ functions])])
  else
    AC_DEFINE_UNQUOTED([ENABLE_ZMQ],[0],[Define to 1 to enable ZMQ functions])
  fi

  if test "x$use_zmq" = "xyes"; then
    dnl Assume libzmq was built for static linking
    case $host in
      *mingw*)
        ZMQ_CFLAGS="$ZMQ_CFLAGS -DZMQ_STATIC"
      ;;
    esac
  fi

  BITCOIN_QT_CHECK(AC_CHECK_LIB([protobuf] ,[main],[PROTOBUF_LIBS=-lprotobuf], BITCOIN_QT_FAIL(libprotobuf not found)))
  if test x$use_qr != xno; then
    BITCOIN_QT_CHECK([AC_CHECK_LIB([qrencode], [main],[QR_LIBS=-lqrencode], [have_qrencode=no])])
    BITCOIN_QT_CHECK([AC_CHECK_HEADER([qrencode.h],, have_qrencode=no)])
  fi
fi

save_CXXFLAGS="${CXXFLAGS}"
CXXFLAGS="${CXXFLAGS} ${CRYPTO_CFLAGS} ${SSL_CFLAGS}"
AC_CHECK_DECLS([EVP_MD_CTX_new],,,[AC_INCLUDES_DEFAULT
#include <openssl/x509_vfy.h>
])
CXXFLAGS="${save_CXXFLAGS}"

dnl univalue check

need_bundled_univalue=yes

if test x$build_bitcoin_utils$build_bitcoind$bitcoin_enable_qt$use_tests$use_bench = xnonononono; then
  need_bundled_univalue=no
else

if test x$system_univalue != xno ; then
  found_univalue=no
  if test x$use_pkgconfig = xyes; then
    : #NOP
    m4_ifdef(
      [PKG_CHECK_MODULES],
      [
        PKG_CHECK_MODULES([UNIVALUE],[libunivalue],[found_univalue=yes],[true])
      ]
    )
  else
    AC_CHECK_HEADER([univalue.h],[
      AC_CHECK_LIB([univalue],  [main],[
        UNIVALUE_LIBS=-lunivalue
        found_univalue=yes
      ],[true])
    ],[true])
  fi

  if test x$found_univalue = xyes ; then
    system_univalue=yes
    need_bundled_univalue=no
  elif test x$system_univalue = xyes ; then
    AC_MSG_ERROR([univalue not found])
  else
    system_univalue=no
  fi
fi

if test x$need_bundled_univalue = xyes ; then
  UNIVALUE_CFLAGS='-I$(srcdir)/univalue/include'
  UNIVALUE_LIBS='univalue/libunivalue.la'
fi

fi

AM_CONDITIONAL([EMBEDDED_UNIVALUE],[test x$need_bundled_univalue = xyes])
AC_SUBST(UNIVALUE_CFLAGS)
AC_SUBST(UNIVALUE_LIBS)

BITCOIN_QT_PATH_PROGS([PROTOC], [protoc],$protoc_bin_path)

AC_MSG_CHECKING([whether to build bitcoind])
AM_CONDITIONAL([BUILD_BITCOIND], [test x$build_bitcoind = xyes])
AC_MSG_RESULT($build_bitcoind)

AC_MSG_CHECKING([whether to build utils (bitcoin-cli bitcoin-tx)])
AM_CONDITIONAL([BUILD_BITCOIN_UTILS], [test x$build_bitcoin_utils = xyes])
AC_MSG_RESULT($build_bitcoin_utils)

AC_MSG_CHECKING([whether to build libraries])
AM_CONDITIONAL([BUILD_BITCOIN_LIBS], [test x$build_bitcoin_libs = xyes])
if test x$build_bitcoin_libs = xyes; then
  AC_DEFINE(HAVE_CONSENSUS_LIB, 1, [Define this symbol if the consensus lib has been built])
  AC_CONFIG_FILES([libbitcoinconsensus.pc:libbitcoinconsensus.pc.in])
fi
AC_MSG_RESULT($build_bitcoin_libs)

AC_LANG_POP

if test "x$use_ccache" != "xno"; then
  AC_MSG_CHECKING(if ccache should be used)
  if test x$CCACHE = x; then
    if test "x$use_ccache" = "xyes"; then
      AC_MSG_ERROR([ccache not found.]);
    else
      use_ccache=no
    fi
  else
    use_ccache=yes
    CC="$ac_cv_path_CCACHE $CC"
    CXX="$ac_cv_path_CCACHE $CXX"
  fi
  AC_MSG_RESULT($use_ccache)
fi
if test "x$use_ccache" = "xyes"; then
    AX_CHECK_PREPROC_FLAG([-Qunused-arguments],[CPPFLAGS="-Qunused-arguments $CPPFLAGS"])
fi

dnl enable wallet
AC_MSG_CHECKING([if wallet should be enabled])
if test x$enable_wallet != xno; then
  AC_MSG_RESULT(yes)
  AC_DEFINE_UNQUOTED([ENABLE_WALLET],[1],[Define to 1 to enable wallet functions])

else
  AC_MSG_RESULT(no)
fi

dnl enable upnp support
AC_MSG_CHECKING([whether to build with support for UPnP])
if test x$have_miniupnpc = xno; then
  if test x$use_upnp = xyes; then
     AC_MSG_ERROR("UPnP requested but cannot be built. use --without-miniupnpc")
  fi
  AC_MSG_RESULT(no)
else
  if test x$use_upnp != xno; then
    AC_MSG_RESULT(yes)
    AC_MSG_CHECKING([whether to build with UPnP enabled by default])
    use_upnp=yes
    upnp_setting=0
    if test x$use_upnp_default != xno; then
      use_upnp_default=yes
      upnp_setting=1
    fi
    AC_MSG_RESULT($use_upnp_default)
    AC_DEFINE_UNQUOTED([USE_UPNP],[$upnp_setting],[UPnP support not compiled if undefined, otherwise value (0 or 1) determines default state])
    if test x$TARGET_OS = xwindows; then
      MINIUPNPC_CPPFLAGS="-DSTATICLIB -DMINIUPNP_STATICLIB"
    fi
  else
    AC_MSG_RESULT(no)
  fi
fi

dnl these are only used when qt is enabled
BUILD_TEST_QT=""
if test x$bitcoin_enable_qt != xno; then
  dnl enable dbus support
  AC_MSG_CHECKING([whether to build GUI with support for D-Bus])
  if test x$bitcoin_enable_qt_dbus != xno; then
    AC_DEFINE([USE_DBUS],[1],[Define if dbus support should be compiled in])
  fi
  AC_MSG_RESULT($bitcoin_enable_qt_dbus)

  dnl enable qr support
  AC_MSG_CHECKING([whether to build GUI with support for QR codes])
  if test x$have_qrencode = xno; then
    if test x$use_qr = xyes; then
     AC_MSG_ERROR("QR support requested but cannot be built. use --without-qrencode")
    fi
    AC_MSG_RESULT(no)
  else
    if test x$use_qr != xno; then
      AC_MSG_RESULT(yes)
      AC_DEFINE([USE_QRCODE],[1],[Define if QR support should be compiled in])
      use_qr=yes
    else
      AC_MSG_RESULT(no)
    fi
  fi

  if test x$XGETTEXT = x; then
    AC_MSG_WARN("xgettext is required to update qt translations")
  fi

  AC_MSG_CHECKING([whether to build test_bitcoin-qt])
  if test x$use_gui_tests$bitcoin_enable_qt_test = xyesyes; then
    AC_MSG_RESULT([yes])
    BUILD_TEST_QT="yes"
  else
    AC_MSG_RESULT([no])
  fi
fi

AM_CONDITIONAL([ENABLE_ZMQ], [test "x$use_zmq" = "xyes"])

AC_MSG_CHECKING([whether to build test_bitcoin])
if test x$use_tests = xyes; then
  AC_MSG_RESULT([yes])
  BUILD_TEST="yes"
else
  AC_MSG_RESULT([no])
  BUILD_TEST=""
fi

AC_MSG_CHECKING([whether to reduce exports])
if test x$use_reduce_exports = xyes; then
  AC_MSG_RESULT([yes])
else
  AC_MSG_RESULT([no])
fi

if test x$build_bitcoin_utils$build_bitcoin_libs$build_bitcoind$bitcoin_enable_qt$use_bench$use_tests = xnononononono; then
  AC_MSG_ERROR([No targets! Please specify at least one of: --with-utils --with-libs --with-daemon --with-gui --enable-bench or --enable-tests])
fi

AM_CONDITIONAL([TARGET_DARWIN], [test x$TARGET_OS = xdarwin])
AM_CONDITIONAL([BUILD_DARWIN], [test x$BUILD_OS = xdarwin])
AM_CONDITIONAL([TARGET_WINDOWS], [test x$TARGET_OS = xwindows])
AM_CONDITIONAL([ENABLE_WALLET],[test x$enable_wallet = xyes])
AM_CONDITIONAL([ENABLE_TESTS],[test x$BUILD_TEST = xyes])
AM_CONDITIONAL([ENABLE_QT],[test x$bitcoin_enable_qt = xyes])
AM_CONDITIONAL([ENABLE_QT_TESTS],[test x$BUILD_TEST_QT = xyes])
AM_CONDITIONAL([ENABLE_BENCH],[test x$use_bench = xyes])
AM_CONDITIONAL([USE_QRCODE], [test x$use_qr = xyes])
AM_CONDITIONAL([USE_LCOV],[test x$use_lcov = xyes])
AM_CONDITIONAL([GLIBC_BACK_COMPAT],[test x$use_glibc_compat = xyes])
AM_CONDITIONAL([HARDEN],[test x$use_hardening = xyes])
AM_CONDITIONAL([ENABLE_HWCRC32],[test x$enable_hwcrc32 = xyes])
AM_CONDITIONAL([ENABLE_SSE41],[test x$enable_sse41 = xyes])
AM_CONDITIONAL([ENABLE_AVX2],[test x$enable_avx2 = xyes])
AM_CONDITIONAL([ENABLE_SHANI],[test x$enable_shani = xyes])
AM_CONDITIONAL([ENABLE_POWER8], [test x$enable_power8 = xyes])
AM_CONDITIONAL([USE_ASM],[test x$use_asm = xyes])

AC_DEFINE(CLIENT_VERSION_MAJOR, _CLIENT_VERSION_MAJOR, [Major version])
AC_DEFINE(CLIENT_VERSION_MINOR, _CLIENT_VERSION_MINOR, [Minor version])
AC_DEFINE(CLIENT_VERSION_REVISION, _CLIENT_VERSION_REVISION, [Build revision])
AC_DEFINE(CLIENT_VERSION_BUILD, _CLIENT_VERSION_BUILD, [Version Build])
AC_DEFINE(CLIENT_VERSION_IS_RELEASE, _CLIENT_VERSION_IS_RELEASE, [Version is release])
AC_DEFINE(COPYRIGHT_YEAR, _COPYRIGHT_YEAR, [Copyright year])
AC_DEFINE(COPYRIGHT_HOLDERS, "_COPYRIGHT_HOLDERS", [Copyright holder(s) before %s replacement])
AC_DEFINE(COPYRIGHT_HOLDERS_SUBSTITUTION, "_COPYRIGHT_HOLDERS_SUBSTITUTION", [Replacement for %s in copyright holders string])
define(_COPYRIGHT_HOLDERS_FINAL, [patsubst(_COPYRIGHT_HOLDERS, [%s], [_COPYRIGHT_HOLDERS_SUBSTITUTION])])
AC_DEFINE(COPYRIGHT_HOLDERS_FINAL, "_COPYRIGHT_HOLDERS_FINAL", [Copyright holder(s)])
AC_SUBST(CLIENT_VERSION_MAJOR, _CLIENT_VERSION_MAJOR)
AC_SUBST(CLIENT_VERSION_MINOR, _CLIENT_VERSION_MINOR)
AC_SUBST(CLIENT_VERSION_REVISION, _CLIENT_VERSION_REVISION)
AC_SUBST(CLIENT_VERSION_BUILD, _CLIENT_VERSION_BUILD)
AC_SUBST(CLIENT_VERSION_IS_RELEASE, _CLIENT_VERSION_IS_RELEASE)
AC_SUBST(COPYRIGHT_YEAR, _COPYRIGHT_YEAR)
AC_SUBST(COPYRIGHT_HOLDERS, "_COPYRIGHT_HOLDERS")
AC_SUBST(COPYRIGHT_HOLDERS_SUBSTITUTION, "_COPYRIGHT_HOLDERS_SUBSTITUTION")
AC_SUBST(COPYRIGHT_HOLDERS_FINAL, "_COPYRIGHT_HOLDERS_FINAL")
AC_SUBST(BITCOIN_DAEMON_NAME)
AC_SUBST(BITCOIN_GUI_NAME)
AC_SUBST(BITCOIN_CLI_NAME)
AC_SUBST(BITCOIN_TX_NAME)

AC_SUBST(RELDFLAGS)
AC_SUBST(ERROR_CXXFLAGS)
AC_SUBST(HARDENED_CXXFLAGS)
AC_SUBST(HARDENED_CPPFLAGS)
AC_SUBST(HARDENED_LDFLAGS)
AC_SUBST(PIC_FLAGS)
AC_SUBST(PIE_FLAGS)
AC_SUBST(SSE42_CXXFLAGS)
AC_SUBST(SSE41_CXXFLAGS)
AC_SUBST(AVX2_CXXFLAGS)
AC_SUBST(SHANI_CXXFLAGS)
AC_SUBST(POWER8_CXXFLAGS)
AC_SUBST(LIBTOOL_APP_LDFLAGS)
AC_SUBST(USE_UPNP)
AC_SUBST(USE_QRCODE)
AC_SUBST(BOOST_LIBS)
AC_SUBST(TESTDEFS)
AC_SUBST(LEVELDB_TARGET_FLAGS)
AC_SUBST(MINIUPNPC_CPPFLAGS)
AC_SUBST(MINIUPNPC_LIBS)
AC_SUBST(CRYPTO_LIBS)
AC_SUBST(SSL_LIBS)
AC_SUBST(EVENT_LIBS)
AC_SUBST(EVENT_PTHREADS_LIBS)
AC_SUBST(ZMQ_LIBS)
AC_SUBST(PROTOBUF_LIBS)
AC_SUBST(QR_LIBS)
AC_CONFIG_FILES([Makefile src/Makefile doc/man/Makefile share/setup.nsi share/qt/Info.plist test/config.ini])
AC_CONFIG_FILES([contrib/devtools/split-debug.sh],[chmod +x contrib/devtools/split-debug.sh])
AC_CONFIG_FILES([doc/Doxyfile])
AC_CONFIG_LINKS([contrib/filter-lcov.py:contrib/filter-lcov.py])
AC_CONFIG_LINKS([test/functional/test_runner.py:test/functional/test_runner.py])
AC_CONFIG_LINKS([test/util/bitcoin-util-test.py:test/util/bitcoin-util-test.py])

dnl boost's m4 checks do something really nasty: they export these vars. As a
dnl result, they leak into secp256k1's configure and crazy things happen.
dnl Until this is fixed upstream and we've synced, we'll just un-export them.
CPPFLAGS_TEMP="$CPPFLAGS"
unset CPPFLAGS
CPPFLAGS="$CPPFLAGS_TEMP"

LDFLAGS_TEMP="$LDFLAGS"
unset LDFLAGS
LDFLAGS="$LDFLAGS_TEMP"

LIBS_TEMP="$LIBS"
unset LIBS
LIBS="$LIBS_TEMP"

PKGCONFIG_PATH_TEMP="$PKG_CONFIG_PATH"
unset PKG_CONFIG_PATH
PKG_CONFIG_PATH="$PKGCONFIG_PATH_TEMP"

PKGCONFIG_LIBDIR_TEMP="$PKG_CONFIG_LIBDIR"
unset PKG_CONFIG_LIBDIR
PKG_CONFIG_LIBDIR="$PKGCONFIG_LIBDIR_TEMP"

if test x$need_bundled_univalue = xyes; then
  AC_CONFIG_SUBDIRS([src/univalue])
fi

ac_configure_args="${ac_configure_args} --disable-shared --with-pic --with-bignum=no --enable-module-recovery --disable-jni"
AC_CONFIG_SUBDIRS([src/secp256k1])

AC_OUTPUT

dnl Taken from https://wiki.debian.org/RpathIssue
case $host in
   *-*-linux-gnu)
     AC_MSG_RESULT([Fixing libtool for -rpath problems.])
     sed < libtool > libtool-2 \
     's/^hardcode_libdir_flag_spec.*$'/'hardcode_libdir_flag_spec=" -D__LIBTOOL_IS_A_FOOL__ "/'
     mv libtool-2 libtool
     chmod 755 libtool
   ;;
esac

dnl Replace the BUILDDIR path with the correct Windows path if compiling on Native Windows
case ${OS} in
   *Windows*)
     sed  's/BUILDDIR="\/\([[a-z]]\)/BUILDDIR="\1:/'  test/config.ini > test/config-2.ini
     mv test/config-2.ini test/config.ini
   ;;
esac

echo
echo "Options used to compile and link:"
echo "  with wallet   = $enable_wallet"
echo "  with gui / qt = $bitcoin_enable_qt"
if test x$bitcoin_enable_qt != xno; then
    echo "    qt version  = $bitcoin_qt_got_major_vers"
    echo "    with qr     = $use_qr"
fi
echo "  with zmq      = $use_zmq"
echo "  with test     = $use_tests"
echo "  with bench    = $use_bench"
echo "  with upnp     = $use_upnp"
echo "  use asm       = $use_asm"
echo "  debug enabled = $enable_debug"
echo "  werror        = $enable_werror"
echo
echo "  target os     = $TARGET_OS"
echo "  build os      = $BUILD_OS"
echo
echo "  CC            = $CC"
echo "  CFLAGS        = $CFLAGS"
echo "  CPPFLAGS      = $CPPFLAGS"
echo "  CXX           = $CXX"
echo "  CXXFLAGS      = $CXXFLAGS"
echo "  LDFLAGS       = $LDFLAGS"
echo "  ARFLAGS       = $ARFLAGS"
echo<|MERGE_RESOLUTION|>--- conflicted
+++ resolved
@@ -266,6 +266,7 @@
 enable_sse41=no
 enable_avx2=no
 enable_shani=no
+enable_power8=no
 
 if test "x$use_asm" = "xyes"; then
 
@@ -347,7 +348,6 @@
 )
 CXXFLAGS="$TEMP_CXXFLAGS"
 
-<<<<<<< HEAD
 TEMP_CXXFLAGS="$CXXFLAGS"
 CXXFLAGS="$TEMP_CXXFLAGS $POWER8_CXXFLAGS"
 AC_MSG_CHECKING(for POWER8 compiler support)
@@ -363,9 +363,8 @@
   [ AC_MSG_RESULT(no) ]
 )
 CXXFLAGS="$TEMP_CXXFLAGS"
-=======
-fi
->>>>>>> 8a01b0bd
+
+fi
 
 CPPFLAGS="$CPPFLAGS -DHAVE_BUILD_INFO -D__STDC_FORMAT_MACROS"
 
