--- conflicted
+++ resolved
@@ -520,11 +520,7 @@
 
      TARGET_OS=windows
      AC_CHECK_LIB([mingwthrd],[main],, AC_MSG_ERROR(libmingwthrd missing))
-<<<<<<< HEAD
-     AC_CHECK_LIB([kernel32], [GetModuleFileNameA],, AC_MSG_ERROR(libkernel32 missing))
-=======
      AC_CHECK_LIB([kernel32], [main],, AC_MSG_ERROR(libkernel32 missing))
->>>>>>> fb7908af
      AC_CHECK_LIB([user32],   [main],, AC_MSG_ERROR(libuser32 missing))
      AC_CHECK_LIB([gdi32],    [main],, AC_MSG_ERROR(libgdi32 missing))
      AC_CHECK_LIB([comdlg32], [main],, AC_MSG_ERROR(libcomdlg32 missing))
