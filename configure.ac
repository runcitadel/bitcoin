AC_PREREQ([2.69])
define(_CLIENT_VERSION_MAJOR, 0)
define(_CLIENT_VERSION_MINOR, 20)
define(_CLIENT_VERSION_REVISION, 0)
define(_CLIENT_VERSION_BUILD, 0)
define(_CLIENT_VERSION_RC, 0)
define(_CLIENT_VERSION_IS_RELEASE, true)
define(_COPYRIGHT_YEAR, 2020)
define(_COPYRIGHT_HOLDERS,[The %s developers])
define(_COPYRIGHT_HOLDERS_SUBSTITUTION,[[Bitcoin Core]])
AC_INIT([Bitcoin Knots],m4_join([.], _CLIENT_VERSION_MAJOR, _CLIENT_VERSION_MINOR, _CLIENT_VERSION_REVISION, m4_if(_CLIENT_VERSION_BUILD, [0], [], _CLIENT_VERSION_BUILD))m4_if(_CLIENT_VERSION_RC, [0], [], [rc]_CLIENT_VERSION_RC),[https://github.com/bitcoinknots/bitcoin/issues],[bitcoin],[http://bitcoinknots.org/])
AC_CONFIG_SRCDIR([src/validation.cpp])
AC_CONFIG_HEADERS([src/config/bitcoin-config.h])
AC_CONFIG_AUX_DIR([build-aux])
AC_CONFIG_MACRO_DIR([build-aux/m4])

BITCOIN_DAEMON_NAME=bitcoind
BITCOIN_GUI_NAME=bitcoin-qt
BITCOIN_CLI_NAME=bitcoin-cli
BITCOIN_TX_NAME=bitcoin-tx
BITCOIN_WALLET_TOOL_NAME=bitcoin-wallet

dnl Unless the user specified ARFLAGS, force it to be cr
AC_ARG_VAR(ARFLAGS, [Flags for the archiver, defaults to <cr> if not set])
if test "x${ARFLAGS+set}" != "xset"; then
  ARFLAGS="cr"
fi

AC_CANONICAL_HOST

AH_TOP([#ifndef BITCOIN_CONFIG_H])
AH_TOP([#define BITCOIN_CONFIG_H])
AH_BOTTOM([#endif //BITCOIN_CONFIG_H])

dnl faketime breaks configure and is only needed for make. Disable it here.
unset FAKETIME

dnl Automake init set-up and checks
AM_INIT_AUTOMAKE([1.13 no-define subdir-objects foreign])

dnl faketime messes with timestamps and causes configure to be re-run.
dnl --disable-maintainer-mode can be used to bypass this.
AM_MAINTAINER_MODE([enable])

dnl make the compilation flags quiet unless V=1 is used
AM_SILENT_RULES([yes])

dnl Compiler checks (here before libtool).
if test "x${CXXFLAGS+set}" = "xset"; then
  CXXFLAGS_overridden=yes
else
  CXXFLAGS_overridden=no
fi
AC_PROG_CXX

dnl By default, libtool for mingw refuses to link static libs into a dll for
dnl fear of mixing pic/non-pic objects, and import/export complications. Since
dnl we have those under control, re-enable that functionality.
case $host in
  *mingw*)
     lt_cv_deplibs_check_method="pass_all"
  ;;
esac
dnl Require C++11 compiler (no GNU extensions)
AX_CXX_COMPILE_STDCXX([11], [noext], [mandatory], [nodefault])
dnl Check if -latomic is required for <std::atomic>
CHECK_ATOMIC

dnl Unless the user specified OBJCXX, force it to be the same as CXX. This ensures
dnl that we get the same -std flags for both.
m4_ifdef([AC_PROG_OBJCXX],[
if test "x${OBJCXX+set}" = "x"; then
  OBJCXX="${CXX}"
fi
AC_PROG_OBJCXX
])

dnl Since libtool 1.5.2 (released 2004-01-25), on Linux libtool no longer
dnl sets RPATH for any directories in the dynamic linker search path.
dnl See more: https://wiki.debian.org/RpathIssue
LT_PREREQ([1.5.2])
dnl Libtool init checks.
LT_INIT([pic-only])

dnl Check/return PATH for base programs.
AC_PATH_TOOL(AR, ar)
AC_PATH_TOOL(RANLIB, ranlib)
AC_PATH_TOOL(STRIP, strip)
AC_PATH_TOOL(GCOV, gcov)
AC_PATH_PROG(LCOV, lcov)
dnl Python 3.5 is specified in .python-version and should be used if available, see doc/dependencies.md
AC_PATH_PROGS([PYTHON], [python3.5 python3.6 python3.7 python3.8 python3 python])
AC_PATH_PROG(GENHTML, genhtml)
AC_PATH_PROG([GIT], [git])
AC_PATH_PROG(CCACHE,ccache)
AC_PATH_PROG(XGETTEXT,xgettext)
AC_PATH_PROG(HEXDUMP,hexdump)
AC_PATH_TOOL(READELF, readelf)
AC_PATH_TOOL(CPPFILT, c++filt)
AC_PATH_TOOL(OBJCOPY, objcopy)
AC_PATH_PROG(DOXYGEN, doxygen)
if test -z "$DOXYGEN"; then
   AC_MSG_WARN([Doxygen not found])
fi
AM_CONDITIONAL([HAVE_DOXYGEN], [test -n "$DOXYGEN"])

AC_ARG_VAR(PYTHONPATH, Augments the default search path for python module files)

AC_ARG_ENABLE([wallet],
  [AS_HELP_STRING([--disable-wallet],
  [disable wallet (enabled by default)])],
  [enable_wallet=$enableval],
  [enable_wallet=yes])

AC_ARG_WITH([miniupnpc],
  [AS_HELP_STRING([--with-miniupnpc],
  [enable UPNP (default is yes if libminiupnpc is found)])],
  [use_upnp=$withval],
  [use_upnp=auto])

AC_ARG_ENABLE([upnp-default],
  [AS_HELP_STRING([--enable-upnp-default],
  [if UPNP is enabled, turn it on at startup (default is no)])],
  [use_upnp_default=$enableval],
  [use_upnp_default=no])

AC_ARG_ENABLE(tests,
    AS_HELP_STRING([--disable-tests],[do not compile tests (default is to compile)]),
    [use_tests=$enableval],
    [use_tests=yes])

AC_ARG_ENABLE(gui-tests,
    AS_HELP_STRING([--disable-gui-tests],[do not compile GUI tests (default is to compile if GUI and tests enabled)]),
    [use_gui_tests=$enableval],
    [use_gui_tests=$use_tests])

AC_ARG_ENABLE(bench,
    AS_HELP_STRING([--disable-bench],[do not compile benchmarks (default is to compile)]),
    [use_bench=$enableval],
    [use_bench=yes])

AC_ARG_ENABLE([extended-functional-tests],
    AS_HELP_STRING([--enable-extended-functional-tests],[enable expensive functional tests when using lcov (default no)]),
    [use_extended_functional_tests=$enableval],
    [use_extended_functional_tests=no])

AC_ARG_ENABLE([fuzz],
    AS_HELP_STRING([--enable-fuzz],
    [enable building of fuzz targets (default no). enabling this will disable all other targets]),
    [enable_fuzz=$enableval],
    [enable_fuzz=no])

AC_ARG_WITH([qrencode],
  [AS_HELP_STRING([--with-qrencode],
  [enable QR code support (default is yes if qt is enabled and libqrencode is found)])],
  [use_qr=$withval],
  [use_qr=auto])

AC_ARG_ENABLE([hardening],
  [AS_HELP_STRING([--disable-hardening],
  [do not attempt to harden the resulting executables (default is to harden when possible)])],
  [use_hardening=$enableval],
  [use_hardening=auto])

AC_ARG_ENABLE([reduce-exports],
  [AS_HELP_STRING([--enable-reduce-exports],
  [attempt to reduce exported symbols in the resulting executables (default is no)])],
  [use_reduce_exports=$enableval],
  [use_reduce_exports=no])

AC_ARG_ENABLE([ccache],
  [AS_HELP_STRING([--disable-ccache],
  [do not use ccache for building (default is to use if found)])],
  [use_ccache=$enableval],
  [use_ccache=auto])

dnl Suppress warnings from external headers (e.g. Boost, Qt).
dnl May be useful if warnings from external headers clutter the build output
dnl too much, so that it becomes difficult to spot Bitcoin Core warnings
dnl or if they cause a build failure with --enable-werror.
AC_ARG_ENABLE([suppress-external-warnings],
  [AS_HELP_STRING([--enable-suppress-external-warnings],
                  [Suppress warnings from external headers (default is no)])],
  [suppress_external_warnings=$enableval],
  [suppress_external_warnings=no])

AC_ARG_ENABLE([lcov],
  [AS_HELP_STRING([--enable-lcov],
  [enable lcov testing (default is no)])],
  [use_lcov=$enableval],
  [use_lcov=no])

AC_ARG_ENABLE([lcov-branch-coverage],
  [AS_HELP_STRING([--enable-lcov-branch-coverage],
  [enable lcov testing branch coverage (default is no)])],
  [use_lcov_branch=yes],
  [use_lcov_branch=no])

AC_ARG_ENABLE([glibc-back-compat],
  [AS_HELP_STRING([--enable-glibc-back-compat],
  [enable backwards compatibility with glibc])],
  [use_glibc_compat=$enableval],
  [use_glibc_compat=no])

AC_ARG_ENABLE([threadlocal],
  [AS_HELP_STRING([--enable-threadlocal],
  [enable features that depend on the c++ thread_local keyword (currently just thread names in debug logs). (default is to enabled if there is platform support and glibc-back-compat is not enabled)])],
  [use_thread_local=$enableval],
  [use_thread_local=auto])

AC_ARG_ENABLE([asm],
  [AS_HELP_STRING([--disable-asm],
  [disable assembly routines (enabled by default)])],
  [use_asm=$enableval],
  [use_asm=yes])

if test "x$use_asm" = xyes; then
  AC_DEFINE(USE_ASM, 1, [Define this symbol to build in assembly routines])
fi

AC_ARG_WITH([system-univalue],
  [AS_HELP_STRING([--without-system-univalue],
  [Build with system UniValue (default is auto)])],
  [system_univalue=$withval],
  [system_univalue=auto]
)
AC_ARG_ENABLE([zmq],
  [AS_HELP_STRING([--disable-zmq],
  [disable ZMQ notifications])],
  [use_zmq=$enableval],
  [use_zmq=yes])

AC_ARG_ENABLE([bip70],
  [AS_HELP_STRING([--enable-bip70],
  [BIP70 (payment protocol) support in the GUI (no longer supported)])],
  [enable_bip70=$enableval],
  [enable_bip70=no])

if test x$enable_bip70 != xno; then
  AC_MSG_ERROR([BIP70 is no longer supported!])
fi

AC_ARG_ENABLE(man,
    [AS_HELP_STRING([--disable-man],
                    [do not install man pages (default is to install)])],,
    enable_man=yes)
AM_CONDITIONAL(ENABLE_MAN, test "$enable_man" != no)

dnl Enable debug
AC_ARG_ENABLE([debug],
    [AS_HELP_STRING([--enable-debug],
                    [use compiler flags and macros suited for debugging (default is no)])],
    [enable_debug=$enableval],
    [enable_debug=no])

dnl Enable different -fsanitize options
AC_ARG_WITH([sanitizers],
    [AS_HELP_STRING([--with-sanitizers],
                    [comma separated list of extra sanitizers to build with (default is none enabled)])],
    [use_sanitizers=$withval])

dnl Enable gprof profiling
AC_ARG_ENABLE([gprof],
    [AS_HELP_STRING([--enable-gprof],
                    [use gprof profiling compiler flags (default is no)])],
    [enable_gprof=$enableval],
    [enable_gprof=no])

dnl Pass compiler & liner flags that make builds deterministic
AC_ARG_ENABLE([determinism],
    [AS_HELP_STRING([--enable-determinism],
                    [Enable compilation flags that make builds deterministic (default is no)])],
    [enable_determinism=$enableval],
    [enable_determinism=no])

dnl Turn warnings into errors
AC_ARG_ENABLE([werror],
    [AS_HELP_STRING([--enable-werror],
                    [Treat certain compiler warnings as errors (default is no)])],
    [enable_werror=$enableval],
    [enable_werror=no])

AC_LANG_PUSH([C++])
AX_CHECK_COMPILE_FLAG([-Werror],[CXXFLAG_WERROR="-Werror"],[CXXFLAG_WERROR=""])

if test "x$enable_debug" = xyes; then
  dnl Clear default -g -O2 flags
  if test "x$CXXFLAGS_overridden" = xno; then
	CXXFLAGS=""
  fi

  dnl Disable all optimizations
  AX_CHECK_COMPILE_FLAG([-O0], [[DEBUG_CXXFLAGS="$DEBUG_CXXFLAGS -O0"]],,[[$CXXFLAG_WERROR]])

  dnl Prefer -g3, fall back to -g if that is unavailable.
  AX_CHECK_COMPILE_FLAG(
    [-g3],
    [[DEBUG_CXXFLAGS="$DEBUG_CXXFLAGS -g3"]],
    [AX_CHECK_COMPILE_FLAG([-g],[[DEBUG_CXXFLAGS="$DEBUG_CXXFLAGS -g"]],,[[$CXXFLAG_WERROR]])],
    [[$CXXFLAG_WERROR]])

  AX_CHECK_PREPROC_FLAG([-DDEBUG],[[DEBUG_CPPFLAGS="$DEBUG_CPPFLAGS -DDEBUG"]],,[[$CXXFLAG_WERROR]])
  AX_CHECK_PREPROC_FLAG([-DDEBUG_LOCKORDER],[[DEBUG_CPPFLAGS="$DEBUG_CPPFLAGS -DDEBUG_LOCKORDER"]],,[[$CXXFLAG_WERROR]])
  AX_CHECK_COMPILE_FLAG([-ftrapv],[DEBUG_CXXFLAGS="$DEBUG_CXXFLAGS -ftrapv"],,[[$CXXFLAG_WERROR]])
fi

if test x$use_sanitizers != x; then
  dnl First check if the compiler accepts flags. If an incompatible pair like
  dnl -fsanitize=address,thread is used here, this check will fail. This will also
  dnl fail if a bad argument is passed, e.g. -fsanitize=undfeined
  AX_CHECK_COMPILE_FLAG(
    [[-fsanitize=$use_sanitizers]],
    [[SANITIZER_CXXFLAGS=-fsanitize=$use_sanitizers]],
    [AC_MSG_ERROR([compiler did not accept requested flags])])

  dnl Some compilers (e.g. GCC) require additional libraries like libasan,
  dnl libtsan, libubsan, etc. Make sure linking still works with the sanitize
  dnl flag. This is a separate check so we can give a better error message when
  dnl the sanitize flags are supported by the compiler but the actual sanitizer
  dnl libs are missing.
  AX_CHECK_LINK_FLAG(
    [[-fsanitize=$use_sanitizers]],
    [[SANITIZER_LDFLAGS=-fsanitize=$use_sanitizers]],
    [AC_MSG_ERROR([linker did not accept requested flags, you are missing required libraries])],
    [],
    [AC_LANG_PROGRAM([[
    #include <cstdint>
    #include <cstddef>
    extern "C" int LLVMFuzzerTestOneInput(const uint8_t *data, size_t size) { return 0; }
    __attribute__((weak)) // allow for libFuzzer linking
    ]],[[]])])
fi

ERROR_CXXFLAGS=
if test "x$enable_werror" = "xyes"; then
  if test "x$CXXFLAG_WERROR" = "x"; then
    AC_MSG_ERROR("enable-werror set but -Werror is not usable")
  fi
  AX_CHECK_COMPILE_FLAG([-Werror=vla],[ERROR_CXXFLAGS="$ERROR_CXXFLAGS -Werror=vla"],,[[$CXXFLAG_WERROR]])
  AX_CHECK_COMPILE_FLAG([-Werror=switch],[ERROR_CXXFLAGS="$ERROR_CXXFLAGS -Werror=switch"],,[[$CXXFLAG_WERROR]])
  AX_CHECK_COMPILE_FLAG([-Werror=thread-safety-analysis],[ERROR_CXXFLAGS="$ERROR_CXXFLAGS -Werror=thread-safety-analysis"],,[[$CXXFLAG_WERROR]])
  AX_CHECK_COMPILE_FLAG([-Werror=unused-variable],[ERROR_CXXFLAGS="$ERROR_CXXFLAGS -Werror=unused-variable"],,[[$CXXFLAG_WERROR]])
  AX_CHECK_COMPILE_FLAG([-Werror=date-time],[ERROR_CXXFLAGS="$ERROR_CXXFLAGS -Werror=date-time"],,[[$CXXFLAG_WERROR]])
  AX_CHECK_COMPILE_FLAG([-Werror=return-type],[ERROR_CXXFLAGS="$ERROR_CXXFLAGS -Werror=return-type"],,[[$CXXFLAG_WERROR]])
fi

if test "x$CXXFLAGS_overridden" = "xno"; then
  AX_CHECK_COMPILE_FLAG([-Wall],[WARN_CXXFLAGS="$WARN_CXXFLAGS -Wall"],,[[$CXXFLAG_WERROR]])
  AX_CHECK_COMPILE_FLAG([-Wextra],[WARN_CXXFLAGS="$WARN_CXXFLAGS -Wextra"],,[[$CXXFLAG_WERROR]])
  AX_CHECK_COMPILE_FLAG([-Wformat],[WARN_CXXFLAGS="$WARN_CXXFLAGS -Wformat"],,[[$CXXFLAG_WERROR]])
  AX_CHECK_COMPILE_FLAG([-Wvla],[WARN_CXXFLAGS="$WARN_CXXFLAGS -Wvla"],,[[$CXXFLAG_WERROR]])
  AX_CHECK_COMPILE_FLAG([-Wswitch],[WARN_CXXFLAGS="$WARN_CXXFLAGS -Wswitch"],,[[$CXXFLAG_WERROR]])
  AX_CHECK_COMPILE_FLAG([-Wformat-security],[WARN_CXXFLAGS="$WARN_CXXFLAGS -Wformat-security"],,[[$CXXFLAG_WERROR]])
  AX_CHECK_COMPILE_FLAG([-Wthread-safety-analysis],[WARN_CXXFLAGS="$WARN_CXXFLAGS -Wthread-safety-analysis"],,[[$CXXFLAG_WERROR]])
  AX_CHECK_COMPILE_FLAG([-Wrange-loop-analysis],[WARN_CXXFLAGS="$WARN_CXXFLAGS -Wrange-loop-analysis"],,[[$CXXFLAG_WERROR]])
  AX_CHECK_COMPILE_FLAG([-Wredundant-decls],[WARN_CXXFLAGS="$WARN_CXXFLAGS -Wredundant-decls"],,[[$CXXFLAG_WERROR]])
  AX_CHECK_COMPILE_FLAG([-Wunused-variable],[WARN_CXXFLAGS="$WARN_CXXFLAGS -Wunused-variable"],,[[$CXXFLAG_WERROR]])
  AX_CHECK_COMPILE_FLAG([-Wdate-time],[WARN_CXXFLAGS="$WARN_CXXFLAGS -Wdate-time"],,[[$CXXFLAG_WERROR]])

  dnl Some compilers (gcc) ignore unknown -Wno-* options, but warn about all
  dnl unknown options if any other warning is produced. Test the -Wfoo case, and
  dnl set the -Wno-foo case if it works.
  AX_CHECK_COMPILE_FLAG([-Wunused-parameter],[NOWARN_CXXFLAGS="$NOWARN_CXXFLAGS -Wno-unused-parameter"],,[[$CXXFLAG_WERROR]])
  AX_CHECK_COMPILE_FLAG([-Wself-assign],[NOWARN_CXXFLAGS="$NOWARN_CXXFLAGS -Wno-self-assign"],,[[$CXXFLAG_WERROR]])
  AX_CHECK_COMPILE_FLAG([-Wunused-local-typedef],[NOWARN_CXXFLAGS="$NOWARN_CXXFLAGS -Wno-unused-local-typedef"],,[[$CXXFLAG_WERROR]])
  AX_CHECK_COMPILE_FLAG([-Wdeprecated-register],[NOWARN_CXXFLAGS="$NOWARN_CXXFLAGS -Wno-deprecated-register"],,[[$CXXFLAG_WERROR]])
  AX_CHECK_COMPILE_FLAG([-Wimplicit-fallthrough],[NOWARN_CXXFLAGS="$NOWARN_CXXFLAGS -Wno-implicit-fallthrough"],,[[$CXXFLAG_WERROR]])
fi

enable_sse42=no
enable_sse41=no
enable_avx2=no
enable_shani=no
enable_power8=no

if test "x$use_asm" = "xyes"; then

dnl Check for optional instruction set support. Enabling these does _not_ imply that all code will
dnl be compiled with them, rather that specific objects/libs may use them after checking for runtime
dnl compatibility.

dnl x86
AX_CHECK_COMPILE_FLAG([-msse4.2],[[SSE42_CXXFLAGS="-msse4.2"]],,[[$CXXFLAG_WERROR]])
AX_CHECK_COMPILE_FLAG([-msse4.1],[[SSE41_CXXFLAGS="-msse4.1"]],,[[$CXXFLAG_WERROR]])
AX_CHECK_COMPILE_FLAG([-mavx -mavx2],[[AVX2_CXXFLAGS="-mavx -mavx2"]],,[[$CXXFLAG_WERROR]])
AX_CHECK_COMPILE_FLAG([-msse4 -msha],[[SHANI_CXXFLAGS="-msse4 -msha"]],,[[$CXXFLAG_WERROR]])
AX_CHECK_COMPILE_FLAG([-mpower8-vector],[[POWER8_CXXFLAGS="-mpower8-vector"]],,[[$CXXFLAG_WERROR]])

TEMP_CXXFLAGS="$CXXFLAGS"
CXXFLAGS="$SSE42_CXXFLAGS $CXXFLAGS"
AC_MSG_CHECKING(for SSE4.2 intrinsics)
AC_COMPILE_IFELSE([AC_LANG_PROGRAM([[
    #include <stdint.h>
    #if defined(_MSC_VER)
    #include <intrin.h>
    #elif defined(__GNUC__) && defined(__SSE4_2__)
    #include <nmmintrin.h>
    #endif
  ]],[[
    uint64_t l = 0;
    l = _mm_crc32_u8(l, 0);
    l = _mm_crc32_u32(l, 0);
    l = _mm_crc32_u64(l, 0);
    return l;
  ]])],
 [ AC_MSG_RESULT(yes); enable_sse42=yes],
 [ AC_MSG_RESULT(no)]
)
CXXFLAGS="$TEMP_CXXFLAGS"

TEMP_CXXFLAGS="$CXXFLAGS"
CXXFLAGS="$CXXFLAGS $SSE41_CXXFLAGS"
AC_MSG_CHECKING(for SSE4.1 intrinsics)
AC_COMPILE_IFELSE([AC_LANG_PROGRAM([[
    #include <stdint.h>
    #include <immintrin.h>
  ]],[[
    __m128i l = _mm_set1_epi32(0);
    return _mm_extract_epi32(l, 3);
  ]])],
 [ AC_MSG_RESULT(yes); enable_sse41=yes; AC_DEFINE(ENABLE_SSE41, 1, [Define this symbol to build code that uses SSE4.1 intrinsics]) ],
 [ AC_MSG_RESULT(no)]
)
CXXFLAGS="$TEMP_CXXFLAGS"

TEMP_CXXFLAGS="$CXXFLAGS"
CXXFLAGS="$CXXFLAGS $AVX2_CXXFLAGS"
AC_MSG_CHECKING(for AVX2 intrinsics)
AC_COMPILE_IFELSE([AC_LANG_PROGRAM([[
    #include <stdint.h>
    #include <immintrin.h>
  ]],[[
    __m256i l = _mm256_set1_epi32(0);
    return _mm256_extract_epi32(l, 7);
  ]])],
 [ AC_MSG_RESULT(yes); enable_avx2=yes; AC_DEFINE(ENABLE_AVX2, 1, [Define this symbol to build code that uses AVX2 intrinsics]) ],
 [ AC_MSG_RESULT(no)]
)
CXXFLAGS="$TEMP_CXXFLAGS"

TEMP_CXXFLAGS="$CXXFLAGS"
CXXFLAGS="$CXXFLAGS $SHANI_CXXFLAGS"
AC_MSG_CHECKING(for SHA-NI intrinsics)
AC_COMPILE_IFELSE([AC_LANG_PROGRAM([[
    #include <stdint.h>
    #include <immintrin.h>
  ]],[[
    __m128i i = _mm_set1_epi32(0);
    __m128i j = _mm_set1_epi32(1);
    __m128i k = _mm_set1_epi32(2);
    return _mm_extract_epi32(_mm_sha256rnds2_epu32(i, i, k), 0);
  ]])],
 [ AC_MSG_RESULT(yes); enable_shani=yes; AC_DEFINE(ENABLE_SHANI, 1, [Define this symbol to build code that uses SHA-NI intrinsics]) ],
 [ AC_MSG_RESULT(no)]
)
CXXFLAGS="$TEMP_CXXFLAGS"

# ARM
AX_CHECK_COMPILE_FLAG([-march=armv8-a+crc+crypto],[[ARM_CRC_CXXFLAGS="-march=armv8-a+crc+crypto"]],,[[$CXXFLAG_WERROR]])

TEMP_CXXFLAGS="$CXXFLAGS"
CXXFLAGS="$CXXFLAGS $ARM_CRC_CXXFLAGS"
AC_MSG_CHECKING(for ARM CRC32 intrinsics)
AC_COMPILE_IFELSE([AC_LANG_PROGRAM([[
    #include <arm_acle.h>
    #include <arm_neon.h>
  ]],[[
    __crc32cb(0, 0); __crc32ch(0, 0); __crc32cw(0, 0); __crc32cd(0, 0);
    vmull_p64(0, 0);
  ]])],
 [ AC_MSG_RESULT(yes); enable_arm_crc=yes; ],
 [ AC_MSG_RESULT(no)]
)
CXXFLAGS="$TEMP_CXXFLAGS"

TEMP_CXXFLAGS="$CXXFLAGS"
CXXFLAGS="$TEMP_CXXFLAGS $POWER8_CXXFLAGS"
AC_MSG_CHECKING(for POWER8 compiler support)
AC_COMPILE_IFELSE([AC_LANG_PROGRAM([[
    #include <altivec.h>
    #include <stdint.h>
  ]], [[
    unsigned char src[16];
    __builtin_crypto_vshasigmaw((__vector uint32_t)vec_vsx_ld(0, src), 1, 0xf);
    return 0;
  ]])],
  [ AC_MSG_RESULT(yes); enable_power8=yes; AC_DEFINE(ENABLE_POWER8, 1, [Define if compiler supports POWER8 instructions.]) ],
  [ AC_MSG_RESULT(no) ]
)
CXXFLAGS="$TEMP_CXXFLAGS"

fi

CPPFLAGS="$CPPFLAGS -DHAVE_BUILD_INFO -D__STDC_FORMAT_MACROS"

AC_ARG_WITH([utils],
  [AS_HELP_STRING([--with-utils],
  [build bitcoin-cli bitcoin-tx bitcoin-wallet (default=yes)])],
  [build_bitcoin_utils=$withval],
  [build_bitcoin_utils=yes])

AC_ARG_ENABLE([util-cli],
  [AS_HELP_STRING([--enable-util-cli],
  [build bitcoin-cli])],
  [build_bitcoin_cli=$enableval],
  [build_bitcoin_cli=$build_bitcoin_utils])

AC_ARG_ENABLE([util-tx],
  [AS_HELP_STRING([--enable-util-tx],
  [build bitcoin-tx])],
  [build_bitcoin_tx=$enableval],
  [build_bitcoin_tx=$build_bitcoin_utils])

AC_ARG_ENABLE([util-wallet],
  [AS_HELP_STRING([--enable-util-wallet],
  [build bitcoin-wallet])],
  [build_bitcoin_wallet=$enableval],
  [build_bitcoin_wallet=$build_bitcoin_utils])

AC_ARG_WITH([libs],
  [AS_HELP_STRING([--with-libs],
  [build libraries (default=yes)])],
  [build_bitcoin_libs=$withval],
  [build_bitcoin_libs=yes])

AC_ARG_WITH([daemon],
  [AS_HELP_STRING([--with-daemon],
  [build bitcoind daemon (default=yes)])],
  [build_bitcoind=$withval],
  [build_bitcoind=yes])

can_render_icons=yes
AC_PATH_PROGS([RSVG_CONVERT],[rsvg-convert rsvg],no)
AC_PATH_PROGS([IMAGEMAGICK_CONVERT],[convert],no)
AC_PATH_PROGS([PNG2ICNS],[png2icns],no)

if test x$RSVG_CONVERT = xno; then
  can_render_icons='rsvg-convert'
elif test x$IMAGEMAGICK_CONVERT = xno; then
  can_render_icons='(ImageMagick) convert'
fi

use_pkgconfig=yes
case $host in
  *mingw*)

     dnl pkgconfig does more harm than good with MinGW
     use_pkgconfig=no

     TARGET_OS=windows
     AC_CHECK_LIB([mingwthrd],[main],, AC_MSG_ERROR(libmingwthrd missing))
     AC_CHECK_LIB([kernel32], [main],, AC_MSG_ERROR(libkernel32 missing))
     AC_CHECK_LIB([user32],   [main],, AC_MSG_ERROR(libuser32 missing))
     AC_CHECK_LIB([gdi32],    [main],, AC_MSG_ERROR(libgdi32 missing))
     AC_CHECK_LIB([comdlg32], [main],, AC_MSG_ERROR(libcomdlg32 missing))
     AC_CHECK_LIB([winmm],    [main],, AC_MSG_ERROR(libwinmm missing))
     AC_CHECK_LIB([shell32],  [main],, AC_MSG_ERROR(libshell32 missing))
     AC_CHECK_LIB([comctl32], [main],, AC_MSG_ERROR(libcomctl32 missing))
     AC_CHECK_LIB([ole32],    [main],, AC_MSG_ERROR(libole32 missing))
     AC_CHECK_LIB([oleaut32], [main],, AC_MSG_ERROR(liboleaut32 missing))
     AC_CHECK_LIB([uuid],     [main],, AC_MSG_ERROR(libuuid missing))
     AC_CHECK_LIB([advapi32], [main],, AC_MSG_ERROR(libadvapi32 missing))
     AC_CHECK_LIB([ws2_32],   [main],, AC_MSG_ERROR(libws2_32 missing))
     AC_CHECK_LIB([shlwapi],  [main],, AC_MSG_ERROR(libshlwapi missing))
     AC_CHECK_LIB([iphlpapi], [main],, AC_MSG_ERROR(libiphlpapi missing))
     AC_CHECK_LIB([dwmapi],   [main],, AC_MSG_ERROR(libdwmapi missing))

     dnl -static is interpreted by libtool, where it has a different meaning.
     dnl In libtool-speak, it's -all-static.
     AX_CHECK_LINK_FLAG([[-static]],[LIBTOOL_APP_LDFLAGS="$LIBTOOL_APP_LDFLAGS -all-static"])

     AC_PATH_PROG([MAKENSIS], [makensis], none)
     if test x$MAKENSIS = xnone; then
       AC_MSG_WARN("makensis not found. Cannot create installer.")
     fi

     AC_PATH_TOOL(WINDRES, windres, none)
     if test x$WINDRES = xnone; then
       AC_MSG_ERROR("windres not found")
     fi

     CPPFLAGS="$CPPFLAGS -D_MT -DWIN32 -D_WINDOWS -DBOOST_THREAD_USE_LIB -D_WIN32_WINNT=0x0601 -D_WIN32_IE=0x0501 -DWIN32_LEAN_AND_MEAN"
     if test "x$CXXFLAGS_overridden" = "xno"; then
       CXXFLAGS="$CXXFLAGS -w"
     fi
     case $host in
       i?86-*) WINDOWS_BITS=32 ;;
       x86_64-*) WINDOWS_BITS=64 ;;
       *) AC_MSG_ERROR("Could not determine win32/win64 for installer") ;;
     esac
     AC_SUBST(WINDOWS_BITS)

     dnl libtool insists upon adding -nostdlib and a list of objects/libs to link against.
     dnl That breaks our ability to build dll's with static libgcc/libstdc++/libssp. Override
     dnl its command here, with the predeps/postdeps removed, and -static inserted. Postdeps are
     dnl also overridden to prevent their insertion later.
     dnl This should only affect dll's.
     archive_cmds_CXX="\$CC -shared \$libobjs \$deplibs \$compiler_flags -static -o \$output_objdir/\$soname \${wl}--enable-auto-image-base -Xlinker --out-implib -Xlinker \$lib"
     postdeps_CXX=

     dnl We require Windows 7 (NT 6.1) or later
     AX_CHECK_LINK_FLAG([[-Wl,--major-subsystem-version -Wl,6 -Wl,--minor-subsystem-version -Wl,1]],[LDFLAGS="$LDFLAGS -Wl,--major-subsystem-version -Wl,6 -Wl,--minor-subsystem-version -Wl,1"],,[[$LDFLAG_WERROR]])
<<<<<<< HEAD
=======

     AC_PATH_PROGS([RSVG_CONVERT], [rsvg-convert rsvg],rsvg-convert)
     AC_PATH_PROGS([IMAGEMAGICK_CONVERT], [convert],convert)
>>>>>>> 34d097b4
     ;;
  *darwin*)
     if test x$PNG2ICNS = xno; then
       can_render_icons='png2icns'
     fi

     TARGET_OS=darwin
     if  test x$cross_compiling != xyes; then
       BUILD_OS=darwin
       AC_PATH_PROGS([RSVG_CONVERT], [rsvg-convert rsvg],rsvg-convert)
       AC_CHECK_PROG([BREW],brew, brew)
       if test x$BREW = xbrew; then
         dnl These Homebrew packages may be keg-only, meaning that they won't be found
         dnl in expected paths because they may conflict with system files. Ask
         dnl Homebrew where each one is located, then adjust paths accordingly.
         dnl It's safe to add these paths even if the functionality is disabled by
         dnl the user (--without-wallet or --without-gui for example).

         bdb_prefix=$($BREW --prefix berkeley-db4 2>/dev/null)
         qt5_prefix=$($BREW --prefix qt5 2>/dev/null)
         if test x$bdb_prefix != x; then
           CPPFLAGS="$CPPFLAGS -I$bdb_prefix/include"
           LIBS="$LIBS -L$bdb_prefix/lib"
         fi
         if test x$qt5_prefix != x; then
           PKG_CONFIG_PATH="$qt5_prefix/lib/pkgconfig:$PKG_CONFIG_PATH"
           export PKG_CONFIG_PATH
         fi
       fi
     else
       case $build_os in
         *darwin*)
           BUILD_OS=darwin
           ;;
         *)
           AC_PATH_TOOL([INSTALLNAMETOOL], [install_name_tool], install_name_tool)
           AC_PATH_TOOL([OTOOL], [otool], otool)
           AC_PATH_PROGS([GENISOIMAGE], [genisoimage mkisofs],genisoimage)
           AC_PATH_PROGS([TIFFCP], [tiffcp],tiffcp)

           dnl libtool will try to strip the static lib, which is a problem for
           dnl cross-builds because strip attempts to call a hard-coded ld,
           dnl which may not exist in the path. Stripping the .a is not
           dnl necessary, so just disable it.
           old_striplib=
           ;;
       esac
     fi

     AX_CHECK_LINK_FLAG([[-Wl,-headerpad_max_install_names]], [LDFLAGS="$LDFLAGS -Wl,-headerpad_max_install_names"])
     CPPFLAGS="$CPPFLAGS -DMAC_OSX -DOBJC_OLD_DISPATCH_PROTOTYPES=0"
     OBJCXXFLAGS="$CXXFLAGS"
     ;;
   *android*)
     dnl make sure android stays above linux for hosts like *linux-android*
     TARGET_OS=android
     ;;
   *linux*)
     TARGET_OS=linux
     ;;
esac

AM_CONDITIONAL([CAN_RENDER_ICONS], [test x$can_render_icons = xyes])

if test x$use_pkgconfig = xyes; then
  m4_ifndef([PKG_PROG_PKG_CONFIG], [AC_MSG_ERROR(PKG_PROG_PKG_CONFIG macro not found. Please install pkg-config and re-run autogen.sh.)])
  m4_ifdef([PKG_PROG_PKG_CONFIG], [
  PKG_PROG_PKG_CONFIG
  if test x"$PKG_CONFIG" = "x"; then
    AC_MSG_ERROR(pkg-config not found.)
  fi
  ])
fi

if test x$use_extended_functional_tests != xno; then
  AC_SUBST(EXTENDED_FUNCTIONAL_TESTS, --extended)
fi

if test x$use_lcov = xyes; then
  if test x$LCOV = x; then
    AC_MSG_ERROR("lcov testing requested but lcov not found")
  fi
  if test x$GCOV = x; then
    AC_MSG_ERROR("lcov testing requested but gcov not found")
  fi
  if test x$PYTHON = x; then
    AC_MSG_ERROR("lcov testing requested but python not found")
  fi
  if test x$GENHTML = x; then
    AC_MSG_ERROR("lcov testing requested but genhtml not found")
  fi
  LCOV="$LCOV --gcov-tool=$GCOV"
  AX_CHECK_LINK_FLAG([[--coverage]], [LDFLAGS="$LDFLAGS --coverage"],
    [AC_MSG_ERROR("lcov testing requested but --coverage linker flag does not work")])
  AX_CHECK_COMPILE_FLAG([--coverage],[CXXFLAGS="$CXXFLAGS --coverage"],
    [AC_MSG_ERROR("lcov testing requested but --coverage flag does not work")])
  CXXFLAGS="$CXXFLAGS -Og"
fi

if test x$use_lcov_branch != xno; then
  AC_SUBST(LCOV_OPTS, "$LCOV_OPTS --rc lcov_branch_coverage=1")
fi

dnl Check for endianness
AC_C_BIGENDIAN

dnl Check for pthread compile/link requirements
AX_PTHREAD

dnl The following macro will add the necessary defines to bitcoin-config.h, but
dnl they also need to be passed down to any subprojects. Pull the results out of
dnl the cache and add them to CPPFLAGS.
AC_SYS_LARGEFILE
dnl detect POSIX or GNU variant of strerror_r
AC_FUNC_STRERROR_R

if test x$ac_cv_sys_file_offset_bits != x &&
   test x$ac_cv_sys_file_offset_bits != xno &&
   test x$ac_cv_sys_file_offset_bits != xunknown; then
  CPPFLAGS="$CPPFLAGS -D_FILE_OFFSET_BITS=$ac_cv_sys_file_offset_bits"
fi

if test x$ac_cv_sys_large_files != x &&
   test x$ac_cv_sys_large_files != xno &&
   test x$ac_cv_sys_large_files != xunknown; then
  CPPFLAGS="$CPPFLAGS -D_LARGE_FILES=$ac_cv_sys_large_files"
fi

AX_CHECK_LINK_FLAG([[-Wl,--large-address-aware]], [LDFLAGS="$LDFLAGS -Wl,--large-address-aware"])

AX_GCC_FUNC_ATTRIBUTE([visibility])
AX_GCC_FUNC_ATTRIBUTE([dllexport])
AX_GCC_FUNC_ATTRIBUTE([dllimport])
AX_GCC_FUNC_ATTRIBUTE([weak_import])

if test x$use_glibc_compat != xno; then

  dnl __fdelt_chk's params and return type have changed from long unsigned int to long int.
  dnl See which one is present here.
  AC_MSG_CHECKING(__fdelt_chk type)
  AC_COMPILE_IFELSE([AC_LANG_PROGRAM([[#ifdef _FORTIFY_SOURCE
                    #undef _FORTIFY_SOURCE
                  #endif
                  #define _FORTIFY_SOURCE 2
                  #include <sys/select.h>
     extern "C" long unsigned int __fdelt_warn(long unsigned int);]],[[]])],
    [ fdelt_type="long unsigned int"],
    [ fdelt_type="long int"])
  AC_MSG_RESULT($fdelt_type)
  AC_DEFINE_UNQUOTED(FDELT_TYPE, $fdelt_type,[parameter and return value type for __fdelt_chk])
  AX_CHECK_LINK_FLAG([[-Wl,--wrap=__divmoddi4]], [COMPAT_LDFLAGS="$COMPAT_LDFLAGS -Wl,--wrap=__divmoddi4"])
  AX_CHECK_LINK_FLAG([[-Wl,--wrap=log2f]], [COMPAT_LDFLAGS="$COMPAT_LDFLAGS -Wl,--wrap=log2f"])
  case $host in
    powerpc64* | ppc64*)
      AX_CHECK_LINK_FLAG([[-Wl,--no-tls-get-addr-optimize]], [COMPAT_LDFLAGS="$COMPAT_LDFLAGS -Wl,--no-tls-get-addr-optimize"])
    ;;
  esac
else
  AC_SEARCH_LIBS([clock_gettime],[rt])
fi

if test "x$enable_gprof" = xyes; then
    dnl -pg is incompatible with -pie. Since hardening and profiling together doesn't make sense,
    dnl we simply make them mutually exclusive here. Additionally, hardened toolchains may force
    dnl -pie by default, in which case it needs to be turned off with -no-pie.

    if test x$use_hardening = xyes; then
        AC_MSG_ERROR(gprof profiling is not compatible with hardening. Reconfigure with --disable-hardening or --disable-gprof)
    fi
    use_hardening=no
    AX_CHECK_COMPILE_FLAG([-pg],[GPROF_CXXFLAGS="-pg"],
        [AC_MSG_ERROR(gprof profiling requested but not available)], [[$CXXFLAG_WERROR]])

    AX_CHECK_LINK_FLAG([[-no-pie]], [GPROF_LDFLAGS="-no-pie"])
    AX_CHECK_LINK_FLAG([[-pg]],[GPROF_LDFLAGS="$GPROF_LDFLAGS -pg"],
        [AC_MSG_ERROR(gprof profiling requested but not available)], [[$GPROF_LDFLAGS]])
fi

if test x$TARGET_OS != xwindows; then
  dnl All windows code is PIC, forcing it on just adds useless compile warnings
  AX_CHECK_COMPILE_FLAG([-fPIC],[PIC_FLAGS="-fPIC"])
fi

dnl All versions of gcc that we commonly use for building are subject to bug
dnl https://gcc.gnu.org/bugzilla/show_bug.cgi?id=90348. To work around that, set
dnl -fstack-reuse=none for all gcc builds. (Only gcc understands this flag)
AX_CHECK_COMPILE_FLAG([-fstack-reuse=none],[HARDENED_CXXFLAGS="$HARDENED_CXXFLAGS -fstack-reuse=none"])
if test x$use_hardening != xno; then
  use_hardening=yes
  AX_CHECK_COMPILE_FLAG([-Wstack-protector],[HARDENED_CXXFLAGS="$HARDENED_CXXFLAGS -Wstack-protector"])
  AX_CHECK_COMPILE_FLAG([-fstack-protector-all],[HARDENED_CXXFLAGS="$HARDENED_CXXFLAGS -fstack-protector-all"])

  dnl When enable_debug is yes, all optimizations are disabled.
  dnl However, FORTIFY_SOURCE requires that there is some level of optimization, otherwise it does nothing and just creates a compiler warning.
  dnl Since FORTIFY_SOURCE is a no-op without optimizations, do not enable it when enable_debug is yes.
  if test x$enable_debug != xyes; then
    AX_CHECK_PREPROC_FLAG([-D_FORTIFY_SOURCE=2],[
      AX_CHECK_PREPROC_FLAG([-U_FORTIFY_SOURCE],[
        HARDENED_CPPFLAGS="$HARDENED_CPPFLAGS -U_FORTIFY_SOURCE"
      ])
      HARDENED_CPPFLAGS="$HARDENED_CPPFLAGS -D_FORTIFY_SOURCE=2"
    ])
  fi

  AX_CHECK_LINK_FLAG([[-Wl,--dynamicbase]], [HARDENED_LDFLAGS="$HARDENED_LDFLAGS -Wl,--dynamicbase"])
  AX_CHECK_LINK_FLAG([[-Wl,--nxcompat]], [HARDENED_LDFLAGS="$HARDENED_LDFLAGS -Wl,--nxcompat"])
  AX_CHECK_LINK_FLAG([[-Wl,--high-entropy-va]], [HARDENED_LDFLAGS="$HARDENED_LDFLAGS -Wl,--high-entropy-va"])
  AX_CHECK_LINK_FLAG([[-Wl,-z,relro]], [HARDENED_LDFLAGS="$HARDENED_LDFLAGS -Wl,-z,relro"])
  AX_CHECK_LINK_FLAG([[-Wl,-z,now]], [HARDENED_LDFLAGS="$HARDENED_LDFLAGS -Wl,-z,now"])
  AX_CHECK_LINK_FLAG([[-fPIE -pie]], [PIE_FLAGS="-fPIE"; HARDENED_LDFLAGS="$HARDENED_LDFLAGS -pie"],, [[$CXXFLAG_WERROR]])

  case $host in
    *mingw*)
       AC_CHECK_LIB([ssp],      [main],, AC_MSG_ERROR(libssp missing))
    ;;
  esac
fi

dnl this flag screws up non-darwin gcc even when the check fails. special-case it.
if test x$TARGET_OS = xdarwin; then
  AX_CHECK_LINK_FLAG([[-Wl,-dead_strip]], [LDFLAGS="$LDFLAGS -Wl,-dead_strip"])
  AX_CHECK_LINK_FLAG([[-Wl,-dead_strip_dylibs]], [LDFLAGS="$LDFLAGS -Wl,-dead_strip_dylibs"])
  AX_CHECK_LINK_FLAG([[-Wl,-bind_at_load]], [HARDENED_LDFLAGS="$HARDENED_LDFLAGS -Wl,-bind_at_load"])
fi

if test x$enable_determinism = xyes; then
  if test x$TARGET_OS = xwindows; then
    AX_CHECK_LINK_FLAG([[-Wl,--no-insert-timestamp]], [LDFLAGS="$LDFLAGS -Wl,--no-insert-timestamp"])
  fi
fi

AC_CHECK_HEADERS([endian.h sys/endian.h byteswap.h stdio.h stdlib.h unistd.h strings.h sys/types.h sys/stat.h sys/select.h sys/prctl.h sys/sysctl.h vm/vm_param.h sys/vmmeter.h sys/resources.h])

dnl FD_ZERO may be dependent on a declaration of memcpy, e.g. in SmartOS
dnl check that it fails to build without memcpy, then that it builds with
AC_MSG_CHECKING(FD_ZERO memcpy dependence)
AC_COMPILE_IFELSE([AC_LANG_PROGRAM([[
    #include <cstddef>
    #if HAVE_SYS_SELECT_H
    #include <sys/select.h>
    #endif
  ]],[[
    #if HAVE_SYS_SELECT_H
    fd_set fds;
    FD_ZERO(&fds);
    #endif
  ]])],
  [ AC_MSG_RESULT(no) ],
  [
      AC_COMPILE_IFELSE([AC_LANG_PROGRAM([[
          #include <cstring>
          #if HAVE_SYS_SELECT_H
          #include <sys/select.h>
          #endif
        ]], [[
          #if HAVE_SYS_SELECT_H
          fd_set fds;
          FD_ZERO(&fds);
          #endif
        ]])],
        [ AC_MSG_RESULT(yes); AC_DEFINE(HAVE_CSTRING_DEPENDENT_FD_ZERO, 1, [Define this symbol if FD_ZERO is dependent of a memcpy declaration being available]) ],
        [ AC_MSG_ERROR(failed with cstring include) ]
      )
  ]
)

AC_CHECK_DECLS([getifaddrs, freeifaddrs],,,
    [#include <sys/types.h>
    #include <ifaddrs.h>]
)
AC_CHECK_DECLS([strnlen])

dnl Check for daemon(3), unrelated to --with-daemon (although used by it)
AC_CHECK_DECLS([daemon])

AC_CHECK_DECLS([le16toh, le32toh, le64toh, htole16, htole32, htole64, be16toh, be32toh, be64toh, htobe16, htobe32, htobe64],,,
		[#if HAVE_ENDIAN_H
                 #include <endian.h>
                 #elif HAVE_SYS_ENDIAN_H
                 #include <sys/endian.h>
                 #endif])

AC_CHECK_DECLS([bswap_16, bswap_32, bswap_64],,,
		[#if HAVE_BYTESWAP_H
                 #include <byteswap.h>
                 #endif])

AC_CHECK_DECLS([__builtin_clz, __builtin_clzl, __builtin_clzll])

AC_CHECK_FUNCS([fdatasync])

dnl Check for malloc_info (for memory statistics information in getmemoryinfo)
AC_MSG_CHECKING(for getmemoryinfo)
AC_COMPILE_IFELSE([AC_LANG_PROGRAM([[#include <malloc.h>]],
 [[ int f = malloc_info(0, NULL); ]])],
 [ AC_MSG_RESULT(yes); AC_DEFINE(HAVE_MALLOC_INFO, 1,[Define this symbol if you have malloc_info]) ],
 [ AC_MSG_RESULT(no)]
)

dnl Check for mallopt(M_ARENA_MAX) (to set glibc arenas)
AC_MSG_CHECKING(for mallopt M_ARENA_MAX)
AC_COMPILE_IFELSE([AC_LANG_PROGRAM([[#include <malloc.h>]],
 [[ mallopt(M_ARENA_MAX, 1); ]])],
 [ AC_MSG_RESULT(yes); AC_DEFINE(HAVE_MALLOPT_ARENA_MAX, 1,[Define this symbol if you have mallopt with M_ARENA_MAX]) ],
 [ AC_MSG_RESULT(no)]
)

dnl Check for posix_fallocate
AC_MSG_CHECKING(for posix_fallocate)
AC_COMPILE_IFELSE([AC_LANG_PROGRAM([[
                   // same as in src/util/system.cpp
                   #ifdef __linux__
                   #ifdef _POSIX_C_SOURCE
                   #undef _POSIX_C_SOURCE
                   #endif
                   #define _POSIX_C_SOURCE 200112L
                   #endif // __linux__
                   #include <fcntl.h>]],
                   [[ int f = posix_fallocate(0, 0, 0); ]])],
 [ AC_MSG_RESULT(yes); AC_DEFINE(HAVE_POSIX_FALLOCATE, 1,[Define this symbol if you have posix_fallocate]) ],
 [ AC_MSG_RESULT(no)]
)

AC_MSG_CHECKING([for visibility attribute])
AC_LINK_IFELSE([AC_LANG_SOURCE([
  int foo_def( void ) __attribute__((visibility("default")));
  int main(){}
  ])],
  [
    AC_DEFINE(HAVE_VISIBILITY_ATTRIBUTE,1,[Define if the visibility attribute is supported.])
    AC_MSG_RESULT(yes)
  ],
  [
    AC_MSG_RESULT(no)
    if test x$use_reduce_exports = xyes; then
      AC_MSG_ERROR([Cannot find a working visibility attribute. Use --disable-reduce-exports.])
    fi
  ]
)

AC_MSG_CHECKING(for iopolicy functions)
AC_COMPILE_IFELSE([
  AC_LANG_PROGRAM([[
    #include <sys/resource.h>
  ]],[[
    int x = getiopolicy_np(IOPOL_TYPE_DISK, IOPOL_SCOPE_THREAD);
    setiopolicy_np(IOPOL_TYPE_DISK, IOPOL_SCOPE_THREAD, x);
  ]])
],[
  have_iopolicy=yes
  AC_DEFINE(HAVE_IOPOLICY,1,[Define this symbol if you have iopolicy functions])
],[
  have_iopolicy=no
])
AC_MSG_RESULT($have_iopolicy)

if test x$have_iopolicy = xno; then
  AC_MSG_CHECKING(for ioprio syscalls)
  AC_COMPILE_IFELSE([
    AC_LANG_PROGRAM([[
      #define _GNU_SOURCE
      #include <unistd.h>
      #include <sys/syscall.h>
    ]],[[
      int x = syscall(SYS_ioprio_get, 1, 0);
      syscall(SYS_ioprio_set, 1, 0, x);
    ]])
  ],[
    have_ioprio_syscall=yes
    AC_DEFINE(HAVE_IOPRIO_SYSCALL,1,[Define this symbol if you have ioprio syscalls])
  ],[
    have_ioprio_syscall=no
  ])
  AC_MSG_RESULT($have_ioprio_syscall)
else
  have_ioprio_syscall=no
fi

AC_MSG_CHECKING(for Windows file I/O priority functions)
AC_COMPILE_IFELSE([
  AC_LANG_PROGRAM([[
    #define _WIN32_WINNT 0x0600
    #include <windows.h>
    #include <io.h>
    #include <stdio.h>
  ]],[[
    static const FILE_IO_PRIORITY_HINT_INFO priorityHint = {
        .PriorityHint = IoPriorityHintLow,
    };
    FILE * const F = fopen("test", "r");
    HANDLE hFile = _get_osfhandle(_fileno(F));

    SetFileInformationByHandle(hFile, FileIoPriorityHintInfo, &priorityHint, sizeof(priorityHint));
  ]])
],[
  have_windows_ioprio=yes
  AC_DEFINE(HAVE_WINDOWS_IOPRIO,1,[Define this symbol if you have Windows I/O priority functions])
],[
  have_windows_ioprio=no
])
AC_MSG_RESULT($have_windows_ioprio)


if test "x$use_thread_local" = xyes || { test "x$use_thread_local" = xauto && test "x$use_glibc_compat" = xno; }; then
  TEMP_LDFLAGS="$LDFLAGS"
  LDFLAGS="$TEMP_LDFLAGS $PTHREAD_CFLAGS"
  AC_MSG_CHECKING([for thread_local support])
  AC_LINK_IFELSE([AC_LANG_SOURCE([
    #include <thread>
    static thread_local int foo = 0;
    static void run_thread() { foo++;}
    int main(){
    for(int i = 0; i < 10; i++) { std::thread(run_thread).detach();}
    return foo;
    }
    ])],
    [
     case $host in
       *mingw*)
          dnl mingw32's implementation of thread_local has also been shown to behave
          dnl erroneously under concurrent usage; see:
          dnl https://gist.github.com/jamesob/fe9a872051a88b2025b1aa37bfa98605
          AC_MSG_RESULT(no)
          ;;
        *freebsd*)
          dnl FreeBSD's implementation of thread_local is also buggy (per
          dnl https://groups.google.com/d/msg/bsdmailinglist/22ncTZAbDp4/Dii_pII5AwAJ)
          AC_MSG_RESULT(no)
          ;;
        *)
          AC_DEFINE(HAVE_THREAD_LOCAL,1,[Define if thread_local is supported.])
          AC_MSG_RESULT(yes)
          ;;
      esac
    ],
    [
      AC_MSG_RESULT(no)
    ]
  )
  LDFLAGS="$TEMP_LDFLAGS"
fi

dnl check for gmtime_r(), fallback to gmtime_s() if that is unavailable
dnl fail if neither are available.
AC_MSG_CHECKING(for gmtime_r)
AC_COMPILE_IFELSE([AC_LANG_PROGRAM([[#include <ctime>]],
  [[ gmtime_r((const time_t *) nullptr, (struct tm *) nullptr); ]])],
  [ AC_MSG_RESULT(yes); AC_DEFINE(HAVE_GMTIME_R, 1, [Define this symbol if gmtime_r is available]) ],
  [ AC_MSG_RESULT(no);
    AC_MSG_CHECKING(for gmtime_s);
    AC_COMPILE_IFELSE([AC_LANG_PROGRAM([[#include <ctime>]],
       [[ gmtime_s((struct tm *) nullptr, (const time_t *) nullptr); ]])],
       [ AC_MSG_RESULT(yes)],
       [ AC_MSG_RESULT(no); AC_MSG_ERROR(Both gmtime_r and gmtime_s are unavailable) ]
    )
  ]
)

dnl Check for different ways of gathering OS randomness
AC_MSG_CHECKING(for Linux getrandom syscall)
AC_COMPILE_IFELSE([AC_LANG_PROGRAM([[#include <unistd.h>
  #include <sys/syscall.h>
  #include <linux/random.h>]],
 [[ syscall(SYS_getrandom, nullptr, 32, 0); ]])],
 [ AC_MSG_RESULT(yes); AC_DEFINE(HAVE_SYS_GETRANDOM, 1,[Define this symbol if the Linux getrandom system call is available]) ],
 [ AC_MSG_RESULT(no)]
)

AC_MSG_CHECKING(for getentropy)
AC_COMPILE_IFELSE([AC_LANG_PROGRAM([[#include <unistd.h>]],
 [[ getentropy(nullptr, 32) ]])],
 [ AC_MSG_RESULT(yes); AC_DEFINE(HAVE_GETENTROPY, 1,[Define this symbol if the BSD getentropy system call is available]) ],
 [ AC_MSG_RESULT(no)]
)

AC_MSG_CHECKING(for getentropy via random.h)
AC_COMPILE_IFELSE([AC_LANG_PROGRAM([[#include <unistd.h>
 #include <sys/random.h>]],
 [[ getentropy(nullptr, 32) ]])],
 [ AC_MSG_RESULT(yes); AC_DEFINE(HAVE_GETENTROPY_RAND, 1,[Define this symbol if the BSD getentropy system call is available with sys/random.h]) ],
 [ AC_MSG_RESULT(no)]
)

AC_MSG_CHECKING(for sysctl)
AC_COMPILE_IFELSE([AC_LANG_PROGRAM([[#include <sys/types.h>
  #include <sys/sysctl.h>]],
 [[ #ifdef __linux__
    #error "Don't use sysctl on Linux, it's deprecated even when it works"
    #endif
    sysctl(nullptr, 2, nullptr, nullptr, nullptr, 0); ]])],
 [ AC_MSG_RESULT(yes); AC_DEFINE(HAVE_SYSCTL, 1,[Define this symbol if the BSD sysctl() is available]) ],
 [ AC_MSG_RESULT(no)]
)

AC_MSG_CHECKING(for sysctl KERN_ARND)
AC_COMPILE_IFELSE([AC_LANG_PROGRAM([[#include <sys/types.h>
  #include <sys/sysctl.h>]],
 [[ #ifdef __linux__
    #error "Don't use sysctl on Linux, it's deprecated even when it works"
    #endif
    static int name[2] = {CTL_KERN, KERN_ARND};
    sysctl(name, 2, nullptr, nullptr, nullptr, 0); ]])],
 [ AC_MSG_RESULT(yes); AC_DEFINE(HAVE_SYSCTL_ARND, 1,[Define this symbol if the BSD sysctl(KERN_ARND) is available]) ],
 [ AC_MSG_RESULT(no)]
)

AC_MSG_CHECKING(for if type char equals int8_t)
AC_COMPILE_IFELSE([AC_LANG_PROGRAM([[#include <stdint.h>
  #include <type_traits>]],
 [[ static_assert(std::is_same<int8_t, char>::value, ""); ]])],
 [ AC_MSG_RESULT(yes); AC_DEFINE(CHAR_EQUALS_INT8, 1,[Define this symbol if type char equals int8_t]) ],
 [ AC_MSG_RESULT(no)]
)

dnl LevelDB platform checks
AC_MSG_CHECKING(for fdatasync)
AC_COMPILE_IFELSE([AC_LANG_PROGRAM([[#include <unistd.h>]],
 [[ fdatasync(0); ]])],
 [ AC_MSG_RESULT(yes); HAVE_FDATASYNC=1 ],
 [ AC_MSG_RESULT(no); HAVE_FDATASYNC=0 ]
)

AC_MSG_CHECKING(for F_FULLFSYNC)
AC_COMPILE_IFELSE([AC_LANG_PROGRAM([[#include <fcntl.h>]],
 [[ fcntl(0, F_FULLFSYNC, 0); ]])],
 [ AC_MSG_RESULT(yes); HAVE_FULLFSYNC=1 ],
 [ AC_MSG_RESULT(no); HAVE_FULLFSYNC=0 ]
)

AC_MSG_CHECKING(for O_CLOEXEC)
AC_COMPILE_IFELSE([AC_LANG_PROGRAM([[#include <fcntl.h>]],
 [[ open("", O_CLOEXEC); ]])],
 [ AC_MSG_RESULT(yes); HAVE_O_CLOEXEC=1 ],
 [ AC_MSG_RESULT(no); HAVE_O_CLOEXEC=0 ]
)

dnl crc32c platform checks
AC_MSG_CHECKING(for __builtin_prefetch)
AC_COMPILE_IFELSE([AC_LANG_PROGRAM([[ ]], [[
  char data = 0;
  const char* address = &data;
  __builtin_prefetch(address, 0, 0);
  ]])],
 [ AC_MSG_RESULT(yes); HAVE_BUILTIN_PREFETCH=1 ],
 [ AC_MSG_RESULT(no); HAVE_BUILTIN_PREFETCH=0 ]
)

AC_MSG_CHECKING(for _mm_prefetch)
AC_COMPILE_IFELSE([AC_LANG_PROGRAM([[#include <xmmintrin.h>]], [[
  char data = 0;
  const char* address = &data;
  _mm_prefetch(address, _MM_HINT_NTA);
  ]])],
 [ AC_MSG_RESULT(yes); HAVE_MM_PREFETCH=1 ],
 [ AC_MSG_RESULT(no); HAVE_MM_PREFETCH=0 ]
)

AC_MSG_CHECKING(for strong getauxval support in the system headers)
AC_COMPILE_IFELSE([AC_LANG_PROGRAM([[
    #include <arm_acle.h>
    #include <arm_neon.h>
    #include <sys/auxv.h>
  ]], [[
    getauxval(AT_HWCAP);
  ]])],
 [ AC_MSG_RESULT(yes); HAVE_STRONG_GETAUXVAL=1 ],
 [ AC_MSG_RESULT(no); HAVE_STRONG_GETAUXVAL=0 ]
)

AC_MSG_CHECKING(for weak getauxval support in the compiler)
AC_COMPILE_IFELSE([AC_LANG_PROGRAM([[
    unsigned long getauxval(unsigned long type) __attribute__((weak));
    #define AT_HWCAP 16
  ]], [[
    getauxval(AT_HWCAP);
  ]])],
 [ AC_MSG_RESULT(yes); HAVE_WEAK_GETAUXVAL=1 ],
 [ AC_MSG_RESULT(no); HAVE_WEAK_GETAUXVAL=0 ]
)

dnl Check for reduced exports
if test x$use_reduce_exports = xyes; then
  AX_CHECK_COMPILE_FLAG([-fvisibility=hidden],[RE_CXXFLAGS="-fvisibility=hidden"],
  [AC_MSG_ERROR([Cannot set default symbol visibility. Use --disable-reduce-exports.])])
fi

AC_MSG_CHECKING([for std::system])
AC_LINK_IFELSE(
    [ AC_LANG_PROGRAM(
        [[ #include <cstdlib> ]],
        [[ int nErr = std::system(""); ]]
    )],
    [ AC_MSG_RESULT(yes); AC_DEFINE(HAVE_STD__SYSTEM, 1, Define to 1 if std::system is available.)],
    [ AC_MSG_RESULT(no) ]
)

AC_MSG_CHECKING([for ::_wsystem])
AC_LINK_IFELSE(
    [ AC_LANG_PROGRAM(
        [[ ]],
        [[ int nErr = ::_wsystem(""); ]]
    )],
    [ AC_MSG_RESULT(yes); AC_DEFINE(HAVE_WSYSTEM, 1, Define to 1 if ::wsystem is available.)],
    [ AC_MSG_RESULT(no) ]
)

AC_DEFINE([HAVE_SYSTEM], [HAVE_STD__SYSTEM || HAVE_WSYSTEM], [std::system or ::wsystem])

dnl Check for leveldb, only if explicitly requested
LEVELDB_CPPFLAGS=
LIBLEVELDB=
LIBMEMENV=
AC_ARG_WITH([system-leveldb],
  [AS_HELP_STRING([--with-system-leveldb],
  [Build with system LevelDB (default is no; DANGEROUS; NOT SUPPORTED)])],
  [system_leveldb=$withval],
  [system_leveldb=no]
)
if test x$system_leveldb != xno; then
  LEVELDB_CPPFLAGS=
  AC_CHECK_LIB([leveldb],[main],[
    LIBLEVELDB=-lleveldb
  ],[
    AC_MSG_ERROR([leveldb library not found; using --with-system-leveldb is not supported anyway])
  ])
  AC_CHECK_HEADER([leveldb/filter_policy.h],[],[
    AC_MSG_ERROR([LevelDB headers not found; using --with-system-leveldb is not supported anyway])
  ])
  AC_CHECK_HEADER([leveldb/helpers/memenv.h],[
    AC_MSG_CHECKING([for memenv.h path])
    BITCOIN_SUBDIR_TO_INCLUDE([LEVELDB_CPPFLAGS],[leveldb/helpers/],[memenv])
  ],[
    AC_CHECK_HEADER([memenv.h],[],[
      AC_MSG_ERROR([LevelDB headers not found; using --with-system-leveldb is not supported anyway])
    ])
  ])

  AC_MSG_CHECKING([library containing leveldb::NewMemEnv])
  TEMP_LIBS="$LIBS"
  TEMP_CPPFLAGS="$CPPFLAGS"
  CPPFLAGS="$CPPFLAGS $LEVELDB_CPPFLAGS"
  for searchlib in "" "-lmemenv" ERR; do
    if test "x$searchlib" = "xERR"; then
      AC_MSG_RESULT([no])
      AC_MSG_ERROR([LevelDB's memenv helper not found; using --with-system-leveldb is not supported anyway])
    fi
    searchlib="$searchlib $LIBLEVELDB"
    LIBS="$searchlib $TEMP_LIBS"
    AC_LINK_IFELSE([AC_LANG_SOURCE([
        #include <leveldb/env.h>
        #include <memenv.h>

        int main() {
            leveldb::Env *myenv = leveldb::NewMemEnv(leveldb::Env::Default());
            delete myenv;
        }
    ])],[
      AC_MSG_RESULT([$searchlib])
      LIBMEMENV="$searchlib"
      break
    ])
  done
  LIBS="$TEMP_LIBS"
  CPPFLAGS="$TEMP_CPPFLAGS"
else
  AC_DEFINE(EMBEDDED_LEVELDB, 1, [Define this symbol when the embedded copy of LevelDB is being used])
fi
AM_CONDITIONAL([EMBEDDED_LEVELDB],[test x$system_leveldb = xno])
AC_SUBST(LEVELDB_CPPFLAGS)
AC_SUBST(LIBLEVELDB)
AC_SUBST(LIBMEMENV)

dnl SUPPRESSED_CPPFLAGS=SUPPRESS_WARNINGS([$SOME_CPPFLAGS])
dnl Replace -I with -idirafter in $SOME_CPPFLAGS to suppress warnings from
dnl headers from its include directories and return the result.
dnl See -idirafter documentation:
dnl https://gcc.gnu.org/onlinedocs/gcc/Directory-Options.html
dnl https://clang.llvm.org/docs/ClangCommandLineReference.html#cmdoption-clang-idirafter-arg
AC_DEFUN([SUPPRESS_WARNINGS], [`echo $1 |sed -E -e 's/(^| )-I/\1-idirafter /g'`])

dnl enable-fuzz should disable all other targets
if test "x$enable_fuzz" = "xyes"; then
  AC_MSG_WARN(enable-fuzz will disable all other targets)
  build_bitcoin_utils=no
  build_bitcoin_cli=no
  build_bitcoin_tx=no
  build_bitcoin_wallet=no
  build_bitcoind=no
  build_bitcoin_libs=no
  bitcoin_enable_qt=no
  bitcoin_enable_qt_test=no
  bitcoin_enable_qt_dbus=no
  enable_wallet=no
  use_bench=no
  use_upnp=no
  use_zmq=no
else
  BITCOIN_QT_INIT

  dnl sets $bitcoin_enable_qt, $bitcoin_enable_qt_test, $bitcoin_enable_qt_dbus
  BITCOIN_QT_CONFIGURE([$use_pkgconfig])

  dnl Keep a copy of the original $QT_INCLUDES and use it when invoking qt's moc
  QT_INCLUDES_UNSUPPRESSED=$QT_INCLUDES
  if test x$suppress_external_warnings != xno ; then
    QT_INCLUDES=SUPPRESS_WARNINGS($QT_INCLUDES)
    QT_DBUS_INCLUDES=SUPPRESS_WARNINGS($QT_DBUS_INCLUDES)
    QT_TEST_INCLUDES=SUPPRESS_WARNINGS($QT_TEST_INCLUDES)
  fi
fi

dnl Check for libsecp256k1, only if explicitly requested
AC_ARG_WITH([system-libsecp256k1],
  [AS_HELP_STRING([--with-system-libsecp256k1],
  [Build with system libsecp256k1 (default is no; DANGEROUS; NOT SUPPORTED)])],
  [system_libsecp256k1=$withval],
  [system_libsecp256k1=no]
)
if test x$system_libsecp256k1 != xno; then
  PKG_CHECK_MODULES([libsecp256k1],[libsecp256k1],,[true])
else
  libsecp256k1_CFLAGS='-I$(srcdir)/secp256k1/include'
  libsecp256k1_LIBS='secp256k1/libsecp256k1.la'
fi
AM_CONDITIONAL([EMBEDDED_LIBSECP256K1],[test x$system_libsecp256k1 = xno])
AC_SUBST(libsecp256k1_CFLAGS)
AC_SUBST(libsecp256k1_LIBS)

if test x$enable_wallet != xno; then
    dnl Check for libdb_cxx only if wallet enabled
    BITCOIN_FIND_BDB48
fi

dnl Check for libminiupnpc (optional)
if test x$use_upnp != xno; then
  AC_CHECK_HEADERS(
    [miniupnpc/miniwget.h miniupnpc/miniupnpc.h miniupnpc/upnpcommands.h miniupnpc/upnperrors.h],
    [AC_CHECK_LIB([miniupnpc], [upnpDiscover], [MINIUPNPC_LIBS=-lminiupnpc], [have_miniupnpc=no])],
    [have_miniupnpc=no]
  )
dnl The minimum supported miniUPnPc API version is set to 10. This keeps compatibility
dnl with Ubuntu 16.04 LTS and Debian 8 libminiupnpc-dev packages.
if test x$have_miniupnpc != xno; then
  AC_MSG_CHECKING([whether miniUPnPc API version is supported])
  AC_PREPROC_IFELSE([AC_LANG_PROGRAM([[
      @%:@include <miniupnpc/miniupnpc.h>
    ]], [[
      #if MINIUPNPC_API_VERSION >= 10
      // Everything is okay
      #else
      #  error miniUPnPc API version is too old
      #endif
    ]])],[
      AC_MSG_RESULT(yes)
    ],[
    AC_MSG_RESULT(no)
    AC_MSG_WARN([miniUPnPc API version < 10 is unsupported, disabling UPnP support.])
    have_miniupnpc=no
  ])
fi
fi

if test x$build_bitcoin_wallet$build_bitcoin_cli$build_bitcoin_tx$build_bitcoind$bitcoin_enable_qt$use_tests$use_bench = xnonononononono; then
    use_boost=no
else
    use_boost=yes
fi

if test x$use_boost = xyes; then

dnl Minimum required Boost version
define(MINIMUM_REQUIRED_BOOST, 1.47.0)

dnl Check for boost libs
AX_BOOST_BASE([MINIMUM_REQUIRED_BOOST])
if test x$want_boost = xno; then
    AC_MSG_ERROR([[only libbitcoinconsensus can be built without boost]])
fi
AX_BOOST_SYSTEM
AX_BOOST_FILESYSTEM
AX_BOOST_THREAD
AX_BOOST_PROCESS

if test x$suppress_external_warnings != xno; then
    BOOST_CPPFLAGS=SUPPRESS_WARNINGS($BOOST_CPPFLAGS)
fi

dnl Boost 1.56 through 1.62 allow using std::atomic instead of its own atomic
dnl counter implementations. In 1.63 and later the std::atomic approach is default.
m4_pattern_allow(DBOOST_AC_USE_STD_ATOMIC) dnl otherwise it's treated like a macro
BOOST_CPPFLAGS="-DBOOST_SP_USE_STD_ATOMIC -DBOOST_AC_USE_STD_ATOMIC $BOOST_CPPFLAGS"

if test x$use_reduce_exports = xyes; then
  AC_MSG_CHECKING([for working boost reduced exports])
  TEMP_CPPFLAGS="$CPPFLAGS"
  CPPFLAGS="$BOOST_CPPFLAGS $CPPFLAGS"
  AC_PREPROC_IFELSE([AC_LANG_PROGRAM([[
      @%:@include <boost/version.hpp>
    ]], [[
      #if BOOST_VERSION >= 104900
      // Everything is okay
      #else
      #  error Boost version is too old
      #endif
    ]])],[
      AC_MSG_RESULT(yes)
    ],[
    AC_MSG_ERROR([boost versions < 1.49 are known to be broken with reduced exports. Use --disable-reduce-exports.])
  ])
  CPPFLAGS="$TEMP_CPPFLAGS"
fi
fi

if test x$use_reduce_exports = xyes; then
    CXXFLAGS="$CXXFLAGS $RE_CXXFLAGS"
    AX_CHECK_LINK_FLAG([[-Wl,--exclude-libs,ALL]], [RELDFLAGS="-Wl,--exclude-libs,ALL"])
fi

if test x$use_tests = xyes; then

  if test x$HEXDUMP = x; then
    AC_MSG_ERROR(hexdump is required for tests)
  fi


  if test x$use_boost = xyes; then

  AX_BOOST_UNIT_TEST_FRAMEWORK

  dnl Determine if -DBOOST_TEST_DYN_LINK is needed
  AC_MSG_CHECKING([for dynamic linked boost test])
  TEMP_LIBS="$LIBS"
  LIBS="$LIBS $BOOST_LDFLAGS $BOOST_UNIT_TEST_FRAMEWORK_LIB"
  TEMP_CPPFLAGS="$CPPFLAGS"
  CPPFLAGS="$CPPFLAGS $BOOST_CPPFLAGS"
  AC_LINK_IFELSE([AC_LANG_SOURCE([
       #define BOOST_TEST_DYN_LINK
       #define BOOST_TEST_MAIN
        #include <boost/test/unit_test.hpp>

       ])],
    [AC_MSG_RESULT(yes)]
    [TESTDEFS="$TESTDEFS -DBOOST_TEST_DYN_LINK"],
    [AC_MSG_RESULT(no)])
  LIBS="$TEMP_LIBS"
  CPPFLAGS="$TEMP_CPPFLAGS"

  fi
fi

if test x$use_boost = xyes; then

BOOST_LIBS="$BOOST_LDFLAGS $BOOST_SYSTEM_LIB $BOOST_FILESYSTEM_LIB $BOOST_THREAD_LIB"


dnl If boost (prior to 1.57) was built without c++11, it emulated scoped enums
dnl using c++98 constructs. Unfortunately, this implementation detail leaked into
dnl the abi. This was fixed in 1.57.

dnl When building against that installed version using c++11, the headers pick up
dnl on the native c++11 scoped enum support and enable it, however it will fail to
dnl link. This can be worked around by disabling c++11 scoped enums if linking will
dnl fail.
dnl BOOST_NO_SCOPED_ENUMS was changed to BOOST_NO_CXX11_SCOPED_ENUMS in 1.51.

TEMP_LIBS="$LIBS"
LIBS="$BOOST_LIBS $LIBS"
TEMP_CPPFLAGS="$CPPFLAGS"
CPPFLAGS="$CPPFLAGS $BOOST_CPPFLAGS"
AC_MSG_CHECKING([for mismatched boost c++11 scoped enums])
AC_LINK_IFELSE([AC_LANG_PROGRAM([[
  #include <boost/config.hpp>
  #include <boost/version.hpp>
  #if !defined(BOOST_NO_SCOPED_ENUMS) && !defined(BOOST_NO_CXX11_SCOPED_ENUMS) && BOOST_VERSION < 105700
  #define BOOST_NO_SCOPED_ENUMS
  #define BOOST_NO_CXX11_SCOPED_ENUMS
  #define CHECK
  #endif
  #include <boost/filesystem.hpp>
  ]],[[
  #if defined(CHECK)
    boost::filesystem::copy_file("foo", "bar");
  #else
    choke;
  #endif
  ]])],
  [AC_MSG_RESULT(mismatched); BOOST_CPPFLAGS="$BOOST_CPPFLAGS -DBOOST_NO_SCOPED_ENUMS -DBOOST_NO_CXX11_SCOPED_ENUMS"], [AC_MSG_RESULT(ok)])
LIBS="$TEMP_LIBS"
CPPFLAGS="$TEMP_CPPFLAGS"

fi

if test x$use_pkgconfig = xyes; then
  : dnl
  m4_ifdef(
    [PKG_CHECK_MODULES],
    [
      if test x$use_qr != xno; then
        BITCOIN_QT_CHECK([PKG_CHECK_MODULES([QR], [libqrencode], [have_qrencode=yes], [have_qrencode=no])])
      fi
      if test x$build_bitcoin_cli$build_bitcoind$bitcoin_enable_qt$use_tests$use_bench != xnonononono; then
        PKG_CHECK_MODULES([EVENT], [libevent >= 2.0.21],, [AC_MSG_ERROR(libevent version 2.0.21 or greater not found.)])
        if test x$TARGET_OS != xwindows; then
          PKG_CHECK_MODULES([EVENT_PTHREADS], [libevent_pthreads >= 2.0.21],, [AC_MSG_ERROR(libevent_pthreads version 2.0.21 or greater not found.)])
        fi
      fi

      if test "x$use_zmq" = "xyes"; then
        PKG_CHECK_MODULES([ZMQ],[libzmq >= 4],
          [AC_DEFINE([ENABLE_ZMQ],[1],[Define to 1 to enable ZMQ functions])],
          [AC_DEFINE([ENABLE_ZMQ],[0],[Define to 1 to enable ZMQ functions])
           AC_MSG_WARN([libzmq version 4.x or greater not found, disabling])
           use_zmq=no])
      else
          AC_DEFINE_UNQUOTED([ENABLE_ZMQ],[0],[Define to 1 to enable ZMQ functions])
      fi
    ]
  )
else

  if test x$build_bitcoin_cli$build_bitcoind$bitcoin_enable_qt$use_tests$use_bench != xnonononono; then
    AC_CHECK_HEADER([event2/event.h],, AC_MSG_ERROR(libevent headers missing),)
    AC_CHECK_LIB([event],[main],EVENT_LIBS=-levent,AC_MSG_ERROR(libevent missing))
    if test x$TARGET_OS != xwindows; then
      AC_CHECK_LIB([event_pthreads],[main],EVENT_PTHREADS_LIBS=-levent_pthreads,AC_MSG_ERROR(libevent_pthreads missing))
    fi
  fi

  if test "x$use_zmq" = "xyes"; then
     AC_CHECK_HEADER([zmq.h],
       [AC_DEFINE([ENABLE_ZMQ],[1],[Define to 1 to enable ZMQ functions])],
       [AC_MSG_WARN([zmq.h not found, disabling zmq support])
        use_zmq=no
        AC_DEFINE([ENABLE_ZMQ],[0],[Define to 1 to enable ZMQ functions])])
     AC_CHECK_LIB([zmq],[zmq_ctx_shutdown],ZMQ_LIBS=-lzmq,
       [AC_MSG_WARN([libzmq >= 4.0 not found, disabling zmq support])
        use_zmq=no
        AC_DEFINE([ENABLE_ZMQ],[0],[Define to 1 to enable ZMQ functions])])
  else
    AC_DEFINE_UNQUOTED([ENABLE_ZMQ],[0],[Define to 1 to enable ZMQ functions])
  fi

  if test "x$use_zmq" = "xyes"; then
    dnl Assume libzmq was built for static linking
    case $host in
      *mingw*)
        ZMQ_CFLAGS="$ZMQ_CFLAGS -DZMQ_STATIC"
      ;;
    esac
  fi

  if test x$use_qr != xno; then
    BITCOIN_QT_CHECK([AC_CHECK_LIB([qrencode], [main],[QR_LIBS=-lqrencode], [have_qrencode=no])])
    BITCOIN_QT_CHECK([AC_CHECK_HEADER([qrencode.h],, have_qrencode=no)])
  fi
fi

dnl univalue check

need_bundled_univalue=yes

if test x$build_bitcoin_wallet$build_bitcoin_cli$build_bitcoin_tx$build_bitcoind$bitcoin_enable_qt$use_tests$use_bench = xnonononononono; then
  need_bundled_univalue=no
else

if test x$system_univalue != xno ; then
  found_univalue=no
  if test x$use_pkgconfig = xyes; then
    : #NOP
    m4_ifdef(
      [PKG_CHECK_MODULES],
      [
        PKG_CHECK_MODULES([UNIVALUE],[libunivalue >= 1.0.4],[found_univalue=yes],[true])
      ]
    )
  else
    AC_CHECK_HEADER([univalue.h],[
      AC_CHECK_LIB([univalue],  [main],[
        UNIVALUE_LIBS=-lunivalue
        found_univalue=yes
      ],[true])
    ],[true])
  fi

  if test x$found_univalue = xyes ; then
    system_univalue=yes
    need_bundled_univalue=no
  elif test x$system_univalue = xyes ; then
    AC_MSG_ERROR([univalue not found])
  else
    system_univalue=no
  fi
fi

if test x$need_bundled_univalue = xyes ; then
  UNIVALUE_CFLAGS='-I$(srcdir)/univalue/include'
  UNIVALUE_LIBS='univalue/libunivalue.la'
fi

fi

AM_CONDITIONAL([EMBEDDED_UNIVALUE],[test x$need_bundled_univalue = xyes])
AC_SUBST(UNIVALUE_CFLAGS)
AC_SUBST(UNIVALUE_LIBS)

AC_MSG_CHECKING([whether to build bitcoind])
AM_CONDITIONAL([BUILD_BITCOIND], [test x$build_bitcoind = xyes])
AC_MSG_RESULT($build_bitcoind)

AC_MSG_CHECKING([whether to build bitcoin-cli])
AM_CONDITIONAL([BUILD_BITCOIN_CLI], [test x$build_bitcoin_cli = xyes])
AC_MSG_RESULT($build_bitcoin_cli)

AC_MSG_CHECKING([whether to build bitcoin-tx])
AM_CONDITIONAL([BUILD_BITCOIN_TX], [test x$build_bitcoin_tx = xyes])
AC_MSG_RESULT($build_bitcoin_tx)

AC_MSG_CHECKING([whether to build bitcoin-wallet])
AM_CONDITIONAL([BUILD_BITCOIN_WALLET], [test x$build_bitcoin_wallet = xyes])
AC_MSG_RESULT($build_bitcoin_wallet)

AC_MSG_CHECKING([whether to build libraries])
AM_CONDITIONAL([BUILD_BITCOIN_LIBS], [test x$build_bitcoin_libs = xyes])
if test x$build_bitcoin_libs = xyes; then
  AC_DEFINE(HAVE_CONSENSUS_LIB, 1, [Define this symbol if the consensus lib has been built])
  AC_CONFIG_FILES([libbitcoinconsensus.pc:libbitcoinconsensus.pc.in])
fi
AC_MSG_RESULT($build_bitcoin_libs)

AC_LANG_POP

if test "x$use_ccache" != "xno"; then
  AC_MSG_CHECKING(if ccache should be used)
  if test x$CCACHE = x; then
    if test "x$use_ccache" = "xyes"; then
      AC_MSG_ERROR([ccache not found.]);
    else
      use_ccache=no
    fi
  else
    use_ccache=yes
    CC="$ac_cv_path_CCACHE $CC"
    CXX="$ac_cv_path_CCACHE $CXX"
  fi
  AC_MSG_RESULT($use_ccache)
fi
if test "x$use_ccache" = "xyes"; then
    AX_CHECK_PREPROC_FLAG([-Qunused-arguments],[CPPFLAGS="-Qunused-arguments $CPPFLAGS"])
fi

dnl enable wallet
AC_MSG_CHECKING([if wallet should be enabled])
if test x$enable_wallet != xno; then
  AC_MSG_RESULT(yes)
  AC_DEFINE_UNQUOTED([ENABLE_WALLET],[1],[Define to 1 to enable wallet functions])

else
  AC_MSG_RESULT(no)
fi

dnl enable upnp support
AC_MSG_CHECKING([whether to build with support for UPnP])
if test x$have_miniupnpc = xno; then
  if test x$use_upnp = xyes; then
     AC_MSG_ERROR("UPnP requested but cannot be built. Use --without-miniupnpc.")
  fi
  AC_MSG_RESULT(no)
  use_upnp=no
else
  if test x$use_upnp != xno; then
    AC_MSG_RESULT(yes)
    AC_MSG_CHECKING([whether to build with UPnP enabled by default])
    use_upnp=yes
    upnp_setting=0
    if test x$use_upnp_default != xno; then
      use_upnp_default=yes
      upnp_setting=1
    fi
    AC_MSG_RESULT($use_upnp_default)
    AC_DEFINE_UNQUOTED([USE_UPNP],[$upnp_setting],[UPnP support not compiled if undefined, otherwise value (0 or 1) determines default state])
    if test x$TARGET_OS = xwindows; then
      MINIUPNPC_CPPFLAGS="-DSTATICLIB -DMINIUPNP_STATICLIB"
    fi
  else
    AC_MSG_RESULT(no)
  fi
fi

dnl these are only used when qt is enabled
BUILD_TEST_QT=""
if test x$bitcoin_enable_qt != xno; then
  dnl enable dbus support
  AC_MSG_CHECKING([whether to build GUI with support for D-Bus])
  if test x$bitcoin_enable_qt_dbus != xno; then
    AC_DEFINE([USE_DBUS],[1],[Define if dbus support should be compiled in])
  fi
  AC_MSG_RESULT($bitcoin_enable_qt_dbus)

  dnl enable qr support
  AC_MSG_CHECKING([whether to build GUI with support for QR codes])
  if test x$have_qrencode = xno; then
    if test x$use_qr = xyes; then
      AC_MSG_ERROR([QR support requested but cannot be built. Use --without-qrencode])
    fi
    use_qr=no
  else
    if test x$use_qr != xno; then
      AC_DEFINE([USE_QRCODE],[1],[Define if QR support should be compiled in])
      use_qr=yes
    fi
  fi
  AC_MSG_RESULT([$use_qr])

  if test x$XGETTEXT = x; then
    AC_MSG_WARN("xgettext is required to update qt translations")
  fi

  AC_MSG_CHECKING([whether to build test_bitcoin-qt])
  if test x$use_gui_tests$bitcoin_enable_qt_test = xyesyes; then
    AC_MSG_RESULT([yes])
    BUILD_TEST_QT="yes"
  else
    AC_MSG_RESULT([no])
  fi
fi

AM_CONDITIONAL([ENABLE_ZMQ], [test "x$use_zmq" = "xyes"])

AC_MSG_CHECKING([whether to build test_bitcoin])
if test x$use_tests = xyes; then
  AC_MSG_RESULT([yes])
  BUILD_TEST="yes"
else
  AC_MSG_RESULT([no])
  BUILD_TEST=""
fi

AC_MSG_CHECKING([whether to reduce exports])
if test x$use_reduce_exports = xyes; then
  AC_MSG_RESULT([yes])
else
  AC_MSG_RESULT([no])
fi

if test x$build_bitcoin_wallet$build_bitcoin_cli$build_bitcoin_tx$build_bitcoin_libs$build_bitcoind$bitcoin_enable_qt$use_bench$use_tests = xnononononononono; then
  AC_MSG_ERROR([No targets! Please specify at least one of: --with-utils --with-libs --with-daemon --with-gui --enable-bench or --enable-tests])
fi

AM_CONDITIONAL([TARGET_DARWIN], [test x$TARGET_OS = xdarwin])
AM_CONDITIONAL([BUILD_DARWIN], [test x$BUILD_OS = xdarwin])
AM_CONDITIONAL([TARGET_WINDOWS], [test x$TARGET_OS = xwindows])
AM_CONDITIONAL([ENABLE_WALLET],[test x$enable_wallet = xyes])
AM_CONDITIONAL([ENABLE_TESTS],[test x$BUILD_TEST = xyes])
AM_CONDITIONAL([ENABLE_FUZZ],[test x$enable_fuzz = xyes])
AM_CONDITIONAL([ENABLE_QT],[test x$bitcoin_enable_qt = xyes])
AM_CONDITIONAL([ENABLE_QT_TESTS],[test x$BUILD_TEST_QT = xyes])
AM_CONDITIONAL([ENABLE_BENCH],[test x$use_bench = xyes])
AM_CONDITIONAL([USE_QRCODE], [test x$use_qr = xyes])
AM_CONDITIONAL([USE_LCOV],[test x$use_lcov = xyes])
AM_CONDITIONAL([GLIBC_BACK_COMPAT],[test x$use_glibc_compat = xyes])
AM_CONDITIONAL([HAVE_IOPOLICY],[test x$have_iopolicy = xyes])
AM_CONDITIONAL([HAVE_IOPRIO_SYSCALL],[test x$have_ioprio_syscall = xyes])
AM_CONDITIONAL([HAVE_WINDOWS_IOPRIO],[test x$have_windows_ioprio = xyes])
AM_CONDITIONAL([HARDEN],[test x$use_hardening = xyes])
AM_CONDITIONAL([ENABLE_SSE42],[test x$enable_sse42 = xyes])
AM_CONDITIONAL([ENABLE_SSE41],[test x$enable_sse41 = xyes])
AM_CONDITIONAL([ENABLE_AVX2],[test x$enable_avx2 = xyes])
AM_CONDITIONAL([ENABLE_SHANI],[test x$enable_shani = xyes])
AM_CONDITIONAL([ENABLE_ARM_CRC],[test x$enable_arm_crc = xyes])
AM_CONDITIONAL([ENABLE_POWER8], [test x$enable_power8 = xyes])
AM_CONDITIONAL([USE_ASM],[test x$use_asm = xyes])
AM_CONDITIONAL([WORDS_BIGENDIAN],[test x$ac_cv_c_bigendian = xyes])

AC_DEFINE(CLIENT_VERSION_MAJOR, _CLIENT_VERSION_MAJOR, [Major version])
AC_DEFINE(CLIENT_VERSION_MINOR, _CLIENT_VERSION_MINOR, [Minor version])
AC_DEFINE(CLIENT_VERSION_REVISION, _CLIENT_VERSION_REVISION, [Build revision])
AC_DEFINE(CLIENT_VERSION_BUILD, _CLIENT_VERSION_BUILD, [Version Build])
AC_DEFINE(CLIENT_VERSION_IS_RELEASE, _CLIENT_VERSION_IS_RELEASE, [Version is release])
AC_DEFINE(COPYRIGHT_YEAR, _COPYRIGHT_YEAR, [Copyright year])
AC_DEFINE(COPYRIGHT_HOLDERS, "_COPYRIGHT_HOLDERS", [Copyright holder(s) before %s replacement])
AC_DEFINE(COPYRIGHT_HOLDERS_SUBSTITUTION, "_COPYRIGHT_HOLDERS_SUBSTITUTION", [Replacement for %s in copyright holders string])
define(_COPYRIGHT_HOLDERS_FINAL, [patsubst(_COPYRIGHT_HOLDERS, [%s], [_COPYRIGHT_HOLDERS_SUBSTITUTION])])
AC_DEFINE(COPYRIGHT_HOLDERS_FINAL, "_COPYRIGHT_HOLDERS_FINAL", [Copyright holder(s)])
AC_SUBST(CLIENT_VERSION_MAJOR, _CLIENT_VERSION_MAJOR)
AC_SUBST(CLIENT_VERSION_MINOR, _CLIENT_VERSION_MINOR)
AC_SUBST(CLIENT_VERSION_REVISION, _CLIENT_VERSION_REVISION)
AC_SUBST(CLIENT_VERSION_BUILD, _CLIENT_VERSION_BUILD)
AC_SUBST(CLIENT_VERSION_IS_RELEASE, _CLIENT_VERSION_IS_RELEASE)
AC_SUBST(COPYRIGHT_YEAR, _COPYRIGHT_YEAR)
AC_SUBST(COPYRIGHT_HOLDERS, "_COPYRIGHT_HOLDERS")
AC_SUBST(COPYRIGHT_HOLDERS_SUBSTITUTION, "_COPYRIGHT_HOLDERS_SUBSTITUTION")
AC_SUBST(COPYRIGHT_HOLDERS_FINAL, "_COPYRIGHT_HOLDERS_FINAL")
AC_SUBST(BITCOIN_DAEMON_NAME)
AC_SUBST(BITCOIN_GUI_NAME)
AC_SUBST(BITCOIN_CLI_NAME)
AC_SUBST(BITCOIN_TX_NAME)
AC_SUBST(BITCOIN_WALLET_TOOL_NAME)

AC_SUBST(RELDFLAGS)
AC_SUBST(DEBUG_CPPFLAGS)
AC_SUBST(WARN_CXXFLAGS)
AC_SUBST(NOWARN_CXXFLAGS)
AC_SUBST(DEBUG_CXXFLAGS)
AC_SUBST(COMPAT_LDFLAGS)
AC_SUBST(ERROR_CXXFLAGS)
AC_SUBST(GPROF_CXXFLAGS)
AC_SUBST(GPROF_LDFLAGS)
AC_SUBST(HARDENED_CXXFLAGS)
AC_SUBST(HARDENED_CPPFLAGS)
AC_SUBST(HARDENED_LDFLAGS)
AC_SUBST(PIC_FLAGS)
AC_SUBST(PIE_FLAGS)
AC_SUBST(SANITIZER_CXXFLAGS)
AC_SUBST(SANITIZER_LDFLAGS)
AC_SUBST(SSE42_CXXFLAGS)
AC_SUBST(SSE41_CXXFLAGS)
AC_SUBST(AVX2_CXXFLAGS)
AC_SUBST(SHANI_CXXFLAGS)
AC_SUBST(ARM_CRC_CXXFLAGS)
AC_SUBST(POWER8_CXXFLAGS)
AC_SUBST(LIBTOOL_APP_LDFLAGS)
AC_SUBST(USE_UPNP)
AC_SUBST(USE_QRCODE)
AC_SUBST(BOOST_LIBS)
AC_SUBST(TESTDEFS)
AC_SUBST(MINIUPNPC_CPPFLAGS)
AC_SUBST(MINIUPNPC_LIBS)
AC_SUBST(EVENT_LIBS)
AC_SUBST(EVENT_PTHREADS_LIBS)
AC_SUBST(ZMQ_LIBS)
AC_SUBST(QR_LIBS)
AC_SUBST(HAVE_GMTIME_R)
AC_SUBST(HAVE_FDATASYNC)
AC_SUBST(HAVE_FULLFSYNC)
AC_SUBST(HAVE_O_CLOEXEC)
AC_SUBST(HAVE_BUILTIN_PREFETCH)
AC_SUBST(HAVE_MM_PREFETCH)
AC_SUBST(HAVE_STRONG_GETAUXVAL)
AC_SUBST(HAVE_WEAK_GETAUXVAL)
AC_CONFIG_FILES([Makefile src/Makefile doc/man/Makefile share/setup.nsi share/qt/Info.plist test/config.ini])
AC_CONFIG_FILES([contrib/devtools/split-debug.sh],[chmod +x contrib/devtools/split-debug.sh])
AM_COND_IF([HAVE_DOXYGEN], [AC_CONFIG_FILES([doc/Doxyfile])])
AC_CONFIG_LINKS([contrib/filter-lcov.py:contrib/filter-lcov.py])
AC_CONFIG_LINKS([test/functional/test_runner.py:test/functional/test_runner.py])
AC_CONFIG_LINKS([test/fuzz/test_runner.py:test/fuzz/test_runner.py])
AC_CONFIG_LINKS([test/util/bitcoin-util-test.py:test/util/bitcoin-util-test.py])
AC_CONFIG_LINKS([test/util/rpcauth-test.py:test/util/rpcauth-test.py])

dnl boost's m4 checks do something really nasty: they export these vars. As a
dnl result, they leak into secp256k1's configure and crazy things happen.
dnl Until this is fixed upstream and we've synced, we'll just un-export them.
CPPFLAGS_TEMP="$CPPFLAGS"
unset CPPFLAGS
CPPFLAGS="$CPPFLAGS_TEMP"

LDFLAGS_TEMP="$LDFLAGS"
unset LDFLAGS
LDFLAGS="$LDFLAGS_TEMP"

LIBS_TEMP="$LIBS"
unset LIBS
LIBS="$LIBS_TEMP"

PKGCONFIG_PATH_TEMP="$PKG_CONFIG_PATH"
unset PKG_CONFIG_PATH
PKG_CONFIG_PATH="$PKGCONFIG_PATH_TEMP"

PKGCONFIG_LIBDIR_TEMP="$PKG_CONFIG_LIBDIR"
unset PKG_CONFIG_LIBDIR
PKG_CONFIG_LIBDIR="$PKGCONFIG_LIBDIR_TEMP"

if test x$need_bundled_univalue = xyes; then
  AC_CONFIG_SUBDIRS([src/univalue])
fi

if test x$system_libsecp256k1 = xno; then
ac_configure_args="${ac_configure_args} --disable-shared --with-pic --enable-benchmark=no --with-bignum=no --enable-module-recovery --disable-jni"
AC_CONFIG_SUBDIRS([src/secp256k1])
fi

AC_OUTPUT

dnl Replace the BUILDDIR path with the correct Windows path if compiling on Native Windows
case ${OS} in
   *Windows*)
     sed  's/BUILDDIR="\/\([[a-z]]\)/BUILDDIR="\1:/'  test/config.ini > test/config-2.ini
     mv test/config-2.ini test/config.ini
   ;;
esac

echo
echo "Options used to compile and link:"
echo "  with wallet   = $enable_wallet"
echo "  with gui / qt = $bitcoin_enable_qt"
if test x$bitcoin_enable_qt != xno; then
    echo "    with qr     = $use_qr"
fi
echo "  with zmq      = $use_zmq"
echo "  with test     = $use_tests"
if test x$use_tests != xno; then
    echo "    with fuzz   = $enable_fuzz"
fi
echo "  with bench    = $use_bench"
echo "  with upnp     = $use_upnp"
echo "  use asm       = $use_asm"
echo "  sanitizers    = $use_sanitizers"
echo "  debug enabled = $enable_debug"
echo "  gprof enabled = $enable_gprof"
echo "  werror        = $enable_werror"
echo
echo "  target os     = $TARGET_OS"
echo "  build os      = $BUILD_OS"
echo
echo "  CC            = $CC"
echo "  CFLAGS        = $CFLAGS"
echo "  CPPFLAGS      = $DEBUG_CPPFLAGS $HARDENED_CPPFLAGS $CPPFLAGS"
echo "  CXX           = $CXX"
echo "  CXXFLAGS      = $DEBUG_CXXFLAGS $HARDENED_CXXFLAGS $WARN_CXXFLAGS $NOWARN_CXXFLAGS $ERROR_CXXFLAGS $GPROF_CXXFLAGS $CXXFLAGS"
echo "  LDFLAGS       = $PTHREAD_CFLAGS $HARDENED_LDFLAGS $GPROF_LDFLAGS $LDFLAGS"
echo "  ARFLAGS       = $ARFLAGS"
echo<|MERGE_RESOLUTION|>--- conflicted
+++ resolved
@@ -600,12 +600,9 @@
 
      dnl We require Windows 7 (NT 6.1) or later
      AX_CHECK_LINK_FLAG([[-Wl,--major-subsystem-version -Wl,6 -Wl,--minor-subsystem-version -Wl,1]],[LDFLAGS="$LDFLAGS -Wl,--major-subsystem-version -Wl,6 -Wl,--minor-subsystem-version -Wl,1"],,[[$LDFLAG_WERROR]])
-<<<<<<< HEAD
-=======
 
      AC_PATH_PROGS([RSVG_CONVERT], [rsvg-convert rsvg],rsvg-convert)
      AC_PATH_PROGS([IMAGEMAGICK_CONVERT], [convert],convert)
->>>>>>> 34d097b4
      ;;
   *darwin*)
      if test x$PNG2ICNS = xno; then
