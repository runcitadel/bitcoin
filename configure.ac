--- conflicted
+++ resolved
@@ -322,18 +322,6 @@
   [build bitcoin-tx])],
   [build_bitcoin_tx=$enableval],
   [])
-
-AC_ARG_ENABLE([util-cli],
-  [AS_HELP_STRING([--enable-util-cli],
-  [build bitcoin-cli])],
-  [build_bitcoin_cli=$enableval],
-  [build_bitcoin_cli=$build_bitcoin_utils])
-
-AC_ARG_ENABLE([util-tx],
-  [AS_HELP_STRING([--enable-util-tx],
-  [build bitcoin-tx])],
-  [build_bitcoin_tx=$enableval],
-  [build_bitcoin_tx=$build_bitcoin_utils])
 
 AC_ARG_WITH([libs],
   [AS_HELP_STRING([--with-libs],
@@ -1007,15 +995,6 @@
       if test x$use_qr != xno; then
         BITCOIN_QT_CHECK([PKG_CHECK_MODULES([QR], [libqrencode], [have_qrencode=yes], [have_qrencode=no])])
       fi
-<<<<<<< HEAD
-      if test x$build_bitcoin_cli$build_bitcoin_tx$build_bitcoind$bitcoin_enable_qt$use_tests != xnonononono; then
-        PKG_CHECK_MODULES([EVENT], [libevent],, [AC_MSG_ERROR(libevent not found.)])
-        if test x$TARGET_OS != xwindows; then
-          PKG_CHECK_MODULES([EVENT_PTHREADS], [libevent_pthreads],, [AC_MSG_ERROR(libevent_pthreads not found.)])
-        fi
-      fi
-=======
->>>>>>> a7333394
 
       if test "x$use_zmq" = "xyes"; then
         PKG_CHECK_MODULES([ZMQ],[libzmq >= 4],
@@ -1035,17 +1014,6 @@
   AC_CHECK_HEADER([openssl/ssl.h],, AC_MSG_ERROR(libssl headers missing),)
   AC_CHECK_LIB([ssl],         [main],SSL_LIBS=-lssl, AC_MSG_ERROR(libssl missing))
 
-<<<<<<< HEAD
-  if test x$build_bitcoin_cli$build_bitcoin_tx$build_bitcoind$bitcoin_enable_qt$use_tests != xnonononono; then
-    AC_CHECK_HEADER([event2/event.h],, AC_MSG_ERROR(libevent headers missing),)
-    AC_CHECK_LIB([event],[main],EVENT_LIBS=-levent,AC_MSG_ERROR(libevent missing))
-    if test x$TARGET_OS != xwindows; then
-      AC_CHECK_LIB([event_pthreads],[main],EVENT_PTHREADS_LIBS=-levent_pthreads,AC_MSG_ERROR(libevent_pthreads missing))
-    fi
-  fi
-
-=======
->>>>>>> a7333394
   if test "x$use_zmq" = "xyes"; then
      AC_CHECK_HEADER([zmq.h],
        [AC_DEFINE([ENABLE_ZMQ],[1],[Define to 1 to enable ZMQ functions])],
