#!/usr/bin/env python3
# Copyright (c) 2014-2016 The Bitcoin Core developers
# Distributed under the MIT software license, see the accompanying
# file COPYING or http://www.opensource.org/licenses/mit-license.php.
"""Test fee estimation code."""

from test_framework.test_framework import BitcoinTestFramework
from test_framework.util import *
from test_framework.script import CScript, OP_1, OP_DROP, OP_2, OP_HASH160, OP_EQUAL, hash160, OP_TRUE
from test_framework.mininode import CTransaction, CTxIn, CTxOut, COutPoint, ToHex, COIN

# Construct 2 trivial P2SH's and the ScriptSigs that spend them
# So we can create many transactions without needing to spend
# time signing.
redeem_script_1 = CScript([OP_1, OP_DROP])
redeem_script_2 = CScript([OP_2, OP_DROP])
P2SH_1 = CScript([OP_HASH160, hash160(redeem_script_1), OP_EQUAL])
P2SH_2 = CScript([OP_HASH160, hash160(redeem_script_2), OP_EQUAL])

# Associated ScriptSig's to spend satisfy P2SH_1 and P2SH_2
SCRIPT_SIG = [CScript([OP_TRUE, redeem_script_1]), CScript([OP_TRUE, redeem_script_2])]

global log

def small_txpuzzle_randfee(from_node, conflist, unconflist, amount, min_fee, fee_increment):
    """
    Create and send a transaction with a random fee.
    The transaction pays to a trivial P2SH script, and assumes that its inputs
    are of the same form.
    The function takes a list of confirmed outputs and unconfirmed outputs
    and attempts to use the confirmed list first for its inputs.
    It adds the newly created outputs to the unconfirmed list.
    Returns (raw transaction, fee)
    """
    # It's best to exponentially distribute our random fees
    # because the buckets are exponentially spaced.
    # Exponentially distributed from 1-128 * fee_increment
    rand_fee = float(fee_increment)*(1.1892**random.randint(0,28))
    # Total fee ranges from min_fee to min_fee + 127*fee_increment
    fee = min_fee - fee_increment + satoshi_round(rand_fee)
    tx = CTransaction()
    total_in = Decimal("0.00000000")
    while total_in <= (amount + fee) and len(conflist) > 0:
        t = conflist.pop(0)
        total_in += t["amount"]
        tx.vin.append(CTxIn(COutPoint(int(t["txid"], 16), t["vout"]), b""))
    if total_in <= amount + fee:
        while total_in <= (amount + fee) and len(unconflist) > 0:
            t = unconflist.pop(0)
            total_in += t["amount"]
            tx.vin.append(CTxIn(COutPoint(int(t["txid"], 16), t["vout"]), b""))
        if total_in <= amount + fee:
            raise RuntimeError("Insufficient funds: need %d, have %d"%(amount+fee, total_in))
    tx.vout.append(CTxOut(int((total_in - amount - fee)*COIN), P2SH_1))
    tx.vout.append(CTxOut(int(amount*COIN), P2SH_2))
    # These transactions don't need to be signed, but we still have to insert
    # the ScriptSig that will satisfy the ScriptPubKey.
    for inp in tx.vin:
        inp.scriptSig = SCRIPT_SIG[inp.prevout.n]
    txid = from_node.sendrawtransaction(ToHex(tx), True)
    unconflist.append({ "txid" : txid, "vout" : 0 , "amount" : total_in - amount - fee})
    unconflist.append({ "txid" : txid, "vout" : 1 , "amount" : amount})

    return (ToHex(tx), fee)

def split_inputs(from_node, txins, txouts, initial_split = False):
    """
    We need to generate a lot of inputs so we can generate a ton of transactions.
    This function takes an input from txins, and creates and sends a transaction
    which splits the value into 2 outputs which are appended to txouts.
    Previously this was designed to be small inputs so they wouldn't have
    a high coin age when the notion of priority still existed.
    """
    prevtxout = txins.pop()
    tx = CTransaction()
    tx.vin.append(CTxIn(COutPoint(int(prevtxout["txid"], 16), prevtxout["vout"]), b""))

    half_change = satoshi_round(prevtxout["amount"]/2)
    rem_change = prevtxout["amount"] - half_change  - Decimal("0.00001000")
    tx.vout.append(CTxOut(int(half_change*COIN), P2SH_1))
    tx.vout.append(CTxOut(int(rem_change*COIN), P2SH_2))

    # If this is the initial split we actually need to sign the transaction
    # Otherwise we just need to insert the proper ScriptSig
    if (initial_split) :
        completetx = from_node.signrawtransaction(ToHex(tx))["hex"]
    else :
        tx.vin[0].scriptSig = SCRIPT_SIG[prevtxout["vout"]]
        completetx = ToHex(tx)
    txid = from_node.sendrawtransaction(completetx, True)
    txouts.append({ "txid" : txid, "vout" : 0 , "amount" : half_change})
    txouts.append({ "txid" : txid, "vout" : 1 , "amount" : rem_change})

def check_estimates(node, fees_seen, max_invalid, print_estimates = True):
    """
    This function calls estimatefee and verifies that the estimates
    meet certain invariants.
    """
    all_estimates = [ node.estimatefee(i) for i in range(1,26) ]
    if print_estimates:
        log.info([str(all_estimates[e-1]) for e in [1,2,3,6,15,25]])
    delta = 1.0e-6 # account for rounding error
    last_e = max(fees_seen)
    for e in [x for x in all_estimates if x >= 0]:
        # Estimates should be within the bounds of what transactions fees actually were:
        if float(e)+delta < min(fees_seen) or float(e)-delta > max(fees_seen):
            raise AssertionError("Estimated fee (%f) out of range (%f,%f)"
                                 %(float(e), min(fees_seen), max(fees_seen)))
        # Estimates should be monotonically decreasing
        if float(e)-delta > last_e:
            raise AssertionError("Estimated fee (%f) larger than last fee (%f) for lower number of confirms"
                                 %(float(e),float(last_e)))
        last_e = e
    valid_estimate = False
    invalid_estimates = 0
    for i,e in enumerate(all_estimates): # estimate is for i+1
        if e >= 0:
            valid_estimate = True
            if i >= 13:  # for n>=14 estimatesmartfee(n/2) should be at least as high as estimatefee(n)
                assert(node.estimatesmartfee((i+1)//2)["feerate"] > float(e) - delta)

        else:
            invalid_estimates += 1

            # estimatesmartfee should still be valid
            approx_estimate = node.estimatesmartfee(i+1)["feerate"]
            answer_found = node.estimatesmartfee(i+1)["blocks"]
            assert(approx_estimate > 0)
            assert(answer_found > i+1)

            # Once we're at a high enough confirmation count that we can give an estimate
            # We should have estimates for all higher confirmation counts
            if valid_estimate:
                raise AssertionError("Invalid estimate appears at higher confirm count than valid estimate")

    # Check on the expected number of different confirmation counts
    # that we might not have valid estimates for
    if invalid_estimates > max_invalid:
        raise AssertionError("More than (%d) invalid estimates"%(max_invalid))
    return all_estimates


class EstimateFeeTest(BitcoinTestFramework):
    def set_test_params(self):
        self.num_nodes = 3

    def setup_network(self):
        """
        We'll setup the network to have 3 nodes that all mine with different parameters.
        But first we need to use one node to create a lot of outputs
        which we will use to generate our transactions.
        """
        self.add_nodes(3, extra_args=[["-maxorphantx=1000", "-whitelist=127.0.0.1"],
                                      ["-blockmaxsize=17000", "-maxorphantx=1000"],
                                      ["-blockmaxsize=8000", "-maxorphantx=1000"]])
        # Use node0 to mine blocks for input splitting
        # Node1 mines small blocks but that are bigger than the expected transaction rate.
        # NOTE: the CreateNewBlock code starts counting block size at 1,000 bytes,
        # (17k is room enough for 110 or so transactions)
<<<<<<< HEAD
        self.nodes.append(self.start_node(1, self.options.tmpdir,
                                     ["-blockprioritysize=0", "-blockmaxsize=17000",
                                      "-maxorphantx=1000"]))
        connect_nodes(self.nodes[1], 0)

        # Node2 is a stingy miner, that
        # produces too small blocks (room for only 55 or so transactions)
        node2args = ["-blockprioritysize=0", "-blockmaxsize=8000", "-maxorphantx=1000"]
=======
        # Node2 is a stingy miner, that
        # produces too small blocks (room for only 55 or so transactions)
>>>>>>> 78c65c3b


    def transact_and_mine(self, numblocks, mining_node):
        min_fee = Decimal("0.00001")
        # We will now mine numblocks blocks generating on average 100 transactions between each block
        # We shuffle our confirmed txout set before each set of transactions
        # small_txpuzzle_randfee will use the transactions that have inputs already in the chain when possible
        # resorting to tx's that depend on the mempool when those run out
        for i in range(numblocks):
            random.shuffle(self.confutxo)
            for j in range(random.randrange(100-50,100+50)):
                from_index = random.randint(1,2)
                (txhex, fee) = small_txpuzzle_randfee(self.nodes[from_index], self.confutxo,
                                                      self.memutxo, Decimal("0.005"), min_fee, min_fee)
                tx_kbytes = (len(txhex) // 2) / 1000.0
                self.fees_per_kb.append(float(fee)/tx_kbytes)
            sync_mempools(self.nodes[0:3], wait=.1)
            mined = mining_node.getblock(mining_node.generate(1)[0],True)["tx"]
            sync_blocks(self.nodes[0:3], wait=.1)
            # update which txouts are confirmed
            newmem = []
            for utx in self.memutxo:
                if utx["txid"] in mined:
                    self.confutxo.append(utx)
                else:
                    newmem.append(utx)
            self.memutxo = newmem

    def run_test(self):
        self.log.info("This test is time consuming, please be patient")
        self.log.info("Splitting inputs so we can generate tx's")

        # Make log handler available to helper functions
        global log
        log = self.log

        # Start node0
        self.start_node(0)
        self.txouts = []
        self.txouts2 = []
        # Split a coinbase into two transaction puzzle outputs
        split_inputs(self.nodes[0], self.nodes[0].listunspent(0), self.txouts, True)

        # Mine
        while (len(self.nodes[0].getrawmempool()) > 0):
            self.nodes[0].generate(1)

        # Repeatedly split those 2 outputs, doubling twice for each rep
        # Use txouts to monitor the available utxo, since these won't be tracked in wallet
        reps = 0
        while (reps < 5):
            #Double txouts to txouts2
            while (len(self.txouts)>0):
                split_inputs(self.nodes[0], self.txouts, self.txouts2)
            while (len(self.nodes[0].getrawmempool()) > 0):
                self.nodes[0].generate(1)
            #Double txouts2 to txouts
            while (len(self.txouts2)>0):
                split_inputs(self.nodes[0], self.txouts2, self.txouts)
            while (len(self.nodes[0].getrawmempool()) > 0):
                self.nodes[0].generate(1)
            reps += 1
        self.log.info("Finished splitting")

        # Now we can connect the other nodes, didn't want to connect them earlier
        # so the estimates would not be affected by the splitting transactions
        self.start_node(1)
        self.start_node(2)
        connect_nodes(self.nodes[1], 0)
        connect_nodes(self.nodes[0], 2)
        connect_nodes(self.nodes[2], 1)

        self.sync_all()

        self.fees_per_kb = []
        self.memutxo = []
        self.confutxo = self.txouts # Start with the set of confirmed txouts after splitting
        self.log.info("Will output estimates for 1/2/3/6/15/25 blocks")

        for i in range(2):
            self.log.info("Creating transactions and mining them with a block size that can't keep up")
            # Create transactions and mine 10 small blocks with node 2, but create txs faster than we can mine
            self.transact_and_mine(10, self.nodes[2])
            check_estimates(self.nodes[1], self.fees_per_kb, 14)

            self.log.info("Creating transactions and mining them at a block size that is just big enough")
            # Generate transactions while mining 10 more blocks, this time with node1
            # which mines blocks with capacity just above the rate that transactions are being created
            self.transact_and_mine(10, self.nodes[1])
            check_estimates(self.nodes[1], self.fees_per_kb, 2)

        # Finish by mining a normal-sized block:
        while len(self.nodes[1].getrawmempool()) > 0:
            self.nodes[1].generate(1)

        sync_blocks(self.nodes[0:3], wait=.1)
        self.log.info("Final estimates after emptying mempools")
        check_estimates(self.nodes[1], self.fees_per_kb, 2)

if __name__ == '__main__':
    EstimateFeeTest().main()<|MERGE_RESOLUTION|>--- conflicted
+++ resolved
@@ -151,25 +151,14 @@
         which we will use to generate our transactions.
         """
         self.add_nodes(3, extra_args=[["-maxorphantx=1000", "-whitelist=127.0.0.1"],
-                                      ["-blockmaxsize=17000", "-maxorphantx=1000"],
-                                      ["-blockmaxsize=8000", "-maxorphantx=1000"]])
+                                      ["-blockmaxsize=17000", "-maxorphantx=1000", "-blockprioritysize=0"],
+                                      ["-blockmaxsize=8000", "-maxorphantx=1000", "-blockprioritysize=0"]])
         # Use node0 to mine blocks for input splitting
         # Node1 mines small blocks but that are bigger than the expected transaction rate.
         # NOTE: the CreateNewBlock code starts counting block size at 1,000 bytes,
         # (17k is room enough for 110 or so transactions)
-<<<<<<< HEAD
-        self.nodes.append(self.start_node(1, self.options.tmpdir,
-                                     ["-blockprioritysize=0", "-blockmaxsize=17000",
-                                      "-maxorphantx=1000"]))
-        connect_nodes(self.nodes[1], 0)
-
         # Node2 is a stingy miner, that
         # produces too small blocks (room for only 55 or so transactions)
-        node2args = ["-blockprioritysize=0", "-blockmaxsize=8000", "-maxorphantx=1000"]
-=======
-        # Node2 is a stingy miner, that
-        # produces too small blocks (room for only 55 or so transactions)
->>>>>>> 78c65c3b
 
 
     def transact_and_mine(self, numblocks, mining_node):
