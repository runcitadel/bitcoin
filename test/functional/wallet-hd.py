#!/usr/bin/env python3
# Copyright (c) 2016 The Bitcoin Core developers
# Distributed under the MIT software license, see the accompanying
# file COPYING or http://www.opensource.org/licenses/mit-license.php.
"""Test Hierarchical Deterministic wallet function."""

from test_framework.test_framework import BitcoinTestFramework
from test_framework.util import (
    assert_equal,
    connect_nodes_bi,
)
import shutil
import os

class WalletHDTest(BitcoinTestFramework):
    def set_test_params(self):
        self.setup_clean_chain = True
        self.num_nodes = 2
        self.extra_args = [['-usehd=0'], ['-usehd=1', '-keypool=0']]

    def run_test (self):
        tmpdir = self.options.tmpdir

        # Make sure can't switch off usehd after wallet creation
        self.stop_node(1)
        self.assert_start_raises_init_error(1, ['-usehd=0'], 'already existing HD wallet')
        self.start_node(1)
        connect_nodes_bi(self.nodes, 0, 1)

        # Make sure we use hd, keep masterkeyid
        masterkeyid = self.nodes[1].getwalletinfo()['hdmasterkeyid']
        assert_equal(len(masterkeyid), 40)

        # create an internal key
        change_addr = self.nodes[1].getrawchangeaddress()
        change_addrV= self.nodes[1].validateaddress(change_addr)
        assert_equal(change_addrV["hdkeypath"], "m/0'/1'/0'") #first internal child key

        # Import a non-HD private key in the HD wallet
        non_hd_add = self.nodes[0].getnewaddress()
        self.nodes[1].importprivkey(self.nodes[0].dumpprivkey(non_hd_add))

        # This should be enough to keep the master key and the non-HD key 
        self.nodes[1].backupwallet(tmpdir + "/hd.bak")
        #self.nodes[1].dumpwallet(tmpdir + "/hd.dump")

        # Derive some HD addresses and remember the last
        # Also send funds to each add
        self.nodes[0].generate(101)
        hd_add = None
        num_hd_adds = 300
        for i in range(num_hd_adds):
            hd_add = self.nodes[1].getnewaddress()
            hd_info = self.nodes[1].validateaddress(hd_add)
            assert_equal(hd_info["hdkeypath"], "m/0'/0'/"+str(i+1)+"'")
            assert_equal(hd_info["hdmasterkeyid"], masterkeyid)
            self.nodes[0].sendtoaddress(hd_add, 1)
            self.nodes[0].generate(1)
        self.nodes[0].sendtoaddress(non_hd_add, 1)
        self.nodes[0].generate(1)

        # create an internal key (again)
        change_addr = self.nodes[1].getrawchangeaddress()
        change_addrV= self.nodes[1].validateaddress(change_addr)
        assert_equal(change_addrV["hdkeypath"], "m/0'/1'/1'") #second internal child key

        self.sync_all()
        assert_equal(self.nodes[1].getbalance(), num_hd_adds + 1)

        self.log.info("Restore backup ...")
        self.stop_node(1)
        # we need to delete the complete regtest directory
        # otherwise node1 would auto-recover all funds in flag the keypool keys as used
<<<<<<< HEAD
        shutil.rmtree(os.path.join(tmpdir, "node1/regtest/blocks"))
        shutil.rmtree(os.path.join(tmpdir, "node1/regtest/chainstate"))
        shutil.copyfile(os.path.join(tmpdir, "hd.bak"), os.path.join(tmpdir, "node1/regtest/wallet.dat"))
        self.nodes[1] = self.start_node(1, self.options.tmpdir, self.extra_args[1])
=======
        shutil.rmtree(tmpdir + "/node1/regtest/blocks")
        shutil.rmtree(tmpdir + "/node1/regtest/chainstate")
        shutil.copyfile(tmpdir + "/hd.bak", tmpdir + "/node1/regtest/wallet.dat")
        self.start_node(1)
>>>>>>> f518d9ae

        # Assert that derivation is deterministic
        hd_add_2 = None
        for _ in range(num_hd_adds):
            hd_add_2 = self.nodes[1].getnewaddress()
            hd_info_2 = self.nodes[1].validateaddress(hd_add_2)
            assert_equal(hd_info_2["hdkeypath"], "m/0'/0'/"+str(_+1)+"'")
            assert_equal(hd_info_2["hdmasterkeyid"], masterkeyid)
        assert_equal(hd_add, hd_add_2)
        connect_nodes_bi(self.nodes, 0, 1)
        self.sync_all()

        # Needs rescan
        self.stop_node(1)
        self.start_node(1, extra_args=self.extra_args[1] + ['-rescan'])
        assert_equal(self.nodes[1].getbalance(), num_hd_adds + 1)

        # Try a RPC based rescan
        self.stop_node(1)
        shutil.rmtree(os.path.join(tmpdir, "node1/regtest/blocks"))
        shutil.rmtree(os.path.join(tmpdir, "node1/regtest/chainstate"))
        shutil.copyfile(os.path.join(tmpdir, "hd.bak"), os.path.join(tmpdir, "node1/regtest/wallet.dat"))
        self.nodes[1] = self.start_node(1, self.options.tmpdir, self.extra_args[1])
        connect_nodes_bi(self.nodes, 0, 1)
        self.sync_all()
        out = self.nodes[1].rescanblockchain(0, 1)
        assert_equal(out['start_height'], 0)
        assert_equal(out['stop_height'], 1)
        out = self.nodes[1].rescanblockchain()
        assert_equal(out['start_height'], 0)
        assert_equal(out['stop_height'], self.nodes[1].getblockcount())
        assert_equal(self.nodes[1].getbalance(), num_hd_adds + 1)

        # send a tx and make sure its using the internal chain for the changeoutput
        txid = self.nodes[1].sendtoaddress(self.nodes[0].getnewaddress(), 1)
        outs = self.nodes[1].decoderawtransaction(self.nodes[1].gettransaction(txid)['hex'])['vout']
        keypath = ""
        for out in outs:
            if out['value'] != 1:
                keypath = self.nodes[1].validateaddress(out['scriptPubKey']['addresses'][0])['hdkeypath']
        
        assert_equal(keypath[0:7], "m/0'/1'")

if __name__ == '__main__':
    WalletHDTest().main ()<|MERGE_RESOLUTION|>--- conflicted
+++ resolved
@@ -71,17 +71,10 @@
         self.stop_node(1)
         # we need to delete the complete regtest directory
         # otherwise node1 would auto-recover all funds in flag the keypool keys as used
-<<<<<<< HEAD
         shutil.rmtree(os.path.join(tmpdir, "node1/regtest/blocks"))
         shutil.rmtree(os.path.join(tmpdir, "node1/regtest/chainstate"))
         shutil.copyfile(os.path.join(tmpdir, "hd.bak"), os.path.join(tmpdir, "node1/regtest/wallet.dat"))
-        self.nodes[1] = self.start_node(1, self.options.tmpdir, self.extra_args[1])
-=======
-        shutil.rmtree(tmpdir + "/node1/regtest/blocks")
-        shutil.rmtree(tmpdir + "/node1/regtest/chainstate")
-        shutil.copyfile(tmpdir + "/hd.bak", tmpdir + "/node1/regtest/wallet.dat")
         self.start_node(1)
->>>>>>> f518d9ae
 
         # Assert that derivation is deterministic
         hd_add_2 = None
@@ -104,7 +97,7 @@
         shutil.rmtree(os.path.join(tmpdir, "node1/regtest/blocks"))
         shutil.rmtree(os.path.join(tmpdir, "node1/regtest/chainstate"))
         shutil.copyfile(os.path.join(tmpdir, "hd.bak"), os.path.join(tmpdir, "node1/regtest/wallet.dat"))
-        self.nodes[1] = self.start_node(1, self.options.tmpdir, self.extra_args[1])
+        self.start_node(1)
         connect_nodes_bi(self.nodes, 0, 1)
         self.sync_all()
         out = self.nodes[1].rescanblockchain(0, 1)
