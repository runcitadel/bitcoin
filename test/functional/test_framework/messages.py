#!/usr/bin/env python3
# Copyright (c) 2010 ArtForz -- public domain half-a-node
# Copyright (c) 2012 Jeff Garzik
# Copyright (c) 2010-2019 The Bitcoin Core developers
# Distributed under the MIT software license, see the accompanying
# file COPYING or http://www.opensource.org/licenses/mit-license.php.
"""Bitcoin test framework primitive and message structures

CBlock, CTransaction, CBlockHeader, CTxIn, CTxOut, etc....:
    data structures that should map to corresponding structures in
    bitcoin/primitives

msg_block, msg_tx, msg_headers, etc.:
    data structures that represent network messages

ser_*, deser_*: functions that handle serialization/deserialization.

Classes use __slots__ to ensure extraneous attributes aren't accidentally added
by tests, compromising their intended effect.
"""
from codecs import encode
import copy
import hashlib
from io import BytesIO
import random
import socket
import struct
import time

from test_framework.siphash import siphash256
from test_framework.util import hex_str_to_bytes, assert_equal

MIN_VERSION_SUPPORTED = 60001
MY_VERSION = 70014  # past bip-31 for ping/pong
MY_SUBVERSION = b"/python-mininode-tester:0.0.3/"
MY_RELAY = 1 # from version 70001 onwards, fRelay should be appended to version messages (BIP37)

MAX_LOCATOR_SZ = 101
MAX_BLOCK_BASE_SIZE = 1000000

COIN = 100000000  # 1 btc in satoshis
MAX_MONEY = 21000000 * COIN

BIP125_SEQUENCE_NUMBER = 0xfffffffd  # Sequence number that is BIP 125 opt-in and BIP 68-opt-out

NODE_NETWORK = (1 << 0)
NODE_GETUTXO = (1 << 1)
NODE_BLOOM = (1 << 2)
NODE_WITNESS = (1 << 3)
NODE_COMPACT_FILTERS = (1 << 6)
NODE_NETWORK_LIMITED = (1 << 10)

MSG_TX = 1
MSG_BLOCK = 2
MSG_FILTERED_BLOCK = 3
MSG_WITNESS_FLAG = 1 << 30
MSG_TYPE_MASK = 0xffffffff >> 2

FILTER_TYPE_BASIC = 0

# Serialization/deserialization tools
def sha256(s):
    return hashlib.new('sha256', s).digest()

def hash256(s):
    return sha256(sha256(s))

def ser_compact_size(l):
    r = b""
    if l < 253:
        r = struct.pack("B", l)
    elif l < 0x10000:
        r = struct.pack("<BH", 253, l)
    elif l < 0x100000000:
        r = struct.pack("<BI", 254, l)
    else:
        r = struct.pack("<BQ", 255, l)
    return r

def deser_compact_size(f):
    nit = struct.unpack("<B", f.read(1))[0]
    if nit == 253:
        nit = struct.unpack("<H", f.read(2))[0]
    elif nit == 254:
        nit = struct.unpack("<I", f.read(4))[0]
    elif nit == 255:
        nit = struct.unpack("<Q", f.read(8))[0]
    return nit

def deser_string(f):
    nit = deser_compact_size(f)
    return f.read(nit)

def ser_string(s):
    return ser_compact_size(len(s)) + s

def deser_uint256(f):
    r = 0
    for i in range(8):
        t = struct.unpack("<I", f.read(4))[0]
        r += t << (i * 32)
    return r


def ser_uint256(u):
    rs = b""
    for i in range(8):
        rs += struct.pack("<I", u & 0xFFFFFFFF)
        u >>= 32
    return rs


def uint256_from_str(s):
    r = 0
    t = struct.unpack("<IIIIIIII", s[:32])
    for i in range(8):
        r += t[i] << (i * 32)
    return r


def uint256_from_compact(c):
    nbytes = (c >> 24) & 0xFF
    v = (c & 0xFFFFFF) << (8 * (nbytes - 3))
    return v


def deser_vector(f, c):
    nit = deser_compact_size(f)
    r = []
    for i in range(nit):
        t = c()
        t.deserialize(f)
        r.append(t)
    return r


# ser_function_name: Allow for an alternate serialization function on the
# entries in the vector (we use this for serializing the vector of transactions
# for a witness block).
def ser_vector(l, ser_function_name=None):
    r = ser_compact_size(len(l))
    for i in l:
        if ser_function_name:
            r += getattr(i, ser_function_name)()
        else:
            r += i.serialize()
    return r


def deser_uint256_vector(f):
    nit = deser_compact_size(f)
    r = []
    for i in range(nit):
        t = deser_uint256(f)
        r.append(t)
    return r


def ser_uint256_vector(l):
    r = ser_compact_size(len(l))
    for i in l:
        r += ser_uint256(i)
    return r


def deser_string_vector(f):
    nit = deser_compact_size(f)
    r = []
    for i in range(nit):
        t = deser_string(f)
        r.append(t)
    return r


def ser_string_vector(l):
    r = ser_compact_size(len(l))
    for sv in l:
        r += ser_string(sv)
    return r


# Deserialize from a hex string representation (eg from RPC)
def FromHex(obj, hex_string):
    obj.deserialize(BytesIO(hex_str_to_bytes(hex_string)))
    return obj

# Convert a binary-serializable object to hex (eg for submission via RPC)
def ToHex(obj):
    return obj.serialize().hex()

# Objects that map to bitcoind objects, which can be serialized/deserialized


class CAddress:
    __slots__ = ("ip", "nServices", "pchReserved", "port", "time")

    def __init__(self):
        self.time = 0
        self.nServices = 1
        self.pchReserved = b"\x00" * 10 + b"\xff" * 2
        self.ip = "0.0.0.0"
        self.port = 0

    def deserialize(self, f, with_time=True):
        if with_time:
            self.time = struct.unpack("<i", f.read(4))[0]
        self.nServices = struct.unpack("<Q", f.read(8))[0]
        self.pchReserved = f.read(12)
        self.ip = socket.inet_ntoa(f.read(4))
        self.port = struct.unpack(">H", f.read(2))[0]

    def serialize(self, with_time=True):
        r = b""
        if with_time:
            r += struct.pack("<i", self.time)
        r += struct.pack("<Q", self.nServices)
        r += self.pchReserved
        r += socket.inet_aton(self.ip)
        r += struct.pack(">H", self.port)
        return r

    def __repr__(self):
        return "CAddress(nServices=%i ip=%s port=%i)" % (self.nServices,
                                                         self.ip, self.port)


class CInv:
    __slots__ = ("hash", "type")

    typemap = {
        0: "Error",
        MSG_TX: "TX",
        MSG_BLOCK: "Block",
        MSG_TX | MSG_WITNESS_FLAG: "WitnessTx",
        MSG_BLOCK | MSG_WITNESS_FLAG: "WitnessBlock",
        MSG_FILTERED_BLOCK: "filtered Block",
        4: "CompactBlock"
    }

    def __init__(self, t=0, h=0):
        self.type = t
        self.hash = h

    def deserialize(self, f):
        self.type = struct.unpack("<i", f.read(4))[0]
        self.hash = deser_uint256(f)

    def serialize(self):
        r = b""
        r += struct.pack("<i", self.type)
        r += ser_uint256(self.hash)
        return r

    def __repr__(self):
        return "CInv(type=%s hash=%064x)" \
            % (self.typemap[self.type], self.hash)


class CBlockLocator:
    __slots__ = ("nVersion", "vHave")

    def __init__(self):
        self.nVersion = MY_VERSION
        self.vHave = []

    def deserialize(self, f):
        self.nVersion = struct.unpack("<i", f.read(4))[0]
        self.vHave = deser_uint256_vector(f)

    def serialize(self):
        r = b""
        r += struct.pack("<i", self.nVersion)
        r += ser_uint256_vector(self.vHave)
        return r

    def __repr__(self):
        return "CBlockLocator(nVersion=%i vHave=%s)" \
            % (self.nVersion, repr(self.vHave))


class COutPoint:
    __slots__ = ("hash", "n")

    def __init__(self, hash=0, n=0):
        self.hash = hash
        self.n = n

    def deserialize(self, f):
        self.hash = deser_uint256(f)
        self.n = struct.unpack("<I", f.read(4))[0]

    def serialize(self):
        r = b""
        r += ser_uint256(self.hash)
        r += struct.pack("<I", self.n)
        return r

    def __repr__(self):
        return "COutPoint(hash=%064x n=%i)" % (self.hash, self.n)


class CTxIn:
    __slots__ = ("nSequence", "prevout", "scriptSig")

    def __init__(self, outpoint=None, scriptSig=b"", nSequence=0):
        if outpoint is None:
            self.prevout = COutPoint()
        else:
            self.prevout = outpoint
        self.scriptSig = scriptSig
        self.nSequence = nSequence

    def deserialize(self, f):
        self.prevout = COutPoint()
        self.prevout.deserialize(f)
        self.scriptSig = deser_string(f)
        self.nSequence = struct.unpack("<I", f.read(4))[0]

    def serialize(self):
        r = b""
        r += self.prevout.serialize()
        r += ser_string(self.scriptSig)
        r += struct.pack("<I", self.nSequence)
        return r

    def __repr__(self):
        return "CTxIn(prevout=%s scriptSig=%s nSequence=%i)" \
            % (repr(self.prevout), self.scriptSig.hex(),
               self.nSequence)


class CTxOut:
    __slots__ = ("nValue", "scriptPubKey")

    def __init__(self, nValue=0, scriptPubKey=b""):
        self.nValue = nValue
        self.scriptPubKey = scriptPubKey

    def deserialize(self, f):
        self.nValue = struct.unpack("<q", f.read(8))[0]
        self.scriptPubKey = deser_string(f)

    def serialize(self):
        r = b""
        r += struct.pack("<q", self.nValue)
        r += ser_string(self.scriptPubKey)
        return r

    def __repr__(self):
        return "CTxOut(nValue=%i.%08i scriptPubKey=%s)" \
            % (self.nValue // COIN, self.nValue % COIN,
               self.scriptPubKey.hex())


class CScriptWitness:
    __slots__ = ("stack",)

    def __init__(self):
        # stack is a vector of strings
        self.stack = []

    def __repr__(self):
        return "CScriptWitness(%s)" % \
               (",".join([x.hex() for x in self.stack]))

    def is_null(self):
        if self.stack:
            return False
        return True


class CTxInWitness:
    __slots__ = ("scriptWitness",)

    def __init__(self):
        self.scriptWitness = CScriptWitness()

    def deserialize(self, f):
        self.scriptWitness.stack = deser_string_vector(f)

    def serialize(self):
        return ser_string_vector(self.scriptWitness.stack)

    def __repr__(self):
        return repr(self.scriptWitness)

    def is_null(self):
        return self.scriptWitness.is_null()


class CTxWitness:
    __slots__ = ("vtxinwit",)

    def __init__(self):
        self.vtxinwit = []

    def deserialize(self, f):
        for i in range(len(self.vtxinwit)):
            self.vtxinwit[i].deserialize(f)

    def serialize(self):
        r = b""
        # This is different than the usual vector serialization --
        # we omit the length of the vector, which is required to be
        # the same length as the transaction's vin vector.
        for x in self.vtxinwit:
            r += x.serialize()
        return r

    def __repr__(self):
        return "CTxWitness(%s)" % \
               (';'.join([repr(x) for x in self.vtxinwit]))

    def is_null(self):
        for x in self.vtxinwit:
            if not x.is_null():
                return False
        return True


class CTransaction:
    __slots__ = ("hash", "nLockTime", "nVersion", "sha256", "vin", "vout",
                 "wit")

    def __init__(self, tx=None):
        if tx is None:
            self.nVersion = 1
            self.vin = []
            self.vout = []
            self.wit = CTxWitness()
            self.nLockTime = 0
            self.sha256 = None
            self.hash = None
        else:
            self.nVersion = tx.nVersion
            self.vin = copy.deepcopy(tx.vin)
            self.vout = copy.deepcopy(tx.vout)
            self.nLockTime = tx.nLockTime
            self.sha256 = tx.sha256
            self.hash = tx.hash
            self.wit = copy.deepcopy(tx.wit)

    def deserialize(self, f):
        self.nVersion = struct.unpack("<i", f.read(4))[0]
        self.vin = deser_vector(f, CTxIn)
        flags = 0
        if len(self.vin) == 0:
            flags = struct.unpack("<B", f.read(1))[0]
            # Not sure why flags can't be zero, but this
            # matches the implementation in bitcoind
            if (flags != 0):
                self.vin = deser_vector(f, CTxIn)
                self.vout = deser_vector(f, CTxOut)
        else:
            self.vout = deser_vector(f, CTxOut)
        if flags != 0:
            self.wit.vtxinwit = [CTxInWitness() for i in range(len(self.vin))]
            self.wit.deserialize(f)
        else:
            self.wit = CTxWitness()
        self.nLockTime = struct.unpack("<I", f.read(4))[0]
        self.sha256 = None
        self.hash = None

    def serialize_without_witness(self):
        r = b""
        r += struct.pack("<i", self.nVersion)
        r += ser_vector(self.vin)
        r += ser_vector(self.vout)
        r += struct.pack("<I", self.nLockTime)
        return r

    # Only serialize with witness when explicitly called for
    def serialize_with_witness(self):
        flags = 0
        if not self.wit.is_null():
            flags |= 1
        r = b""
        r += struct.pack("<i", self.nVersion)
        if flags:
            dummy = []
            r += ser_vector(dummy)
            r += struct.pack("<B", flags)
        r += ser_vector(self.vin)
        r += ser_vector(self.vout)
        if flags & 1:
            if (len(self.wit.vtxinwit) != len(self.vin)):
                # vtxinwit must have the same length as vin
                self.wit.vtxinwit = self.wit.vtxinwit[:len(self.vin)]
                for i in range(len(self.wit.vtxinwit), len(self.vin)):
                    self.wit.vtxinwit.append(CTxInWitness())
            r += self.wit.serialize()
        r += struct.pack("<I", self.nLockTime)
        return r

    # Regular serialization is with witness -- must explicitly
    # call serialize_without_witness to exclude witness data.
    def serialize(self):
        return self.serialize_with_witness()

    # Recalculate the txid (transaction hash without witness)
    def rehash(self):
        self.sha256 = None
        self.calc_sha256()
        return self.hash

    # We will only cache the serialization without witness in
    # self.sha256 and self.hash -- those are expected to be the txid.
    def calc_sha256(self, with_witness=False):
        if with_witness:
            # Don't cache the result, just return it
            return uint256_from_str(hash256(self.serialize_with_witness()))

        if self.sha256 is None:
            self.sha256 = uint256_from_str(hash256(self.serialize_without_witness()))
        self.hash = encode(hash256(self.serialize_without_witness())[::-1], 'hex_codec').decode('ascii')

    def is_valid(self):
        self.calc_sha256()
        for tout in self.vout:
            if tout.nValue < 0 or tout.nValue > 21000000 * COIN:
                return False
        return True

    def __repr__(self):
        return "CTransaction(nVersion=%i vin=%s vout=%s wit=%s nLockTime=%i)" \
            % (self.nVersion, repr(self.vin), repr(self.vout), repr(self.wit), self.nLockTime)


class CBlockHeader:
    __slots__ = ("hash", "hashMerkleRoot", "hashPrevBlock", "nBits", "nNonce",
                 "nTime", "nVersion", "sha256")

    def __init__(self, header=None):
        if header is None:
            self.set_null()
        else:
            self.nVersion = header.nVersion
            self.hashPrevBlock = header.hashPrevBlock
            self.hashMerkleRoot = header.hashMerkleRoot
            self.nTime = header.nTime
            self.nBits = header.nBits
            self.nNonce = header.nNonce
            self.sha256 = header.sha256
            self.hash = header.hash
            self.calc_sha256()

    def set_null(self):
        self.nVersion = 1
        self.hashPrevBlock = 0
        self.hashMerkleRoot = 0
        self.nTime = 0
        self.nBits = 0
        self.nNonce = 0
        self.sha256 = None
        self.hash = None

    def deserialize(self, f):
        self.nVersion = struct.unpack("<i", f.read(4))[0]
        self.hashPrevBlock = deser_uint256(f)
        self.hashMerkleRoot = deser_uint256(f)
        self.nTime = struct.unpack("<I", f.read(4))[0]
        self.nBits = struct.unpack("<I", f.read(4))[0]
        self.nNonce = struct.unpack("<I", f.read(4))[0]
        self.sha256 = None
        self.hash = None

    def serialize(self):
        r = b""
        r += struct.pack("<i", self.nVersion)
        r += ser_uint256(self.hashPrevBlock)
        r += ser_uint256(self.hashMerkleRoot)
        r += struct.pack("<I", self.nTime)
        r += struct.pack("<I", self.nBits)
        r += struct.pack("<I", self.nNonce)
        return r

    def calc_sha256(self):
        if self.sha256 is None:
            r = b""
            r += struct.pack("<i", self.nVersion)
            r += ser_uint256(self.hashPrevBlock)
            r += ser_uint256(self.hashMerkleRoot)
            r += struct.pack("<I", self.nTime)
            r += struct.pack("<I", self.nBits)
            r += struct.pack("<I", self.nNonce)
            self.sha256 = uint256_from_str(hash256(r))
            self.hash = encode(hash256(r)[::-1], 'hex_codec').decode('ascii')

    def rehash(self):
        self.sha256 = None
        self.calc_sha256()
        return self.sha256

    def __repr__(self):
        return "CBlockHeader(nVersion=%i hashPrevBlock=%064x hashMerkleRoot=%064x nTime=%s nBits=%08x nNonce=%08x)" \
            % (self.nVersion, self.hashPrevBlock, self.hashMerkleRoot,
               time.ctime(self.nTime), self.nBits, self.nNonce)

BLOCK_HEADER_SIZE = len(CBlockHeader().serialize())
assert_equal(BLOCK_HEADER_SIZE, 80)

class CBlock(CBlockHeader):
    __slots__ = ("vtx",)

    def __init__(self, header=None):
        super(CBlock, self).__init__(header)
        self.vtx = []

    def deserialize(self, f):
        super(CBlock, self).deserialize(f)
        self.vtx = deser_vector(f, CTransaction)

    def serialize(self, with_witness=True):
        r = b""
        r += super(CBlock, self).serialize()
        if with_witness:
            r += ser_vector(self.vtx, "serialize_with_witness")
        else:
            r += ser_vector(self.vtx, "serialize_without_witness")
        return r

    # Calculate the merkle root given a vector of transaction hashes
    @classmethod
    def get_merkle_root(cls, hashes):
        while len(hashes) > 1:
            newhashes = []
            for i in range(0, len(hashes), 2):
                i2 = min(i+1, len(hashes)-1)
                newhashes.append(hash256(hashes[i] + hashes[i2]))
            hashes = newhashes
        return uint256_from_str(hashes[0])

    def calc_merkle_root(self):
        hashes = []
        for tx in self.vtx:
            tx.calc_sha256()
            hashes.append(ser_uint256(tx.sha256))
        return self.get_merkle_root(hashes)

    def calc_witness_merkle_root(self):
        # For witness root purposes, the hash of the
        # coinbase, with witness, is defined to be 0...0
        hashes = [ser_uint256(0)]

        for tx in self.vtx[1:]:
            # Calculate the hashes with witness data
            hashes.append(ser_uint256(tx.calc_sha256(True)))

        return self.get_merkle_root(hashes)

    def is_valid(self):
        self.calc_sha256()
        target = uint256_from_compact(self.nBits)
        if self.sha256 > target:
            return False
        for tx in self.vtx:
            if not tx.is_valid():
                return False
        if self.calc_merkle_root() != self.hashMerkleRoot:
            return False
        return True

    def solve(self):
        self.rehash()
        target = uint256_from_compact(self.nBits)
        while self.sha256 > target:
            self.nNonce += 1
            self.rehash()

    def __repr__(self):
        return "CBlock(nVersion=%i hashPrevBlock=%064x hashMerkleRoot=%064x nTime=%s nBits=%08x nNonce=%08x vtx=%s)" \
            % (self.nVersion, self.hashPrevBlock, self.hashMerkleRoot,
               time.ctime(self.nTime), self.nBits, self.nNonce, repr(self.vtx))


class PrefilledTransaction:
    __slots__ = ("index", "tx")

    def __init__(self, index=0, tx = None):
        self.index = index
        self.tx = tx

    def deserialize(self, f):
        self.index = deser_compact_size(f)
        self.tx = CTransaction()
        self.tx.deserialize(f)

    def serialize(self, with_witness=True):
        r = b""
        r += ser_compact_size(self.index)
        if with_witness:
            r += self.tx.serialize_with_witness()
        else:
            r += self.tx.serialize_without_witness()
        return r

    def serialize_without_witness(self):
        return self.serialize(with_witness=False)

    def serialize_with_witness(self):
        return self.serialize(with_witness=True)

    def __repr__(self):
        return "PrefilledTransaction(index=%d, tx=%s)" % (self.index, repr(self.tx))


# This is what we send on the wire, in a cmpctblock message.
class P2PHeaderAndShortIDs:
    __slots__ = ("header", "nonce", "prefilled_txn", "prefilled_txn_length",
                 "shortids", "shortids_length")

    def __init__(self):
        self.header = CBlockHeader()
        self.nonce = 0
        self.shortids_length = 0
        self.shortids = []
        self.prefilled_txn_length = 0
        self.prefilled_txn = []

    def deserialize(self, f):
        self.header.deserialize(f)
        self.nonce = struct.unpack("<Q", f.read(8))[0]
        self.shortids_length = deser_compact_size(f)
        for i in range(self.shortids_length):
            # shortids are defined to be 6 bytes in the spec, so append
            # two zero bytes and read it in as an 8-byte number
            self.shortids.append(struct.unpack("<Q", f.read(6) + b'\x00\x00')[0])
        self.prefilled_txn = deser_vector(f, PrefilledTransaction)
        self.prefilled_txn_length = len(self.prefilled_txn)

    # When using version 2 compact blocks, we must serialize with_witness.
    def serialize(self, with_witness=False):
        r = b""
        r += self.header.serialize()
        r += struct.pack("<Q", self.nonce)
        r += ser_compact_size(self.shortids_length)
        for x in self.shortids:
            # We only want the first 6 bytes
            r += struct.pack("<Q", x)[0:6]
        if with_witness:
            r += ser_vector(self.prefilled_txn, "serialize_with_witness")
        else:
            r += ser_vector(self.prefilled_txn, "serialize_without_witness")
        return r

    def __repr__(self):
        return "P2PHeaderAndShortIDs(header=%s, nonce=%d, shortids_length=%d, shortids=%s, prefilled_txn_length=%d, prefilledtxn=%s" % (repr(self.header), self.nonce, self.shortids_length, repr(self.shortids), self.prefilled_txn_length, repr(self.prefilled_txn))


# P2P version of the above that will use witness serialization (for compact
# block version 2)
class P2PHeaderAndShortWitnessIDs(P2PHeaderAndShortIDs):
    __slots__ = ()
    def serialize(self):
        return super(P2PHeaderAndShortWitnessIDs, self).serialize(with_witness=True)

# Calculate the BIP 152-compact blocks shortid for a given transaction hash
def calculate_shortid(k0, k1, tx_hash):
    expected_shortid = siphash256(k0, k1, tx_hash)
    expected_shortid &= 0x0000ffffffffffff
    return expected_shortid


# This version gets rid of the array lengths, and reinterprets the differential
# encoding into indices that can be used for lookup.
class HeaderAndShortIDs:
    __slots__ = ("header", "nonce", "prefilled_txn", "shortids", "use_witness")

    def __init__(self, p2pheaders_and_shortids = None):
        self.header = CBlockHeader()
        self.nonce = 0
        self.shortids = []
        self.prefilled_txn = []
        self.use_witness = False

        if p2pheaders_and_shortids is not None:
            self.header = p2pheaders_and_shortids.header
            self.nonce = p2pheaders_and_shortids.nonce
            self.shortids = p2pheaders_and_shortids.shortids
            last_index = -1
            for x in p2pheaders_and_shortids.prefilled_txn:
                self.prefilled_txn.append(PrefilledTransaction(x.index + last_index + 1, x.tx))
                last_index = self.prefilled_txn[-1].index

    def to_p2p(self):
        if self.use_witness:
            ret = P2PHeaderAndShortWitnessIDs()
        else:
            ret = P2PHeaderAndShortIDs()
        ret.header = self.header
        ret.nonce = self.nonce
        ret.shortids_length = len(self.shortids)
        ret.shortids = self.shortids
        ret.prefilled_txn_length = len(self.prefilled_txn)
        ret.prefilled_txn = []
        last_index = -1
        for x in self.prefilled_txn:
            ret.prefilled_txn.append(PrefilledTransaction(x.index - last_index - 1, x.tx))
            last_index = x.index
        return ret

    def get_siphash_keys(self):
        header_nonce = self.header.serialize()
        header_nonce += struct.pack("<Q", self.nonce)
        hash_header_nonce_as_str = sha256(header_nonce)
        key0 = struct.unpack("<Q", hash_header_nonce_as_str[0:8])[0]
        key1 = struct.unpack("<Q", hash_header_nonce_as_str[8:16])[0]
        return [ key0, key1 ]

    # Version 2 compact blocks use wtxid in shortids (rather than txid)
    def initialize_from_block(self, block, nonce=0, prefill_list=None, use_witness=False):
        if prefill_list is None:
            prefill_list = [0]
        self.header = CBlockHeader(block)
        self.nonce = nonce
        self.prefilled_txn = [ PrefilledTransaction(i, block.vtx[i]) for i in prefill_list ]
        self.shortids = []
        self.use_witness = use_witness
        [k0, k1] = self.get_siphash_keys()
        for i in range(len(block.vtx)):
            if i not in prefill_list:
                tx_hash = block.vtx[i].sha256
                if use_witness:
                    tx_hash = block.vtx[i].calc_sha256(with_witness=True)
                self.shortids.append(calculate_shortid(k0, k1, tx_hash))

    def __repr__(self):
        return "HeaderAndShortIDs(header=%s, nonce=%d, shortids=%s, prefilledtxn=%s" % (repr(self.header), self.nonce, repr(self.shortids), repr(self.prefilled_txn))


class BlockTransactionsRequest:
    __slots__ = ("blockhash", "indexes")

    def __init__(self, blockhash=0, indexes = None):
        self.blockhash = blockhash
        self.indexes = indexes if indexes is not None else []

    def deserialize(self, f):
        self.blockhash = deser_uint256(f)
        indexes_length = deser_compact_size(f)
        for i in range(indexes_length):
            self.indexes.append(deser_compact_size(f))

    def serialize(self):
        r = b""
        r += ser_uint256(self.blockhash)
        r += ser_compact_size(len(self.indexes))
        for x in self.indexes:
            r += ser_compact_size(x)
        return r

    # helper to set the differentially encoded indexes from absolute ones
    def from_absolute(self, absolute_indexes):
        self.indexes = []
        last_index = -1
        for x in absolute_indexes:
            self.indexes.append(x-last_index-1)
            last_index = x

    def to_absolute(self):
        absolute_indexes = []
        last_index = -1
        for x in self.indexes:
            absolute_indexes.append(x+last_index+1)
            last_index = absolute_indexes[-1]
        return absolute_indexes

    def __repr__(self):
        return "BlockTransactionsRequest(hash=%064x indexes=%s)" % (self.blockhash, repr(self.indexes))


class BlockTransactions:
    __slots__ = ("blockhash", "transactions")

    def __init__(self, blockhash=0, transactions = None):
        self.blockhash = blockhash
        self.transactions = transactions if transactions is not None else []

    def deserialize(self, f):
        self.blockhash = deser_uint256(f)
        self.transactions = deser_vector(f, CTransaction)

    def serialize(self, with_witness=True):
        r = b""
        r += ser_uint256(self.blockhash)
        if with_witness:
            r += ser_vector(self.transactions, "serialize_with_witness")
        else:
            r += ser_vector(self.transactions, "serialize_without_witness")
        return r

    def __repr__(self):
        return "BlockTransactions(hash=%064x transactions=%s)" % (self.blockhash, repr(self.transactions))


class CPartialMerkleTree:
    __slots__ = ("nTransactions", "vBits", "vHash")

    def __init__(self):
        self.nTransactions = 0
        self.vHash = []
        self.vBits = []

    def deserialize(self, f):
        self.nTransactions = struct.unpack("<i", f.read(4))[0]
        self.vHash = deser_uint256_vector(f)
        vBytes = deser_string(f)
        self.vBits = []
        for i in range(len(vBytes) * 8):
            self.vBits.append(vBytes[i//8] & (1 << (i % 8)) != 0)

    def serialize(self):
        r = b""
        r += struct.pack("<i", self.nTransactions)
        r += ser_uint256_vector(self.vHash)
        vBytesArray = bytearray([0x00] * ((len(self.vBits) + 7)//8))
        for i in range(len(self.vBits)):
            vBytesArray[i // 8] |= self.vBits[i] << (i % 8)
        r += ser_string(bytes(vBytesArray))
        return r

    def __repr__(self):
        return "CPartialMerkleTree(nTransactions=%d, vHash=%s, vBits=%s)" % (self.nTransactions, repr(self.vHash), repr(self.vBits))


class CMerkleBlock:
    __slots__ = ("header", "txn")

    def __init__(self):
        self.header = CBlockHeader()
        self.txn = CPartialMerkleTree()

    def deserialize(self, f):
        self.header.deserialize(f)
        self.txn.deserialize(f)

    def serialize(self):
        r = b""
        r += self.header.serialize()
        r += self.txn.serialize()
        return r

    def __repr__(self):
        return "CMerkleBlock(header=%s, txn=%s)" % (repr(self.header), repr(self.txn))


# Objects that correspond to messages on the wire
class msg_version:
    __slots__ = ("addrFrom", "addrTo", "nNonce", "nRelay", "nServices",
                 "nStartingHeight", "nTime", "nVersion", "strSubVer")
    command = b"version"

    def __init__(self):
        self.nVersion = MY_VERSION
        self.nServices = NODE_NETWORK | NODE_WITNESS
        self.nTime = int(time.time())
        self.addrTo = CAddress()
        self.addrFrom = CAddress()
        self.nNonce = random.getrandbits(64)
        self.strSubVer = MY_SUBVERSION
        self.nStartingHeight = -1
        self.nRelay = MY_RELAY

    def deserialize(self, f):
        self.nVersion = struct.unpack("<i", f.read(4))[0]
        self.nServices = struct.unpack("<Q", f.read(8))[0]
        self.nTime = struct.unpack("<q", f.read(8))[0]
        self.addrTo = CAddress()
        self.addrTo.deserialize(f, False)

        self.addrFrom = CAddress()
        self.addrFrom.deserialize(f, False)
        self.nNonce = struct.unpack("<Q", f.read(8))[0]
        self.strSubVer = deser_string(f)

        self.nStartingHeight = struct.unpack("<i", f.read(4))[0]

        if self.nVersion >= 70001:
            # Relay field is optional for version 70001 onwards
            try:
                self.nRelay = struct.unpack("<b", f.read(1))[0]
            except:
                self.nRelay = 0
        else:
            self.nRelay = 0

    def serialize(self):
        r = b""
        r += struct.pack("<i", self.nVersion)
        r += struct.pack("<Q", self.nServices)
        r += struct.pack("<q", self.nTime)
        r += self.addrTo.serialize(False)
        r += self.addrFrom.serialize(False)
        r += struct.pack("<Q", self.nNonce)
        r += ser_string(self.strSubVer)
        r += struct.pack("<i", self.nStartingHeight)
        r += struct.pack("<b", self.nRelay)
        return r

    def __repr__(self):
        return 'msg_version(nVersion=%i nServices=%i nTime=%s addrTo=%s addrFrom=%s nNonce=0x%016X strSubVer=%s nStartingHeight=%i nRelay=%i)' \
            % (self.nVersion, self.nServices, time.ctime(self.nTime),
               repr(self.addrTo), repr(self.addrFrom), self.nNonce,
               self.strSubVer, self.nStartingHeight, self.nRelay)


class msg_verack:
    __slots__ = ()
    command = b"verack"

    def __init__(self):
        pass

    def deserialize(self, f):
        pass

    def serialize(self):
        return b""

    def __repr__(self):
        return "msg_verack()"


class msg_addr:
    __slots__ = ("addrs",)
    command = b"addr"

    def __init__(self):
        self.addrs = []

    def deserialize(self, f):
        self.addrs = deser_vector(f, CAddress)

    def serialize(self):
        return ser_vector(self.addrs)

    def __repr__(self):
        return "msg_addr(addrs=%s)" % (repr(self.addrs))


class msg_inv:
    __slots__ = ("inv",)
    command = b"inv"

    def __init__(self, inv=None):
        if inv is None:
            self.inv = []
        else:
            self.inv = inv

    def deserialize(self, f):
        self.inv = deser_vector(f, CInv)

    def serialize(self):
        return ser_vector(self.inv)

    def __repr__(self):
        return "msg_inv(inv=%s)" % (repr(self.inv))


class msg_getdata:
    __slots__ = ("inv",)
    command = b"getdata"

    def __init__(self, inv=None):
        self.inv = inv if inv is not None else []

    def deserialize(self, f):
        self.inv = deser_vector(f, CInv)

    def serialize(self):
        return ser_vector(self.inv)

    def __repr__(self):
        return "msg_getdata(inv=%s)" % (repr(self.inv))


class msg_getblocks:
    __slots__ = ("locator", "hashstop")
    command = b"getblocks"

    def __init__(self):
        self.locator = CBlockLocator()
        self.hashstop = 0

    def deserialize(self, f):
        self.locator = CBlockLocator()
        self.locator.deserialize(f)
        self.hashstop = deser_uint256(f)

    def serialize(self):
        r = b""
        r += self.locator.serialize()
        r += ser_uint256(self.hashstop)
        return r

    def __repr__(self):
        return "msg_getblocks(locator=%s hashstop=%064x)" \
            % (repr(self.locator), self.hashstop)


class msg_tx:
    __slots__ = ("tx",)
    command = b"tx"

    def __init__(self, tx=CTransaction()):
        self.tx = tx

    def deserialize(self, f):
        self.tx.deserialize(f)

    def serialize(self):
        return self.tx.serialize_with_witness()

    def __repr__(self):
        return "msg_tx(tx=%s)" % (repr(self.tx))


class msg_no_witness_tx(msg_tx):
    __slots__ = ()

    def serialize(self):
        return self.tx.serialize_without_witness()


class msg_block:
    __slots__ = ("block",)
    command = b"block"

    def __init__(self, block=None):
        if block is None:
            self.block = CBlock()
        else:
            self.block = block

    def deserialize(self, f):
        self.block.deserialize(f)

    def serialize(self):
        return self.block.serialize()

    def __repr__(self):
        return "msg_block(block=%s)" % (repr(self.block))


# for cases where a user needs tighter control over what is sent over the wire
# note that the user must supply the name of the command, and the data
class msg_generic:
    __slots__ = ("command", "data")

    def __init__(self, command, data=None):
        self.command = command
        self.data = data

    def serialize(self):
        return self.data

    def __repr__(self):
        return "msg_generic()"


class msg_no_witness_block(msg_block):
    __slots__ = ()
    def serialize(self):
        return self.block.serialize(with_witness=False)


class msg_getaddr:
    __slots__ = ()
    command = b"getaddr"

    def __init__(self):
        pass

    def deserialize(self, f):
        pass

    def serialize(self):
        return b""

    def __repr__(self):
        return "msg_getaddr()"


class msg_ping:
    __slots__ = ("nonce",)
    command = b"ping"

    def __init__(self, nonce=0):
        self.nonce = nonce

    def deserialize(self, f):
        self.nonce = struct.unpack("<Q", f.read(8))[0]

    def serialize(self):
        r = b""
        r += struct.pack("<Q", self.nonce)
        return r

    def __repr__(self):
        return "msg_ping(nonce=%08x)" % self.nonce


class msg_pong:
    __slots__ = ("nonce",)
    command = b"pong"

    def __init__(self, nonce=0):
        self.nonce = nonce

    def deserialize(self, f):
        self.nonce = struct.unpack("<Q", f.read(8))[0]

    def serialize(self):
        r = b""
        r += struct.pack("<Q", self.nonce)
        return r

    def __repr__(self):
        return "msg_pong(nonce=%08x)" % self.nonce


class msg_mempool:
    __slots__ = ()
    command = b"mempool"

    def __init__(self):
        pass

    def deserialize(self, f):
        pass

    def serialize(self):
        return b""

    def __repr__(self):
        return "msg_mempool()"


class msg_notfound:
    __slots__ = ("vec", )
    command = b"notfound"

    def __init__(self, vec=None):
        self.vec = vec or []

    def deserialize(self, f):
        self.vec = deser_vector(f, CInv)

    def serialize(self):
        return ser_vector(self.vec)

    def __repr__(self):
        return "msg_notfound(vec=%s)" % (repr(self.vec))


class msg_sendheaders:
    __slots__ = ()
    command = b"sendheaders"

    def __init__(self):
        pass

    def deserialize(self, f):
        pass

    def serialize(self):
        return b""

    def __repr__(self):
        return "msg_sendheaders()"


# getheaders message has
# number of entries
# vector of hashes
# hash_stop (hash of last desired block header, 0 to get as many as possible)
class msg_getheaders:
    __slots__ = ("hashstop", "locator",)
    command = b"getheaders"

    def __init__(self):
        self.locator = CBlockLocator()
        self.hashstop = 0

    def deserialize(self, f):
        self.locator = CBlockLocator()
        self.locator.deserialize(f)
        self.hashstop = deser_uint256(f)

    def serialize(self):
        r = b""
        r += self.locator.serialize()
        r += ser_uint256(self.hashstop)
        return r

    def __repr__(self):
        return "msg_getheaders(locator=%s, stop=%064x)" \
            % (repr(self.locator), self.hashstop)


# headers message has
# <count> <vector of block headers>
class msg_headers:
    __slots__ = ("headers",)
    command = b"headers"

    def __init__(self, headers=None):
        self.headers = headers if headers is not None else []

    def deserialize(self, f):
        # comment in bitcoind indicates these should be deserialized as blocks
        blocks = deser_vector(f, CBlock)
        for x in blocks:
            self.headers.append(CBlockHeader(x))

    def serialize(self):
        blocks = [CBlock(x) for x in self.headers]
        return ser_vector(blocks)

    def __repr__(self):
        return "msg_headers(headers=%s)" % repr(self.headers)


class msg_merkleblock:
    command = b"merkleblock"

    def deserialize(self, f):
        pass  # Placeholder for now


class msg_filterload:
    __slots__ = ("data", "nHashFuncs", "nTweak", "nFlags")
    command = b"filterload"

    def __init__(self, data=b'00', nHashFuncs=0, nTweak=0, nFlags=0):
        self.data = data
        self.nHashFuncs = nHashFuncs
        self.nTweak = nTweak
        self.nFlags = nFlags

    def deserialize(self, f):
        self.data = deser_string(f)
        self.nHashFuncs = struct.unpack("<I", f.read(4))[0]
        self.nTweak = struct.unpack("<I", f.read(4))[0]
        self.nFlags = struct.unpack("<B", f.read(1))[0]

    def serialize(self):
        r = b""
        r += ser_string(self.data)
        r += struct.pack("<I", self.nHashFuncs)
        r += struct.pack("<I", self.nTweak)
        r += struct.pack("<B", self.nFlags)
        return r

    def __repr__(self):
        return "msg_filterload(data={}, nHashFuncs={}, nTweak={}, nFlags={})".format(
            self.data, self.nHashFuncs, self.nTweak, self.nFlags)


class msg_filteradd:
    __slots__ = ("data")
    command = b"filteradd"

    def __init__(self, data):
        self.data = data

    def deserialize(self, f):
        self.data = deser_string(f)

    def serialize(self):
        r = b""
        r += ser_string(self.data)
        return r

    def __repr__(self):
        return "msg_filteradd(data={})".format(self.data)


class msg_filterclear:
    __slots__ = ()
    command = b"filterclear"

    def __init__(self):
        pass

    def deserialize(self, f):
        pass

    def serialize(self):
        return b""

    def __repr__(self):
        return "msg_filterclear()"


class msg_reject:
    __slots__ = ("code", "data", "message", "reason")
    command = b"reject"
    REJECT_MALFORMED = 1

    def __init__(self):
        self.message = b""
        self.code = 0
        self.reason = b""
        self.data = 0

    def deserialize(self, f):
        self.message = deser_string(f)
        self.code = struct.unpack("<B", f.read(1))[0]
        self.reason = deser_string(f)
        if (self.code != self.REJECT_MALFORMED and
                (self.message == b"block" or self.message == b"tx")):
            self.data = deser_uint256(f)

    def serialize(self):
        r = ser_string(self.message)
        r += struct.pack("<B", self.code)
        r += ser_string(self.reason)
        if (self.code != self.REJECT_MALFORMED and
                (self.message == b"block" or self.message == b"tx")):
            r += ser_uint256(self.data)
        return r

    def __repr__(self):
        return "msg_reject: %s %d %s [%064x]" \
            % (self.message, self.code, self.reason, self.data)


class msg_feefilter:
    __slots__ = ("feerate",)
    command = b"feefilter"

    def __init__(self, feerate=0):
        self.feerate = feerate

    def deserialize(self, f):
        self.feerate = struct.unpack("<Q", f.read(8))[0]

    def serialize(self):
        r = b""
        r += struct.pack("<Q", self.feerate)
        return r

    def __repr__(self):
        return "msg_feefilter(feerate=%08x)" % self.feerate


class msg_sendcmpct:
    __slots__ = ("announce", "version")
    command = b"sendcmpct"

    def __init__(self):
        self.announce = False
        self.version = 1

    def deserialize(self, f):
        self.announce = struct.unpack("<?", f.read(1))[0]
        self.version = struct.unpack("<Q", f.read(8))[0]

    def serialize(self):
        r = b""
        r += struct.pack("<?", self.announce)
        r += struct.pack("<Q", self.version)
        return r

    def __repr__(self):
        return "msg_sendcmpct(announce=%s, version=%lu)" % (self.announce, self.version)


class msg_cmpctblock:
    __slots__ = ("header_and_shortids",)
    command = b"cmpctblock"

    def __init__(self, header_and_shortids = None):
        self.header_and_shortids = header_and_shortids

    def deserialize(self, f):
        self.header_and_shortids = P2PHeaderAndShortIDs()
        self.header_and_shortids.deserialize(f)

    def serialize(self):
        r = b""
        r += self.header_and_shortids.serialize()
        return r

    def __repr__(self):
        return "msg_cmpctblock(HeaderAndShortIDs=%s)" % repr(self.header_and_shortids)


class msg_getblocktxn:
    __slots__ = ("block_txn_request",)
    command = b"getblocktxn"

    def __init__(self):
        self.block_txn_request = None

    def deserialize(self, f):
        self.block_txn_request = BlockTransactionsRequest()
        self.block_txn_request.deserialize(f)

    def serialize(self):
        r = b""
        r += self.block_txn_request.serialize()
        return r

    def __repr__(self):
        return "msg_getblocktxn(block_txn_request=%s)" % (repr(self.block_txn_request))


class msg_blocktxn:
    __slots__ = ("block_transactions",)
    command = b"blocktxn"

    def __init__(self):
        self.block_transactions = BlockTransactions()

    def deserialize(self, f):
        self.block_transactions.deserialize(f)

    def serialize(self):
        r = b""
        r += self.block_transactions.serialize()
        return r

    def __repr__(self):
        return "msg_blocktxn(block_transactions=%s)" % (repr(self.block_transactions))


class msg_no_witness_blocktxn(msg_blocktxn):
    __slots__ = ()

    def serialize(self):
        return self.block_transactions.serialize(with_witness=False)

<<<<<<< HEAD

class msg_getcfilters:
    __slots__ = ("filter_type", "start_height", "stop_hash")
    command = b"getcfilters"

    def __init__(self, filter_type, start_height, stop_hash):
        self.filter_type = filter_type
        self.start_height = start_height
        self.stop_hash = stop_hash

    def deserialize(self, f):
        self.filter_type = struct.unpack("<B", f.read(1))[0]
        self.start_height = struct.unpack("<I", f.read(4))[0]
        self.stop_hash = deser_uint256(f)

    def serialize(self):
        r = b""
        r += struct.pack("<B", self.filter_type)
        r += struct.pack("<I", self.start_height)
        r += ser_uint256(self.stop_hash)
        return r

    def __repr__(self):
        return "msg_getcfilters(filter_type={:#x}, start_height={}, stop_hash={:x})".format(
            self.filter_type, self.start_height, self.stop_hash)

class msg_cfilter:
    __slots__ = ("filter_type", "block_hash", "filter_data")
    command = b"cfilter"

    def __init__(self, filter_type=None, block_hash=None, filter_data=None):
        self.filter_type = filter_type
        self.block_hash = block_hash
        self.filter_data = filter_data

    def deserialize(self, f):
        self.filter_type = struct.unpack("<B", f.read(1))[0]
        self.block_hash = deser_uint256(f)
        self.filter_data = deser_string(f)

    def serialize(self):
        r = b""
        r += struct.pack("<B", self.filter_type)
        r += ser_uint256(self.block_hash)
        r += ser_string(self.filter_data)
        return r

    def __repr__(self):
        return "msg_cfilter(filter_type={:#x}, block_hash={:x})".format(
            self.filter_type, self.block_hash)

class msg_getcfheaders:
    __slots__ = ("filter_type", "start_height", "stop_hash")
    command = b"getcfheaders"

    def __init__(self, filter_type, start_height, stop_hash):
        self.filter_type = filter_type
        self.start_height = start_height
        self.stop_hash = stop_hash

    def deserialize(self, f):
        self.filter_type = struct.unpack("<B", f.read(1))[0]
        self.start_height = struct.unpack("<I", f.read(4))[0]
        self.stop_hash = deser_uint256(f)

    def serialize(self):
        r = b""
        r += struct.pack("<B", self.filter_type)
        r += struct.pack("<I", self.start_height)
        r += ser_uint256(self.stop_hash)
        return r

    def __repr__(self):
        return "msg_getcfheaders(filter_type={:#x}, start_height={}, stop_hash={:x})".format(
            self.filter_type, self.start_height, self.stop_hash)

class msg_cfheaders:
    __slots__ = ("filter_type", "stop_hash", "prev_header", "hashes")
    command = b"cfheaders"

    def __init__(self, filter_type=None, stop_hash=None, prev_header=None, hashes=None):
        self.filter_type = filter_type
        self.stop_hash = stop_hash
        self.prev_header = prev_header
        self.hashes = hashes

    def deserialize(self, f):
        self.filter_type = struct.unpack("<B", f.read(1))[0]
        self.stop_hash = deser_uint256(f)
        self.prev_header = deser_uint256(f)
        self.hashes = deser_uint256_vector(f)

    def serialize(self):
        r = b""
        r += struct.pack("<B", self.filter_type)
        r += ser_uint256(self.stop_hash)
        r += ser_uint256(self.prev_header)
        r += ser_uint256_vector(self.hashes)
        return r

    def __repr__(self):
        return "msg_cfheaders(filter_type={:#x}, stop_hash={:x})".format(
            self.filter_type, self.stop_hash)

=======
>>>>>>> 8f0a3f50
class msg_getcfcheckpt:
    __slots__ = ("filter_type", "stop_hash")
    command = b"getcfcheckpt"

    def __init__(self, filter_type, stop_hash):
        self.filter_type = filter_type
        self.stop_hash = stop_hash

    def deserialize(self, f):
        self.filter_type = struct.unpack("<B", f.read(1))[0]
        self.stop_hash = deser_uint256(f)

    def serialize(self):
        r = b""
        r += struct.pack("<B", self.filter_type)
        r += ser_uint256(self.stop_hash)
        return r

    def __repr__(self):
        return "msg_getcfcheckpt(filter_type={:#x}, stop_hash={:x})".format(
            self.filter_type, self.stop_hash)

class msg_cfcheckpt:
    __slots__ = ("filter_type", "stop_hash", "headers")
    command = b"cfcheckpt"

    def __init__(self, filter_type=None, stop_hash=None, headers=None):
        self.filter_type = filter_type
        self.stop_hash = stop_hash
        self.headers = headers

    def deserialize(self, f):
        self.filter_type = struct.unpack("<B", f.read(1))[0]
        self.stop_hash = deser_uint256(f)
        self.headers = deser_uint256_vector(f)

    def serialize(self):
        r = b""
        r += struct.pack("<B", self.filter_type)
        r += ser_uint256(self.stop_hash)
        r += ser_uint256_vector(self.headers)
        return r

    def __repr__(self):
        return "msg_cfcheckpt(filter_type={:#x}, stop_hash={:x})".format(
            self.filter_type, self.stop_hash)<|MERGE_RESOLUTION|>--- conflicted
+++ resolved
@@ -1534,7 +1534,6 @@
     def serialize(self):
         return self.block_transactions.serialize(with_witness=False)
 
-<<<<<<< HEAD
 
 class msg_getcfilters:
     __slots__ = ("filter_type", "start_height", "stop_hash")
@@ -1639,8 +1638,6 @@
         return "msg_cfheaders(filter_type={:#x}, stop_hash={:x})".format(
             self.filter_type, self.stop_hash)
 
-=======
->>>>>>> 8f0a3f50
 class msg_getcfcheckpt:
     __slots__ = ("filter_type", "stop_hash")
     command = b"getcfcheckpt"
