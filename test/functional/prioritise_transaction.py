#!/usr/bin/env python3
# Copyright (c) 2015-2016 The Bitcoin Core developers
# Distributed under the MIT software license, see the accompanying
# file COPYING or http://www.opensource.org/licenses/mit-license.php.
"""Test the prioritisetransaction mining RPC."""

from test_framework.test_framework import BitcoinTestFramework
from test_framework.util import *
from test_framework.mininode import COIN, MAX_BLOCK_BASE_SIZE

class PrioritiseTransactionTest(BitcoinTestFramework):
    def set_test_params(self):
        self.setup_clean_chain = True
        self.num_nodes = 2
        self.extra_args = [["-printpriority=1"], ["-printpriority=1"]]

    def run_test(self):
        self.txouts = gen_return_txouts()
        self.relayfee = self.nodes[0].getnetworkinfo()['relayfee']

        utxo_count = 90
        utxos = create_confirmed_utxos(self.relayfee, self.nodes[0], utxo_count)
        base_fee = self.relayfee*100 # our transactions are smaller than 100kb
        txids = []

        # Create 3 batches of transactions at 3 different fee rate levels
        range_size = utxo_count // 3
        for i in range(3):
            txids.append([])
            start_range = i * range_size
            end_range = start_range + range_size
            txids[i] = create_lots_of_big_transactions(self.nodes[0], self.txouts, utxos[start_range:end_range], end_range - start_range, (i+1)*base_fee)

        # Make sure that the size of each group of transactions exceeds
        # MAX_BLOCK_BASE_SIZE -- otherwise the test needs to be revised to create
        # more transactions.
        mempool = self.nodes[0].getrawmempool(True)
        sizes = [0, 0, 0]
        for i in range(3):
            for j in txids[i]:
                assert(j in mempool)
                sizes[i] += mempool[j]['size']
            assert(sizes[i] > MAX_BLOCK_BASE_SIZE) # Fail => raise utxo_count

        # add a fee delta to something in the cheapest bucket and make sure it gets mined
        # also check that a different entry in the cheapest bucket is NOT mined
        self.nodes[0].prioritisetransaction(txid=txids[0][0], fee_delta=int(3*base_fee*COIN))

        self.nodes[0].generate(1)

        mempool = self.nodes[0].getrawmempool()
        self.log.info("Assert that prioritised transaction was mined")
        assert(txids[0][0] not in mempool)
        assert(txids[0][1] in mempool)

        high_fee_tx = None
        for x in txids[2]:
            if x not in mempool:
                high_fee_tx = x

        # Something high-fee should have been mined!
        assert(high_fee_tx != None)

        # Add a prioritisation before a tx is in the mempool (de-prioritising a
        # high-fee transaction so that it's now low fee).
        self.nodes[0].prioritisetransaction(txid=high_fee_tx, fee_delta=-int(2*base_fee*COIN))

        # Add everything back to mempool
        self.nodes[0].invalidateblock(self.nodes[0].getbestblockhash())

        # Check to make sure our high fee rate tx is back in the mempool
        mempool = self.nodes[0].getrawmempool()
        assert(high_fee_tx in mempool)

        # Now verify the modified-high feerate transaction isn't mined before
        # the other high fee transactions. Keep mining until our mempool has
        # decreased by all the high fee size that we calculated above.
        while (self.nodes[0].getmempoolinfo()['bytes'] > sizes[0] + sizes[1]):
            self.nodes[0].generate(1)

        # High fee transaction should not have been mined, but other high fee rate
        # transactions should have been.
        mempool = self.nodes[0].getrawmempool()
        self.log.info("Assert that de-prioritised transaction is still in mempool")
        assert(high_fee_tx in mempool)
        for x in txids[2]:
            if (x != high_fee_tx):
                assert(x not in mempool)

        # Create a free transaction.  Should be rejected.
        utxo_list = self.nodes[0].listunspent()
        assert(len(utxo_list) > 0)
        utxo = utxo_list[0]

        inputs = []
        outputs = {}
        inputs.append({"txid" : utxo["txid"], "vout" : utxo["vout"]})
        outputs[self.nodes[0].getnewaddress()] = utxo["amount"]
        raw_tx = self.nodes[0].createrawtransaction(inputs, outputs)
        tx_hex = self.nodes[0].signrawtransaction(raw_tx)["hex"]
        tx_id = self.nodes[0].decoderawtransaction(tx_hex)["txid"]

        # This will raise an exception due to min relay fee not being met
<<<<<<< HEAD
        assert_raises_jsonrpc(-26, "66: fee-too-low-for-relay", self.nodes[0].sendrawtransaction, tx_hex)
=======
        assert_raises_rpc_error(-26, "66: min relay fee not met", self.nodes[0].sendrawtransaction, tx_hex)
>>>>>>> f518d9ae
        assert(tx_id not in self.nodes[0].getrawmempool())

        # This is a less than 1000-byte transaction, so just set the fee
        # to be the minimum for a 1000 byte transaction and check that it is
        # accepted.
        self.nodes[0].prioritisetransaction(txid=tx_id, fee_delta=int(self.relayfee*COIN))

        self.log.info("Assert that prioritised free transaction is accepted to mempool")
        assert_equal(self.nodes[0].sendrawtransaction(tx_hex), tx_id)
        assert(tx_id in self.nodes[0].getrawmempool())

        # Test that calling prioritisetransaction is sufficient to trigger
        # getblocktemplate to (eventually) return a new block.
        mock_time = int(time.time())
        self.nodes[0].setmocktime(mock_time)
        template = self.nodes[0].getblocktemplate()
        self.nodes[0].prioritisetransaction(txid=tx_id, fee_delta=-int(self.relayfee*COIN))
        self.nodes[0].setmocktime(mock_time+10)
        new_template = self.nodes[0].getblocktemplate()

        assert(template != new_template)

if __name__ == '__main__':
    PrioritiseTransactionTest().main()<|MERGE_RESOLUTION|>--- conflicted
+++ resolved
@@ -101,11 +101,7 @@
         tx_id = self.nodes[0].decoderawtransaction(tx_hex)["txid"]
 
         # This will raise an exception due to min relay fee not being met
-<<<<<<< HEAD
-        assert_raises_jsonrpc(-26, "66: fee-too-low-for-relay", self.nodes[0].sendrawtransaction, tx_hex)
-=======
-        assert_raises_rpc_error(-26, "66: min relay fee not met", self.nodes[0].sendrawtransaction, tx_hex)
->>>>>>> f518d9ae
+        assert_raises_rpc_error(-26, "66: fee-too-low-for-relay", self.nodes[0].sendrawtransaction, tx_hex)
         assert(tx_id not in self.nodes[0].getrawmempool())
 
         # This is a less than 1000-byte transaction, so just set the fee
