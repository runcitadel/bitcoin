--- conflicted
+++ resolved
@@ -134,25 +134,17 @@
     'wallet_keypool_topup.py --descriptors',
     'feature_fee_estimation.py',
     'interface_zmq.py',
-<<<<<<< HEAD
     'rpc_invalid_address_message.py',
     'interface_bitcoin_cli.py',
     'mempool_resurrect.py',
     'wallet_sweepprivkeys.py',
-=======
-    'interface_bitcoin_cli.py',
-    'mempool_resurrect.py',
->>>>>>> 2f999cf1
     'wallet_txn_doublespend.py --mineblock',
     'tool_wallet.py',
     'tool_wallet.py --descriptors',
     'wallet_txn_clone.py',
     'wallet_txn_clone.py --segwit',
-<<<<<<< HEAD
-=======
     'mining_coin_age_priority.py',
     'mining_coin_age_priority.py --gbt',
->>>>>>> 2f999cf1
     'rpc_getchaintips.py',
     'rpc_misc.py',
     'interface_rest.py',
@@ -176,20 +168,14 @@
     'rpc_psbt.py --descriptors',
     'rpc_users.py',
     'rpc_whitelist.py',
-<<<<<<< HEAD
     'rpc_getrpcwhitelist.py',
-=======
->>>>>>> 2f999cf1
     'feature_proxy.py',
     'rpc_signrawtransaction.py',
     'rpc_signrawtransaction.py --descriptors',
     'wallet_groups.py',
     'p2p_addrv2_relay.py',
     'wallet_groups.py --descriptors',
-<<<<<<< HEAD
     'p2p_compactblocks_hb.py',
-=======
->>>>>>> 2f999cf1
     'p2p_disconnect_ban.py',
     'rpc_decodescript.py',
     'rpc_blockchain.py',
@@ -199,10 +185,7 @@
     'p2p_addr_relay.py',
     'p2p_getaddr_caching.py',
     'p2p_getdata.py',
-<<<<<<< HEAD
     'p2p_addrfetch.py',
-=======
->>>>>>> 2f999cf1
     'rpc_net.py',
     'wallet_keypool.py',
     'wallet_keypool.py --descriptors',
@@ -225,10 +208,7 @@
     'wallet_txn_clone.py --mineblock',
     'feature_notifications.py',
     'rpc_getblockfilter.py',
-<<<<<<< HEAD
     'rpc_getblockfrompeer.py',
-=======
->>>>>>> 2f999cf1
     'rpc_invalidateblock.py',
     'feature_rbf.py',
     'mempool_packages.py',
@@ -250,11 +230,8 @@
     'feature_nulldummy.py --descriptors',
     'mempool_accept.py',
     'mempool_expiry.py',
-<<<<<<< HEAD
     'mempool_fee_histogram.py',
     'rpc_sort_multisig.py',
-=======
->>>>>>> 2f999cf1
     'wallet_import_rescan.py --legacy-wallet',
     'wallet_import_with_label.py --legacy-wallet',
     'wallet_importdescriptors.py --descriptors',
@@ -270,10 +247,7 @@
     'rpc_named_arguments.py',
     'wallet_listsinceblock.py',
     'wallet_listsinceblock.py --descriptors',
-<<<<<<< HEAD
     'wallet_listdescriptors.py --descriptors',
-=======
->>>>>>> 2f999cf1
     'p2p_leak.py',
     'wallet_encryption.py',
     'wallet_encryption.py --descriptors',
@@ -285,19 +259,13 @@
     'wallet_fallbackfee.py',
     'wallet_fallbackfee.py --descriptors',
     'rpc_dumptxoutset.py',
-<<<<<<< HEAD
     'rpc_getblocklocations.py',
-=======
->>>>>>> 2f999cf1
     'feature_minchainwork.py',
     'rpc_estimatefee.py',
     'rpc_getblockstats.py',
     'wallet_create_tx.py',
     'wallet_send.py',
-<<<<<<< HEAD
     'wallet_send.py --descriptors',
-=======
->>>>>>> 2f999cf1
     'wallet_create_tx.py --descriptors',
     'p2p_fingerprint.py',
     'feature_uacomment.py',
@@ -309,19 +277,13 @@
     'p2p_unrequested_blocks.py',
     'p2p_blockfilters.py',
     'feature_includeconf.py',
-<<<<<<< HEAD
     'feature_addrman.py',
-=======
->>>>>>> 2f999cf1
     'feature_asmap.py',
     'mempool_unbroadcast.py',
     'mempool_compatibility.py',
     'rpc_deriveaddresses.py',
     'rpc_deriveaddresses.py --usecli',
-<<<<<<< HEAD
     'rpc_validateaddress.py',
-=======
->>>>>>> 2f999cf1
     'p2p_ping.py',
     'rpc_scantxoutset.py',
     'feature_logging.py',
@@ -332,7 +294,6 @@
     'feature_config_args.py',
     'feature_settings.py',
     'rpc_getdescriptorinfo.py',
-<<<<<<< HEAD
     'rpc_getgeneralinfo.py',
     'rpc_getpeerinfo_deprecation.py',
     'rpc_help.py',
@@ -341,13 +302,6 @@
     'feature_shutdown.py',
     'p2p_ibd_txrelay.py',
     'rpc_scanblocks.py'
-=======
-    'rpc_getpeerinfo_deprecation.py',
-    'rpc_help.py',
-    'feature_help.py',
-    'feature_shutdown.py',
-    'p2p_ibd_txrelay.py',
->>>>>>> 2f999cf1
     # Don't append tests at the end to avoid merge conflicts
     # Put them in a random line within the section that fits their approximate run-time
 ]
@@ -596,11 +550,7 @@
     if not os.listdir(tmpdir):
         os.rmdir(tmpdir)
 
-<<<<<<< HEAD
     all_passed = all(map(lambda test_result: test_result.was_successful, test_results)) and (coverage_passed or True)
-=======
-    all_passed = all(map(lambda test_result: test_result.was_successful, test_results)) and coverage_passed
->>>>>>> 2f999cf1
 
     # This will be a no-op unless failfast is True in which case there may be dangling
     # processes which need to be killed.
