--- conflicted
+++ resolved
@@ -227,10 +227,7 @@
     'feature_nulldummy.py --descriptors',
     'mempool_accept.py',
     'mempool_expiry.py',
-<<<<<<< HEAD
     'mempool_fee_histogram.py',
-=======
->>>>>>> f1a9c3cf
     'rpc_sort_multisig.py',
     'wallet_import_rescan.py --legacy-wallet',
     'wallet_import_with_label.py --legacy-wallet',
