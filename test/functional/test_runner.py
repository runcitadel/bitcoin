#!/usr/bin/env python3
# Copyright (c) 2014-2020 The Bitcoin Core developers
# Distributed under the MIT software license, see the accompanying
# file COPYING or http://www.opensource.org/licenses/mit-license.php.
"""Run regression test suite.

This module calls down into individual test cases via subprocess. It will
forward all unrecognized arguments onto the individual test scripts.

For a description of arguments recognized by test scripts, see
`test/functional/test_framework/test_framework.py:BitcoinTestFramework.main`.

"""

import argparse
from collections import deque
import configparser
import datetime
import os
import time
import shutil
import subprocess
import sys
import tempfile
import re
import logging
import unittest

# Formatting. Default colors to empty strings.
BOLD, GREEN, RED, GREY = ("", ""), ("", ""), ("", ""), ("", "")
try:
    # Make sure python thinks it can write unicode to its stdout
    "\u2713".encode("utf_8").decode(sys.stdout.encoding)
    TICK = "✓ "
    CROSS = "✖ "
    CIRCLE = "○ "
except UnicodeDecodeError:
    TICK = "P "
    CROSS = "x "
    CIRCLE = "o "

if os.name != 'nt' or sys.getwindowsversion() >= (10, 0, 14393):
    if os.name == 'nt':
        import ctypes
        kernel32 = ctypes.windll.kernel32  # type: ignore
        ENABLE_VIRTUAL_TERMINAL_PROCESSING = 4
        STD_OUTPUT_HANDLE = -11
        STD_ERROR_HANDLE = -12
        # Enable ascii color control to stdout
        stdout = kernel32.GetStdHandle(STD_OUTPUT_HANDLE)
        stdout_mode = ctypes.c_int32()
        kernel32.GetConsoleMode(stdout, ctypes.byref(stdout_mode))
        kernel32.SetConsoleMode(stdout, stdout_mode.value | ENABLE_VIRTUAL_TERMINAL_PROCESSING)
        # Enable ascii color control to stderr
        stderr = kernel32.GetStdHandle(STD_ERROR_HANDLE)
        stderr_mode = ctypes.c_int32()
        kernel32.GetConsoleMode(stderr, ctypes.byref(stderr_mode))
        kernel32.SetConsoleMode(stderr, stderr_mode.value | ENABLE_VIRTUAL_TERMINAL_PROCESSING)
    # primitive formatting on supported
    # terminal via ANSI escape sequences:
    BOLD = ('\033[0m', '\033[1m')
    GREEN = ('\033[0m', '\033[0;32m')
    RED = ('\033[0m', '\033[0;31m')
    GREY = ('\033[0m', '\033[1;30m')

TEST_EXIT_PASSED = 0
TEST_EXIT_SKIPPED = 77

TEST_FRAMEWORK_MODULES = [
    "address",
    "blocktools",
    "muhash",
    "key",
    "script",
    "segwit_addr",
    "util",
]

EXTENDED_SCRIPTS = [
    # These tests are not run by default.
    # Longest test should go first, to favor running tests in parallel
    'feature_pruning.py',
    'feature_dbcrash.py',
]

BASE_SCRIPTS = [
    # Scripts that are run by default.
    # Longest test should go first, to favor running tests in parallel
    'wallet_hd.py',
    'wallet_hd.py --descriptors',
    'wallet_backup.py',
    'wallet_backup.py --descriptors',
    # vv Tests less than 5m vv
    'mining_getblocktemplate_longpoll.py',
    'feature_maxuploadtarget.py',
    'feature_block.py',
    'rpc_fundrawtransaction.py',
    'rpc_fundrawtransaction.py --descriptors',
    'p2p_compactblocks.py',
    'feature_segwit.py --legacy-wallet',
    # vv Tests less than 2m vv
    'wallet_basic.py',
    'wallet_basic.py --descriptors',
    'wallet_labels.py',
    'wallet_labels.py --descriptors',
    'p2p_segwit.py',
    'p2p_timeouts.py',
    'p2p_tx_download.py',
    'mempool_updatefromblock.py',
    'wallet_dump.py --legacy-wallet',
    'wallet_listtransactions.py',
    'wallet_listtransactions.py --descriptors',
    'feature_taproot.py',
    # vv Tests less than 60s vv
    'p2p_sendheaders.py',
    'wallet_importmulti.py --legacy-wallet',
    'mempool_limit.py',
    'rpc_txoutproof.py',
    'wallet_listreceivedby.py',
    'wallet_listreceivedby.py --descriptors',
    'wallet_abandonconflict.py',
    'wallet_abandonconflict.py --descriptors',
    'feature_csv_activation.py',
    'rpc_rawtransaction.py',
    'rpc_rawtransaction.py --descriptors',
    'wallet_address_types.py',
    'wallet_address_types.py --descriptors',
    'feature_bip68_sequence.py',
    'p2p_feefilter.py',
    'feature_reindex.py',
    'feature_abortnode.py',
    # vv Tests less than 30s vv
    'wallet_keypool_topup.py',
    'wallet_keypool_topup.py --descriptors',
    'feature_fee_estimation.py',
    'interface_zmq.py',
    'interface_bitcoin_cli.py',
    'mempool_resurrect.py',
    'wallet_txn_doublespend.py --mineblock',
    'tool_wallet.py',
    'tool_wallet.py --descriptors',
    'wallet_txn_clone.py',
    'wallet_txn_clone.py --segwit',
    'rpc_getchaintips.py',
    'rpc_misc.py',
    'interface_rest.py',
    'mempool_spend_coinbase.py',
    'wallet_avoidreuse.py',
    'wallet_avoidreuse.py --descriptors',
    'mempool_reorg.py',
    'mempool_persist.py',
    'wallet_multiwallet.py',
    'wallet_multiwallet.py --descriptors',
    'wallet_multiwallet.py --usecli',
    'wallet_createwallet.py',
    'wallet_createwallet.py --usecli',
    'wallet_createwallet.py --descriptors',
    'wallet_watchonly.py --legacy-wallet',
    'wallet_watchonly.py --usecli --legacy-wallet',
    'wallet_reorgsrestore.py',
    'interface_http.py',
    'interface_rpc.py',
    'rpc_psbt.py',
    'rpc_psbt.py --descriptors',
    'rpc_users.py',
    'rpc_whitelist.py',
    'feature_proxy.py',
    'rpc_signrawtransaction.py',
    'rpc_signrawtransaction.py --descriptors',
    'wallet_groups.py',
    'p2p_addrv2_relay.py',
    'wallet_groups.py --descriptors',
    'p2p_compactblocks_hb.py',
    'p2p_disconnect_ban.py',
    'rpc_decodescript.py',
    'rpc_blockchain.py',
    'rpc_deprecated.py',
    'wallet_disable.py',
    'wallet_disable.py --descriptors',
    'p2p_addr_relay.py',
    'p2p_getaddr_caching.py',
    'p2p_getdata.py',
    'p2p_addrfetch.py',
    'rpc_net.py',
    'wallet_keypool.py',
    'wallet_keypool.py --descriptors',
    'wallet_descriptor.py --descriptors',
    'p2p_nobloomfilter_messages.py',
    'p2p_filter.py',
    'rpc_setban.py',
    'p2p_blocksonly.py',
    'mining_prioritisetransaction.py',
    'p2p_invalid_locator.py',
    'p2p_invalid_block.py',
    'p2p_invalid_messages.py',
    'p2p_invalid_tx.py',
    'feature_assumevalid.py',
    'example_test.py',
    'wallet_txn_doublespend.py',
    'wallet_txn_doublespend.py --descriptors',
    'feature_backwards_compatibility.py',
    'feature_backwards_compatibility.py --descriptors',
    'wallet_txn_clone.py --mineblock',
    'feature_notifications.py',
    'rpc_getblockfilter.py',
    'rpc_getblockfrompeer.py',
    'rpc_invalidateblock.py',
    'feature_rbf.py',
    'mempool_packages.py',
    'mempool_package_onemore.py',
    'rpc_createmultisig.py',
    'rpc_createmultisig.py --descriptors',
    'feature_versionbits_warning.py',
    'rpc_preciousblock.py',
    'wallet_importprunedfunds.py',
    'wallet_importprunedfunds.py --descriptors',
    'p2p_leak_tx.py',
    'p2p_eviction.py',
    'rpc_signmessage.py',
    'rpc_generateblock.py',
    'rpc_generate.py',
    'wallet_balance.py',
    'wallet_balance.py --descriptors',
    'feature_nulldummy.py',
    'feature_nulldummy.py --descriptors',
    'mempool_accept.py',
    'mempool_expiry.py',
<<<<<<< HEAD
    'mempool_fee_histogram.py',
=======
    'rpc_sort_multisig.py',
>>>>>>> 1b0983f5
    'wallet_import_rescan.py --legacy-wallet',
    'wallet_import_with_label.py --legacy-wallet',
    'wallet_importdescriptors.py --descriptors',
    'wallet_upgradewallet.py',
    'rpc_bind.py --ipv4',
    'rpc_bind.py --ipv6',
    'rpc_bind.py --nonloopback',
    'mining_basic.py',
    'feature_signet.py',
    'wallet_bumpfee.py',
    'wallet_bumpfee.py --descriptors',
    'wallet_implicitsegwit.py --legacy-wallet',
    'rpc_named_arguments.py',
    'wallet_listsinceblock.py',
    'wallet_listsinceblock.py --descriptors',
    'wallet_listdescriptors.py --descriptors',
    'p2p_leak.py',
    'wallet_encryption.py',
    'wallet_encryption.py --descriptors',
    'feature_dersig.py',
    'feature_cltv.py',
    'rpc_uptime.py',
    'wallet_resendwallettransactions.py',
    'wallet_resendwallettransactions.py --descriptors',
    'wallet_fallbackfee.py',
    'wallet_fallbackfee.py --descriptors',
    'rpc_dumptxoutset.py',
    'rpc_getblocklocations.py',
    'feature_minchainwork.py',
    'rpc_estimatefee.py',
    'rpc_getblockstats.py',
    'wallet_create_tx.py',
    'wallet_send.py',
    'wallet_send.py --descriptors',
    'wallet_create_tx.py --descriptors',
    'p2p_fingerprint.py',
    'feature_uacomment.py',
    'wallet_coinbase_category.py',
    'wallet_coinbase_category.py --descriptors',
    'feature_filelock.py',
    'feature_loadblock.py',
    'p2p_dos_header_tree.py',
    'p2p_unrequested_blocks.py',
    'p2p_blockfilters.py',
    'feature_includeconf.py',
    'feature_asmap.py',
    'mempool_unbroadcast.py',
    'mempool_compatibility.py',
    'rpc_deriveaddresses.py',
    'rpc_deriveaddresses.py --usecli',
    'p2p_ping.py',
    'rpc_scantxoutset.py',
    'feature_logging.py',
    'p2p_node_network_limited.py',
    'p2p_permissions.py',
    'feature_blocksdir.py',
    'wallet_startup.py',
    'feature_config_args.py',
    'feature_settings.py',
    'rpc_getdescriptorinfo.py',
    'rpc_getpeerinfo_deprecation.py',
    'rpc_help.py',
    'rpc_invalid_address_message.py',
    'feature_help.py',
    'feature_shutdown.py',
    'p2p_ibd_txrelay.py',
    'rpc_scanblockfilters.py'
    # Don't append tests at the end to avoid merge conflicts
    # Put them in a random line within the section that fits their approximate run-time
]

# Place EXTENDED_SCRIPTS first since it has the 3 longest running tests
ALL_SCRIPTS = EXTENDED_SCRIPTS + BASE_SCRIPTS

NON_SCRIPTS = [
    # These are python files that live in the functional tests directory, but are not test scripts.
    "combine_logs.py",
    "create_cache.py",
    "test_runner.py",
]

def main():
    # Parse arguments and pass through unrecognised args
    parser = argparse.ArgumentParser(add_help=False,
                                     usage='%(prog)s [test_runner.py options] [script options] [scripts]',
                                     description=__doc__,
                                     epilog='''
    Help text and arguments for individual test script:''',
                                     formatter_class=argparse.RawTextHelpFormatter)
    parser.add_argument('--ansi', action='store_true', default=sys.stdout.isatty(), help="Use ANSI colors and dots in output (enabled by default when standard output is a TTY)")
    parser.add_argument('--combinedlogslen', '-c', type=int, default=0, metavar='n', help='On failure, print a log (of length n lines) to the console, combined from the test framework and all test nodes.')
    parser.add_argument('--coverage', action='store_true', help='generate a basic coverage report for the RPC interface')
    parser.add_argument('--ci', action='store_true', help='Run checks and code that are usually only enabled in a continuous integration environment')
    parser.add_argument('--exclude', '-x', help='specify a comma-separated-list of scripts to exclude.')
    parser.add_argument('--extended', action='store_true', help='run the extended test suite in addition to the basic tests')
    parser.add_argument('--help', '-h', '-?', action='store_true', help='print help text and exit')
    parser.add_argument('--jobs', '-j', type=int, default=4, help='how many test scripts to run in parallel. Default=4.')
    parser.add_argument('--keepcache', '-k', action='store_true', help='the default behavior is to flush the cache directory on startup. --keepcache retains the cache from the previous testrun.')
    parser.add_argument('--quiet', '-q', action='store_true', help='only print dots, results summary and failure logs')
    parser.add_argument('--tmpdirprefix', '-t', default=tempfile.gettempdir(), help="Root directory for datadirs")
    parser.add_argument('--failfast', action='store_true', help='stop execution after the first test failure')
    parser.add_argument('--filter', help='filter scripts to run by regular expression')

    args, unknown_args = parser.parse_known_args()
    if not args.ansi:
        global BOLD, GREEN, RED, GREY
        BOLD = ("", "")
        GREEN = ("", "")
        RED = ("", "")
        GREY = ("", "")

    # args to be passed on always start with two dashes; tests are the remaining unknown args
    tests = [arg for arg in unknown_args if arg[:2] != "--"]
    passon_args = [arg for arg in unknown_args if arg[:2] == "--"]

    # Read config generated by configure.
    config = configparser.ConfigParser()
    configfile = os.path.abspath(os.path.dirname(__file__)) + "/../config.ini"
    config.read_file(open(configfile, encoding="utf8"))

    passon_args.append("--configfile=%s" % configfile)

    # Set up logging
    logging_level = logging.INFO if args.quiet else logging.DEBUG
    logging.basicConfig(format='%(message)s', level=logging_level)

    # Create base test directory
    tmpdir = "%s/test_runner_₿_🏃_%s" % (args.tmpdirprefix, datetime.datetime.now().strftime("%Y%m%d_%H%M%S"))

    os.makedirs(tmpdir)

    logging.debug("Temporary test directory at %s" % tmpdir)

    enable_bitcoind = config["components"].getboolean("ENABLE_BITCOIND")

    if not enable_bitcoind:
        print("No functional tests to run.")
        print("Rerun ./configure with --with-daemon and then make")
        sys.exit(0)

    # Build list of tests
    test_list = []
    if tests:
        # Individual tests have been specified. Run specified tests that exist
        # in the ALL_SCRIPTS list. Accept names with or without a .py extension.
        # Specified tests can contain wildcards, but in that case the supplied
        # paths should be coherent, e.g. the same path as that provided to call
        # test_runner.py. Examples:
        #   `test/functional/test_runner.py test/functional/wallet*`
        #   `test/functional/test_runner.py ./test/functional/wallet*`
        #   `test_runner.py wallet*`
        #   but not:
        #   `test/functional/test_runner.py wallet*`
        # Multiple wildcards can be passed:
        #   `test_runner.py tool* mempool*`
        for test in tests:
            script = test.split("/")[-1]
            script = script + ".py" if ".py" not in script else script
            if script in ALL_SCRIPTS:
                test_list.append(script)
            else:
                print("{}WARNING!{} Test '{}' not found in full test list.".format(BOLD[1], BOLD[0], test))
    elif args.extended:
        # Include extended tests
        test_list += ALL_SCRIPTS
    else:
        # Run base tests only
        test_list += BASE_SCRIPTS

    # Remove the test cases that the user has explicitly asked to exclude.
    if args.exclude:
        exclude_tests = [test.split('.py')[0] for test in args.exclude.split(',')]
        for exclude_test in exclude_tests:
            # Remove <test_name>.py and <test_name>.py --arg from the test list
            exclude_list = [test for test in test_list if test.split('.py')[0] == exclude_test]
            for exclude_item in exclude_list:
                test_list.remove(exclude_item)
            if not exclude_list:
                print("{}WARNING!{} Test '{}' not found in current test list.".format(BOLD[1], BOLD[0], exclude_test))

    if args.filter:
        test_list = list(filter(re.compile(args.filter).search, test_list))

    if not test_list:
        print("No valid test scripts specified. Check that your test is in one "
              "of the test lists in test_runner.py, or run test_runner.py with no arguments to run all tests")
        sys.exit(0)

    if args.help:
        # Print help for test_runner.py, then print help of the first script (with args removed) and exit.
        parser.print_help()
        subprocess.check_call([sys.executable, os.path.join(config["environment"]["SRCDIR"], 'test', 'functional', test_list[0].split()[0]), '-h'])
        sys.exit(0)

    check_script_list(src_dir=config["environment"]["SRCDIR"], fail_on_warn=args.ci)
    check_script_prefixes()

    if not args.keepcache:
        shutil.rmtree("%s/test/cache" % config["environment"]["BUILDDIR"], ignore_errors=True)

    run_tests(
        test_list=test_list,
        src_dir=config["environment"]["SRCDIR"],
        build_dir=config["environment"]["BUILDDIR"],
        tmpdir=tmpdir,
        jobs=args.jobs,
        enable_coverage=args.coverage,
        args=passon_args,
        combined_logs_len=args.combinedlogslen,
        failfast=args.failfast,
        use_term_control=args.ansi,
    )

def run_tests(*, test_list, src_dir, build_dir, tmpdir, jobs=1, enable_coverage=False, args=None, combined_logs_len=0, failfast=False, use_term_control):
    args = args or []

    # Warn if bitcoind is already running
    try:
        # pgrep exits with code zero when one or more matching processes found
        if subprocess.run(["pgrep", "-x", "bitcoind"], stdout=subprocess.DEVNULL).returncode == 0:
            print("%sWARNING!%s There is already a bitcoind process running on this system. Tests may fail unexpectedly due to resource contention!" % (BOLD[1], BOLD[0]))
    except OSError:
        # pgrep not supported
        pass

    # Warn if there is a cache directory
    cache_dir = "%s/test/cache" % build_dir
    if os.path.isdir(cache_dir):
        print("%sWARNING!%s There is a cache directory here: %s. If tests fail unexpectedly, try deleting the cache directory." % (BOLD[1], BOLD[0], cache_dir))

    # Test Framework Tests
    print("Running Unit Tests for Test Framework Modules")
    test_framework_tests = unittest.TestSuite()
    for module in TEST_FRAMEWORK_MODULES:
        test_framework_tests.addTest(unittest.TestLoader().loadTestsFromName("test_framework.{}".format(module)))
    result = unittest.TextTestRunner(verbosity=1, failfast=True).run(test_framework_tests)
    if not result.wasSuccessful():
        logging.debug("Early exiting after failure in TestFramework unit tests")
        sys.exit(False)

    tests_dir = src_dir + '/test/functional/'

    flags = ['--cachedir={}'.format(cache_dir)] + args

    if enable_coverage:
        coverage = RPCCoverage()
        flags.append(coverage.flag)
        logging.debug("Initializing coverage directory at %s" % coverage.dir)
    else:
        coverage = None

    if len(test_list) > 1 and jobs > 1:
        # Populate cache
        try:
            subprocess.check_output([sys.executable, tests_dir + 'create_cache.py'] + flags + ["--tmpdir=%s/cache" % tmpdir])
        except subprocess.CalledProcessError as e:
            sys.stdout.buffer.write(e.output)
            raise

    #Run Tests
    job_queue = TestHandler(
        num_tests_parallel=jobs,
        tests_dir=tests_dir,
        tmpdir=tmpdir,
        test_list=test_list,
        flags=flags,
        use_term_control=use_term_control,
    )
    start_time = time.time()
    test_results = []

    max_len_name = len(max(test_list, key=len))
    test_count = len(test_list)
    for i in range(test_count):
        test_result, testdir, stdout, stderr = job_queue.get_next()
        test_results.append(test_result)
        done_str = "{}/{} - {}{}{}".format(i + 1, test_count, BOLD[1], test_result.name, BOLD[0])
        if test_result.status == "Passed":
            logging.debug("%s passed, Duration: %s s" % (done_str, test_result.time))
        elif test_result.status == "Skipped":
            logging.debug("%s skipped" % (done_str))
        else:
            print("%s failed, Duration: %s s\n" % (done_str, test_result.time))
            print(BOLD[1] + 'stdout:\n' + BOLD[0] + stdout + '\n')
            print(BOLD[1] + 'stderr:\n' + BOLD[0] + stderr + '\n')
            if combined_logs_len and os.path.isdir(testdir):
                # Print the final `combinedlogslen` lines of the combined logs
                print('{}Combine the logs and print the last {} lines ...{}'.format(BOLD[1], combined_logs_len, BOLD[0]))
                print('\n============')
                print('{}Combined log for {}:{}'.format(BOLD[1], testdir, BOLD[0]))
                print('============\n')
                combined_logs_args = [sys.executable, os.path.join(tests_dir, 'combine_logs.py'), testdir]
                if BOLD[0]:
                    combined_logs_args += ['--color']
                combined_logs, _ = subprocess.Popen(combined_logs_args, universal_newlines=True, stdout=subprocess.PIPE).communicate()
                print("\n".join(deque(combined_logs.splitlines(), combined_logs_len)))

            if failfast:
                logging.debug("Early exiting after test failure")
                break

    print_results(test_results, max_len_name, (int(time.time() - start_time)))

    if coverage:
        coverage_passed = coverage.report_rpc_coverage()

        logging.debug("Cleaning up coverage data")
        coverage.cleanup()
    else:
        coverage_passed = True

    # Clear up the temp directory if all subdirectories are gone
    if not os.listdir(tmpdir):
        os.rmdir(tmpdir)

    all_passed = all(map(lambda test_result: test_result.was_successful, test_results)) and (coverage_passed or True)

    # This will be a no-op unless failfast is True in which case there may be dangling
    # processes which need to be killed.
    job_queue.kill_and_join()

    sys.exit(not all_passed)

def print_results(test_results, max_len_name, runtime):
    results = "\n" + BOLD[1] + "%s | %s | %s\n\n" % ("TEST".ljust(max_len_name), "STATUS   ", "DURATION") + BOLD[0]

    test_results.sort(key=TestResult.sort_key)
    all_passed = True
    time_sum = 0

    for test_result in test_results:
        all_passed = all_passed and test_result.was_successful
        time_sum += test_result.time
        test_result.padding = max_len_name
        results += str(test_result)

    status = TICK + "Passed" if all_passed else CROSS + "Failed"
    if not all_passed:
        results += RED[1]
    results += BOLD[1] + "\n%s | %s | %s s (accumulated) \n" % ("ALL".ljust(max_len_name), status.ljust(9), time_sum) + BOLD[0]
    if not all_passed:
        results += RED[0]
    results += "Runtime: %s s\n" % (runtime)
    print(results)

class TestHandler:
    """
    Trigger the test scripts passed in via the list.
    """

    def __init__(self, *, num_tests_parallel, tests_dir, tmpdir, test_list, flags, use_term_control):
        assert num_tests_parallel >= 1
        self.num_jobs = num_tests_parallel
        self.tests_dir = tests_dir
        self.tmpdir = tmpdir
        self.test_list = test_list
        self.flags = flags
        self.num_running = 0
        self.jobs = []
        self.use_term_control = use_term_control

    def get_next(self):
        while self.num_running < self.num_jobs and self.test_list:
            # Add tests
            self.num_running += 1
            test = self.test_list.pop(0)
            portseed = len(self.test_list)
            portseed_arg = ["--portseed={}".format(portseed)]
            log_stdout = tempfile.SpooledTemporaryFile(max_size=2**16)
            log_stderr = tempfile.SpooledTemporaryFile(max_size=2**16)
            test_argv = test.split()
            testdir = "{}/{}_{}".format(self.tmpdir, re.sub(".py$", "", test_argv[0]), portseed)
            tmpdir_arg = ["--tmpdir={}".format(testdir)]
            self.jobs.append((test,
                              time.time(),
                              subprocess.Popen([sys.executable, self.tests_dir + test_argv[0]] + test_argv[1:] + self.flags + portseed_arg + tmpdir_arg,
                                               universal_newlines=True,
                                               stdout=log_stdout,
                                               stderr=log_stderr),
                              testdir,
                              log_stdout,
                              log_stderr))
        if not self.jobs:
            raise IndexError('pop from empty list')

        # Print remaining running jobs when all jobs have been started.
        if not self.test_list:
            print("Remaining jobs: [{}]".format(", ".join(j[0] for j in self.jobs)))

        dot_count = 0
        while True:
            # Return first proc that finishes
            time.sleep(.5)
            for job in self.jobs:
                (name, start_time, proc, testdir, log_out, log_err) = job
                if proc.poll() is not None:
                    log_out.seek(0), log_err.seek(0)
                    [stdout, stderr] = [log_file.read().decode('utf-8') for log_file in (log_out, log_err)]
                    log_out.close(), log_err.close()
                    if proc.returncode == TEST_EXIT_PASSED and stderr == "":
                        status = "Passed"
                    elif proc.returncode == TEST_EXIT_SKIPPED:
                        status = "Skipped"
                    else:
                        status = "Failed"
                    self.num_running -= 1
                    self.jobs.remove(job)
                    if self.use_term_control:
                        clearline = '\r' + (' ' * dot_count) + '\r'
                        print(clearline, end='', flush=True)
                    dot_count = 0
                    return TestResult(name, status, int(time.time() - start_time)), testdir, stdout, stderr
            if self.use_term_control:
                print('.', end='', flush=True)
            dot_count += 1

    def kill_and_join(self):
        """Send SIGKILL to all jobs and block until all have ended."""
        procs = [i[2] for i in self.jobs]

        for proc in procs:
            proc.kill()

        for proc in procs:
            proc.wait()


class TestResult():
    def __init__(self, name, status, time):
        self.name = name
        self.status = status
        self.time = time
        self.padding = 0

    def sort_key(self):
        if self.status == "Passed":
            return 0, self.name.lower()
        elif self.status == "Failed":
            return 2, self.name.lower()
        elif self.status == "Skipped":
            return 1, self.name.lower()

    def __repr__(self):
        if self.status == "Passed":
            color = GREEN
            glyph = TICK
        elif self.status == "Failed":
            color = RED
            glyph = CROSS
        elif self.status == "Skipped":
            color = GREY
            glyph = CIRCLE

        return color[1] + "%s | %s%s | %s s\n" % (self.name.ljust(self.padding), glyph, self.status.ljust(7), self.time) + color[0]

    @property
    def was_successful(self):
        return self.status != "Failed"


def check_script_prefixes():
    """Check that test scripts start with one of the allowed name prefixes."""

    good_prefixes_re = re.compile("^(example|feature|interface|mempool|mining|p2p|rpc|wallet|tool)_")
    bad_script_names = [script for script in ALL_SCRIPTS if good_prefixes_re.match(script) is None]

    if bad_script_names:
        print("%sERROR:%s %d tests not meeting naming conventions:" % (BOLD[1], BOLD[0], len(bad_script_names)))
        print("  %s" % ("\n  ".join(sorted(bad_script_names))))
        raise AssertionError("Some tests are not following naming convention!")


def check_script_list(*, src_dir, fail_on_warn):
    """Check scripts directory.

    Check that there are no scripts in the functional tests directory which are
    not being run by pull-tester.py."""
    script_dir = src_dir + '/test/functional/'
    python_files = set([test_file for test_file in os.listdir(script_dir) if test_file.endswith(".py")])
    missed_tests = list(python_files - set(map(lambda x: x.split()[0], ALL_SCRIPTS + NON_SCRIPTS)))
    if len(missed_tests) != 0:
        print("%sWARNING!%s The following scripts are not being run: %s. Check the test lists in test_runner.py." % (BOLD[1], BOLD[0], str(missed_tests)))
        if fail_on_warn:
            # On CI this warning is an error to prevent merging incomplete commits into master
            sys.exit(1)


class RPCCoverage():
    """
    Coverage reporting utilities for test_runner.

    Coverage calculation works by having each test script subprocess write
    coverage files into a particular directory. These files contain the RPC
    commands invoked during testing, as well as a complete listing of RPC
    commands per `bitcoin-cli help` (`rpc_interface.txt`).

    After all tests complete, the commands run are combined and diff'd against
    the complete list to calculate uncovered RPC commands.

    See also: test/functional/test_framework/coverage.py

    """
    def __init__(self):
        self.dir = tempfile.mkdtemp(prefix="coverage")
        self.flag = '--coveragedir=%s' % self.dir

    def report_rpc_coverage(self):
        """
        Print out RPC commands that were unexercised by tests.

        """
        uncovered = self._get_uncovered_rpc_commands()

        if uncovered:
            print("Uncovered RPC commands:")
            print("".join(("  - %s\n" % command) for command in sorted(uncovered)))
            return False
        else:
            print("All RPC commands covered.")
            return True

    def cleanup(self):
        return shutil.rmtree(self.dir)

    def _get_uncovered_rpc_commands(self):
        """
        Return a set of currently untested RPC commands.

        """
        # This is shared from `test/functional/test_framework/coverage.py`
        reference_filename = 'rpc_interface.txt'
        coverage_file_prefix = 'coverage.'

        coverage_ref_filename = os.path.join(self.dir, reference_filename)
        coverage_filenames = set()
        all_cmds = set()
        # Consider RPC generate covered, because it is overloaded in
        # test_framework/test_node.py and not seen by the coverage check.
        covered_cmds = set({'generate'})

        if not os.path.isfile(coverage_ref_filename):
            raise RuntimeError("No coverage reference found")

        with open(coverage_ref_filename, 'r', encoding="utf8") as coverage_ref_file:
            all_cmds.update([line.strip() for line in coverage_ref_file.readlines()])

        for root, _, files in os.walk(self.dir):
            for filename in files:
                if filename.startswith(coverage_file_prefix):
                    coverage_filenames.add(os.path.join(root, filename))

        for filename in coverage_filenames:
            with open(filename, 'r', encoding="utf8") as coverage_file:
                covered_cmds.update([line.strip() for line in coverage_file.readlines()])

        return all_cmds - covered_cmds


if __name__ == '__main__':
    main()<|MERGE_RESOLUTION|>--- conflicted
+++ resolved
@@ -225,11 +225,8 @@
     'feature_nulldummy.py --descriptors',
     'mempool_accept.py',
     'mempool_expiry.py',
-<<<<<<< HEAD
     'mempool_fee_histogram.py',
-=======
     'rpc_sort_multisig.py',
->>>>>>> 1b0983f5
     'wallet_import_rescan.py --legacy-wallet',
     'wallet_import_with_label.py --legacy-wallet',
     'wallet_importdescriptors.py --descriptors',
