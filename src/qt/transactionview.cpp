--- conflicted
+++ resolved
@@ -31,10 +31,7 @@
 #include <QMenu>
 #include <QPoint>
 #include <QScrollBar>
-<<<<<<< HEAD
-=======
 #include <QSettings>
->>>>>>> 2dd89ecc
 #include <QTableView>
 #include <QTimer>
 #include <QUrl>
@@ -263,16 +260,12 @@
                 {
                     if (!actions_created) {
                         contextMenu->addSeparator();
-<<<<<<< HEAD
                         actions_created = true;
                     }
                     /*: Transactions table context menu action to show the
                         selected transaction in a third-party block explorer.
                         %1 is a stand-in argument for the URL of the explorer. */
                     QAction* const thirdPartyTxUrlAction = contextMenu->addAction(tr("Show in %1").arg(host));
-=======
-                    contextMenu->addAction(thirdPartyTxUrlAction);
->>>>>>> 2dd89ecc
                     connect(thirdPartyTxUrlAction, &QAction::triggered, [this, url] { openThirdPartyTxUrl(url); });
                 }
             }
