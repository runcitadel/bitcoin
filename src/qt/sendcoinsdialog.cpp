--- conflicted
+++ resolved
@@ -439,11 +439,7 @@
         questionString = questionString.arg("<br /><br />" + formatted.at(0));
     }
 
-<<<<<<< HEAD
-    SendConfirmationDialog confirmationDialog(QMessageBox::Question, tr("Confirm send coins"), questionString, QMessageBox::Yes, "", QMessageBox::Cancel, informative_text, detailed_text, SEND_CONFIRM_DELAY, this);
-=======
     SendConfirmationDialog confirmationDialog(QMessageBox::Question, tr("Confirm send coins"), questionString, QMessageBox::Yes, tr("Send"), QMessageBox::Cancel, informative_text, detailed_text, SEND_CONFIRM_DELAY, this);
->>>>>>> 77ae0154
     if (!confirmationDialog.exec()) {
         fNewRecipientAllowed = true;
         return;
