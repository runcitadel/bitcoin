--- conflicted
+++ resolved
@@ -60,11 +60,8 @@
         DisplayAddresses,       // bool
         ThirdPartyTxUrls,       // QString
         Language,               // QString
-<<<<<<< HEAD
+        PeersTabAlternatingRowColors, // bool
         walletrbf,              // bool
-=======
-        PeersTabAlternatingRowColors, // bool
->>>>>>> 095497d1
         CoinControlFeatures,    // bool
         ThreadsScriptVerif,     // int
         PruneMiB,               // int
