--- conflicted
+++ resolved
@@ -116,11 +116,7 @@
     m_platform_style(platform_style),
     timer(nullptr)
 {
-<<<<<<< HEAD
-    columns << tr("NodeId") << tr("Node/Service") << tr("Direction") << tr("Type") << tr("Ping") << tr("Sent") << tr("Received") << tr("User Agent");
-=======
     columns << tr("id", "Peer table, referring to node id") << "" << tr("Node/Service") << tr("Type") << tr("Ping") << tr("Sent") << tr("Received") << tr("User Agent");
->>>>>>> 99cd9922
     priv.reset(new PeerTablePriv());
 
     // set up timer for auto refresh
@@ -279,11 +275,6 @@
             return (qint64)rec->nodeStats.nodeid;
         case Address:
             return QString::fromStdString(rec->nodeStats.addrName);
-<<<<<<< HEAD
-        case Direction:
-            return QString(rec->nodeStats.fInbound ? "Inbound" : "Outbound");
-=======
->>>>>>> 99cd9922
         case ConnectionType:
             return GUIUtil::ConnectionTypeToShortQString(rec->nodeStats.m_conn_type, rec->nodeStats.fRelayTxes);
         case Subversion:
@@ -297,10 +288,7 @@
         }
     } else if (role == Qt::TextAlignmentRole) {
         switch (index.column()) {
-<<<<<<< HEAD
             case NetNodeId:
-=======
->>>>>>> 99cd9922
             case Direction:
             case ConnectionType:
             case Ping:
