// Copyright (c) 2011-2019 The Bitcoin Core developers
// Distributed under the MIT software license, see the accompanying
// file COPYING or http://www.opensource.org/licenses/mit-license.php.

#ifndef BITCOIN_QT_RPCCONSOLE_H
#define BITCOIN_QT_RPCCONSOLE_H

#include <qt/guiutil.h>
#include <qt/peertablemodel.h>

#include <net.h>

#include <QWidget>
#include <QCompleter>
#include <QThread>

class ClientModel;
class GuiNetWatch;
<<<<<<< HEAD
=======
class PairingPage;
>>>>>>> ee6a16bc
class PlatformStyle;
class RPCTimerInterface;
class WalletModel;

namespace interfaces {
    class Node;
}

namespace Ui {
    class RPCConsole;
}

QT_BEGIN_NAMESPACE
class QMenu;
class QItemSelection;
QT_END_NAMESPACE

/** Local Bitcoin RPC console. */
class RPCConsole: public QWidget
{
    Q_OBJECT

public:
    explicit RPCConsole(interfaces::Node& node, const PlatformStyle *platformStyle, QWidget *parent);
    ~RPCConsole();

    static bool RPCParseCommandLine(interfaces::Node* node, std::string &strResult, const std::string &strCommand, bool fExecute, std::string * const pstrFilteredOut = nullptr, const WalletModel* wallet_model = nullptr);
    static bool RPCExecuteCommandLine(interfaces::Node& node, std::string &strResult, const std::string &strCommand, std::string * const pstrFilteredOut = nullptr, const WalletModel* wallet_model = nullptr) {
        return RPCParseCommandLine(&node, strResult, strCommand, true, pstrFilteredOut, wallet_model);
    }

    void setClientModel(ClientModel *model);
    void addPairingTab();
    void addWallet(WalletModel * const walletModel);
    void removeWallet(WalletModel* const walletModel);

    enum MessageClass {
        MC_ERROR,
        MC_DEBUG,
        CMD_REQUEST,
        CMD_REPLY,
        CMD_ERROR
    };

    enum TabTypes {
        TAB_INFO = 0,
        TAB_CONSOLE = 1,
        TAB_GRAPH = 2,
        TAB_PEERS = 3,
        TAB_PAIRING,
    };

    std::vector<TabTypes> tabs() const;

    QString tabTitle(TabTypes tab_type) const;

protected:
    virtual bool eventFilter(QObject* obj, QEvent *event);
    void keyPressEvent(QKeyEvent *);

private Q_SLOTS:
    void on_lineEdit_returnPressed();
    void on_tabWidget_currentChanged(int index);
    /** open the debug.log from the current datadir */
    void on_openDebugLogfileButton_clicked();
    /** change the time range of the network traffic graph */
    void on_sldGraphRange_valueChanged(int value);
    /** update traffic statistics */
    void updateTrafficStats(quint64 totalBytesIn, quint64 totalBytesOut);
    void resizeEvent(QResizeEvent *event);
    void showEvent(QShowEvent *event);
    void hideEvent(QHideEvent *event);
    /** Show custom context menu on Peers tab */
    void showPeersTableContextMenu(const QPoint& point);
    /** Show custom context menu on Bans tab */
    void showBanTableContextMenu(const QPoint& point);
    /** Hides ban table if no bans are present */
    void showOrHideBanTableIfRequired();
    /** clear the selected node */
    void clearSelectedNode();

public Q_SLOTS:
    void clear(bool clearHistory = true);
    void fontBigger();
    void fontSmaller();
    void setFontSize(int newSize);
    /** Append the message to the message widget */
    void message(int category, const QString &msg) { message(category, msg, false); }
    void message(int category, const QString &message, bool html);
    /** Set number of connections shown in the UI */
    void setNumConnections(int count);
    /** Set network state shown in the UI */
    void setNetworkActive(bool networkActive);
    /** Set number of blocks and last block date shown in the UI */
    void setNumBlocks(int count, const QDateTime& blockDate, double nVerificationProgress, bool headers);
    /** Set size (number of transactions and memory usage) of the mempool in the UI */
    void setMempoolSize(long numberOfTxs, size_t dynUsage);
    /** Go forward or back in history */
    void browseHistory(int offset);
    /** Scroll console view to end */
    void scrollToEnd();
    /** Handle selection of peer in peers list */
    void peerSelected(const QItemSelection &selected, const QItemSelection &deselected);
    /** Handle selection caching before update */
    void peerLayoutAboutToChange();
    /** Handle updated peer information */
    void peerLayoutChanged();
    /** Disconnect a selected node on the Peers tab */
    void disconnectSelectedNode();
    /** Ban a selected node on the Peers tab */
    void banSelectedNode(int bantime);
    /** Unban a selected node on the Bans tab */
    void unbanSelectedNode();
    /** set which tab has the focus (is visible) */
    void setTabFocus(enum TabTypes tabType);

Q_SIGNALS:
    // For RPC command executor
    void cmdRequest(const QString &command, const WalletModel* wallet_model);

private:
    void startExecutor();
    void setTrafficGraphRange(int mins);
    /** show detailed information on ui about selected node */
    void updateNodeDetail(const CNodeCombinedStats *stats);

    enum ColumnWidths
    {
        ADDRESS_COLUMN_WIDTH = 200,
        SUBVERSION_COLUMN_WIDTH = 150,
        PING_COLUMN_WIDTH = 80,
        BANSUBNET_COLUMN_WIDTH = 200,
        BANTIME_COLUMN_WIDTH = 250

    };

    interfaces::Node& m_node;
    Ui::RPCConsole* const ui;
    ClientModel *clientModel = nullptr;
<<<<<<< HEAD
=======
    std::map<TabTypes, QWidget*> m_tabs;
    PairingPage *m_tab_pairing{nullptr};
>>>>>>> ee6a16bc
    GuiNetWatch *netwatch = nullptr;
    QStringList history;
    int historyPtr = 0;
    QString cmdBeforeBrowsing;
    QList<NodeId> cachedNodeids;
    const PlatformStyle* const platformStyle;
    RPCTimerInterface *rpcTimerInterface = nullptr;
    QMenu *peersTableContextMenu = nullptr;
    QMenu *banTableContextMenu = nullptr;
    int consoleFontSize = 0;
    QCompleter *autoCompleter = nullptr;
    QThread thread;
    WalletModel* m_last_wallet_model{nullptr};

    /** Update UI with latest network info from model. */
    void updateNetworkState();
};

#endif // BITCOIN_QT_RPCCONSOLE_H<|MERGE_RESOLUTION|>--- conflicted
+++ resolved
@@ -16,10 +16,7 @@
 
 class ClientModel;
 class GuiNetWatch;
-<<<<<<< HEAD
-=======
 class PairingPage;
->>>>>>> ee6a16bc
 class PlatformStyle;
 class RPCTimerInterface;
 class WalletModel;
@@ -159,11 +156,8 @@
     interfaces::Node& m_node;
     Ui::RPCConsole* const ui;
     ClientModel *clientModel = nullptr;
-<<<<<<< HEAD
-=======
     std::map<TabTypes, QWidget*> m_tabs;
     PairingPage *m_tab_pairing{nullptr};
->>>>>>> ee6a16bc
     GuiNetWatch *netwatch = nullptr;
     QStringList history;
     int historyPtr = 0;
