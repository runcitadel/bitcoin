// Copyright (c) 2011-2015 The Bitcoin Core developers
// Distributed under the MIT software license, see the accompanying
// file COPYING or http://www.opensource.org/licenses/mit-license.php.

#ifndef BITCOIN_QT_RPCCONSOLE_H
#define BITCOIN_QT_RPCCONSOLE_H

#include "guiutil.h"
#include "peertablemodel.h"

#include "net.h"

#include <QWidget>
#include <QCompleter>
<<<<<<< HEAD
#include <QThread>
=======
>>>>>>> 7eebe587

class ClientModel;
class PlatformStyle;
class RPCTimerInterface;

namespace Ui {
    class RPCConsole;
}

QT_BEGIN_NAMESPACE
class QMenu;
class QItemSelection;
QT_END_NAMESPACE

/** Local Bitcoin RPC console. */
class RPCConsole: public QWidget
{
    Q_OBJECT

public:
    explicit RPCConsole(const PlatformStyle *platformStyle, QWidget *parent);
    ~RPCConsole();

    void setClientModel(ClientModel *model);

    enum MessageClass {
        MC_ERROR,
        MC_DEBUG,
        CMD_REQUEST,
        CMD_REPLY,
        CMD_ERROR
    };

    enum TabTypes {
        TAB_INFO = 0,
        TAB_CONSOLE = 1,
        TAB_GRAPH = 2,
        TAB_PEERS = 3
    };

protected:
    virtual bool eventFilter(QObject* obj, QEvent *event);
    void keyPressEvent(QKeyEvent *);

private Q_SLOTS:
    void on_lineEdit_returnPressed();
    void on_tabWidget_currentChanged(int index);
    /** open the debug.log from the current datadir */
    void on_openDebugLogfileButton_clicked();
    /** change the time range of the network traffic graph */
    void on_sldGraphRange_valueChanged(int value);
    /** update traffic statistics */
    void updateTrafficStats(quint64 totalBytesIn, quint64 totalBytesOut);
    void resizeEvent(QResizeEvent *event);
    void showEvent(QShowEvent *event);
    void hideEvent(QHideEvent *event);
    /** Show custom context menu on Peers tab */
    void showPeersTableContextMenu(const QPoint& point);
    /** Show custom context menu on Bans tab */
    void showBanTableContextMenu(const QPoint& point);
    /** Hides ban table if no bans are present */
    void showOrHideBanTableIfRequired();
    /** clear the selected node */
    void clearSelectedNode();

public Q_SLOTS:
    void clear(bool clearHistory = true);
    void fontBigger();
    void fontSmaller();
    void setFontSize(int newSize);
    /** Append the message to the message widget */
    void message(int category, const QString &message, bool html = false);
    /** Set number of connections shown in the UI */
    void setNumConnections(int count);
    /** Set number of blocks and last block date shown in the UI */
    void setNumBlocks(int count, const QDateTime& blockDate, double nVerificationProgress, bool headers);
    /** Set size (number of transactions and memory usage) of the mempool in the UI */
    void setMempoolSize(long numberOfTxs, size_t dynUsage);
    /** Go forward or back in history */
    void browseHistory(int offset);
    /** Scroll console view to end */
    void scrollToEnd();
    /** Handle selection of peer in peers list */
    void peerSelected(const QItemSelection &selected, const QItemSelection &deselected);
    /** Handle updated peer information */
    void peerLayoutChanged();
    /** Disconnect a selected node on the Peers tab */
    void disconnectSelectedNode();
    /** Ban a selected node on the Peers tab */
    void banSelectedNode(int bantime);
    /** Unban a selected node on the Bans tab */
    void unbanSelectedNode();
    /** set which tab has the focus (is visible) */
    void setTabFocus(enum TabTypes tabType);

Q_SIGNALS:
    // For RPC command executor
    void stopExecutor();
    void cmdRequest(const QString &command);

private:
    static QString FormatBytes(quint64 bytes);
    void startExecutor();
    void setTrafficGraphRange(int mins);
    /** show detailed information on ui about selected node */
    void updateNodeDetail(const CNodeCombinedStats *stats);
    void WriteCommandHistory();

    enum ColumnWidths
    {
        ADDRESS_COLUMN_WIDTH = 200,
        SUBVERSION_COLUMN_WIDTH = 150,
        PING_COLUMN_WIDTH = 80,
        BANSUBNET_COLUMN_WIDTH = 200,
        BANTIME_COLUMN_WIDTH = 250

    };

    Ui::RPCConsole *ui;
    ClientModel *clientModel;
    QStringList history;
    int historyPtr;
    QString cmdBeforeBrowsing;
    NodeId cachedNodeid;
    const PlatformStyle *platformStyle;
    RPCTimerInterface *rpcTimerInterface;
    QMenu *peersTableContextMenu;
    QMenu *banTableContextMenu;
    int consoleFontSize;
    QCompleter *autoCompleter;
<<<<<<< HEAD
    QThread thread;
=======
>>>>>>> 7eebe587
};

#endif // BITCOIN_QT_RPCCONSOLE_H<|MERGE_RESOLUTION|>--- conflicted
+++ resolved
@@ -12,10 +12,7 @@
 
 #include <QWidget>
 #include <QCompleter>
-<<<<<<< HEAD
 #include <QThread>
-=======
->>>>>>> 7eebe587
 
 class ClientModel;
 class PlatformStyle;
@@ -146,10 +143,7 @@
     QMenu *banTableContextMenu;
     int consoleFontSize;
     QCompleter *autoCompleter;
-<<<<<<< HEAD
     QThread thread;
-=======
->>>>>>> 7eebe587
 };
 
 #endif // BITCOIN_QT_RPCCONSOLE_H