<TS language="ru" version="2.1">
<context>
    <name>AddressBookPage</name>
    <message>
        <source>Create a new address</source>
        <translation>Создать новый адрес</translation>
    </message>
    <message>
        <source>&amp;New</source>
        <translation>&amp;Новый</translation>
    </message>
    <message>
        <source>Copy the currently selected address to the system clipboard</source>
        <translation>Копировать текущий выделенный адрес в буфер обмена</translation>
    </message>
    <message>
        <source>&amp;Copy</source>
        <translation>&amp;Копировать</translation>
    </message>
    <message>
        <source>C&amp;lose</source>
        <translation>&amp;Закрыть</translation>
    </message>
    <message>
        <source>Delete the currently selected address from the list</source>
        <translation>Удалить текущий выбранный адрес из списка</translation>
    </message>
    <message>
        <source>Enter address or label to search</source>
        <translation>Введите адрес или метку для поиска</translation>
    </message>
    <message>
        <source>Export the data in the current tab to a file</source>
        <translation>Экспортировать данные текущей вкладки в файл</translation>
    </message>
    <message>
        <source>&amp;Export</source>
        <translation>&amp;Экспорт</translation>
    </message>
    <message>
        <source>&amp;Delete</source>
        <translation>&amp;Удалить</translation>
    </message>
    <message>
        <source>Choose the address to send coins to</source>
        <translation>Выберите адрес для отправки перевода</translation>
    </message>
    <message>
        <source>Choose the address to receive coins with</source>
        <translation>Выберите адрес для получения перевода</translation>
    </message>
    <message>
        <source>C&amp;hoose</source>
        <translation>&amp;Выбрать</translation>
    </message>
    <message>
        <source>Sending addresses</source>
        <translation>Адреса отправки</translation>
    </message>
    <message>
        <source>Receiving addresses</source>
        <translation>Адреса получения</translation>
    </message>
    <message>
        <source>These are your Bitcoin addresses for sending payments. Always check the amount and the receiving address before sending coins.</source>
        <translation>Это ваши Биткойн-адреса для отправки платежей. Всегда проверяйте количество и адрес получателя перед отправкой перевода.</translation>
    </message>
    <message>
        <source>&amp;Copy Address</source>
        <translation>Копировать &amp;адрес</translation>
    </message>
    <message>
        <source>Copy &amp;Label</source>
        <translation>Копировать &amp;метку</translation>
    </message>
    <message>
        <source>&amp;Edit</source>
        <translation>&amp;Правка</translation>
    </message>
    <message>
        <source>Export Address List</source>
        <translation>Экспортировать список адресов</translation>
    </message>
    <message>
        <source>Comma separated file (*.csv)</source>
        <translation>Текст, разделённый запятыми (*.csv)</translation>
    </message>
    <message>
        <source>Exporting Failed</source>
        <translation>Экспорт не удался</translation>
    </message>
    <message>
        <source>There was an error trying to save the address list to %1. Please try again.</source>
        <translation>Произошла ошибка сохранения списка адресов в %1. Пожалуйста, повторите попытку.</translation>
    </message>
</context>
<context>
    <name>AddressTableModel</name>
    <message>
        <source>Label</source>
        <translation>Метка</translation>
    </message>
    <message>
        <source>Address</source>
        <translation>Адрес</translation>
    </message>
    <message>
        <source>(no label)</source>
        <translation>(нет метки)</translation>
    </message>
</context>
<context>
    <name>AskPassphraseDialog</name>
    <message>
        <source>Passphrase Dialog</source>
        <translation>Пароль</translation>
    </message>
    <message>
        <source>Enter passphrase</source>
        <translation>Введите пароль</translation>
    </message>
    <message>
        <source>New passphrase</source>
        <translation>Новый пароль</translation>
    </message>
    <message>
        <source>Repeat new passphrase</source>
        <translation>Повторите новый пароль</translation>
    </message>
    <message>
        <source>Show passphrase</source>
        <translation>Показать пароль</translation>
    </message>
    <message>
        <source>Encrypt wallet</source>
        <translation>Зашифровать электронный кошелёк</translation>
    </message>
    <message>
        <source>This operation needs your wallet passphrase to unlock the wallet.</source>
        <translation>Для выполнения операции требуется пароль от вашего кошелька.</translation>
    </message>
    <message>
        <source>Unlock wallet</source>
        <translation>Разблокировать кошелёк</translation>
    </message>
    <message>
        <source>This operation needs your wallet passphrase to decrypt the wallet.</source>
        <translation>Данная операция требует введения пароля для расшифровки вашего кошелька.</translation>
    </message>
    <message>
        <source>Decrypt wallet</source>
        <translation>Расшифровать кошелёк</translation>
    </message>
    <message>
        <source>Change passphrase</source>
        <translation>Изменить пароль</translation>
    </message>
    <message>
        <source>Confirm wallet encryption</source>
        <translation>Подтвердить шифрование кошелька</translation>
    </message>
    <message>
        <source>Warning: If you encrypt your wallet and lose your passphrase, you will &lt;b&gt;LOSE ALL OF YOUR BITCOINS&lt;/b&gt;!</source>
        <translation>Предупреждение: Если вы зашифруете кошелёк и потеряете пароль, вы &lt;b&gt;ПОТЕРЯЕТЕ ВСЕ ВАШИ БИТКОЙНЫ&lt;/b&gt;!</translation>
    </message>
    <message>
        <source>Are you sure you wish to encrypt your wallet?</source>
        <translation>Вы уверены, что хотите зашифровать ваш кошелёк?</translation>
    </message>
    <message>
        <source>Wallet encrypted</source>
        <translation>Кошелёк зашифрован</translation>
    </message>
    <message>
        <source>Enter the new passphrase for the wallet.&lt;br/&gt;Please use a passphrase of &lt;b&gt;ten or more random characters&lt;/b&gt;, or &lt;b&gt;eight or more words&lt;/b&gt;.</source>
        <translation>Введите новый пароль для кошелька.&lt;br/&gt;Используйте пароль, состоящий из &lt;b&gt;десяти или более случайных символов&lt;/b&gt;, или &lt;b&gt;восьми или более слов&lt;/b&gt;.</translation>
    </message>
    <message>
        <source>Enter the old passphrase and new passphrase for the wallet.</source>
        <translation>Введите старый и новый пароль для кошелька.</translation>
    </message>
    <message>
        <source>Remember that encrypting your wallet cannot fully protect your bitcoins from being stolen by malware infecting your computer.</source>
        <translation>Помните, что шифрование вашего кошелька не может полностью защитить ваши биткойны от кражи вредоносными программами, заражающими ваш компьютер.</translation>
    </message>
    <message>
        <source>Wallet to be encrypted</source>
        <translation>Кошелёк зашифрован</translation>
    </message>
    <message>
        <source>Your wallet is about to be encrypted. </source>
        <translation>Ваш кошелёк будет зашифрован.</translation>
    </message>
    <message>
        <source>Your wallet is now encrypted. </source>
        <translation>Ваш кошелёк теперь зашифрован.</translation>
    </message>
    <message>
        <source>IMPORTANT: Any previous backups you have made of your wallet file should be replaced with the newly generated, encrypted wallet file. For security reasons, previous backups of the unencrypted wallet file will become useless as soon as you start using the new, encrypted wallet.</source>
        <translation>ВАЖНО: любые предыдущие резервные копия вашего кошелька, выполненные вами, необходимо заменить новым сгенерированным, зашифрованным файлом кошелька. В целях безопасности, предыдущие резервные копии незашифрованного файла кошелька утратят пригодность после начала использования нового зашифрованного кошелька.</translation>
    </message>
    <message>
        <source>Wallet encryption failed</source>
        <translation>Не удалось зашифровать кошелёк</translation>
    </message>
    <message>
        <source>Wallet encryption failed due to an internal error. Your wallet was not encrypted.</source>
        <translation>Сбой шифрования кошелька из-за внутренней ошибки. Ваш кошелёк не был зашифрован.</translation>
    </message>
    <message>
        <source>The supplied passphrases do not match.</source>
        <translation>Введённые пароли не совпадают.</translation>
    </message>
    <message>
        <source>Wallet unlock failed</source>
        <translation>Не удалось разблокировать кошелёк</translation>
    </message>
    <message>
        <source>The passphrase entered for the wallet decryption was incorrect.</source>
        <translation>Пароль, введенный при шифровании кошелька, некорректен.</translation>
    </message>
    <message>
        <source>Wallet decryption failed</source>
        <translation>Расшифровка кошелька не удалась</translation>
    </message>
    <message>
        <source>Wallet passphrase was successfully changed.</source>
        <translation>Пароль кошелька успешно изменён.</translation>
    </message>
    <message>
        <source>Warning: The Caps Lock key is on!</source>
        <translation>Внимание: Caps Lock включен!</translation>
    </message>
</context>
<context>
    <name>BanTableModel</name>
    <message>
        <source>IP/Netmask</source>
        <translation>IP/Маска подсети</translation>
    </message>
    <message>
        <source>Banned Until</source>
        <translation>Заблокировано до</translation>
    </message>
</context>
<context>
    <name>BitcoinGUI</name>
    <message>
        <source>Sign &amp;message...</source>
        <translation>Подписать &amp;сообщение...</translation>
    </message>
    <message>
        <source>Synchronizing with network...</source>
        <translation>Синхронизация с сетью...</translation>
    </message>
    <message>
        <source>&amp;Overview</source>
        <translation>&amp;Обзор</translation>
    </message>
    <message>
        <source>Show general overview of wallet</source>
        <translation>Отобразить главное окно кошелька</translation>
    </message>
    <message>
        <source>&amp;Transactions</source>
        <translation>&amp;Транзакции</translation>
    </message>
    <message>
        <source>Browse transaction history</source>
        <translation>Просмотр истории транзакций</translation>
    </message>
    <message>
        <source>E&amp;xit</source>
        <translation>В&amp;ыход</translation>
    </message>
    <message>
        <source>Quit application</source>
        <translation>Закрыть приложение</translation>
    </message>
    <message>
        <source>&amp;About %1</source>
        <translation>&amp;О %1</translation>
    </message>
    <message>
        <source>Show information about %1</source>
        <translation>Показать информацию о %1</translation>
    </message>
    <message>
        <source>About &amp;Qt</source>
        <translation>O &amp;Qt</translation>
    </message>
    <message>
        <source>Show information about Qt</source>
        <translation>Показать информацию о Qt</translation>
    </message>
    <message>
        <source>&amp;Options...</source>
        <translation>&amp;Параметры</translation>
    </message>
    <message>
        <source>Modify configuration options for %1</source>
        <translation>Изменить параметры конфигурации для %1</translation>
    </message>
    <message>
        <source>&amp;Encrypt Wallet...</source>
        <translation>&amp;Зашифровать кошелёк...</translation>
    </message>
    <message>
        <source>&amp;Backup Wallet...</source>
        <translation>&amp;Резервная копия кошелька...</translation>
    </message>
    <message>
        <source>&amp;Change Passphrase...</source>
        <translation>&amp;Изменить пароль...</translation>
    </message>
    <message>
        <source>Open &amp;URI...</source>
        <translation>Открыть &amp;URI...</translation>
    </message>
    <message>
        <source>Create Wallet...</source>
        <translation>Создать кошелёк...</translation>
    </message>
    <message>
        <source>Create a new wallet</source>
        <translation>Создать новый кошелёк</translation>
    </message>
    <message>
        <source>Wallet:</source>
        <translation>Кошелёк:</translation>
    </message>
    <message>
        <source>Click to disable network activity.</source>
        <translation>Нажмите для отключения взаимодействия с сетью.</translation>
    </message>
    <message>
        <source>Network activity disabled.</source>
        <translation>Взаимодействие с сетью отключено.</translation>
    </message>
    <message>
        <source>Click to enable network activity again.</source>
        <translation>Нажмите для включения взаимодействия с сетью.</translation>
    </message>
    <message>
        <source>Syncing Headers (%1%)...</source>
        <translation>Синхронизация заголовков (%1%)...</translation>
    </message>
    <message>
        <source>Reindexing blocks on disk...</source>
        <translation>Переиндексация блоков на диске...</translation>
    </message>
    <message>
        <source>Proxy is &lt;b&gt;enabled&lt;/b&gt;: %1</source>
        <translation>Прокси &lt;b&gt;включен&lt;/b&gt;: %1</translation>
    </message>
    <message>
        <source>Send coins to a Bitcoin address</source>
        <translation>Послать средства на Биткойн-адрес</translation>
    </message>
    <message>
        <source>Backup wallet to another location</source>
        <translation>Выполнить резервное копирование кошелька в другом месте расположения</translation>
    </message>
    <message>
        <source>Change the passphrase used for wallet encryption</source>
        <translation>Изменить пароль, используемый для шифрования кошелька</translation>
    </message>
    <message>
        <source>&amp;Verify message...</source>
        <translation>&amp;Проверить сообщение...</translation>
    </message>
    <message>
        <source>&amp;Send</source>
        <translation>&amp;Отправить</translation>
    </message>
    <message>
        <source>&amp;Receive</source>
        <translation>&amp;Получить</translation>
    </message>
    <message>
        <source>&amp;Show / Hide</source>
        <translation>&amp;Показать / Спрятать</translation>
    </message>
    <message>
        <source>Show or hide the main Window</source>
        <translation>Показать или скрыть главное окно</translation>
    </message>
    <message>
        <source>Encrypt the private keys that belong to your wallet</source>
        <translation>Зашифровать приватные ключи, принадлежащие вашему кошельку</translation>
    </message>
    <message>
        <source>Sign messages with your Bitcoin addresses to prove you own them</source>
        <translation>Подписывайте сообщения Биткойн-адресами чтобы подтвердить что это написали именно Вы</translation>
    </message>
    <message>
        <source>Verify messages to ensure they were signed with specified Bitcoin addresses</source>
        <translation>Проверяйте сообщения чтобы убедиться что они подписаны конкретными Биткойн-адресами</translation>
    </message>
    <message>
        <source>&amp;File</source>
        <translation>&amp;Файл</translation>
    </message>
    <message>
        <source>&amp;Settings</source>
        <translation>&amp;Настройки</translation>
    </message>
    <message>
        <source>&amp;Help</source>
        <translation>&amp;Помощь</translation>
    </message>
    <message>
        <source>Tabs toolbar</source>
        <translation>Панель вкладок</translation>
    </message>
    <message>
        <source>Request payments (generates QR codes and bitcoin: URIs)</source>
        <translation>Запросить платеж</translation>
    </message>
    <message>
        <source>Show the list of used sending addresses and labels</source>
        <translation>Показать список использованных адресов и меток получателей</translation>
    </message>
    <message>
        <source>Show the list of used receiving addresses and labels</source>
        <translation>Показать список использованных адресов и меток получателей</translation>
    </message>
    <message>
        <source>&amp;Command-line options</source>
        <translation>Опции командной строки</translation>
    </message>
    <message numerus="yes">
        <source>%n active connection(s) to Bitcoin network</source>
        <translation><numerusform>%n активное подключение к сети Bitcoin</numerusform><numerusform>%n активных подключения к сети Bitcoin</numerusform><numerusform>%n активных подключений к сети Bitcoin</numerusform><numerusform>%n активных подключений к сети Биткойн</numerusform></translation>
    </message>
    <message>
        <source>Indexing blocks on disk...</source>
        <translation>Выполняется индексирование блоков на диске...</translation>
    </message>
    <message>
        <source>Processing blocks on disk...</source>
        <translation>Выполняется обработка блоков на диске...</translation>
    </message>
    <message numerus="yes">
        <source>Processed %n block(s) of transaction history.</source>
        <translation><numerusform>Обработан %n блок истории транзакций.</numerusform><numerusform>Обработано %n блока истории транзакций.</numerusform><numerusform>Обработано %n блоков истории транзакций.</numerusform><numerusform>Обработано %n блоков истории транзакций.</numerusform></translation>
    </message>
    <message>
        <source>%1 behind</source>
        <translation>Выполнено %1</translation>
    </message>
    <message>
        <source>Last received block was generated %1 ago.</source>
        <translation>Последний полученный блок был сгенерирован %1 назад.</translation>
    </message>
    <message>
        <source>Transactions after this will not yet be visible.</source>
        <translation>После этого транзакции больше не будут видны.</translation>
    </message>
    <message>
        <source>Error</source>
        <translation>Ошибка</translation>
    </message>
    <message>
        <source>Warning</source>
        <translation>Предупреждение</translation>
    </message>
    <message>
        <source>Information</source>
        <translation>Информация</translation>
    </message>
    <message>
        <source>Up to date</source>
        <translation>Готов</translation>
    </message>
    <message>
        <source>Node window</source>
        <translation>Окно узла</translation>
    </message>
    <message>
        <source>Open node debugging and diagnostic console</source>
        <translation>Открыть консоль отладки и диагностики узла</translation>
    </message>
    <message>
        <source>&amp;Sending addresses</source>
        <translation>&amp;Адреса для отправлений</translation>
    </message>
    <message>
        <source>&amp;Receiving addresses</source>
        <translation>&amp;Адреса для получений</translation>
    </message>
    <message>
        <source>Open a bitcoin: URI</source>
        <translation>Открыть биткойн: URI</translation>
    </message>
    <message>
        <source>Open Wallet</source>
        <translation>Открыть Кошелёк</translation>
    </message>
    <message>
        <source>Open a wallet</source>
        <translation>Открыть кошелёк</translation>
    </message>
    <message>
        <source>Close Wallet...</source>
        <translation>Закрыть Кошелёк...</translation>
    </message>
    <message>
        <source>Close wallet</source>
        <translation>Закрыть кошелёк</translation>
    </message>
    <message>
        <source>Show the %1 help message to get a list with possible Bitcoin command-line options</source>
        <translation>Показать помощь по %1, чтобы получить список доступных параметров командной строки</translation>
    </message>
    <message>
        <source>No wallets available</source>
        <translation>Нет доступных кошельков</translation>
    </message>
    <message>
        <source>&amp;Window</source>
        <translation>&amp;Окно</translation>
    </message>
    <message>
        <source>Minimize</source>
        <translation>Свернуть</translation>
    </message>
    <message>
        <source>Zoom</source>
        <translation>Увеличение</translation>
    </message>
    <message>
        <source>Main Window</source>
        <translation>Главное Окно</translation>
    </message>
    <message>
        <source>%1 client</source>
        <translation>%1 клиент</translation>
    </message>
    <message>
        <source>Connecting to peers...</source>
        <translation>Подключение к пирам...</translation>
    </message>
    <message>
        <source>Catching up...</source>
        <translation>Синхронизация...</translation>
    </message>
    <message>
        <source>Error: %1</source>
        <translation>Ошибка: %1</translation>
    </message>
    <message>
        <source>Warning: %1</source>
        <translation>Внимание: %1</translation>
    </message>
    <message>
        <source>Date: %1
</source>
        <translation>Дата: %1
</translation>
    </message>
    <message>
        <source>Amount: %1
</source>
        <translation>Объем: %1
</translation>
    </message>
    <message>
        <source>Wallet: %1
</source>
        <translation>Кошелёк: %1
</translation>
    </message>
    <message>
        <source>Type: %1
</source>
        <translation>Тип: %1
</translation>
    </message>
    <message>
        <source>Label: %1
</source>
        <translation>Ярлык: %1
</translation>
    </message>
    <message>
        <source>Address: %1
</source>
        <translation>Адрес: %1
</translation>
    </message>
    <message>
        <source>Sent transaction</source>
        <translation>Отправленная транзакция</translation>
    </message>
    <message>
        <source>Incoming transaction</source>
        <translation>Входящая транзакция</translation>
    </message>
    <message>
        <source>HD key generation is &lt;b&gt;enabled&lt;/b&gt;</source>
        <translation>Генерация HD ключа &lt;b&gt;включена&lt;/b&gt;</translation>
    </message>
    <message>
        <source>HD key generation is &lt;b&gt;disabled&lt;/b&gt;</source>
        <translation>Генерация HD ключа &lt;b&gt;выключена&lt;/b&gt;</translation>
    </message>
    <message>
        <source>Private key &lt;b&gt;disabled&lt;/b&gt;</source>
        <translation>Приватный ключ &lt;b&gt;отключен&lt;/b&gt;</translation>
    </message>
    <message>
        <source>Wallet is &lt;b&gt;encrypted&lt;/b&gt; and currently &lt;b&gt;unlocked&lt;/b&gt;</source>
        <translation>Кошелёк &lt;b&gt;зашифрован&lt;/b&gt; и сейчас &lt;b&gt;разблокирован&lt;/b&gt;</translation>
    </message>
    <message>
        <source>Wallet is &lt;b&gt;encrypted&lt;/b&gt; and currently &lt;b&gt;locked&lt;/b&gt;</source>
        <translation>Кошелёк &lt;b&gt;зашифрован&lt;/b&gt; и сейчас &lt;b&gt;заблокирован&lt;/b&gt;</translation>
    </message>
    <message>
        <source>A fatal error occurred. Bitcoin can no longer continue safely and will quit.</source>
        <translation>Произошла критическая ошибка. Биткойн больше не может продолжать безопасную работу и будет закрыт.</translation>
    </message>
</context>
<context>
    <name>CoinControlDialog</name>
    <message>
        <source>Coin Selection</source>
        <translation>Выбор коинов</translation>
    </message>
    <message>
        <source>Quantity:</source>
        <translation>Количество:</translation>
    </message>
    <message>
        <source>Bytes:</source>
        <translation>Байтов:</translation>
    </message>
    <message>
        <source>Amount:</source>
        <translation>Количество:</translation>
    </message>
    <message>
        <source>Fee:</source>
        <translation>Комиссия:</translation>
    </message>
    <message>
        <source>Dust:</source>
        <translation>Пыль:</translation>
    </message>
    <message>
        <source>After Fee:</source>
        <translation>После комиссии:</translation>
    </message>
    <message>
        <source>Change:</source>
        <translation>Сдача:</translation>
    </message>
    <message>
        <source>(un)select all</source>
        <translation>Выбрать все</translation>
    </message>
    <message>
        <source>Tree mode</source>
        <translation>Режим дерева</translation>
    </message>
    <message>
        <source>List mode</source>
        <translation>Режим списка</translation>
    </message>
    <message>
        <source>Amount</source>
        <translation>Количество</translation>
    </message>
    <message>
        <source>Received with label</source>
        <translation>Получено с меткой</translation>
    </message>
    <message>
        <source>Received with address</source>
        <translation>Получено с адресом</translation>
    </message>
    <message>
        <source>Date</source>
        <translation>Дата</translation>
    </message>
    <message>
        <source>Confirmations</source>
        <translation>Подтверждения</translation>
    </message>
    <message>
        <source>Confirmed</source>
        <translation>Подтвержденные</translation>
    </message>
    <message>
        <source>Copy address</source>
        <translation>Копировать адрес</translation>
    </message>
    <message>
        <source>Copy label</source>
        <translation>Копировать метку</translation>
    </message>
    <message>
        <source>Copy amount</source>
        <translation>Копировать сумму</translation>
    </message>
    <message>
        <source>Copy transaction ID</source>
        <translation>Копировать ID транзакции</translation>
    </message>
    <message>
        <source>Lock unspent</source>
        <translation>Заблокировать непотраченное</translation>
    </message>
    <message>
        <source>Unlock unspent</source>
        <translation>Разблокировать непотраченное</translation>
    </message>
    <message>
        <source>Copy quantity</source>
        <translation>Копировать количество</translation>
    </message>
    <message>
        <source>Copy fee</source>
        <translation>Скопировать комиссию</translation>
    </message>
    <message>
        <source>Copy after fee</source>
        <translation>Скопировать после комиссии</translation>
    </message>
    <message>
        <source>Copy bytes</source>
        <translation>Скопировать байты</translation>
    </message>
    <message>
        <source>Copy dust</source>
        <translation>Скопировать пыль</translation>
    </message>
    <message>
        <source>Copy change</source>
        <translation>Скопировать сдачу</translation>
    </message>
    <message>
        <source>(%1 locked)</source>
        <translation>(%1 заблокирован)</translation>
    </message>
    <message>
        <source>yes</source>
        <translation>да</translation>
    </message>
    <message>
        <source>no</source>
        <translation>нет</translation>
    </message>
    <message>
        <source>This label turns red if any recipient receives an amount smaller than the current dust threshold.</source>
        <translation>Эта метка становится красной, если получатель получит меньшую сумму, чем текущий порог пыли.</translation>
    </message>
    <message>
        <source>Can vary +/- %1 satoshi(s) per input.</source>
        <translation>Может меняться +/- %1 сатоши(ей) за вход.</translation>
    </message>
    <message>
        <source>(no label)</source>
        <translation>(нет метки)</translation>
    </message>
    <message>
        <source>change from %1 (%2)</source>
        <translation>изменить с %1 (%2)</translation>
    </message>
    <message>
        <source>(change)</source>
        <translation>(сдача)</translation>
    </message>
</context>
<context>
    <name>CreateWalletActivity</name>
    <message>
        <source>Creating Wallet &lt;b&gt;%1&lt;/b&gt;...</source>
        <translation>Создание кошелька &lt;b&gt;%1&lt;/b&gt;...</translation>
    </message>
    <message>
        <source>Create wallet failed</source>
        <translation>Не удалось создать кошелёк</translation>
    </message>
    <message>
        <source>Create wallet warning</source>
        <translation>Кошелёк создан</translation>
    </message>
</context>
<context>
    <name>CreateWalletDialog</name>
    <message>
        <source>Create Wallet</source>
        <translation>Создать кошелёк</translation>
    </message>
    <message>
        <source>Wallet Name</source>
        <translation>Название кошелька</translation>
    </message>
    <message>
        <source>Encrypt the wallet. The wallet will be encrypted with a passphrase of your choice.</source>
        <translation>Зашифровать кошелёк. Кошелёк будет зашифрован паролем на ваш выбор.</translation>
    </message>
    <message>
        <source>Encrypt Wallet</source>
        <translation>Зашифровать кошелёк</translation>
    </message>
    <message>
        <source>Disable private keys for this wallet. Wallets with private keys disabled will have no private keys and cannot have an HD seed or imported private keys. This is ideal for watch-only wallets.</source>
        <translation>Отключить приватные ключи для этого кошелька. Кошельки с отключенными приватными ключами не будут иметь приватных ключей и HD мастер-ключ или импортированные приватные ключи. Это подходит только кошелькам для часов.</translation>
    </message>
    <message>
        <source>Disable Private Keys</source>
        <translation>Отключить приватные ключи</translation>
    </message>
    <message>
        <source>Make a blank wallet. Blank wallets do not initially have private keys or scripts. Private keys and addresses can be imported, or an HD seed can be set, at a later time.</source>
        <translation>Сделать пустой кошелёк. Чистые кошельки изначально не имеют приватных ключей или скриптов. Позже можно импортировать приватные ключи и адреса, или установить HD мастер-ключ.</translation>
    </message>
    <message>
        <source>Make Blank Wallet</source>
        <translation>Создать пустой кошелёк</translation>
    </message>
    <message>
        <source>Create</source>
        <translation>Создать</translation>
    </message>
</context>
<context>
    <name>EditAddressDialog</name>
    <message>
        <source>Edit Address</source>
        <translation>Изменить адрес</translation>
    </message>
    <message>
        <source>&amp;Label</source>
        <translation>&amp;Метка</translation>
    </message>
    <message>
        <source>The label associated with this address list entry</source>
        <translation>Метка, связанная с этим списком адресов</translation>
    </message>
    <message>
        <source>The address associated with this address list entry. This can only be modified for sending addresses.</source>
        <translation>Адрес, связанный с этой записью списка адресов. Он может быть изменён только для адресов отправки.</translation>
    </message>
    <message>
        <source>&amp;Address</source>
        <translation>&amp;Адрес</translation>
    </message>
    <message>
        <source>New sending address</source>
        <translation>Новый адрес отправки</translation>
    </message>
    <message>
        <source>Edit receiving address</source>
        <translation>Изменить адрес получения</translation>
    </message>
    <message>
        <source>Edit sending address</source>
        <translation>Изменить адрес отправки</translation>
    </message>
    <message>
        <source>The entered address "%1" is not a valid Bitcoin address.</source>
        <translation>Введенный адрес "%1" не является действительным Биткойн-адресом.</translation>
    </message>
    <message>
        <source>Address "%1" already exists as a receiving address with label "%2" and so cannot be added as a sending address.</source>
        <translation>Адрес "%1" уже существует в качестве адреса получения с меткой "%2" и поэтому не может быть добавлен в качестве адреса отправки.</translation>
    </message>
    <message>
        <source>The entered address "%1" is already in the address book with label "%2".</source>
        <translation>Введённый адрес "%1" уже существует в адресной книге с меткой "%2".</translation>
    </message>
    <message>
        <source>Could not unlock wallet.</source>
        <translation>Невозможно разблокировать кошелёк.</translation>
    </message>
    <message>
        <source>New key generation failed.</source>
        <translation>Произошла ошибка при генерации нового ключа.</translation>
    </message>
</context>
<context>
    <name>FreespaceChecker</name>
    <message>
        <source>A new data directory will be created.</source>
        <translation>Будет создана новая директория данных.</translation>
    </message>
    <message>
        <source>name</source>
        <translation>имя</translation>
    </message>
    <message>
        <source>Directory already exists. Add %1 if you intend to create a new directory here.</source>
        <translation>Каталог уже существует. Добавьте %1, если хотите создать новую директорию здесь.</translation>
    </message>
    <message>
        <source>Path already exists, and is not a directory.</source>
        <translation>Данный путь уже существует и это не каталог.</translation>
    </message>
    <message>
        <source>Cannot create data directory here.</source>
        <translation>Невозможно создать директорию данных здесь.</translation>
    </message>
</context>
<context>
    <name>GuiNetWatch</name>
    </context>
<context>
    <name>HelpMessageDialog</name>
    <message>
        <source>version</source>
        <translation>версия</translation>
    </message>
    <message>
        <source>About %1</source>
        <translation>О %1</translation>
    </message>
    <message>
        <source>Command-line options</source>
        <translation>Опции командной строки</translation>
    </message>
</context>
<context>
    <name>Intro</name>
    <message>
        <source>Welcome</source>
        <translation>Добро пожаловать</translation>
    </message>
    <message>
        <source>Welcome to %1.</source>
        <translation>Добро пожаловать в %1.</translation>
    </message>
    <message>
        <source>As this is the first time the program is launched, you can choose where %1 will store its data.</source>
        <translation>Поскольку программа запущена впервые, вы должны указать где %1 будет хранить данные.</translation>
    </message>
    <message>
        <source>When you click OK, %1 will begin to download and process the full %4 block chain (%2GB) starting with the earliest transactions in %3 when %4 initially launched.</source>
        <translation>Когда вы нажмете ОК, %1 начнет загружать и обрабатывать полную цепочку блоков %4 (%2ГБ), начиная с самых ранних транзакций в %3, когда %4 был первоначально запущен.</translation>
    </message>
    <message>
        <source>Reverting this setting requires re-downloading the entire blockchain. It is faster to download the full chain first and prune it later. Disables some advanced features.</source>
        <translation>Восстановление этого параметра в последствии требует повторной загрузки всей цепочки блоков. Быстрее будет сначала скачать полную цепочку, а потом - обрезать. Это также отключает некоторые расширенные функции. </translation>
    </message>
    <message>
        <source>This initial synchronisation is very demanding, and may expose hardware problems with your computer that had previously gone unnoticed. Each time you run %1, it will continue downloading where it left off.</source>
        <translation>Первоначальная синхронизация очень сложна и может выявить проблемы с оборудованием вашего компьютера, которые ранее оставались незамеченными. Каждый раз, когда вы запускаете %1, будет продолжена загрузка с того места, где остановился.</translation>
    </message>
    <message>
        <source>If you have chosen to limit block chain storage (pruning), the historical data must still be downloaded and processed, but will be deleted afterward to keep your disk usage low.</source>
        <translation>Если вы указали сокращать объём хранимого блокчейна (pruning), все исторические данные все равно должны быть скачаны и обработаны, но впоследствии они будут удалены для экономии места на диске.</translation>
    </message>
    <message>
        <source>Use the default data directory</source>
        <translation>Использовать стандартную директорию данных</translation>
    </message>
    <message>
        <source>Use a custom data directory:</source>
        <translation>Использовать пользовательскую директорию данных</translation>
    </message>
    <message>
        <source>Bitcoin</source>
        <translation>Bitcoin Core</translation>
    </message>
    <message>
        <source>At least %1 GB of data will be stored in this directory, and it will grow over time.</source>
        <translation>Как минимум %1 ГБ данных будет сохранен в эту директорию. Со временем размер будет увеличиваться.</translation>
    </message>
    <message>
        <source>Approximately %1 GB of data will be stored in this directory.</source>
        <translation>Приблизительно %1 ГБ данных будет сохранено в эту директорию.</translation>
    </message>
    <message>
        <source>%1 will download and store a copy of the Bitcoin block chain.</source>
        <translation>%1 скачает и сохранит копию цепи блоков.</translation>
    </message>
    <message>
        <source>The wallet will also be stored in this directory.</source>
        <translation>Кошелёк также будет сохранен в эту директорию.</translation>
    </message>
    <message>
        <source>Error: Specified data directory "%1" cannot be created.</source>
        <translation>Ошибка: невозможно создать указанную директорию данных "%1".</translation>
    </message>
    <message>
        <source>Error</source>
        <translation>Ошибка</translation>
    </message>
    <message numerus="yes">
        <source>%n GB of free space available</source>
        <translation><numerusform>%n ГБ свободного места</numerusform><numerusform>%n ГБ свободного места</numerusform><numerusform>%n ГБ свободного места</numerusform><numerusform>%n ГБ свободного места</numerusform></translation>
    </message>
    <message numerus="yes">
        <source>(of %n GB needed)</source>
        <translation><numerusform>(требуется %n ГБ)</numerusform><numerusform>(%n ГБ требуется)</numerusform><numerusform>(%n ГБ требуется)</numerusform><numerusform>(%n ГБ требуется)</numerusform></translation>
    </message>
    <message numerus="yes">
        <source>(%n GB needed for full chain)</source>
        <translation><numerusform>(%n ГБ необходимо для полного блокчейна)</numerusform><numerusform>(%n ГБ необходимо для полного блокчейна)</numerusform><numerusform>(%n ГБ необходимо для полного блокчейна)</numerusform><numerusform>(%n ГБ необходимо для полного блокчейна)</numerusform></translation>
    </message>
</context>
<context>
    <name>MempoolStats</name>
    <message>
        <source>N/A</source>
        <translation>Н/Д</translation>
    </message>
    </context>
<context>
    <name>ModalOverlay</name>
    <message>
        <source>Form</source>
        <translation>Форма</translation>
    </message>
    <message>
        <source>Recent transactions may not yet be visible, and therefore your wallet's balance might be incorrect. This information will be correct once your wallet has finished synchronizing with the bitcoin network, as detailed below.</source>
        <translation>Последние транзакции пока могут быть не видны, поэтому вы можете видеть некорректный баланс ваших кошельков. Отображаемая информация будет верна после завершения синхронизации. Прогресс синхронизации вы можете видеть ниже.</translation>
    </message>
    <message>
        <source>Attempting to spend bitcoins that are affected by not-yet-displayed transactions will not be accepted by the network.</source>
        <translation>Попытка потратить средства, использованные в транзакциях, которые ещё не синхронизированы, будет отклонена сетью.</translation>
    </message>
    <message>
        <source>Number of blocks left</source>
        <translation>Количество оставшихся блоков</translation>
    </message>
    <message>
        <source>Unknown...</source>
        <translation>Неизвестно...</translation>
    </message>
    <message>
        <source>Last block time</source>
        <translation>Время последнего блока</translation>
    </message>
    <message>
        <source>Progress</source>
        <translation>Прогресс</translation>
    </message>
    <message>
        <source>Progress increase per hour</source>
        <translation>Прогресс за час</translation>
    </message>
    <message>
        <source>calculating...</source>
        <translation>выполняется вычисление...</translation>
    </message>
    <message>
        <source>Estimated time left until synced</source>
        <translation>Расчетное время, оставшееся до синхронизации</translation>
    </message>
    <message>
        <source>Hide</source>
        <translation>Спрятать</translation>
    </message>
    <message>
        <source>Esc</source>
        <translation>Выйти</translation>
    </message>
    <message>
        <source>%1 is currently syncing.  It will download headers and blocks from peers and validate them until reaching the tip of the block chain.</source>
        <translation>%1 синхронизировано. Заголовки и блоки будут скачиваться с узлов сети и проверяться до тех пока не будет достигнут конец цепи блоков.</translation>
    </message>
    <message>
        <source>Unknown. Syncing Headers (%1, %2%)...</source>
        <translation>Неизвестно. Синхронизация заголовков (%1, %2%)...</translation>
    </message>
</context>
<context>
    <name>NetWatchLogModel</name>
    <message>
        <source>Type</source>
        <comment>NetWatch: Type header</comment>
        <translation>Тип</translation>
    </message>
    <message>
        <source>Address</source>
        <comment>NetWatch: Address header</comment>
        <translation>Адрес</translation>
    </message>
</context>
<context>
    <name>OpenURIDialog</name>
    <message>
        <source>Open bitcoin URI</source>
        <translation>Открыть URI биткойна</translation>
    </message>
    <message>
        <source>URI:</source>
        <translation>URI:</translation>
    </message>
    <message>
        <source>Paste address from clipboard</source>
        <translation>Вставить адрес из буфера обмена</translation>
    </message>
    <message>
        <source>Alt+P</source>
        <translation>Alt+P</translation>
    </message>
</context>
<context>
    <name>OpenWalletActivity</name>
    <message>
        <source>Open wallet failed</source>
        <translation>Не удалось открыть кошелёк </translation>
    </message>
    <message>
        <source>Open wallet warning</source>
        <translation>Кошелёк открыт</translation>
    </message>
    <message>
        <source>default wallet</source>
        <translation>Кошелёк по умолчанию</translation>
    </message>
    <message>
        <source>Opening Wallet &lt;b&gt;%1&lt;/b&gt;...</source>
        <translation>Кошелёк открывается &lt;b&gt;%1&lt;/b&gt;...</translation>
    </message>
</context>
<context>
    <name>OptionsDialog</name>
    <message>
        <source>Options</source>
        <translation>Опции</translation>
    </message>
    <message>
        <source>&amp;Main</source>
        <translation>&amp;Главный</translation>
    </message>
    <message>
        <source>Automatically start %1 after logging in to the system.</source>
        <translation>Автоматически запускать %1 после входа в систему.</translation>
    </message>
    <message>
        <source>&amp;Start %1 on system login</source>
        <translation>&amp;Запустить %1 при входе в систему</translation>
    </message>
    <message>
        <source>Size of &amp;database cache</source>
        <translation>Размер кеша &amp;базы данных</translation>
    </message>
    <message>
        <source>Number of script &amp;verification threads</source>
        <translation>Количество потоков для проверки скрипта</translation>
    </message>
    <message>
        <source>IP address of the proxy (e.g. IPv4: 127.0.0.1 / IPv6: ::1)</source>
        <translation>IP-адрес прокси (к примеру, IPv4: 127.0.0.1 / IPv6: ::1)</translation>
    </message>
    <message>
        <source>Shows if the supplied default SOCKS5 proxy is used to reach peers via this network type.</source>
        <translation>Показывает, используется ли прокси SOCKS5 по умолчанию, для доступа к узлам через этот тип сети.</translation>
    </message>
    <message>
        <source>Use separate SOCKS&amp;5 proxy to reach peers via Tor hidden services:</source>
        <translation>Использовать отдельные прокси SOCKS&amp;5 для подключения к узлам через скрытые сервисы Tor:</translation>
    </message>
    <message>
        <source>Hide the icon from the system tray.</source>
        <translation>Убрать значок с области уведомлений.</translation>
    </message>
    <message>
        <source>&amp;Hide tray icon</source>
        <translation>&amp;Скрыть иконку из трея</translation>
    </message>
    <message>
        <source>Minimize instead of exit the application when the window is closed. When this option is enabled, the application will be closed only after selecting Exit in the menu.</source>
        <translation>Сворачивать вместо закрытия. Если данная опция будет выбрана — приложение закроется только после выбора соответствующего пункта в меню.</translation>
    </message>
    <message>
        <source>Third party URLs (e.g. a block explorer) that appear in the transactions tab as context menu items. %s in the URL is replaced by transaction hash. Multiple URLs are separated by vertical bar |.</source>
        <translation>Сторонние URL-адреса (например, обозреватель блоков) , которые отображаются на вкладке транзакции как элементы контекстного меню. %s в URL заменяется хэшем транзакции. Несколько URL-адресов разделены вертикальной чертой |.</translation>
    </message>
    <message>
        <source>Open the %1 configuration file from the working directory.</source>
        <translation>Откройте файл конфигурации %1 из рабочего каталога.</translation>
    </message>
    <message>
        <source>Open Configuration File</source>
        <translation>Открыть файл конфигурации</translation>
    </message>
    <message>
        <source>Reset all client options to default.</source>
        <translation>Сбросить все опции клиента к значениям по умолчанию.</translation>
    </message>
    <message>
        <source>&amp;Reset Options</source>
        <translation>&amp;Сбросить опции</translation>
    </message>
    <message>
        <source>&amp;Network</source>
        <translation>&amp;Сеть</translation>
    </message>
    <message>
        <source>Disables some advanced features but all blocks will still be fully validated. Reverting this setting requires re-downloading the entire blockchain. Actual disk usage may be somewhat higher.</source>
        <translation>Отключает некоторые дополнительные функции, но все блоки по-прежнему будут полностью проверены. Для возврата к этому параметру необходимо повторно загрузить весь блокчейн. Фактическое использование диска может быть несколько выше.</translation>
    </message>
    <message>
        <source>Prune &amp;block storage to</source>
        <translation>Сокращать объём хранимого блокчейна до</translation>
    </message>
    <message>
        <source>Reverting this setting requires re-downloading the entire blockchain.</source>
        <translation>Отмена этой настройки требует повторного скачивания всего блокчейна.</translation>
    </message>
    <message>
        <source>MiB</source>
        <translation>МиБ</translation>
    </message>
    <message>
        <source>(0 = auto, &lt;0 = leave that many cores free)</source>
        <translation>(0=авто, &lt;0 = оставить столько ядер свободными)</translation>
    </message>
    <message>
        <source>W&amp;allet</source>
        <translation>К&amp;ошелёк</translation>
    </message>
    <message>
        <source>Expert</source>
        <translation>Эксперт</translation>
    </message>
    <message>
        <source>Enable coin &amp;control features</source>
        <translation>Включить возможность &amp;управления монетами</translation>
    </message>
    <message>
        <source>If you disable the spending of unconfirmed change, the change from a transaction cannot be used until that transaction has at least one confirmation. This also affects how your balance is computed.</source>
        <translation>При отключении траты неподтверждённой сдачи, сдача от транзакции не может быть использована до тех пор пока у этой транзакции не будет хотя бы одно подтверждение. Это также влияет как ваш баланс рассчитывается.</translation>
    </message>
    <message>
        <source>&amp;Spend unconfirmed change</source>
        <translation>&amp;Тратить неподтвержденную сдачу</translation>
    </message>
    <message>
        <source>Automatically open the Bitcoin client port on the router. This only works when your router supports UPnP and it is enabled.</source>
        <translation>Автоматически открыть порт для Биткойн-клиента на маршрутизаторе. Работает только если Ваш маршрутизатор поддерживает UPnP, и данная функция включена.</translation>
    </message>
    <message>
        <source>Map port using &amp;UPnP</source>
        <translation>Пробросить порт через &amp;UPnP</translation>
    </message>
    <message>
        <source>Accept connections from outside.</source>
        <translation>Принимать входящие соединения.</translation>
    </message>
    <message>
        <source>Allow incomin&amp;g connections</source>
        <translation>Разрешить входящие подключения</translation>
    </message>
    <message>
        <source>Connect to the Bitcoin network through a SOCKS5 proxy.</source>
        <translation>Подключится к сети Биткойн через прокси SOCKS5.</translation>
    </message>
    <message>
        <source>&amp;Connect through SOCKS5 proxy (default proxy):</source>
        <translation>&amp;Выполнить подключение через прокси SOCKS5 (прокси по умолчанию):</translation>
    </message>
    <message>
        <source>Proxy &amp;IP:</source>
        <translation>IP прокси:</translation>
    </message>
    <message>
        <source>&amp;Port:</source>
        <translation>&amp;Порт:</translation>
    </message>
    <message>
        <source>Port of the proxy (e.g. 9050)</source>
        <translation>Порт прокси: (напр. 9050)</translation>
    </message>
    <message>
        <source>Used for reaching peers via:</source>
        <translation>Используется для подключения к пирам по:</translation>
    </message>
    <message>
        <source>IPv4</source>
        <translation>IPv4</translation>
    </message>
    <message>
        <source>IPv6</source>
        <translation>IPv6</translation>
    </message>
    <message>
        <source>Tor</source>
        <translation>Tor</translation>
    </message>
    <message>
        <source>Connect to the Bitcoin network through a separate SOCKS5 proxy for Tor hidden services.</source>
        <translation>Подключатся к Биткойн-сети через отдельный прокси SOCKS5 для скрытых сервисов Tor.</translation>
    </message>
    <message>
        <source>&amp;Window</source>
        <translation>&amp;Окно</translation>
    </message>
    <message>
        <source>Show only a tray icon after minimizing the window.</source>
        <translation>Отобразить только значок в области уведомлений после сворачивания окна.</translation>
    </message>
    <message>
        <source>&amp;Minimize to the tray instead of the taskbar</source>
        <translation>&amp;Сворачивать в системный лоток вместо панели задач</translation>
    </message>
    <message>
        <source>M&amp;inimize on close</source>
        <translation>С&amp;вернуть при закрытии</translation>
    </message>
    <message>
        <source>&amp;Display</source>
        <translation>&amp;Отображение</translation>
    </message>
    <message>
        <source>User Interface &amp;language:</source>
        <translation>Язык пользовательского интерфейса:</translation>
    </message>
    <message>
        <source>The user interface language can be set here. This setting will take effect after restarting %1.</source>
        <translation>Здесь можно выбрать язык пользовательского интерфейса. Параметры будут применены после перезапуска %1</translation>
    </message>
    <message>
        <source>&amp;Unit to show amounts in:</source>
        <translation>&amp;Отображать суммы в единицах:</translation>
    </message>
    <message>
        <source>Choose the default subdivision unit to show in the interface and when sending coins.</source>
        <translation>Выберите единицу измерения монет при отображении и отправке.</translation>
    </message>
    <message>
        <source>Whether to show coin control features or not.</source>
        <translation>Показывать ли опцию управления монетами.</translation>
    </message>
    <message>
        <source>&amp;Third party transaction URLs</source>
        <translation>&amp;Ссылки на транзакции сторонних сервисов</translation>
    </message>
    <message>
        <source>Options set in this dialog are overridden by the command line or in the configuration file:</source>
        <translation>Параметры, установленные в этом диалоговом окне, переопределяются командной строкой или в файле конфигурации:</translation>
    </message>
    <message>
        <source>&amp;OK</source>
        <translation>&amp;ОК</translation>
    </message>
    <message>
        <source>&amp;Cancel</source>
        <translation>&amp;Отмена</translation>
    </message>
    <message>
        <source>default</source>
        <translation>по умолчанию</translation>
    </message>
    <message>
        <source>none</source>
        <translation>ни один</translation>
    </message>
    <message>
        <source>Confirm options reset</source>
        <translation>Подтвердить сброс опций</translation>
    </message>
    <message>
        <source>Client restart required to activate changes.</source>
        <translation>Для активации изменений необходим перезапуск клиента.</translation>
    </message>
    <message>
        <source>Client will be shut down. Do you want to proceed?</source>
        <translation>Клиент будет закрыт. Продолжить далее?</translation>
    </message>
    <message>
        <source>Configuration options</source>
        <translation>Опции конфигурации</translation>
    </message>
    <message>
        <source>The configuration file is used to specify advanced user options which override GUI settings. Additionally, any command-line options will override this configuration file.</source>
        <translation>Файл конфигурации используется для указания расширенных пользовательских параметров, которые переопределяют настройки графического интерфейса. Кроме того, любые параметры командной строки будут переопределять этот файл конфигурации.</translation>
    </message>
    <message>
        <source>Error</source>
        <translation>Ошибка</translation>
    </message>
    <message>
        <source>The configuration file could not be opened.</source>
        <translation>Невозможно открыть файл конфигурации.</translation>
    </message>
    <message>
        <source>This change would require a client restart.</source>
        <translation>Это изменение потребует перезапуск клиента.</translation>
    </message>
    <message>
        <source>The supplied proxy address is invalid.</source>
        <translation>Указанный прокси-адрес недействителен.</translation>
    </message>
</context>
<context>
    <name>OverviewPage</name>
    <message>
        <source>Form</source>
        <translation>Форма</translation>
    </message>
    <message>
        <source>The displayed information may be out of date. Your wallet automatically synchronizes with the Bitcoin network after a connection is established, but this process has not completed yet.</source>
        <translation>Отображаемая информация может быть устаревшей. Ваш кошелёк автоматически синхронизируется с сетью Биткойн после подключения, но этот процесс пока не завершён.</translation>
    </message>
    <message>
        <source>Watch-only:</source>
        <translation>Только просмотр:</translation>
    </message>
    <message>
        <source>Available:</source>
        <translation>Доступно:</translation>
    </message>
    <message>
        <source>Your current spendable balance</source>
        <translation>Ваш доступный баланс</translation>
    </message>
    <message>
        <source>Pending:</source>
        <translation>В ожидании:</translation>
    </message>
    <message>
        <source>Total of transactions that have yet to be confirmed, and do not yet count toward the spendable balance</source>
        <translation>Общая сумма всех транзакций, которые до сих пор не подтверждены, и до сих пор не учитываются в расходном балансе</translation>
    </message>
    <message>
        <source>Immature:</source>
        <translation>Незрелые:</translation>
    </message>
    <message>
        <source>Mined balance that has not yet matured</source>
        <translation>Баланс добытых монет, который ещё не созрел</translation>
    </message>
    <message>
        <source>Balances</source>
        <translation>Балансы</translation>
    </message>
    <message>
        <source>Total:</source>
        <translation>Всего:</translation>
    </message>
    <message>
        <source>Your current total balance</source>
        <translation>Ваш текущий баланс:</translation>
    </message>
    <message>
        <source>Your current balance in watch-only addresses</source>
        <translation>Ваш текущий баланс (только чтение):</translation>
    </message>
    <message>
        <source>Spendable:</source>
        <translation>Доступно:</translation>
    </message>
    <message>
        <source>Recent transactions</source>
        <translation>Последние транзакции</translation>
    </message>
    <message>
        <source>Unconfirmed transactions to watch-only addresses</source>
        <translation>Неподтвержденные транзакции для просмотра по адресам</translation>
    </message>
    <message>
        <source>Mined balance in watch-only addresses that has not yet matured</source>
        <translation>Баланс добытых монет на адресах наблюдения, который ещё не созрел</translation>
    </message>
    <message>
        <source>Current total balance in watch-only addresses</source>
        <translation>Текущий общий баланс на адресах наблюдения</translation>
    </message>
    </context>
<context>
    <name>PSBTOperationsDialog</name>
    <message>
        <source>Close</source>
        <translation type="unfinished">Закрыть</translation>
    </message>
    <message>
        <source>Total Amount</source>
        <translation>Общая сумма</translation>
    </message>
    <message>
        <source>or</source>
        <translation>или</translation>
    </message>
    </context>
<context>
    <name>PairingPage</name>
    </context>
<context>
    <name>PaymentServer</name>
    <message>
        <source>Payment request error</source>
        <translation>Ошибка запроса платежа</translation>
    </message>
    <message>
        <source>Cannot start bitcoin: click-to-pay handler</source>
        <translation>Не удаётся запустить биткойн: обработчик click-to-pay</translation>
    </message>
    <message>
        <source>URI handling</source>
        <translation>Обработка идентификатора</translation>
    </message>
    <message>
        <source>'bitcoin://' is not a valid URI. Use 'bitcoin:' instead.</source>
        <translation>'bitcoin://' не верный URI. Используйте 'bitcoin:' вместо этого.</translation>
    </message>
    <message>
        <source>Cannot process payment request because BIP70 is not supported.</source>
        <translation>Невозможно обработать запрос платежа потому что BIP70 не поддерживается.</translation>
    </message>
    <message>
        <source>Due to widespread security flaws in BIP70 it's strongly recommended that any merchant instructions to switch wallets be ignored.</source>
        <translation>Из-за широко распространенных недостатков безопасности в BIP70 настоятельно рекомендуется игнорировать любые торговые инструкции по переключению кошельков.</translation>
    </message>
    <message>
        <source>If you are receiving this error you should request the merchant provide a BIP21 compatible URI.</source>
        <translation>Если вы получили эту ошибку, вам следует запросить у продавца BIP21 совместимый URI.</translation>
    </message>
    <message>
        <source>Invalid payment address %1</source>
        <translation>Неверный адрес %1</translation>
    </message>
    <message>
        <source>URI cannot be parsed! This can be caused by an invalid Bitcoin address or malformed URI parameters.</source>
        <translation>Не удалось обработать идентификатор! Это может быть связано с неверным Биткойн-адресом или неправильными параметрами идентификатора.</translation>
    </message>
    <message>
        <source>Payment request file handling</source>
        <translation>Обработка запроса платежа</translation>
    </message>
</context>
<context>
    <name>PeerTableModel</name>
    <message>
        <source>User Agent</source>
        <translation>Пользовательский агент</translation>
    </message>
    <message>
        <source>Node/Service</source>
        <translation>Узел/служба</translation>
    </message>
    <message>
        <source>NodeId</source>
        <translation>Идентификатор узла</translation>
    </message>
    <message>
        <source>Ping</source>
        <translation>Время отклика</translation>
    </message>
    <message>
        <source>Sent</source>
        <translation>Отправлено</translation>
    </message>
    <message>
        <source>Received</source>
        <translation>Получено</translation>
    </message>
</context>
<context>
    <name>QObject</name>
    <message>
        <source>Amount</source>
        <translation>Количество</translation>
    </message>
    <message>
        <source>Enter a Bitcoin address (e.g. %1)</source>
        <translation>Введите биткойн-адрес (напр. %1)</translation>
    </message>
    <message>
        <source>%1 d</source>
        <translation>%1 д</translation>
    </message>
    <message>
        <source>%1 h</source>
        <translation>%1 ч</translation>
    </message>
    <message>
        <source>%1 m</source>
        <translation>%1 м</translation>
    </message>
    <message>
        <source>%1 s</source>
        <translation>%1 с</translation>
    </message>
    <message>
        <source>None</source>
        <translation>Ни один</translation>
    </message>
    <message>
        <source>N/A</source>
        <translation>Н/Д</translation>
    </message>
    <message>
        <source>%1 ms</source>
        <translation>%1 мс</translation>
    </message>
    <message numerus="yes">
        <source>%n second(s)</source>
        <translation><numerusform>%n секунда</numerusform><numerusform>%n секунд</numerusform><numerusform>%n секунд</numerusform><numerusform>%n секунд</numerusform></translation>
    </message>
    <message numerus="yes">
        <source>%n minute(s)</source>
        <translation><numerusform>%n минута</numerusform><numerusform>%n минут</numerusform><numerusform>%n минут</numerusform><numerusform>%n минут</numerusform></translation>
    </message>
    <message numerus="yes">
        <source>%n hour(s)</source>
        <translation><numerusform>%n час</numerusform><numerusform>%n часа</numerusform><numerusform>%n часов</numerusform><numerusform>%n часов</numerusform></translation>
    </message>
    <message numerus="yes">
        <source>%n day(s)</source>
        <translation><numerusform>%n день</numerusform><numerusform>%n дней</numerusform><numerusform>%n дней</numerusform><numerusform>%n дней</numerusform></translation>
    </message>
    <message numerus="yes">
        <source>%n week(s)</source>
        <translation><numerusform>%n недели</numerusform><numerusform>%n недель</numerusform><numerusform>%n недель</numerusform><numerusform>%n недель</numerusform></translation>
    </message>
    <message>
        <source>%1 and %2</source>
        <translation>%1 и %2</translation>
    </message>
    <message numerus="yes">
        <source>%n year(s)</source>
        <translation><numerusform>%n год</numerusform><numerusform>%n лет</numerusform><numerusform>%n лет</numerusform><numerusform>%n лет</numerusform></translation>
    </message>
    <message>
        <source>%1 B</source>
        <translation>%1  Б</translation>
    </message>
    <message>
        <source>%1 KB</source>
        <translation>%1  КБ</translation>
    </message>
    <message>
        <source>%1 MB</source>
        <translation>%1  МБ</translation>
    </message>
    <message>
        <source>%1 GB</source>
        <translation>%1 ГБ</translation>
    </message>
    <message>
        <source>Error: Specified data directory "%1" does not exist.</source>
        <translation>Ошибка: указанная директория данных "%1" не существует.</translation>
    </message>
    <message>
        <source>Error: Cannot parse configuration file: %1.</source>
        <translation>Ошибка : Не возможно разобрать файл конфигурации: %1.</translation>
    </message>
    <message>
        <source>Error: %1</source>
        <translation>Ошибка: %1</translation>
    </message>
    <message>
        <source>%1 didn't yet exit safely...</source>
        <translation>%1 ещё не завершился безопасно...</translation>
    </message>
    <message>
        <source>unknown</source>
        <translation>неизвестно</translation>
    </message>
    <message>
        <source>Blk</source>
        <comment>Tx Watch: Block type abbreviation</comment>
        <translation>блок</translation>
    </message>
    <message>
        <source>Txn</source>
        <comment>Tx Watch: Transaction type abbreviation</comment>
        <translation>Транзакция</translation>
    </message>
</context>
<context>
    <name>QRImageWidget</name>
    <message>
        <source>&amp;Save Image...</source>
        <translation>&amp;Сохранить изображение...</translation>
    </message>
    <message>
        <source>&amp;Copy Image</source>
        <translation>&amp;Копировать изображение</translation>
    </message>
    <message>
        <source>Resulting URI too long, try to reduce the text for label / message.</source>
        <translation>Получившийся URI слишком длинный, попробуйте сократить текст метки / сообщения.</translation>
    </message>
    <message>
        <source>Error encoding URI into QR Code.</source>
        <translation>Ошибка преобразования URI в QR-код.</translation>
    </message>
    <message>
        <source>QR code support not available.</source>
        <translation>Поддержка QR кодов не доступна.</translation>
    </message>
    <message>
        <source>Save QR Code</source>
        <translation>Сохранить QR-код</translation>
    </message>
    <message>
        <source>PNG Image (*.png)</source>
        <translation>PNG Картинка (*.png)</translation>
    </message>
</context>
<context>
    <name>RPCConsole</name>
    <message>
        <source>N/A</source>
        <translation>Н/Д</translation>
    </message>
    <message>
        <source>Client version</source>
        <translation>Версия клиента</translation>
    </message>
    <message>
        <source>&amp;Information</source>
        <translation>Информация</translation>
    </message>
    <message>
        <source>General</source>
        <translation>Общий</translation>
    </message>
    <message>
        <source>Using BerkeleyDB version</source>
        <translation>Используется версия BerkeleyDB</translation>
    </message>
    <message>
        <source>Datadir</source>
        <translation>Директория данных</translation>
    </message>
    <message>
        <source>To specify a non-default location of the data directory use the '%1' option.</source>
        <translation>Чтобы указать нестандартное расположение каталога данных, используйте этот параметр '%1'.</translation>
    </message>
    <message>
        <source>Blocksdir</source>
        <translation>Директория блоков</translation>
    </message>
    <message>
        <source>To specify a non-default location of the blocks directory use the '%1' option.</source>
        <translation>Чтобы указать нестандартное расположение каталога данных с блоками, используйте этот параметр '%1'.</translation>
    </message>
    <message>
        <source>Startup time</source>
        <translation>Время запуска</translation>
    </message>
    <message>
        <source>Network</source>
        <translation>Сеть</translation>
    </message>
    <message>
        <source>Name</source>
        <translation>Название</translation>
    </message>
    <message>
        <source>Number of connections</source>
        <translation>Количество соединений</translation>
    </message>
    <message>
        <source>Block chain</source>
        <translation>Блокчейн</translation>
    </message>
    <message>
        <source>Current number of blocks</source>
        <translation>Текущее количество блоков</translation>
    </message>
    <message>
        <source>Memory Pool</source>
        <translation>Пул памяти</translation>
    </message>
    <message>
        <source>Current number of transactions</source>
        <translation>Текущее количество транзакций</translation>
    </message>
    <message>
        <source>Memory usage</source>
        <translation>Использование памяти</translation>
    </message>
    <message>
        <source>Wallet: </source>
        <translation>Кошелёк:</translation>
    </message>
    <message>
        <source>(none)</source>
        <translation>(ни один)</translation>
    </message>
    <message>
        <source>&amp;Reset</source>
        <translation>&amp;Сбросить</translation>
    </message>
    <message>
        <source>Received</source>
        <translation>Получено</translation>
    </message>
    <message>
        <source>Sent</source>
        <translation>Отправлено</translation>
    </message>
    <message>
        <source>&amp;Peers</source>
        <translation>&amp;Пиры</translation>
    </message>
    <message>
        <source>Banned peers</source>
        <translation>Заблокированные пиры</translation>
    </message>
    <message>
        <source>Select a peer to view detailed information.</source>
        <translation>Выберите пира для просмотра детальной информации.</translation>
    </message>
    <message>
        <source>Whitelisted</source>
        <translation>Белый список</translation>
    </message>
    <message>
        <source>Direction</source>
        <translation>Направление</translation>
    </message>
    <message>
        <source>Version</source>
        <translation>Версия</translation>
    </message>
    <message>
        <source>Starting Block</source>
        <translation>Начальный блок</translation>
    </message>
    <message>
        <source>Synced Headers</source>
        <translation>Синхронизировано заголовков</translation>
    </message>
    <message>
        <source>Synced Blocks</source>
        <translation>Синхронизировано блоков</translation>
    </message>
    <message>
        <source>The mapped Autonomous System used for diversifying peer selection.</source>
        <translation>The mapped Autonomous System used for diversifying peer selection.</translation>
    </message>
    <message>
        <source>Mapped AS</source>
        <translation>Mapped AS</translation>
    </message>
    <message>
        <source>User Agent</source>
        <translation>Пользовательский агент</translation>
    </message>
    <message>
        <source>Node window</source>
        <translation>Окно узла</translation>
    </message>
    <message>
        <source>Open the %1 debug log file from the current data directory. This can take a few seconds for large log files.</source>
        <translation>Открыть отладочный лог-файл %1 с текущего каталога данных. Для больших лог-файлов это может занять несколько секунд.</translation>
    </message>
    <message>
        <source>Decrease font size</source>
        <translation>Уменьшить размер шрифта</translation>
    </message>
    <message>
        <source>Increase font size</source>
        <translation>Увеличить размер шрифта</translation>
    </message>
    <message>
        <source>Services</source>
        <translation>Сервисы</translation>
    </message>
    <message>
        <source>Ban Score</source>
        <translation>Запретить счёт</translation>
    </message>
    <message>
        <source>Connection Time</source>
        <translation>Время соединения</translation>
    </message>
    <message>
        <source>Last Send</source>
        <translation>Последние отправленные</translation>
    </message>
    <message>
        <source>Last Receive</source>
        <translation>Последние полученные</translation>
    </message>
    <message>
        <source>Ping Time</source>
        <translation>Время отклика Ping</translation>
    </message>
    <message>
        <source>The duration of a currently outstanding ping.</source>
        <translation>Продолжительность текущего времени отклика.</translation>
    </message>
    <message>
        <source>Ping Wait</source>
        <translation>Отклик Подождите</translation>
    </message>
    <message>
        <source>Min Ping</source>
        <translation>Минимальное время отклика Ping</translation>
    </message>
    <message>
        <source>Time Offset</source>
        <translation>Временный офсет</translation>
    </message>
    <message>
        <source>Last block time</source>
        <translation>Время последнего блока</translation>
    </message>
    <message>
        <source>&amp;Open</source>
        <translation>&amp;Открыть</translation>
    </message>
    <message>
        <source>&amp;Console</source>
        <translation>&amp;Консоль</translation>
    </message>
    <message>
        <source>&amp;Network Traffic</source>
        <translation>&amp;Сетевой трафик</translation>
    </message>
    <message>
        <source>Totals</source>
        <translation>Всего</translation>
    </message>
    <message>
        <source>In:</source>
        <translation>Вход:</translation>
    </message>
    <message>
        <source>Out:</source>
        <translation>Выход:</translation>
    </message>
    <message>
        <source>Debug log file</source>
        <translation>Файл журнала отладки</translation>
    </message>
    <message>
        <source>Clear console</source>
        <translation>Очистить консоль</translation>
    </message>
    <message>
        <source>1 &amp;hour</source>
        <translation>1 &amp;час</translation>
    </message>
    <message>
        <source>1 &amp;day</source>
        <translation>1 &amp;день</translation>
    </message>
    <message>
        <source>1 &amp;week</source>
        <translation>1 &amp;неделя</translation>
    </message>
    <message>
        <source>1 &amp;year</source>
        <translation>1 &amp;год</translation>
    </message>
    <message>
        <source>&amp;Disconnect</source>
        <translation>&amp;Отключится</translation>
    </message>
    <message>
        <source>Ban for</source>
        <translation>Забанить на</translation>
    </message>
    <message>
        <source>&amp;Unban</source>
        <translation>Отменить запрет</translation>
    </message>
    <message>
        <source>Welcome to the %1 RPC console.</source>
        <translation>Добро пожаловать в %1 RPC консоль</translation>
    </message>
    <message>
        <source>Use up and down arrows to navigate history, and %1 to clear screen.</source>
        <translation>Используйте стрелки вверх и вниз для навигации по истории и %1 для очистки экрана.</translation>
    </message>
    <message>
        <source>Type %1 for an overview of available commands.</source>
        <translation>Ввести %1 для обзора доступных команд.</translation>
    </message>
    <message>
        <source>For more information on using this console type %1.</source>
        <translation>Для получения дополнительных сведений об использовании этой консоли, введите %1.</translation>
    </message>
    <message>
        <source>WARNING: Scammers have been active, telling users to type commands here, stealing their wallet contents. Do not use this console without fully understanding the ramifications of a command.</source>
        <translation>ВНИМАНИЕ: Мошенники предлагали пользователям вводить сюда команды, похищая таким образом содержимое их кошельков. Не используйте эту консоль без полного понимания смысла команд.</translation>
    </message>
    <message>
        <source>Network activity disabled</source>
        <translation>Сетевая активность отключена</translation>
    </message>
    <message>
        <source>Executing command without any wallet</source>
        <translation>Выполнение команды без кошелька</translation>
    </message>
    <message>
        <source>Executing command using "%1" wallet</source>
        <translation>Выполнение команды с помощью "%1" кошелька</translation>
    </message>
    <message>
        <source>(node id: %1)</source>
        <translation>(идентификатор узла: %1)</translation>
    </message>
    <message>
        <source>via %1</source>
        <translation>с помощью %1</translation>
    </message>
    <message>
        <source>never</source>
        <translation>никогда</translation>
    </message>
    <message>
        <source>Inbound</source>
        <translation>Входящий</translation>
    </message>
    <message>
        <source>Outbound</source>
        <translation>Исходящий</translation>
    </message>
    <message>
        <source>Yes</source>
        <translation>Да</translation>
    </message>
    <message>
        <source>No</source>
        <translation>Нет</translation>
    </message>
    <message>
        <source>Unknown</source>
        <translation>Неизвестно</translation>
    </message>
</context>
<context>
    <name>ReceiveCoinsDialog</name>
    <message>
        <source>&amp;Amount:</source>
        <translation>&amp;Количество:</translation>
    </message>
    <message>
        <source>&amp;Label:</source>
        <translation>&amp;Метка:</translation>
    </message>
    <message>
        <source>&amp;Message:</source>
        <translation>&amp;Сообщение:</translation>
    </message>
    <message>
        <source>An optional message to attach to the payment request, which will be displayed when the request is opened. Note: The message will not be sent with the payment over the Bitcoin network.</source>
        <translation>Необязательное сообщение для запроса платежа, которое будет показано при открытии запроса. Заметьте: сообщение не будет отправлено вместе с платежом через сеть Биткойн.</translation>
    </message>
    <message>
        <source>An optional label to associate with the new receiving address.</source>
        <translation>Необязательная метка для нового адреса получения.</translation>
    </message>
    <message>
        <source>Use this form to request payments. All fields are &lt;b&gt;optional&lt;/b&gt;.</source>
        <translation>Заполните форму для запроса платежей. Все поля &lt;b&gt;необязательны&lt;/b&gt;.</translation>
    </message>
    <message>
        <source>An optional amount to request. Leave this empty or zero to not request a specific amount.</source>
        <translation>Необязательная сумма для запроса. Оставьте пустым или укажите ноль, чтобы запросить неопределённую сумму.</translation>
    </message>
    <message>
        <source>An optional label to associate with the new receiving address (used by you to identify an invoice).  It is also attached to the payment request.</source>
        <translation>Необязательная метка, ассоциированная с новым адресом приёма (используется вами, чтобы идентифицировать выставленные счёт). Также она присоединяется к запросу платежа.</translation>
    </message>
    <message>
        <source>An optional message that is attached to the payment request and may be displayed to the sender.</source>
        <translation>Необязательное сообщение, которое присоединяется к запросу платежа и может быть показано отправителю.</translation>
    </message>
    <message>
        <source>&amp;Request payment</source>
        <translation>&amp;Запросить платёж</translation>
    </message>
    <message>
        <source>Clear all fields of the form.</source>
        <translation>Очистить все поля формы.</translation>
    </message>
    <message>
        <source>Clear</source>
        <translation>Очистить</translation>
    </message>
    <message>
        <source>Native segwit addresses (aka Bech32 or BIP-173) reduce your transaction fees later on and offer better protection against typos, but old wallets don't support them. When unchecked, an address compatible with older wallets will be created instead.</source>
        <translation>"Родные" segwit адреса (Bech32 или BIP-173) в дальнейшем уменьшат комиссии ваших транзакций и предоставят улучшенную защиту от опечаток, однако старые кошельки не поддерживают эти адреса. Если не выбрано, будет создан совместимый со старыми кошелёк.</translation>
    </message>
    <message>
        <source>Generate native segwit (Bech32) address</source>
        <translation>Создать "родной" segwit (Bech32) адрес</translation>
    </message>
    <message>
        <source>Requested payments history</source>
        <translation>История платежных запросов</translation>
    </message>
    <message>
        <source>Show the selected request (does the same as double clicking an entry)</source>
        <translation>Отобразить выбранный запрос (выполняет то же, что и двойной щелчок на записи)</translation>
    </message>
    <message>
        <source>Show</source>
        <translation>Показать</translation>
    </message>
    <message>
        <source>Remove the selected entries from the list</source>
        <translation>Удалить выбранные записи со списка</translation>
    </message>
    <message>
        <source>Remove</source>
        <translation>Удалить</translation>
    </message>
    <message>
        <source>Copy URI</source>
        <translation>Копировать URI</translation>
    </message>
    <message>
        <source>Copy label</source>
        <translation>Копировать метку</translation>
    </message>
    <message>
        <source>Copy message</source>
        <translation>Копировать сообщение</translation>
    </message>
    <message>
        <source>Copy amount</source>
        <translation>Копировать сумму</translation>
    </message>
</context>
<context>
    <name>ReceiveRequestDialog</name>
    <message>
        <source>QR Code</source>
        <translation>QR-код</translation>
    </message>
    <message>
        <source>Copy &amp;URI</source>
        <translation>Копировать &amp;URI</translation>
    </message>
    <message>
        <source>Copy &amp;Address</source>
        <translation>Копировать &amp;Адрес</translation>
    </message>
    <message>
        <source>&amp;Save Image...</source>
        <translation>&amp;Сохранить изображение...</translation>
    </message>
    <message>
        <source>Request payment to %1</source>
        <translation>Запросить платёж на %1</translation>
    </message>
    <message>
        <source>Payment information</source>
        <translation>Информация о платеже</translation>
    </message>
    <message>
        <source>URI</source>
        <translation>URI</translation>
    </message>
    <message>
        <source>Address</source>
        <translation>Адрес</translation>
    </message>
    <message>
        <source>Amount</source>
        <translation>Количество</translation>
    </message>
    <message>
        <source>Label</source>
        <translation>Метка</translation>
    </message>
    <message>
        <source>Message</source>
        <translation>Сообщение</translation>
    </message>
    <message>
        <source>Wallet</source>
        <translation>Кошелёк</translation>
    </message>
</context>
<context>
    <name>RecentRequestsTableModel</name>
    <message>
        <source>Date</source>
        <translation>Дата</translation>
    </message>
    <message>
        <source>Label</source>
        <translation>Метка</translation>
    </message>
    <message>
        <source>Message</source>
        <translation>Сообщение</translation>
    </message>
    <message>
        <source>(no label)</source>
        <translation>(нет метки)</translation>
    </message>
    <message>
        <source>(no message)</source>
        <translation>(нет сообщений)</translation>
    </message>
    <message>
        <source>(no amount requested)</source>
        <translation>(не указана запрашиваемая сумма)</translation>
    </message>
    <message>
        <source>Requested</source>
        <translation>Запрошено</translation>
    </message>
</context>
<context>
    <name>SendCoinsDialog</name>
    <message>
        <source>Send Coins</source>
        <translation>Отправить монеты</translation>
    </message>
    <message>
        <source>Coin Control Features</source>
        <translation>Опции управления монетами</translation>
    </message>
    <message>
        <source>Inputs...</source>
        <translation>Входы...</translation>
    </message>
    <message>
        <source>automatically selected</source>
        <translation>выбрано автоматически</translation>
    </message>
    <message>
        <source>Insufficient funds!</source>
        <translation>Недостаточно средств!</translation>
    </message>
    <message>
        <source>Quantity:</source>
        <translation>Количество:</translation>
    </message>
    <message>
        <source>Bytes:</source>
        <translation>Байтов:</translation>
    </message>
    <message>
        <source>Amount:</source>
        <translation>Количество:</translation>
    </message>
    <message>
        <source>Fee:</source>
        <translation>Комиссия:</translation>
    </message>
    <message>
        <source>After Fee:</source>
        <translation>После комиссии:</translation>
    </message>
    <message>
        <source>Change:</source>
        <translation>Сдача:</translation>
    </message>
    <message>
        <source>If this is activated, but the change address is empty or invalid, change will be sent to a newly generated address.</source>
        <translation>Если это выбрано, но адрес сдачи пустой или неверный, сдача будет отправлена на новый сгенерированный адрес.</translation>
    </message>
    <message>
        <source>Custom change address</source>
        <translation>Указать адрес для сдачи</translation>
    </message>
    <message>
        <source>Transaction Fee:</source>
        <translation>Комиссия за транзакцию:</translation>
    </message>
    <message>
        <source>Choose...</source>
        <translation>Выбрать...</translation>
    </message>
    <message>
        <source>Using the fallbackfee can result in sending a transaction that will take several hours or days (or never) to confirm. Consider choosing your fee manually or wait until you have validated the complete chain.</source>
        <translation>Использование резервной комиссии может привести к отправке транзакции, для подтверждения которой потребуется несколько часов или дней (или никогда). Попробуйте выбрать свою комиссию вручную или подождите, пока вы не подтвердите всю цепочку.</translation>
    </message>
    <message>
        <source>Warning: Fee estimation is currently not possible.</source>
        <translation>Предупреждение: оценка комиссии в данный момент невозможна.</translation>
    </message>
    <message>
        <source>Specify a custom fee per kB (1,000 bytes) of the transaction's virtual size.

Note:  Since the fee is calculated on a per-byte basis, a fee of "100 satoshis per kB" for a transaction size of 500 bytes (half of 1 kB) would ultimately yield a fee of only 50 satoshis.</source>
        <translation>Укажите пользовательскую плату за килобайт (1000 байт) виртуального размера транзакции.

Примечание: Так как комиссия рассчитывается на основе каждого байта, комиссия  "100 сатошей за КБ " для транзакции размером 500 байт (половина 1 КБ) в конечном счете, приведет к сбору только 50 сатошей.</translation>
    </message>
    <message>
        <source>per kilobyte</source>
        <translation>за килобайт</translation>
    </message>
    <message>
        <source>Hide</source>
        <translation>Спрятать</translation>
    </message>
    <message>
        <source>Recommended:</source>
        <translation>Рекомендованное значение:</translation>
    </message>
    <message>
        <source>Custom:</source>
        <translation>Пользовательское значение:</translation>
    </message>
    <message>
        <source>(Smart fee not initialized yet. This usually takes a few blocks...)</source>
        <translation>(Умная комиссия пока не инициализирована. Обычно для этого требуется несколько блоков...)</translation>
    </message>
    <message>
        <source>Send to multiple recipients at once</source>
        <translation>Отправить нескольким получателям сразу</translation>
    </message>
    <message>
        <source>Add &amp;Recipient</source>
        <translation>Добавить &amp;получателя</translation>
    </message>
    <message>
        <source>Clear all fields of the form.</source>
        <translation>Очистить все поля формы.</translation>
    </message>
    <message>
        <source>Dust:</source>
        <translation>Пыль:</translation>
    </message>
    <message>
        <source>Hide transaction fee settings</source>
        <translation>Скрыть настройки комиссий</translation>
    </message>
    <message>
        <source>When there is less transaction volume than space in the blocks, miners as well as relaying nodes may enforce a minimum fee. Paying only this minimum fee is just fine, but be aware that this can result in a never confirming transaction once there is more demand for bitcoin transactions than the network can process.</source>
        <translation>Когда объем транзакций меньше, чем пространство в блоках, майнеры, а также ретранслирующие узлы могут устанавливать минимальную плату. Платить только эту минимальную комиссию - это хорошо, но имейте в виду, что это может привести к тому, что транзакция никогда не будет подтверждена, если будет больше биткойн-транзакций, чем может обработать сеть.</translation>
    </message>
    <message>
        <source>A too low fee might result in a never confirming transaction (read the tooltip)</source>
        <translation>Слишком низкая комиссия может привести к невозможности подтверждения транзакции (см. подсказку)</translation>
    </message>
    <message>
        <source>Confirmation time target:</source>
        <translation>Целевое время подтверждения</translation>
    </message>
    <message>
        <source>Enable Replace-By-Fee</source>
        <translation>Включить Replace-By-Fee</translation>
    </message>
    <message>
        <source>With Replace-By-Fee (BIP-125) you can increase a transaction's fee after it is sent. Without this, a higher fee may be recommended to compensate for increased transaction delay risk.</source>
        <translation>С помощью Replace-By-Fee (BIP-125) вы можете увеличить комиссию за транзакцию после ее отправки. Без этого может быть рекомендована более высокая комиссия для компенсации повышенного риска задержки транзакции.</translation>
    </message>
    <message>
        <source>Clear &amp;All</source>
        <translation>Очистить &amp;Всё</translation>
    </message>
    <message>
        <source>Balance:</source>
        <translation>Баланс:</translation>
    </message>
    <message>
        <source>Confirm the send action</source>
        <translation>Подтвердить отправку</translation>
    </message>
    <message>
        <source>S&amp;end</source>
        <translation>&amp;Отправить</translation>
    </message>
    <message>
        <source>Copy quantity</source>
        <translation>Копировать количество</translation>
    </message>
    <message>
        <source>Copy amount</source>
        <translation>Копировать сумму</translation>
    </message>
    <message>
        <source>Copy fee</source>
        <translation>Скопировать комиссию</translation>
    </message>
    <message>
        <source>Copy after fee</source>
        <translation>Скопировать после комиссии</translation>
    </message>
    <message>
        <source>Copy bytes</source>
        <translation>Скопировать байты</translation>
    </message>
    <message>
        <source>Copy dust</source>
        <translation>Скопировать пыль</translation>
    </message>
    <message>
        <source>Copy change</source>
        <translation>Скопировать сдачу</translation>
    </message>
    <message>
        <source>%1 (%2 blocks)</source>
        <translation>%1 (%2 блоков)</translation>
    </message>
    <message>
        <source>Cr&amp;eate Unsigned</source>
        <translation>Создать Без Подписи</translation>
    </message>
    <message>
        <source>Creates a Partially Signed Bitcoin Transaction (PSBT) for use with e.g. an offline %1 wallet, or a PSBT-compatible hardware wallet.</source>
        <translation>Creates a Partially Signed Bitcoin Transaction (PSBT) for use with e.g. an offline %1 wallet, or a PSBT-compatible hardware wallet.</translation>
    </message>
    <message>
        <source> from wallet '%1'</source>
        <translation>с кошелька '%1'</translation>
    </message>
    <message>
        <source>%1 to '%2'</source>
        <translation>%1 на '%2'</translation>
    </message>
    <message>
        <source>%1 to %2</source>
        <translation>С %1 на %2</translation>
    </message>
    <message>
        <source>Do you want to draft this transaction?</source>
        <translation>Вы хотите подготовить черновик транзакции?</translation>
    </message>
    <message>
        <source>Are you sure you want to send?</source>
        <translation>Вы действительно хотите выполнить отправку?</translation>
    </message>
    <message>
<<<<<<< HEAD
        <source>Please, review your transaction proposal. This will produce a Partially Signed Bitcoin Transaction (PSBT) which you can copy and then sign with e.g. an offline %1 wallet, or a PSBT-compatible hardware wallet.</source>
        <translation>Please, review your transaction proposal. This will produce a Partially Signed Bitcoin Transaction (PSBT) which you can copy and then sign with e.g. an offline %1 wallet, or a PSBT-compatible hardware wallet.</translation>
=======
        <source>Create Unsigned</source>
        <translation type="unfinished">Создать Без Подписи</translation>
>>>>>>> cd516566
    </message>
    <message>
        <source>or</source>
        <translation>или</translation>
    </message>
    <message>
        <source>You can increase the fee later (signals Replace-By-Fee, BIP-125).</source>
        <translation>Вы можете увеличить комиссию позже (Replace-By-Fee, BIP-125).</translation>
    </message>
    <message>
        <source>Please, review your transaction.</source>
        <translation>Пожалуйста, ознакомьтесь с вашей транзакцией.</translation>
    </message>
    <message>
        <source>Transaction fee</source>
        <translation>Комиссия</translation>
    </message>
    <message>
        <source>Not signalling Replace-By-Fee, BIP-125.</source>
        <translation>Не сигнализирует Replace-By-Fee, BIP-125.</translation>
    </message>
    <message>
        <source>Total Amount</source>
        <translation>Общая сумма</translation>
    </message>
    <message>
        <source>To review recipient list click "Show Details..."</source>
        <translation>Чтобы просмотреть список получателей, нажмите «Показать подробно...»</translation>
    </message>
    <message>
        <source>Confirm send coins</source>
        <translation>Подтвердить отправку монет</translation>
    </message>
    <message>
        <source>Confirm transaction proposal</source>
        <translation>Подтвердите предложенную транзакцию</translation>
    </message>
    <message>
        <source>Send</source>
        <translation>Отправить</translation>
    </message>
    <message>
<<<<<<< HEAD
        <source>PSBT copied</source>
        <translation>PSBT скопирована</translation>
    </message>
    <message>
        <source>Watch-only balance:</source>
        <translation>Watch-only balance:</translation>
    </message>
    <message>
=======
>>>>>>> cd516566
        <source>The recipient address is not valid. Please recheck.</source>
        <translation>Адрес получателя неверный. Пожалуйста, перепроверьте.</translation>
    </message>
    <message>
        <source>The amount to pay must be larger than 0.</source>
        <translation>Сумма оплаты должна быть больше 0.</translation>
    </message>
    <message>
        <source>The amount exceeds your balance.</source>
        <translation>Количество превышает ваш баланс.</translation>
    </message>
    <message>
        <source>The total exceeds your balance when the %1 transaction fee is included.</source>
        <translation>Сумма с учётом комиссии %1 превышает ваш баланс.</translation>
    </message>
    <message>
        <source>Duplicate address found: addresses should only be used once each.</source>
        <translation>Обнаружен дублирующийся адрес: используйте каждый адрес однократно.</translation>
    </message>
    <message>
        <source>Transaction creation failed!</source>
        <translation>Создание транзакции завершилось неудачей!</translation>
    </message>
    <message>
        <source>A fee higher than %1 is considered an absurdly high fee.</source>
        <translation>Комиссия более чем в %1 считается абсурдно высокой.</translation>
    </message>
    <message>
        <source>Payment request expired.</source>
        <translation>Истекло время ожидания запроса платежа</translation>
    </message>
    <message numerus="yes">
        <source>Estimated to begin confirmation within %n block(s).</source>
        <translation><numerusform>Предполагаемое подтверждение в течение %n блока.</numerusform><numerusform>Предполагаемое подтверждение в течение %n блоков.</numerusform><numerusform>Предполагаемое подтверждение в течение %n блоков.</numerusform><numerusform>Предполагаемое подтверждение в течение %n блоков.</numerusform></translation>
    </message>
    <message>
        <source>Warning: Invalid Bitcoin address</source>
        <translation>Предупреждение: Неверный Биткойн-адрес</translation>
    </message>
    <message>
        <source>Warning: Unknown change address</source>
        <translation>Предупреждение: Неизвестный адрес сдачи</translation>
    </message>
    <message>
        <source>Confirm custom change address</source>
        <translation>Подтвердите свой адрес для сдачи</translation>
    </message>
    <message>
        <source>The address you selected for change is not part of this wallet. Any or all funds in your wallet may be sent to this address. Are you sure?</source>
        <translation>Выбранный вами адрес для сдачи не принадлежит этому кошельку. Часть или все средства могут быть отправлены на этот адрес. Вы уверены?</translation>
    </message>
    <message>
        <source>(no label)</source>
        <translation>(нет метки)</translation>
    </message>
</context>
<context>
    <name>SendCoinsEntry</name>
    <message>
        <source>A&amp;mount:</source>
        <translation>&amp;Количество:</translation>
    </message>
    <message>
        <source>Pay &amp;To:</source>
        <translation>&amp;Заплатить:</translation>
    </message>
    <message>
        <source>&amp;Label:</source>
        <translation>&amp;Метка:</translation>
    </message>
    <message>
        <source>Choose previously used address</source>
        <translation>Выбрать предыдущий использованный адрес</translation>
    </message>
    <message>
        <source>The Bitcoin address to send the payment to</source>
        <translation>Биткойн-адрес, на который отправить платёж</translation>
    </message>
    <message>
        <source>Alt+A</source>
        <translation>Alt+A</translation>
    </message>
    <message>
        <source>Paste address from clipboard</source>
        <translation>Вставить адрес из буфера обмена</translation>
    </message>
    <message>
        <source>Alt+P</source>
        <translation>Alt+P</translation>
    </message>
    <message>
        <source>Remove this entry</source>
        <translation>Удалить эту запись</translation>
    </message>
    <message>
        <source>The amount to send in the selected unit</source>
        <translation>The amount to send in the selected unit</translation>
    </message>
    <message>
        <source>The fee will be deducted from the amount being sent. The recipient will receive less bitcoins than you enter in the amount field. If multiple recipients are selected, the fee is split equally.</source>
        <translation>С отправляемой суммы будет удержана комиссия. Получателю придёт меньше биткойнов, чем вы вводите в поле количества. Если выбрано несколько получателей, комиссия распределяется поровну.</translation>
    </message>
    <message>
        <source>S&amp;ubtract fee from amount</source>
        <translation>В&amp;ычесть комиссию с суммы</translation>
    </message>
    <message>
        <source>Use available balance</source>
        <translation>Использовать доступный баланс</translation>
    </message>
    <message>
        <source>Message:</source>
        <translation>Сообщение:</translation>
    </message>
    <message>
        <source>This is an unauthenticated payment request.</source>
        <translation>Это не проверенный запрос на оплату.</translation>
    </message>
    <message>
        <source>This is an authenticated payment request.</source>
        <translation>Это проверенный запрос на оплату.</translation>
    </message>
    <message>
        <source>Enter a label for this address to add it to the list of used addresses</source>
        <translation>Введите метку для этого адреса, чтобы добавить его в список используемых адресов</translation>
    </message>
    <message>
        <source>A message that was attached to the bitcoin: URI which will be stored with the transaction for your reference. Note: This message will not be sent over the Bitcoin network.</source>
        <translation>Сообщение прикрепленное к биткойн идентификатору будет сохранено вместе с транзакцией для вашего сведения. Заметьте: Сообщение не будет отправлено через сеть Биткойн.</translation>
    </message>
    <message>
        <source>Pay To:</source>
        <translation>Выполнить оплату в пользу:</translation>
    </message>
    <message>
        <source>Memo:</source>
        <translation>Примечание:</translation>
    </message>
</context>
<context>
    <name>SendConfirmationDialog</name>
    <message>
        <source>Yes</source>
        <translation>Да</translation>
    </message>
</context>
<context>
    <name>ShutdownWindow</name>
    <message>
        <source>%1 is shutting down...</source>
        <translation>%1 завершает работу...</translation>
    </message>
    <message>
        <source>Do not shut down the computer until this window disappears.</source>
        <translation>Не выключайте компьютер, пока это окно не исчезнет.</translation>
    </message>
</context>
<context>
    <name>SignVerifyMessageDialog</name>
    <message>
        <source>Signatures - Sign / Verify a Message</source>
        <translation>Подписи - Подписать / Проверить Сообщение</translation>
    </message>
    <message>
        <source>&amp;Sign Message</source>
        <translation>&amp;Подписать Сообщение</translation>
    </message>
    <message>
        <source>You can sign messages/agreements with your addresses to prove you can receive bitcoins sent to them. Be careful not to sign anything vague or random, as phishing attacks may try to trick you into signing your identity over to them. Only sign fully-detailed statements you agree to.</source>
        <translation>Вы можете подписывать сообщения/соглашения своими адресами, чтобы доказать свою возможность получать биткойны на них. Будьте осторожны, не подписывайте что-то неопределённое или случайное, так как фишинговые атаки могут обманным путём заставить вас подписать нежелательные сообщения. Подписывайте только те сообщения, с которыми вы согласны вплоть до мелочей.</translation>
    </message>
    <message>
        <source>The Bitcoin address to sign the message with</source>
        <translation>Биткойн-адрес, которым подписать сообщение</translation>
    </message>
    <message>
        <source>Choose previously used address</source>
        <translation>Выбрать предыдущий использованный адрес</translation>
    </message>
    <message>
        <source>Alt+A</source>
        <translation>Alt+A</translation>
    </message>
    <message>
        <source>Paste address from clipboard</source>
        <translation>Вставить адрес из буфера обмена</translation>
    </message>
    <message>
        <source>Alt+P</source>
        <translation>Alt+P</translation>
    </message>
    <message>
        <source>Enter the message you want to sign here</source>
        <translation>Введите сообщение для подписи</translation>
    </message>
    <message>
        <source>Signature</source>
        <translation>Подпись</translation>
    </message>
    <message>
        <source>Copy the current signature to the system clipboard</source>
        <translation>Скопировать текущую подпись в буфер обмена системы</translation>
    </message>
    <message>
        <source>Sign the message to prove you own this Bitcoin address</source>
        <translation>Подписать сообщение, чтобы доказать владение Биткойн-адресом</translation>
    </message>
    <message>
        <source>Sign &amp;Message</source>
        <translation>Подписать &amp;Сообщение</translation>
    </message>
    <message>
        <source>Reset all sign message fields</source>
        <translation>Сбросить значения всех полей подписывания сообщений</translation>
    </message>
    <message>
        <source>Clear &amp;All</source>
        <translation>Очистить &amp;Всё</translation>
    </message>
    <message>
        <source>&amp;Verify Message</source>
        <translation>&amp;Проверить Сообщение</translation>
    </message>
    <message>
        <source>Enter the receiver's address, message (ensure you copy line breaks, spaces, tabs, etc. exactly) and signature below to verify the message. Be careful not to read more into the signature than what is in the signed message itself, to avoid being tricked by a man-in-the-middle attack. Note that this only proves the signing party receives with the address, it cannot prove sendership of any transaction!</source>
        <translation>Введите ниже адрес получателя, сообщение (убедитесь, что переводы строк, пробелы, табы и т.п. в точности скопированы) и подпись, чтобы проверить сообщение. Убедитесь, что не скопировали лишнего в подпись, по сравнению с самим подписываемым сообщением, чтобы не стать жертвой атаки "man-in-the-middle". Заметьте, что эта операция удостоверяет лишь авторство подписавшего, но не может удостоверить отправителя транзакции.</translation>
    </message>
    <message>
        <source>The Bitcoin address the message was signed with</source>
        <translation>Биткойн-адрес, которым было подписано сообщение</translation>
    </message>
    <message>
        <source>The signed message to verify</source>
        <translation>Подписанное сообщение для проверки</translation>
    </message>
    <message>
        <source>The signature given when the message was signed</source>
        <translation>The signature given when the message was signed</translation>
    </message>
    <message>
        <source>Verify the message to ensure it was signed with the specified Bitcoin address</source>
        <translation>Проверить сообщение, чтобы убедиться, что оно было подписано указанным Биткойн-адресом</translation>
    </message>
    <message>
        <source>Verify &amp;Message</source>
        <translation>Проверить &amp;Сообщение</translation>
    </message>
    <message>
        <source>Reset all verify message fields</source>
        <translation>Сбросить все поля проверки сообщения</translation>
    </message>
    <message>
        <source>Click "Sign Message" to generate signature</source>
        <translation>Нажмите "Подписать сообщение" для создания подписи</translation>
    </message>
    <message>
        <source>The entered address is invalid.</source>
        <translation>Введенный адрес недействителен.</translation>
    </message>
    <message>
        <source>Please check the address and try again.</source>
        <translation>Необходимо проверить адрес и выполнить повторную попытку.</translation>
    </message>
    <message>
        <source>The entered address does not refer to a key.</source>
        <translation>Введённый адрес не связан с ключом.</translation>
    </message>
    <message>
        <source>Wallet unlock was cancelled.</source>
        <translation>Разблокирование кошелька было отменено.</translation>
    </message>
    <message>
        <source>No error</source>
        <translation>Без ошибок</translation>
    </message>
    <message>
        <source>Private key for the entered address is not available.</source>
        <translation>Недоступен секретный ключ для введённого адреса.</translation>
    </message>
    <message>
        <source>Message signing failed.</source>
        <translation>Не удалось подписать сообщение.</translation>
    </message>
    <message>
        <source>Message signed.</source>
        <translation>Сообщение подписано.</translation>
    </message>
    <message>
        <source>The signature could not be decoded.</source>
        <translation>Невозможно расшифровать подпись.</translation>
    </message>
    <message>
        <source>Please check the signature and try again.</source>
        <translation>Пожалуйста, проверьте подпись и попробуйте ещё раз.</translation>
    </message>
    <message>
        <source>The signature did not match the message digest.</source>
        <translation>Подпись не соответствует отпечатку сообщения.</translation>
    </message>
    <message>
        <source>Message verification failed.</source>
        <translation>Сообщение не прошло проверку.</translation>
    </message>
    <message>
        <source>Message verified.</source>
        <translation>Сообщение проверено.</translation>
    </message>
</context>
<context>
    <name>TrafficGraphWidget</name>
    <message>
        <source>KB/s</source>
        <translation>КБ/сек</translation>
    </message>
</context>
<context>
    <name>TransactionDesc</name>
    <message numerus="yes">
        <source>Open for %n more block(s)</source>
        <translation><numerusform>Открыть еще на %n блок</numerusform><numerusform>Открыть еще на %n блоков</numerusform><numerusform>Открыть еще на %n блоков</numerusform><numerusform>Открыть еще на %n блоков</numerusform></translation>
    </message>
    <message>
        <source>Open until %1</source>
        <translation>Открыто до %1</translation>
    </message>
    <message>
        <source>conflicted with a transaction with %1 confirmations</source>
        <translation>конфликт с транзакцией с %1 подтверждений</translation>
    </message>
    <message>
        <source>0/unconfirmed, %1</source>
        <translation>0/не подтверждено, %1</translation>
    </message>
    <message>
        <source>in memory pool</source>
        <translation>в мемпуле</translation>
    </message>
    <message>
        <source>not in memory pool</source>
        <translation>не в мемпуле</translation>
    </message>
    <message>
        <source>abandoned</source>
        <translation>заброшено</translation>
    </message>
    <message>
        <source>%1/unconfirmed</source>
        <translation>%1/не подтверждено</translation>
    </message>
    <message>
        <source>%1 confirmations</source>
        <translation>%1 подтверждений</translation>
    </message>
    <message>
        <source>Status</source>
        <translation>Статус</translation>
    </message>
    <message>
        <source>Date</source>
        <translation>Дата</translation>
    </message>
    <message>
        <source>Source</source>
        <translation>Источник</translation>
    </message>
    <message>
        <source>Generated</source>
        <translation>Создано автоматически</translation>
    </message>
    <message>
        <source>From</source>
        <translation>От</translation>
    </message>
    <message>
        <source>unknown</source>
        <translation>неизвестно</translation>
    </message>
    <message>
        <source>To</source>
        <translation>Для</translation>
    </message>
    <message>
        <source>own address</source>
        <translation>свой адрес</translation>
    </message>
    <message>
        <source>watch-only</source>
        <translation>только просмотр</translation>
    </message>
    <message>
        <source>label</source>
        <translation>метка</translation>
    </message>
    <message>
        <source>Credit</source>
        <translation>Кредит</translation>
    </message>
    <message numerus="yes">
        <source>matures in %n more block(s)</source>
        <translation><numerusform>созревает еще в %n блоках</numerusform><numerusform>созревает еще в %n блоках</numerusform><numerusform>созревает еще в %n блоках</numerusform><numerusform>созревает еще в %n блоках</numerusform></translation>
    </message>
    <message>
        <source>not accepted</source>
        <translation>не принято</translation>
    </message>
    <message>
        <source>Debit</source>
        <translation>Дебет</translation>
    </message>
    <message>
        <source>Total debit</source>
        <translation>Всего дебет</translation>
    </message>
    <message>
        <source>Total credit</source>
        <translation>Всего кредит</translation>
    </message>
    <message>
        <source>Transaction fee</source>
        <translation>Комиссия за транзакцию</translation>
    </message>
    <message>
        <source>Net amount</source>
        <translation>Чистая сумма</translation>
    </message>
    <message>
        <source>Message</source>
        <translation>Сообщение</translation>
    </message>
    <message>
        <source>Comment</source>
        <translation>Комментарий</translation>
    </message>
    <message>
        <source>Transaction ID</source>
        <translation>ID транзакции</translation>
    </message>
    <message>
        <source>Transaction total size</source>
        <translation>Общий размер транзакции</translation>
    </message>
    <message>
        <source>Transaction virtual size</source>
        <translation>Виртуальный размер транзакции</translation>
    </message>
    <message>
        <source>Output index</source>
        <translation>Индекс выхода</translation>
    </message>
    <message>
        <source> (Certificate was not verified)</source>
        <translation>(Сертификат не был проверен)</translation>
    </message>
    <message>
        <source>Merchant</source>
        <translation>Мерчант</translation>
    </message>
    <message>
        <source>Generated coins must mature %1 blocks before they can be spent. When you generated this block, it was broadcast to the network to be added to the block chain. If it fails to get into the chain, its state will change to "not accepted" and it won't be spendable. This may occasionally happen if another node generates a block within a few seconds of yours.</source>
        <translation>Созданные автоматически монеты должны подождать %1 блоков, прежде чем они могут быть потрачены. Когда вы создали автоматически этот блок, он был отправлен в сеть для добавления в цепочку блоков. Если он не попадёт в цепь, его статус изменится на "не принят", и монеты будут недействительны. Это иногда происходит в случае, если другой узел создаст автоматически блок на несколько секунд раньше вас.</translation>
    </message>
    <message>
        <source>Debug information</source>
        <translation>Отладочная информация</translation>
    </message>
    <message>
        <source>Transaction</source>
        <translation>Транзакция</translation>
    </message>
    <message>
        <source>Inputs</source>
        <translation>Входы</translation>
    </message>
    <message>
        <source>Amount</source>
        <translation>Количество</translation>
    </message>
    <message>
        <source>true</source>
        <translation>истина</translation>
    </message>
    <message>
        <source>false</source>
        <translation>ложь</translation>
    </message>
</context>
<context>
    <name>TransactionDescDialog</name>
    <message>
        <source>This pane shows a detailed description of the transaction</source>
        <translation>На этой панели показано подробное описание транзакции</translation>
    </message>
    <message>
        <source>Details for %1</source>
        <translation>Детальная информация по %1</translation>
    </message>
</context>
<context>
    <name>TransactionTableModel</name>
    <message>
        <source>Date</source>
        <translation>Дата</translation>
    </message>
    <message>
        <source>Type</source>
        <translation>Тип</translation>
    </message>
    <message>
        <source>Label</source>
        <translation>Метка</translation>
    </message>
    <message numerus="yes">
        <source>Open for %n more block(s)</source>
        <translation><numerusform>Открыть еще на %n блок</numerusform><numerusform>Открыть еще на %n блоков</numerusform><numerusform>Открыть еще на %n блоков</numerusform><numerusform>Открыть еще на %n блоков</numerusform></translation>
    </message>
    <message>
        <source>Open until %1</source>
        <translation>Открыто до %1</translation>
    </message>
    <message>
        <source>Unconfirmed</source>
        <translation>Неподтвержденный</translation>
    </message>
    <message>
        <source>Abandoned</source>
        <translation>Заброшено</translation>
    </message>
    <message>
        <source>Confirming (%1 of %2 recommended confirmations)</source>
        <translation>Подтверждается (%1 из %2 рекомендуемых подтверждений)</translation>
    </message>
    <message>
        <source>Confirmed (%1 confirmations)</source>
        <translation>Подтверждено (%1 подтверждений)</translation>
    </message>
    <message>
        <source>Conflicted</source>
        <translation>В противоречии</translation>
    </message>
    <message>
        <source>Immature (%1 confirmations, will be available after %2)</source>
        <translation>Незрелый (%1 подтверждений, будет доступно после %2)</translation>
    </message>
    <message>
        <source>Generated but not accepted</source>
        <translation>Создано автоматически, но не принято</translation>
    </message>
    <message>
        <source>Received with</source>
        <translation>Получено на</translation>
    </message>
    <message>
        <source>Received from</source>
        <translation>Получено от</translation>
    </message>
    <message>
        <source>Sent to</source>
        <translation>Отправить</translation>
    </message>
    <message>
        <source>Payment to yourself</source>
        <translation>Отправлено себе</translation>
    </message>
    <message>
        <source>Mined</source>
        <translation>Добыто</translation>
    </message>
    <message>
        <source>watch-only</source>
        <translation>только просмотр</translation>
    </message>
    <message>
        <source>(n/a)</source>
        <translation>(недоступно)</translation>
    </message>
    <message>
        <source>(no label)</source>
        <translation>(нет метки)</translation>
    </message>
    <message>
        <source>Transaction status. Hover over this field to show number of confirmations.</source>
        <translation>Статус транзакции. Для отображения количества подтверждений необходимо навести курсор на это поле.</translation>
    </message>
    <message>
        <source>Date and time that the transaction was received.</source>
        <translation>Дата и время получения транзакции.</translation>
    </message>
    <message>
        <source>Type of transaction.</source>
        <translation>Тип транзакции.</translation>
    </message>
    <message>
        <source>Whether or not a watch-only address is involved in this transaction.</source>
        <translation>Использовался ли в транзакции адрес для наблюдения.</translation>
    </message>
    <message>
        <source>User-defined intent/purpose of the transaction.</source>
        <translation>Определяемое пользователем намерение/цель транзакции.</translation>
    </message>
    <message>
        <source>Amount removed from or added to balance.</source>
        <translation>Снятая или добавленная к балансу сумма.</translation>
    </message>
</context>
<context>
    <name>TransactionView</name>
    <message>
        <source>All</source>
        <translation>Все</translation>
    </message>
    <message>
        <source>Today</source>
        <translation>Сегодня</translation>
    </message>
    <message>
        <source>This week</source>
        <translation>Эта неделя</translation>
    </message>
    <message>
        <source>This month</source>
        <translation>Этот месяц</translation>
    </message>
    <message>
        <source>Last month</source>
        <translation>Последний месяц</translation>
    </message>
    <message>
        <source>This year</source>
        <translation>Этот год</translation>
    </message>
    <message>
        <source>Range...</source>
        <translation>Диапазон...</translation>
    </message>
    <message>
        <source>Received with</source>
        <translation>Получено на</translation>
    </message>
    <message>
        <source>Sent to</source>
        <translation>Отправить</translation>
    </message>
    <message>
        <source>Mined</source>
        <translation>Добыто</translation>
    </message>
    <message>
        <source>Other</source>
        <translation>Другое</translation>
    </message>
    <message>
        <source>Enter address, transaction id, or label to search</source>
        <translation>Введите адрес, ID транзакции или метку для поиска</translation>
    </message>
    <message>
        <source>Min amount</source>
        <translation>Минимальное количество</translation>
    </message>
    <message>
        <source>Abandon transaction</source>
        <translation>Отказ от транзакции</translation>
    </message>
    <message>
        <source>Increase transaction fee</source>
        <translation>Увеличить комиссию за транзакцию</translation>
    </message>
    <message>
        <source>Copy address</source>
        <translation>Копировать адрес</translation>
    </message>
    <message>
        <source>Copy label</source>
        <translation>Копировать метку</translation>
    </message>
    <message>
        <source>Copy amount</source>
        <translation>Копировать сумму</translation>
    </message>
    <message>
        <source>Copy transaction ID</source>
        <translation>Копировать ID транзакции</translation>
    </message>
    <message>
        <source>Copy raw transaction</source>
        <translation>Копировать raw транзакцию</translation>
    </message>
    <message>
        <source>Copy full transaction details</source>
        <translation>Копировать все детали транзакции</translation>
    </message>
    <message>
        <source>Edit label</source>
        <translation>Изменить метку</translation>
    </message>
    <message>
        <source>Show transaction details</source>
        <translation>Отобразить детали транзакции</translation>
    </message>
    <message>
        <source>Export Transaction History</source>
        <translation>Экспортировать историю транзакций</translation>
    </message>
    <message>
        <source>Comma separated file (*.csv)</source>
        <translation>Текст, разделённый запятыми (*.csv)</translation>
    </message>
    <message>
        <source>Confirmed</source>
        <translation>Подтвержденные</translation>
    </message>
    <message>
        <source>Watch-only</source>
        <translation>Только наблюдение</translation>
    </message>
    <message>
        <source>Date</source>
        <translation>Дата</translation>
    </message>
    <message>
        <source>Type</source>
        <translation>Тип</translation>
    </message>
    <message>
        <source>Label</source>
        <translation>Метка</translation>
    </message>
    <message>
        <source>Address</source>
        <translation>Адрес</translation>
    </message>
    <message>
        <source>ID</source>
        <translation>ИН</translation>
    </message>
    <message>
        <source>Exporting Failed</source>
        <translation>Экспорт не удался</translation>
    </message>
    <message>
        <source>There was an error trying to save the transaction history to %1.</source>
        <translation>При попытке сохранения истории транзакций в %1 произошла ошибка.</translation>
    </message>
    <message>
        <source>Exporting Successful</source>
        <translation>Экспорт выполнен успешно</translation>
    </message>
    <message>
        <source>The transaction history was successfully saved to %1.</source>
        <translation>Историю транзакций было успешно сохранено в %1.</translation>
    </message>
    <message>
        <source>Range:</source>
        <translation>Диапазон:</translation>
    </message>
    <message>
        <source>to</source>
        <translation>для</translation>
    </message>
</context>
<context>
    <name>UnitDisplayStatusBarControl</name>
    <message>
        <source>Unit to show amounts in. Click to select another unit.</source>
        <translation>Единица измерения количества монет. Щёлкните для выбора другой единицы.</translation>
    </message>
</context>
<context>
    <name>WalletController</name>
    <message>
        <source>Close wallet</source>
        <translation>Закрыть кошелёк</translation>
    </message>
    <message>
        <source>Are you sure you wish to close the wallet &lt;i&gt;%1&lt;/i&gt;?</source>
        <translation>Вы уверены, что хотите закрыть кошелёк &lt;i&gt;%1&lt;/i&gt;?</translation>
    </message>
    <message>
        <source>Closing the wallet for too long can result in having to resync the entire chain if pruning is enabled.</source>
        <translation>Слишком длительное закрытие кошелька может привести к необходимости повторной синхронизации всей цепочки, если включено сокращение.</translation>
    </message>
</context>
<context>
    <name>WalletFrame</name>
    <message>
        <source>No wallet has been loaded.</source>
        <translation>Не был загружен ни один кошелёк.</translation>
    </message>
</context>
<context>
    <name>WalletModel</name>
    <message>
        <source>Send Coins</source>
        <translation>Отправить монеты</translation>
    </message>
    <message>
        <source>Fee bump error</source>
        <translation>Ошибка оплаты</translation>
    </message>
    <message>
        <source>Increasing transaction fee failed</source>
        <translation>Увеличение комиссии за транзакцию завершилось неудачей</translation>
    </message>
    <message>
        <source>Do you want to increase the fee?</source>
        <translation>Желаете увеличить комиссию?</translation>
    </message>
    <message>
        <source>Do you want to draft a transaction with fee increase?</source>
        <translation>Do you want to draft a transaction with fee increase?</translation>
    </message>
    <message>
        <source>Current fee:</source>
        <translation>Текущая комиссия:</translation>
    </message>
    <message>
        <source>Increase:</source>
        <translation>Увеличить</translation>
    </message>
    <message>
        <source>New fee:</source>
        <translation>Новая комиссия:</translation>
    </message>
    <message>
        <source>Confirm fee bump</source>
        <translation>Подтвердите оплату</translation>
    </message>
    <message>
        <source>Can't draft transaction.</source>
        <translation>Невозможно подготовить черновик транзакции.</translation>
    </message>
    <message>
        <source>PSBT copied</source>
        <translation>PSBT скопирована</translation>
    </message>
    <message>
        <source>Can't sign transaction.</source>
        <translation>Невозможно подписать транзакцию</translation>
    </message>
    <message>
        <source>Could not commit transaction</source>
        <translation>Не удалось выполнить транзакцию</translation>
    </message>
    <message>
        <source>default wallet</source>
        <translation>Кошелёк по умолчанию</translation>
    </message>
</context>
<context>
    <name>WalletView</name>
    <message>
        <source>&amp;Export</source>
        <translation>&amp;Экспорт</translation>
    </message>
    <message>
        <source>Export the data in the current tab to a file</source>
        <translation>Экспортировать данные текущей вкладки в файл</translation>
    </message>
    <message>
        <source>Error</source>
        <translation>Ошибка</translation>
    </message>
    <message>
        <source>Backup Wallet</source>
        <translation>Создать резервную копию кошелька</translation>
    </message>
    <message>
        <source>Wallet Data (*.dat)</source>
        <translation>Данные кошелька (*.dat)</translation>
    </message>
    <message>
        <source>Backup Failed</source>
        <translation>Создание резервной копии кошелька завершилось неудачей</translation>
    </message>
    <message>
        <source>There was an error trying to save the wallet data to %1.</source>
        <translation>При попытке сохранения данных кошелька в %1 произошла ошибка.</translation>
    </message>
    <message>
        <source>Backup Successful</source>
        <translation>Резервное копирование выполнено успешно</translation>
    </message>
    <message>
        <source>The wallet data was successfully saved to %1.</source>
        <translation>Данные кошелька были успешно сохранены в %1.</translation>
    </message>
    <message>
        <source>Cancel</source>
        <translation>Отмена</translation>
    </message>
</context>
<context>
    <name>bitcoin-core</name>
    <message>
        <source>Distributed under the MIT software license, see the accompanying file %s or %s</source>
        <translation>Распространяется под лицензией MIT, см. приложенный файл %s или %s</translation>
    </message>
    <message>
        <source>Prune configured below the minimum of %d MiB.  Please use a higher number.</source>
        <translation>Удаление блоков выставлено ниже, чем минимум в %d Мб. Пожалуйста, используйте большее значение.</translation>
    </message>
    <message>
        <source>Prune: last wallet synchronisation goes beyond pruned data. You need to -reindex (download the whole blockchain again in case of pruned node)</source>
        <translation>Удаление: последняя синхронизация кошелька вышла за рамки удаленных данных. Вам нужен -reindex (скачать всю цепь блоков в случае удаленного узла)</translation>
    </message>
    <message>
        <source>Error: A fatal internal error occurred, see debug.log for details</source>
        <translation>Ошибка: произошла критическая внутренняя ошибка, для получения деталей см. debug.log</translation>
    </message>
    <message>
        <source>Pruning blockstore...</source>
        <translation>Очистка хранилища блоков...</translation>
    </message>
    <message>
        <source>Unable to start HTTP server. See debug log for details.</source>
        <translation>Невозможно запустить HTTP-сервер. Для получения более детальной информации необходимо обратиться к журналу отладки.</translation>
    </message>
    <message>
        <source>The %s developers</source>
        <translation>Разработчики %s</translation>
    </message>
    <message>
        <source>Can't generate a change-address key. No keys in the internal keypool and can't generate any keys.</source>
        <translation>Невозможно сгенерировать ключ изменения адреса. Нет ключей во внутреннем пуле ключей и не может генерировать ключи.</translation>
    </message>
    <message>
        <source>Cannot obtain a lock on data directory %s. %s is probably already running.</source>
        <translation>Невозможно заблокировать каталог данных %s. %s возможно уже работает.</translation>
    </message>
    <message>
        <source>Cannot provide specific connections and have addrman find outgoing connections at the same.</source>
        <translation>Не удается предоставить определенные подключения и найти исходящие соединения при этом.</translation>
    </message>
    <message>
        <source>Error reading %s! All keys read correctly, but transaction data or address book entries might be missing or incorrect.</source>
        <translation>Ошибка чтения %s! Все ключи прочитаны верно, но данные транзакций или записи адресной книги могут отсутствовать или быть неправильными.</translation>
    </message>
    <message>
        <source>Please check that your computer's date and time are correct! If your clock is wrong, %s will not work properly.</source>
        <translation>Пожалуйста убедитесь в корректности установки времени и даты на вашем компьютере! Если время установлено неверно, %s не будет работать правильно.</translation>
    </message>
    <message>
        <source>Please contribute if you find %s useful. Visit %s for further information about the software.</source>
        <translation>Пожалуйста, внесите свой вклад, если вы найдете %s полезными. Посетите %s для получения дополнительной информации о программном обеспечении.</translation>
    </message>
    <message>
        <source>The block database contains a block which appears to be from the future. This may be due to your computer's date and time being set incorrectly. Only rebuild the block database if you are sure that your computer's date and time are correct</source>
        <translation>База данных блоков содержит блок, который появляется из будущего. Это может из-за некорректно установленных даты и времени на вашем компьютере. Остается только перестраивать базу блоков, если вы уверены, что дата и время корректны.</translation>
    </message>
    <message>
        <source>This is a pre-release test build - use at your own risk - do not use for mining or merchant applications</source>
        <translation>Это тестовая сборка - используйте на свой страх и риск - не используйте для добычи или торговых приложений</translation>
    </message>
    <message>
        <source>This is the transaction fee you may discard if change is smaller than dust at this level</source>
        <translation>Это плата за транзакцию, которую вы можете отменить, если изменения меньше чем пыль</translation>
    </message>
    <message>
        <source>Unable to replay blocks. You will need to rebuild the database using -reindex-chainstate.</source>
        <translation>Невозможно воспроизвести блоки. Вам нужно будет перестроить базу данных, используя -reindex-chaintate.</translation>
    </message>
    <message>
        <source>Unable to rewind the database to a pre-fork state. You will need to redownload the blockchain</source>
        <translation>Невозможно отмотать базу данных до предфоркового состояния. Вам будет необходимо перекачать цепочку блоков.</translation>
    </message>
    <message>
        <source>Warning: The network does not appear to fully agree! Some miners appear to be experiencing issues.</source>
        <translation>Внимание: Похоже, в сети нет полного согласия! Некоторые майнеры, возможно, испытывают проблемы.</translation>
    </message>
    <message>
        <source>Warning: We do not appear to fully agree with our peers! You may need to upgrade, or other nodes may need to upgrade.</source>
        <translation>Внимание: Мы не полностью согласны с подключенными участниками! Вам или другим участникам, возможно, следует обновиться.</translation>
    </message>
    <message>
        <source>%d of last 100 blocks have unexpected version</source>
        <translation>%d из последних 100 блоков имеют неожиданную версию</translation>
    </message>
    <message>
        <source>%s corrupt, salvage failed</source>
        <translation>%s поврежден, восстановить не удалось</translation>
    </message>
    <message>
        <source>-maxmempool must be at least %d MB</source>
        <translation>-maxmempool должен быть как минимум %d Мб</translation>
    </message>
    <message>
        <source>Cannot resolve -%s address: '%s'</source>
        <translation>Не удается разрешить -%s адрес: '%s'</translation>
    </message>
    <message>
        <source>Change index out of range</source>
        <translation>Изменение индекса вне диапазона</translation>
    </message>
    <message>
        <source>Config setting for %s only applied on %s network when in [%s] section.</source>
        <translation>Настройка конфигурации для %s применяется только в %s сети во [%s] разделе.</translation>
    </message>
    <message>
        <source>Copyright (C) %i-%i</source>
        <translation>Авторское право (©) %i-%i</translation>
    </message>
    <message>
        <source>Corrupted block database detected</source>
        <translation>БД блоков повреждена</translation>
    </message>
    <message>
        <source>Could not find asmap file %s</source>
        <translation>Не могу найти asmap файл %s</translation>
    </message>
    <message>
        <source>Could not parse asmap file %s</source>
        <translation>Не могу разобрать asmap файл %s</translation>
    </message>
    <message>
        <source>Do you want to rebuild the block database now?</source>
        <translation>Пересобрать БД блоков прямо сейчас?</translation>
    </message>
    <message>
        <source>Error initializing block database</source>
        <translation>Ошибка инициализации БД блоков</translation>
    </message>
    <message>
        <source>Error initializing wallet database environment %s!</source>
        <translation>Ошибка инициализации окружения БД кошелька %s!</translation>
    </message>
    <message>
        <source>Error loading %s</source>
        <translation>Ошибка загрузки %s</translation>
    </message>
    <message>
        <source>Error loading %s: Private keys can only be disabled during creation</source>
        <translation>Ошибка загрузки %s: Приватные ключи можно отключить только при создании</translation>
    </message>
    <message>
        <source>Error loading %s: Wallet corrupted</source>
        <translation>Ошибка загрузки %s: кошелёк поврежден</translation>
    </message>
    <message>
        <source>Error loading %s: Wallet requires newer version of %s</source>
        <translation>Ошибка загрузки %s: кошелёк требует более поздней версии %s</translation>
    </message>
    <message>
        <source>Error loading block database</source>
        <translation>Ошибка чтения БД блоков</translation>
    </message>
    <message>
        <source>Error opening block database</source>
        <translation>Не удалось открыть БД блоков</translation>
    </message>
    <message>
        <source>Failed to listen on any port. Use -listen=0 if you want this.</source>
        <translation>Не удалось начать прослушивание на порту. Используйте -listen=0 если вас это устраивает.</translation>
    </message>
    <message>
        <source>Failed to rescan the wallet during initialization</source>
        <translation>Не удалось повторно сканировать кошелёк во время инициализации</translation>
    </message>
    <message>
        <source>Importing...</source>
        <translation>Выполняется импорт...</translation>
    </message>
    <message>
        <source>Incorrect or no genesis block found. Wrong datadir for network?</source>
        <translation>Неверный или отсутствующий начальный блок. Неправильный каталог данных для сети?</translation>
    </message>
    <message>
        <source>Initialization sanity check failed. %s is shutting down.</source>
        <translation>Начальная проверка исправности не удалась. %s завершает работу.</translation>
    </message>
    <message>
        <source>Invalid P2P permission: '%s'</source>
        <translation>Неверные разрешение для P2P: '%s'</translation>
    </message>
    <message>
        <source>Invalid amount for -%s=&lt;amount&gt;: '%s'</source>
        <translation>Неверная сумма для -%s=&lt;amount&gt;: '%s'</translation>
    </message>
    <message>
        <source>Invalid amount for -discardfee=&lt;amount&gt;: '%s'</source>
        <translation>Недопустимая сумма для -discardfee=&lt;amount&gt;: '%s'</translation>
    </message>
    <message>
        <source>Invalid amount for -fallbackfee=&lt;amount&gt;: '%s'</source>
        <translation>Недопустимая сумма для -fallbackfee=&lt;amount&gt;: '%s'</translation>
    </message>
    <message>
        <source>Specified blocks directory "%s" does not exist.</source>
        <translation>Указанная директория с блоками "%s" не существует.</translation>
    </message>
    <message>
        <source>Unknown address type '%s'</source>
        <translation>Адрес неизвестного типа '%s'</translation>
    </message>
    <message>
        <source>Unknown change type '%s'</source>
        <translation>Неизвестный тип адреса для сдачи '%s'</translation>
    </message>
    <message>
        <source>Upgrading txindex database</source>
        <translation>Обновление БД txindex</translation>
    </message>
    <message>
        <source>Loading P2P addresses...</source>
        <translation>Выполняется загрузка P2P-адресов...</translation>
    </message>
    <message>
        <source>Error: Disk space is too low!</source>
        <translation>Ошибка: мало места на диске!</translation>
    </message>
    <message>
        <source>Loading banlist...</source>
        <translation>Загрузка черного списка...</translation>
    </message>
    <message>
        <source>Not enough file descriptors available.</source>
        <translation>Недоступно достаточного количества дескрипторов файла.</translation>
    </message>
    <message>
        <source>Prune cannot be configured with a negative value.</source>
        <translation>Удаление блоков не может использовать отрицательное значение.</translation>
    </message>
    <message>
        <source>Prune mode is incompatible with -txindex.</source>
        <translation>Режим удаления блоков несовместим с -txindex.</translation>
    </message>
    <message>
        <source>Replaying blocks...</source>
        <translation>Пересборка блоков...</translation>
    </message>
    <message>
        <source>Rewinding blocks...</source>
        <translation>Перемотка блоков...</translation>
    </message>
    <message>
        <source>The source code is available from %s.</source>
        <translation>Исходный код доступен в %s.</translation>
    </message>
    <message>
        <source>Transaction fee and change calculation failed</source>
        <translation>Не удалось рассчитать комиссию и сдачу для транзакции</translation>
    </message>
    <message>
        <source>Unable to bind to %s on this computer. %s is probably already running.</source>
        <translation>Невозможно привязаться к %s на этом компьютере. Возможно, %s уже работает.</translation>
    </message>
    <message>
        <source>Unable to generate keys</source>
        <translation>Невозможно сгенерировать ключи</translation>
    </message>
    <message>
        <source>Unsupported logging category %s=%s.</source>
        <translation>Неподдерживаемая категория ведения журнала %s=%s.</translation>
    </message>
    <message>
        <source>Upgrading UTXO database</source>
        <translation>Обновление БД UTXO</translation>
    </message>
    <message>
        <source>User Agent comment (%s) contains unsafe characters.</source>
        <translation>Комментарий пользователя (%s) содержит небезопасные символы.</translation>
    </message>
    <message>
        <source>Verifying blocks...</source>
        <translation>Проверка блоков...</translation>
    </message>
    <message>
        <source>Wallet needed to be rewritten: restart %s to complete</source>
        <translation>Необходимо перезаписать кошелёк, перезапустите %s для завершения операции.</translation>
    </message>
    <message>
        <source>Error: Listening for incoming connections failed (listen returned error %s)</source>
        <translation>Ошибка: Не удалось начать прослушивание входящих подключений (прослушивание вернуло ошибку %s)</translation>
    </message>
    <message>
        <source>Invalid amount for -maxtxfee=&lt;amount&gt;: '%s' (must be at least the minrelay fee of %s to prevent stuck transactions)</source>
        <translation>Неверное значение для -maxtxfee=&lt;amount&gt;: '%s' (минимальная комиссия трансляции %s для предотвращения зависания транзакций)</translation>
    </message>
    <message>
        <source>The transaction amount is too small to send after the fee has been deducted</source>
        <translation>Сумма транзакции за вычетом комиссии слишком мала</translation>
    </message>
    <message>
        <source>You need to rebuild the database using -reindex to go back to unpruned mode.  This will redownload the entire blockchain</source>
        <translation>Вам необходимо пересобрать базу данных с помощью -reindex, чтобы вернуться к полному режиму. Это приведёт к перезагрузке всей цепи блоков</translation>
    </message>
    <message>
        <source>Error reading from database, shutting down.</source>
        <translation>Ошибка чтения с базы данных, выполняется закрытие.</translation>
    </message>
    <message>
        <source>Error upgrading chainstate database</source>
        <translation>Ошибка обновления БД состояния цепи</translation>
    </message>
    <message>
        <source>Error: Disk space is low for %s</source>
        <translation>Ошибка: На диске недостаточно места для %s</translation>
    </message>
    <message>
        <source>Invalid -onion address or hostname: '%s'</source>
        <translation>Неверный -onion адрес или имя хоста: '%s'</translation>
    </message>
    <message>
        <source>Invalid -proxy address or hostname: '%s'</source>
        <translation>Неверный адрес -proxy или имя хоста: '%s'</translation>
    </message>
    <message>
        <source>Invalid amount for -paytxfee=&lt;amount&gt;: '%s' (must be at least %s)</source>
        <translation>Неверное количество в параметре -paytxfee=&lt;amount&gt;: '%s' (должно быть как минимум %s)</translation>
    </message>
    <message>
        <source>Invalid netmask specified in -whitelist: '%s'</source>
        <translation>Указана неверная сетевая маска в -whitelist: '%s'</translation>
    </message>
    <message>
        <source>Need to specify a port with -whitebind: '%s'</source>
        <translation>Необходимо указать порт с -whitebind: '%s'</translation>
    </message>
    <message>
        <source>Prune mode is incompatible with -blockfilterindex.</source>
        <translation>Режим удаления блоков несовместим с -blockfilterindex.</translation>
    </message>
    <message>
        <source>Reducing -maxconnections from %d to %d, because of system limitations.</source>
        <translation>Уменьшите -maxconnections с %d до %d, из-за ограничений системы.</translation>
    </message>
    <message>
        <source>Section [%s] is not recognized.</source>
        <translation>Раздел [%s] не распознан.</translation>
    </message>
    <message>
        <source>Signing transaction failed</source>
        <translation>Подписание транзакции завершилось неудачей</translation>
    </message>
    <message>
        <source>Specified -walletdir "%s" does not exist</source>
        <translation>Указанный -walletdir "%s" не существует</translation>
    </message>
    <message>
        <source>Specified -walletdir "%s" is a relative path</source>
        <translation>Указанный -walletdir "%s" является относительным путем</translation>
    </message>
    <message>
        <source>Specified -walletdir "%s" is not a directory</source>
        <translation>Указанный -walletdir "%s" не является каталогом</translation>
    </message>
    <message>
        <source>The specified config file %s does not exist
</source>
        <translation>Указанный файл конфигурации %s не существует
</translation>
    </message>
    <message>
        <source>The transaction amount is too small to pay the fee</source>
        <translation>Сумма транзакции слишком мала для уплаты комиссии</translation>
    </message>
    <message>
        <source>This is experimental software.</source>
        <translation>Это экспериментальное ПО.</translation>
    </message>
    <message>
        <source>Transaction amount too small</source>
        <translation>Размер транзакции слишком мал</translation>
    </message>
    <message>
        <source>Transaction too large</source>
        <translation>Транзакция слишком большая</translation>
    </message>
    <message>
        <source>Unable to bind to %s on this computer (bind returned error %s)</source>
        <translation>Невозможно привязаться к %s на этом компьютере (bind вернул ошибку %s)</translation>
    </message>
    <message>
        <source>Unable to create the PID file '%s': %s</source>
        <translation>Невозможно создать файл PID '%s': %s</translation>
    </message>
    <message>
        <source>Unable to generate initial keys</source>
        <translation>Невозможно сгенерировать начальные ключи</translation>
    </message>
    <message>
        <source>Unknown -blockfilterindex value %s.</source>
        <translation>Неизвестное значение -blockfilterindex %s.</translation>
    </message>
    <message>
        <source>Verifying wallet(s)...</source>
        <translation>Проверка кошелька(ов)...</translation>
    </message>
    <message>
        <source>Warning: unknown new rules activated (versionbit %i)</source>
        <translation>Внимание: Неизвестные правила вступили в силу (versionbit %i)</translation>
    </message>
    <message>
        <source>Zapping all transactions from wallet...</source>
        <translation>Стираем все транзакции из кошелька...</translation>
    </message>
    <message>
        <source>-maxtxfee is set very high! Fees this large could be paid on a single transaction.</source>
        <translation>Установлено очень большое значение -maxtxfee. Такие большие комиссии могут быть уплачены в отдельной транзакции.</translation>
    </message>
    <message>
        <source>This is the transaction fee you may pay when fee estimates are not available.</source>
        <translation>Это комиссия за транзакцию, которую вы можете заплатить, когда расчёт комиссии недоступен.</translation>
    </message>
    <message>
        <source>Total length of network version string (%i) exceeds maximum length (%i). Reduce the number or size of uacomments.</source>
        <translation>Текущая длина строки версии сети (%i) превышает максимальную длину (%i). Уменьшите количество или размер uacomments.</translation>
    </message>
    <message>
        <source>Warning: Wallet file corrupt, data salvaged! Original %s saved as %s in %s; if your balance or transactions are incorrect you should restore from a backup.</source>
        <translation>Внимание: Файл кошелька поврежден, данные восстановлены! Оригинальный %s сохранен как %s в %s; Если баланс или транзакции некорректны, вы должны восстановить файл из резервной копии.</translation>
    </message>
    <message>
        <source>%s is set very high!</source>
        <translation>%s задан слишком высоким!</translation>
    </message>
    <message>
        <source>Error loading wallet %s. Duplicate -wallet filename specified.</source>
        <translation>Ошибка загрузки кошелька %s. Задано повторяющееся имя файла.</translation>
    </message>
    <message>
        <source>Starting network threads...</source>
        <translation>Запуск сетевых потоков...</translation>
    </message>
    <message>
        <source>The wallet will avoid paying less than the minimum relay fee.</source>
        <translation>Кошелёк будет избегать оплат меньших, нежели минимальная комиссия передачи.</translation>
    </message>
    <message>
        <source>This is the minimum transaction fee you pay on every transaction.</source>
        <translation>Это минимальная комиссия, которую вы платите для любой транзакции</translation>
    </message>
    <message>
        <source>This is the transaction fee you will pay if you send a transaction.</source>
        <translation>Это размер комиссии, которую вы заплатите при отправке транзакции</translation>
    </message>
    <message>
        <source>Transaction amounts must not be negative</source>
        <translation>Сумма транзакции не должна быть отрицательной</translation>
    </message>
    <message>
        <source>Transaction has too long of a mempool chain</source>
        <translation>В транзакции слишком длинная цепочка</translation>
    </message>
    <message>
        <source>Transaction must have at least one recipient</source>
        <translation>Транзакция должна иметь хотя бы одного получателя</translation>
    </message>
    <message>
        <source>Unknown network specified in -onlynet: '%s'</source>
        <translation>Неизвестная сеть, указанная в -onlynet: '%s'</translation>
    </message>
    <message>
        <source>Insufficient funds</source>
        <translation>Недостаточно средств</translation>
    </message>
    <message>
        <source>Cannot upgrade a non HD split wallet without upgrading to support pre split keypool. Please use -upgradewallet=169900 or -upgradewallet with no version specified.</source>
        <translation>Невозможно обновить не разделенный HD кошелёк  без обновления для поддержки предварительно разделенного пула ключей. Пожалуйста, используйте -upgradewallet=169900 или -upgradeallet без указания версии.</translation>
    </message>
    <message>
        <source>Fee estimation failed. Fallbackfee is disabled. Wait a few blocks or enable -fallbackfee.</source>
        <translation>Не удалось оценить комиссию. Резервная комиссия отключена. Подождите несколько блоков или включите -fallbackfee.</translation>
    </message>
    <message>
        <source>Warning: Private keys detected in wallet {%s} with disabled private keys</source>
        <translation>Предупреждение: Приватные ключи обнаружены в кошельке {%s} с отключенными приватными ключами</translation>
    </message>
    <message>
        <source>Cannot write to data directory '%s'; check permissions.</source>
        <translation>Не удается выполнить запись в каталог данных '%s'; проверьте разрешения.</translation>
    </message>
    <message>
        <source>Loading block index...</source>
        <translation>Загрузка индекса блоков...</translation>
    </message>
    <message>
        <source>Loading wallet...</source>
        <translation>Загрузка электронного кошелька...</translation>
    </message>
    <message>
        <source>Cannot downgrade wallet</source>
        <translation>Не удаётся понизить версию электронного кошелька</translation>
    </message>
    <message>
        <source>Rescanning...</source>
        <translation>Сканирование...</translation>
    </message>
    <message>
        <source>Done loading</source>
        <translation>Загрузка завершена</translation>
    </message>
</context>
</TS><|MERGE_RESOLUTION|>--- conflicted
+++ resolved
@@ -1804,10 +1804,6 @@
         <translation>Выберите пира для просмотра детальной информации.</translation>
     </message>
     <message>
-        <source>Whitelisted</source>
-        <translation>Белый список</translation>
-    </message>
-    <message>
         <source>Direction</source>
         <translation>Направление</translation>
     </message>
@@ -2010,14 +2006,6 @@
     <message>
         <source>Outbound</source>
         <translation>Исходящий</translation>
-    </message>
-    <message>
-        <source>Yes</source>
-        <translation>Да</translation>
-    </message>
-    <message>
-        <source>No</source>
-        <translation>Нет</translation>
     </message>
     <message>
         <source>Unknown</source>
@@ -2416,13 +2404,8 @@
         <translation>Вы действительно хотите выполнить отправку?</translation>
     </message>
     <message>
-<<<<<<< HEAD
-        <source>Please, review your transaction proposal. This will produce a Partially Signed Bitcoin Transaction (PSBT) which you can copy and then sign with e.g. an offline %1 wallet, or a PSBT-compatible hardware wallet.</source>
-        <translation>Please, review your transaction proposal. This will produce a Partially Signed Bitcoin Transaction (PSBT) which you can copy and then sign with e.g. an offline %1 wallet, or a PSBT-compatible hardware wallet.</translation>
-=======
         <source>Create Unsigned</source>
         <translation type="unfinished">Создать Без Подписи</translation>
->>>>>>> cd516566
     </message>
     <message>
         <source>or</source>
@@ -2465,17 +2448,10 @@
         <translation>Отправить</translation>
     </message>
     <message>
-<<<<<<< HEAD
-        <source>PSBT copied</source>
-        <translation>PSBT скопирована</translation>
-    </message>
-    <message>
         <source>Watch-only balance:</source>
         <translation>Watch-only balance:</translation>
     </message>
     <message>
-=======
->>>>>>> cd516566
         <source>The recipient address is not valid. Please recheck.</source>
         <translation>Адрес получателя неверный. Пожалуйста, перепроверьте.</translation>
     </message>
@@ -3256,7 +3232,7 @@
         <source>Closing the wallet for too long can result in having to resync the entire chain if pruning is enabled.</source>
         <translation>Слишком длительное закрытие кошелька может привести к необходимости повторной синхронизации всей цепочки, если включено сокращение.</translation>
     </message>
-</context>
+    </context>
 <context>
     <name>WalletFrame</name>
     <message>
