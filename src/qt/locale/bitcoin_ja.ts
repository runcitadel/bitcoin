<TS language="ja" version="2.1">
<context>
    <name>AddressBookPage</name>
    <message>
        <source>Create a new address</source>
        <translation>アドレスの新規作成</translation>
    </message>
    <message>
        <source>&amp;New</source>
        <translation>新規(&amp;N)</translation>
    </message>
    <message>
        <source>Copy the currently selected address to the system clipboard</source>
        <translation>現在選択されているアドレスをシステムのクリップボードにコピー</translation>
    </message>
    <message>
        <source>&amp;Copy</source>
        <translation>コピー(&amp;C)</translation>
    </message>
    <message>
        <source>C&amp;lose</source>
        <translation>閉じる(&amp;C)</translation>
    </message>
    <message>
        <source>Delete the currently selected address from the list</source>
        <translation>選択されたアドレスを一覧から削除</translation>
    </message>
    <message>
        <source>Enter address or label to search</source>
        <translation>検索したいアドレスまたはラベルを入力</translation>
    </message>
    <message>
        <source>Export the data in the current tab to a file</source>
        <translation>このタブのデータをファイルにエクスポート</translation>
    </message>
    <message>
        <source>&amp;Export</source>
        <translation>エクスポート (&amp;E)</translation>
    </message>
    <message>
        <source>&amp;Delete</source>
        <translation>削除(&amp;D)</translation>
    </message>
    <message>
        <source>Choose the address to send coins to</source>
        <translation>コインを送りたいアドレスを選択</translation>
    </message>
    <message>
        <source>Choose the address to receive coins with</source>
        <translation>コインを受け取りたいアドレスを選択</translation>
    </message>
    <message>
        <source>C&amp;hoose</source>
        <translation>選択(&amp;C)</translation>
    </message>
    <message>
        <source>Sending addresses</source>
        <translation>送金先アドレス</translation>
    </message>
    <message>
        <source>Receiving addresses</source>
        <translation>受取用アドレス</translation>
    </message>
    <message>
        <source>These are your Bitcoin addresses for sending payments. Always check the amount and the receiving address before sending coins.</source>
        <translation>これらは、あなたが知っている送信先の Bitcoin アドレスです。コインを送る前に必ず、金額と受取用アドレスを確認してください。</translation>
    </message>
    <message>
        <source>&amp;Copy Address</source>
        <translation>アドレスをコピー(&amp;C)</translation>
    </message>
    <message>
        <source>Copy &amp;Label</source>
        <translation>ラベルをコピー(&amp;L)</translation>
    </message>
    <message>
        <source>&amp;Edit</source>
        <translation>編集(&amp;E)</translation>
    </message>
    <message>
        <source>Export Address List</source>
        <translation>アドレス帳をエクスポート</translation>
    </message>
    <message>
        <source>Comma separated file (*.csv)</source>
        <translation>CSVファイル (*.csv)</translation>
    </message>
    <message>
        <source>Exporting Failed</source>
        <translation>エクスポートに失敗しました</translation>
    </message>
    <message>
        <source>There was an error trying to save the address list to %1. Please try again.</source>
        <translation>トランザクション履歴を %1 へ保存する際にエラーが発生しました。再試行してください。</translation>
    </message>
</context>
<context>
    <name>AddressTableModel</name>
    <message>
        <source>Label</source>
        <translation>ラベル</translation>
    </message>
    <message>
        <source>Address</source>
        <translation>アドレス</translation>
    </message>
    <message>
        <source>(no label)</source>
        <translation>（ラベル無し）</translation>
    </message>
</context>
<context>
    <name>AskPassphraseDialog</name>
    <message>
        <source>Passphrase Dialog</source>
        <translation>パスフレーズ ダイアログ</translation>
    </message>
    <message>
        <source>Enter passphrase</source>
        <translation>パスフレーズを入力</translation>
    </message>
    <message>
        <source>New passphrase</source>
        <translation>新しいパスフレーズ</translation>
    </message>
    <message>
        <source>Repeat new passphrase</source>
        <translation>新しいパスフレーズをもう一度入力</translation>
    </message>
    <message>
        <source>Show passphrase</source>
        <translation>パスフレーズを表示</translation>
    </message>
    <message>
        <source>Encrypt wallet</source>
        <translation>ウォレットを暗号化</translation>
    </message>
    <message>
        <source>This operation needs your wallet passphrase to unlock the wallet.</source>
        <translation>この操作を続行するには、パスフレーズを入力してウォレットをアンロックする必要があります。</translation>
    </message>
    <message>
        <source>Unlock wallet</source>
        <translation>ウォレットをアンロック</translation>
    </message>
    <message>
        <source>This operation needs your wallet passphrase to decrypt the wallet.</source>
        <translation>この操作を続行するには、パスフレーズを入力してウォレットの暗号化を解除する必要があります。</translation>
    </message>
    <message>
        <source>Decrypt wallet</source>
        <translation>ウォレットの暗号化を解除</translation>
    </message>
    <message>
        <source>Change passphrase</source>
        <translation>パスフレーズの変更</translation>
    </message>
    <message>
        <source>Confirm wallet encryption</source>
        <translation>ウォレットの暗号化の承諾</translation>
    </message>
    <message>
        <source>Warning: If you encrypt your wallet and lose your passphrase, you will &lt;b&gt;LOSE ALL OF YOUR BITCOINS&lt;/b&gt;!</source>
        <translation>警告: ウォレットの暗号化後にパスフレーズを忘れてしまった場合、&lt;b&gt;あなたの Bitcoin はすべて失われます&lt;/b&gt;！</translation>
    </message>
    <message>
        <source>Are you sure you wish to encrypt your wallet?</source>
        <translation>本当にウォレットを暗号化しますか?</translation>
    </message>
    <message>
        <source>Wallet encrypted</source>
        <translation>ウォレットの暗号化の完了</translation>
    </message>
    <message>
        <source>Enter the new passphrase for the wallet.&lt;br/&gt;Please use a passphrase of &lt;b&gt;ten or more random characters&lt;/b&gt;, or &lt;b&gt;eight or more words&lt;/b&gt;.</source>
        <translation>新しいウォレットのパスフレーズを入力してください。
パスフレーズは、ランダムな10文字以上の文字か、８語以上の単語を使用してください。</translation>
    </message>
    <message>
        <source>Enter the old passphrase and new passphrase for the wallet.</source>
        <translation>ウォレット用の旧パスフレーズと新パスフレーズを入力してください。</translation>
    </message>
    <message>
        <source>Remember that encrypting your wallet cannot fully protect your bitcoins from being stolen by malware infecting your computer.</source>
        <translation>ウォレットを暗号化しても、コンピュータに感染したマルウェアなどによる Bitcoin の盗難を完全に防ぐことはできないことにご注意ください。</translation>
    </message>
    <message>
        <source>Wallet to be encrypted</source>
        <translation>暗号化するウォレット</translation>
    </message>
    <message>
        <source>Your wallet is about to be encrypted. </source>
        <translation>ウォレットは暗号化されようとしています。</translation>
    </message>
    <message>
        <source>Your wallet is now encrypted. </source>
        <translation>ウォレットは暗号化されました。</translation>
    </message>
    <message>
        <source>IMPORTANT: Any previous backups you have made of your wallet file should be replaced with the newly generated, encrypted wallet file. For security reasons, previous backups of the unencrypted wallet file will become useless as soon as you start using the new, encrypted wallet.</source>
        <translation>重要: 今までに作成されたウォレットファイルのバックアップは、暗号化された新しいウォレットファイルに置き換える必要があります。セキュリティ上の理由により、暗号化された新しいウォレットを使い始めると、暗号化されていないウォレットファイルのバックアップはすぐに使えなくなります。</translation>
    </message>
    <message>
        <source>Wallet encryption failed</source>
        <translation>ウォレットの暗号化に失敗</translation>
    </message>
    <message>
        <source>Wallet encryption failed due to an internal error. Your wallet was not encrypted.</source>
        <translation>内部エラーによりウォレットの暗号化に失敗しました。ウォレットは暗号化されませんでした。</translation>
    </message>
    <message>
        <source>The supplied passphrases do not match.</source>
        <translation>入力されたパスフレーズが一致しません。</translation>
    </message>
    <message>
        <source>Wallet unlock failed</source>
        <translation>ウォレットのアンロックに失敗</translation>
    </message>
    <message>
        <source>The passphrase entered for the wallet decryption was incorrect.</source>
        <translation>ウォレットの暗号化解除のパスフレーズが正しくありません。</translation>
    </message>
    <message>
        <source>Wallet decryption failed</source>
        <translation>ウォレットの暗号化解除に失敗</translation>
    </message>
    <message>
        <source>Wallet passphrase was successfully changed.</source>
        <translation>ウォレットのパスフレーズが正常に変更されました。</translation>
    </message>
    <message>
        <source>Warning: The Caps Lock key is on!</source>
        <translation>警告: Caps Lock キーがオンになっています！</translation>
    </message>
</context>
<context>
    <name>BanTableModel</name>
    <message>
        <source>IP/Netmask</source>
        <translation>IPアドレス/ネットマスク</translation>
    </message>
    <message>
        <source>Banned Until</source>
        <translation>Ban 解除予定時刻</translation>
    </message>
</context>
<context>
    <name>BitcoinGUI</name>
    <message>
        <source>Sign &amp;message...</source>
        <translation>メッセージの署名...(&amp;m)</translation>
    </message>
    <message>
        <source>Synchronizing with network...</source>
        <translation>ネットワークに同期中...</translation>
    </message>
    <message>
        <source>&amp;Overview</source>
        <translation>概要(&amp;O)</translation>
    </message>
    <message>
        <source>Show general overview of wallet</source>
        <translation>ウォレットの概要を見る</translation>
    </message>
    <message>
        <source>&amp;Transactions</source>
        <translation>取引(&amp;T)</translation>
    </message>
    <message>
        <source>Browse transaction history</source>
        <translation>取引履歴を見る</translation>
    </message>
    <message>
        <source>E&amp;xit</source>
        <translation>終了(&amp;E)</translation>
    </message>
    <message>
        <source>Quit application</source>
        <translation>アプリケーションを終了する</translation>
    </message>
    <message>
        <source>&amp;About %1</source>
        <translation>%1 について(&amp;A)</translation>
    </message>
    <message>
        <source>Show information about %1</source>
        <translation>%1 の情報を表示する</translation>
    </message>
    <message>
        <source>About &amp;Qt</source>
        <translation>Qt について(&amp;Q)</translation>
    </message>
    <message>
        <source>Show information about Qt</source>
        <translation>Qt の情報を表示する</translation>
    </message>
    <message>
        <source>&amp;Options...</source>
        <translation>オプション...(&amp;O)</translation>
    </message>
    <message>
        <source>Modify configuration options for %1</source>
        <translation>%1 の設定を変更する</translation>
    </message>
    <message>
        <source>&amp;Encrypt Wallet...</source>
        <translation>ウォレットの暗号化(&amp;E)...</translation>
    </message>
    <message>
        <source>&amp;Backup Wallet...</source>
        <translation>ウォレットのバックアップ(&amp;B)...</translation>
    </message>
    <message>
        <source>&amp;Change Passphrase...</source>
        <translation>パスフレーズの変更(&amp;C)...</translation>
    </message>
    <message>
        <source>Open &amp;URI...</source>
        <translation>URI を開く(&amp;U)...</translation>
    </message>
    <message>
        <source>Create Wallet...</source>
        <translation>ウォレットを作成...</translation>
    </message>
    <message>
        <source>Create a new wallet</source>
        <translation>新しいウォレットを作成</translation>
    </message>
    <message>
        <source>Wallet:</source>
        <translation>ウォレット:</translation>
    </message>
    <message>
        <source>Click to disable network activity.</source>
        <translation>クリックするとネットワーク活動を無効化します。</translation>
    </message>
    <message>
        <source>Network activity disabled.</source>
        <translation>ネットワーク活動は無効化されました。</translation>
    </message>
    <message>
        <source>Click to enable network activity again.</source>
        <translation>クリックするとネットワーク活動を再び有効化します。</translation>
    </message>
    <message>
        <source>Syncing Headers (%1%)...</source>
        <translation>ヘッダを同期中 (%1%)...</translation>
    </message>
    <message>
        <source>Reindexing blocks on disk...</source>
        <translation>ディスク上のブロックを再インデックス中...</translation>
    </message>
    <message>
        <source>Proxy is &lt;b&gt;enabled&lt;/b&gt;: %1</source>
        <translation>プロキシは&lt;b&gt;有効&lt;/b&gt;: %1</translation>
    </message>
    <message>
        <source>Send coins to a Bitcoin address</source>
        <translation>Bitcoin アドレスにコインを送る</translation>
    </message>
    <message>
        <source>Backup wallet to another location</source>
        <translation>ウォレットを他の場所にバックアップする</translation>
    </message>
    <message>
        <source>Change the passphrase used for wallet encryption</source>
        <translation>ウォレット暗号化用パスフレーズを変更する</translation>
    </message>
    <message>
        <source>&amp;Verify message...</source>
        <translation>メッセージの検証(&amp;V)...</translation>
    </message>
    <message>
        <source>&amp;Send</source>
        <translation>送金(&amp;S)</translation>
    </message>
    <message>
        <source>&amp;Receive</source>
        <translation>受取(&amp;R)</translation>
    </message>
    <message>
        <source>&amp;Show / Hide</source>
        <translation>表示 / 非表示(&amp;S)</translation>
    </message>
    <message>
        <source>Show or hide the main Window</source>
        <translation>メインウィンドウを表示または非表示にする</translation>
    </message>
    <message>
        <source>Encrypt the private keys that belong to your wallet</source>
        <translation>ウォレットの秘密鍵を暗号化する</translation>
    </message>
    <message>
        <source>Sign messages with your Bitcoin addresses to prove you own them</source>
        <translation>Bitcoin アドレスでメッセージに署名することで、そのアドレスの所有権を証明する</translation>
    </message>
    <message>
        <source>Verify messages to ensure they were signed with specified Bitcoin addresses</source>
        <translation>メッセージを検証して、指定された Bitcoin アドレスで署名されたことを確認する</translation>
    </message>
    <message>
        <source>&amp;File</source>
        <translation>ファイル(&amp;F)</translation>
    </message>
    <message>
        <source>&amp;Settings</source>
        <translation>設定(&amp;S)</translation>
    </message>
    <message>
        <source>&amp;Help</source>
        <translation>ヘルプ(&amp;H)</translation>
    </message>
    <message>
        <source>Tabs toolbar</source>
        <translation>タブツールバー</translation>
    </message>
    <message>
        <source>Request payments (generates QR codes and bitcoin: URIs)</source>
        <translation>支払いをリクエストする（QRコードと bitcoin:で始まるURIを生成する）</translation>
    </message>
    <message>
        <source>Show the list of used sending addresses and labels</source>
        <translation>送金したことがあるアドレスとラベルの一覧を表示する</translation>
    </message>
    <message>
        <source>Show the list of used receiving addresses and labels</source>
        <translation>受け取ったことがあるアドレスとラベルの一覧を表示する</translation>
    </message>
    <message>
        <source>&amp;Command-line options</source>
        <translation>コマンドラインオプション(&amp;C)</translation>
    </message>
    <message numerus="yes">
        <source>%n active connection(s) to Bitcoin network</source>
        <translation><numerusform>Bitcoin ネットワークへのアクティブな接続は %n 個</numerusform></translation>
    </message>
    <message>
        <source>Indexing blocks on disk...</source>
        <translation>ディスク上のブロックをインデックス中...</translation>
    </message>
    <message>
        <source>Processing blocks on disk...</source>
        <translation>ディスク上のブロックを処理中...</translation>
    </message>
    <message numerus="yes">
        <source>Processed %n block(s) of transaction history.</source>
        <translation><numerusform>%n ブロックの取引履歴を処理済み。</numerusform></translation>
    </message>
    <message>
        <source>%1 behind</source>
        <translation>%1 遅延</translation>
    </message>
    <message>
        <source>Last received block was generated %1 ago.</source>
        <translation>最後に受信したブロックは %1 前に生成。</translation>
    </message>
    <message>
        <source>Transactions after this will not yet be visible.</source>
        <translation>これより後の取引はまだ表示されていません。</translation>
    </message>
    <message>
        <source>Error</source>
        <translation>エラー</translation>
    </message>
    <message>
        <source>Warning</source>
        <translation>警告</translation>
    </message>
    <message>
        <source>Information</source>
        <translation>情報</translation>
    </message>
    <message>
        <source>Up to date</source>
        <translation>ブロックは最新</translation>
    </message>
    <message>
        <source>&amp;Load PSBT from file...</source>
        <translation>PSBTをファイルから読込 (&amp;L)</translation>
    </message>
    <message>
        <source>Load Partially Signed Bitcoin Transaction</source>
        <translation>部分的に署名されたビットコインのトランザクションを読み込み</translation>
    </message>
    <message>
        <source>Load PSBT from clipboard...</source>
        <translation>PSBTをクリップボードから読み込み</translation>
    </message>
    <message>
        <source>Load Partially Signed Bitcoin Transaction from clipboard</source>
        <translation>部分的に署名されたビットコインのトランザクションをクリップボードから読み込み</translation>
    </message>
    <message>
        <source>Node window</source>
        <translation>ノードウィンドウ</translation>
    </message>
    <message>
        <source>Open node debugging and diagnostic console</source>
        <translation>ノードのデバッグ・診断コンソールを開く</translation>
    </message>
    <message>
        <source>&amp;Sending addresses</source>
        <translation>送金先アドレス一覧(&amp;S)...</translation>
    </message>
    <message>
        <source>&amp;Receiving addresses</source>
        <translation>受取用アドレス一覧(&amp;R)...</translation>
    </message>
    <message>
        <source>Open a bitcoin: URI</source>
        <translation>bitcoin: URIを開く</translation>
    </message>
    <message>
        <source>Open Wallet</source>
        <translation>ウォレットを開く</translation>
    </message>
    <message>
        <source>Open a wallet</source>
        <translation>ウォレットを開く</translation>
    </message>
    <message>
        <source>Close Wallet...</source>
        <translation>ウォレットを閉じる</translation>
    </message>
    <message>
        <source>Close wallet</source>
        <translation>ウォレットを閉じる</translation>
    </message>
    <message>
        <source>Close All Wallets...</source>
        <translation>全てのウォレットを閉じる</translation>
    </message>
    <message>
        <source>Close all wallets</source>
        <translation>全てのウォレットを閉じる</translation>
    </message>
    <message>
        <source>Show the %1 help message to get a list with possible Bitcoin command-line options</source>
        <translation>%1 のヘルプ メッセージを表示し、使用可能な Bitcoin のコマンドラインオプション一覧を見る。</translation>
    </message>
    <message>
        <source>&amp;Mask values</source>
        <translation>&amp;値を隠す</translation>
    </message>
    <message>
        <source>Mask the values in the Overview tab</source>
        <translation>概要タブにある値を隠す</translation>
<<<<<<< HEAD
    </message>
    <message>
        <source>default wallet</source>
        <translation>デフォルトウォレット</translation>
=======
>>>>>>> d4a64f61
    </message>
    <message>
        <source>No wallets available</source>
        <translation>ウォレットは利用できません</translation>
    </message>
    <message>
        <source>&amp;Window</source>
        <translation>ウィンドウ (&amp;W)</translation>
    </message>
    <message>
        <source>Minimize</source>
        <translation>最小化</translation>
    </message>
    <message>
        <source>Zoom</source>
        <translation>拡大／縮小</translation>
    </message>
    <message>
        <source>Main Window</source>
        <translation>メインウィンドウ</translation>
    </message>
    <message>
        <source>%1 client</source>
        <translation>%1 クライアント</translation>
    </message>
    <message>
        <source>Connecting to peers...</source>
        <translation>ピアに接続中...</translation>
    </message>
    <message>
        <source>Catching up...</source>
        <translation>遅延取戻し中...</translation>
    </message>
    <message>
        <source>Error: %1</source>
        <translation>エラー: %1</translation>
    </message>
    <message>
        <source>Warning: %1</source>
        <translation>警告: %1</translation>
    </message>
    <message>
        <source>Date: %1
</source>
        <translation>日付: %1
</translation>
    </message>
    <message>
        <source>Amount: %1
</source>
        <translation>金額: %1
</translation>
    </message>
    <message>
        <source>Wallet: %1
</source>
        <translation>ウォレット: %1
</translation>
    </message>
    <message>
        <source>Type: %1
</source>
        <translation>種別: %1
</translation>
    </message>
    <message>
        <source>Label: %1
</source>
        <translation>ラベル: %1
</translation>
    </message>
    <message>
        <source>Address: %1
</source>
        <translation>アドレス: %1
</translation>
    </message>
    <message>
        <source>Sent transaction</source>
        <translation>送金取引</translation>
    </message>
    <message>
        <source>Incoming transaction</source>
        <translation>入金取引</translation>
    </message>
    <message>
        <source>HD key generation is &lt;b&gt;enabled&lt;/b&gt;</source>
        <translation>HD鍵生成は&lt;b&gt;有効&lt;/b&gt;</translation>
    </message>
    <message>
        <source>HD key generation is &lt;b&gt;disabled&lt;/b&gt;</source>
        <translation>HD鍵生成は&lt;b&gt;無効&lt;/b&gt;</translation>
    </message>
    <message>
        <source>Private key &lt;b&gt;disabled&lt;/b&gt;</source>
        <translation>秘密鍵は&lt;b&gt;無効&lt;/b&gt;</translation>
    </message>
    <message>
        <source>Wallet is &lt;b&gt;encrypted&lt;/b&gt; and currently &lt;b&gt;unlocked&lt;/b&gt;</source>
        <translation>ウォレットは&lt;b&gt;暗号化済み&lt;/b&gt;・&lt;b&gt;アンロック状態&lt;/b&gt;</translation>
    </message>
    <message>
        <source>Wallet is &lt;b&gt;encrypted&lt;/b&gt; and currently &lt;b&gt;locked&lt;/b&gt;</source>
        <translation>ウォレットは&lt;b&gt;暗号化済み&lt;/b&gt;・&lt;b&gt;ロック状態&lt;/b&gt;</translation>
    </message>
    <message>
        <source>Original message:</source>
        <translation>オリジナルメッセージ：</translation>
    </message>
    <message>
        <source>A fatal error occurred. %1 can no longer continue safely and will quit.</source>
        <translation>致命的なエラーが発生しました。%1 は安全に継続することができず終了するでしょう。</translation>
    </message>
</context>
<context>
    <name>CoinControlDialog</name>
    <message>
        <source>Coin Selection</source>
        <translation>コインの選択</translation>
    </message>
    <message>
        <source>Quantity:</source>
        <translation>選択数:</translation>
    </message>
    <message>
        <source>Bytes:</source>
        <translation>バイト数:</translation>
    </message>
    <message>
        <source>Amount:</source>
        <translation>金額:</translation>
    </message>
    <message>
        <source>Fee:</source>
        <translation>手数料:</translation>
    </message>
    <message>
        <source>Dust:</source>
        <translation>ダスト：</translation>
    </message>
    <message>
        <source>After Fee:</source>
        <translation>手数料差引後金額:</translation>
    </message>
    <message>
        <source>Change:</source>
        <translation>お釣り:</translation>
    </message>
    <message>
        <source>(un)select all</source>
        <translation>全て選択/選択解除</translation>
    </message>
    <message>
        <source>Tree mode</source>
        <translation>ツリーモード</translation>
    </message>
    <message>
        <source>List mode</source>
        <translation>リストモード</translation>
    </message>
    <message>
        <source>Amount</source>
        <translation>金額</translation>
    </message>
    <message>
        <source>Received with label</source>
        <translation>対応するラベル</translation>
    </message>
    <message>
        <source>Received with address</source>
        <translation>対応するアドレス</translation>
    </message>
    <message>
        <source>Date</source>
        <translation>日時</translation>
    </message>
    <message>
        <source>Confirmations</source>
        <translation>検証数</translation>
    </message>
    <message>
        <source>Confirmed</source>
        <translation>検証済み</translation>
    </message>
    <message>
        <source>Copy address</source>
        <translation>アドレスをコピー</translation>
    </message>
    <message>
        <source>Copy label</source>
        <translation>ラベルをコピー</translation>
    </message>
    <message>
        <source>Copy amount</source>
        <translation>金額をコピー</translation>
    </message>
    <message>
        <source>Copy transaction ID</source>
        <translation>取引 ID をコピー</translation>
    </message>
    <message>
        <source>Lock unspent</source>
        <translation>未使用トランザクションをロック</translation>
    </message>
    <message>
        <source>Unlock unspent</source>
        <translation>未使用トランザクションのロックを解除</translation>
    </message>
    <message>
        <source>Copy quantity</source>
        <translation>選択数をコピー</translation>
    </message>
    <message>
        <source>Copy fee</source>
        <translation>手数料をコピー</translation>
    </message>
    <message>
        <source>Copy after fee</source>
        <translation>手数料差引後金額をコピー</translation>
    </message>
    <message>
        <source>Copy bytes</source>
        <translation>バイト数をコピー</translation>
    </message>
    <message>
        <source>Copy dust</source>
        <translation>ダストをコピー</translation>
    </message>
    <message>
        <source>Copy change</source>
        <translation>お釣りをコピー</translation>
    </message>
    <message>
        <source>(%1 locked)</source>
        <translation>(ロック済み %1個)</translation>
    </message>
    <message>
        <source>yes</source>
        <translation>はい</translation>
    </message>
    <message>
        <source>no</source>
        <translation>いいえ</translation>
    </message>
    <message>
        <source>This label turns red if any recipient receives an amount smaller than the current dust threshold.</source>
        <translation>受取額が現在のダスト閾値を下回るアドレスがひとつでもあると、このラベルが赤くなります。</translation>
    </message>
    <message>
        <source>Can vary +/- %1 satoshi(s) per input.</source>
        <translation>インプット毎に %1 satoshi 前後変動する場合があります。</translation>
    </message>
    <message>
        <source>(no label)</source>
        <translation>（ラベル無し）</translation>
    </message>
    <message>
        <source>change from %1 (%2)</source>
        <translation>%1 (%2) からのおつり</translation>
    </message>
    <message>
        <source>(change)</source>
        <translation>（おつり）</translation>
    </message>
</context>
<context>
    <name>CreateWalletActivity</name>
    <message>
        <source>Creating Wallet &lt;b&gt;%1&lt;/b&gt;...</source>
        <translation>ウォレット &lt;b&gt;%1&lt;/b&gt;を作成しています...</translation>
    </message>
    <message>
        <source>Create wallet failed</source>
        <translation>ウォレットの作成に失敗しました</translation>
    </message>
    <message>
        <source>Create wallet warning</source>
        <translation>ウォレットを作成 - 警告</translation>
    </message>
</context>
<context>
    <name>CreateWalletDialog</name>
    <message>
        <source>Create Wallet</source>
        <translation>ウォレットを作成する</translation>
    </message>
    <message>
        <source>Wallet</source>
        <translation>ウォレット</translation>
    </message>
    <message>
        <source>Wallet Name</source>
        <translation>ウォレット名</translation>
    </message>
    <message>
        <source>Encrypt the wallet. The wallet will be encrypted with a passphrase of your choice.</source>
        <translation>ウォレットを暗号化。ウォレットは任意のパスフレーズによって暗号化されます。</translation>
    </message>
    <message>
        <source>Encrypt Wallet</source>
        <translation>ウォレットを暗号化する</translation>
    </message>
    <message>
        <source>Disable private keys for this wallet. Wallets with private keys disabled will have no private keys and cannot have an HD seed or imported private keys. This is ideal for watch-only wallets.</source>
        <translation>このウォレットの秘密鍵を無効にします。秘密鍵が無効になっているウォレットには秘密鍵はなく、HDシードまたはインポートされた秘密鍵を持つこともできません。これはウォッチ限定のウォレットに最適です。</translation>
    </message>
    <message>
        <source>Disable Private Keys</source>
        <translation>秘密鍵を無効化</translation>
    </message>
    <message>
        <source>Make a blank wallet. Blank wallets do not initially have private keys or scripts. Private keys and addresses can be imported, or an HD seed can be set, at a later time.</source>
        <translation>空ウォレットを作成。空ウォレットには、最初は秘密鍵やスクリプトがありません。後から秘密鍵やアドレスをインポート、またはHDシードを設定できます。</translation>
    </message>
    <message>
        <source>Make Blank Wallet</source>
        <translation>空ウォレットを作成</translation>
    </message>
    <message>
        <source>Use descriptors for scriptPubKey management</source>
        <translation>scriptPubKeyの管理にDescriptorを使用します。</translation>
    </message>
    <message>
        <source>Descriptor Wallet</source>
        <translation>Descriptorウォレット</translation>
    </message>
    <message>
        <source>Create</source>
        <translation>作成</translation>
    </message>
    <message>
        <source>Compiled without sqlite support (required for descriptor wallets)</source>
        <translation>（Descriptorウォレットに必要な）sqliteサポート無しでコンパイル</translation>
    </message>
</context>
<context>
    <name>EditAddressDialog</name>
    <message>
        <source>Edit Address</source>
        <translation>アドレスを編集</translation>
    </message>
    <message>
        <source>&amp;Label</source>
        <translation>ラベル(&amp;L)</translation>
    </message>
    <message>
        <source>The label associated with this address list entry</source>
        <translation>このアドレス帳項目のラベル</translation>
    </message>
    <message>
        <source>The address associated with this address list entry. This can only be modified for sending addresses.</source>
        <translation>このアドレス帳項目のアドレス。アドレスは送金先アドレスの場合のみ編集することができます。</translation>
    </message>
    <message>
        <source>&amp;Address</source>
        <translation>アドレス(&amp;A)</translation>
    </message>
    <message>
        <source>New sending address</source>
        <translation>新しい送金先アドレス</translation>
    </message>
    <message>
        <source>Edit receiving address</source>
        <translation>受取用アドレスを編集</translation>
    </message>
    <message>
        <source>Edit sending address</source>
        <translation>送金先アドレスを編集</translation>
    </message>
    <message>
        <source>The entered address "%1" is not a valid Bitcoin address.</source>
        <translation>入力されたアドレス "%1" は無効な Bitcoin アドレスです。</translation>
    </message>
    <message>
        <source>Address "%1" already exists as a receiving address with label "%2" and so cannot be added as a sending address.</source>
        <translation>アドレス "%1" は既に受取用アドレスにラベル "%2" として存在するので、送金先アドレスとしては追加できません。</translation>
    </message>
    <message>
        <source>The entered address "%1" is already in the address book with label "%2".</source>
        <translation>入力されたアドレス "%1" は既にラベル "%2" としてアドレス帳に存在します｡</translation>
    </message>
    <message>
        <source>Could not unlock wallet.</source>
        <translation>ウォレットをアンロックできませんでした。</translation>
    </message>
    <message>
        <source>New key generation failed.</source>
        <translation>新しい鍵の生成に失敗しました。</translation>
    </message>
</context>
<context>
    <name>FreespaceChecker</name>
    <message>
        <source>A new data directory will be created.</source>
        <translation>新しいデータディレクトリが作成されます。</translation>
    </message>
    <message>
        <source>name</source>
        <translation>ディレクトリ名</translation>
    </message>
    <message>
        <source>Directory already exists. Add %1 if you intend to create a new directory here.</source>
        <translation>ディレクトリが既に存在します。新しいディレクトリを作りたい場合は %1 と追記してください。</translation>
    </message>
    <message>
        <source>Path already exists, and is not a directory.</source>
        <translation>パスが存在しますがディレクトリではありません。</translation>
    </message>
    <message>
        <source>Cannot create data directory here.</source>
        <translation>ここにデータ ディレクトリを作成することはできません。</translation>
    </message>
</context>
<context>
    <name>GuiNetWatch</name>
    </context>
<context>
    <name>HelpMessageDialog</name>
    <message>
        <source>version</source>
        <translation>バージョン</translation>
    </message>
    <message>
        <source>About %1</source>
        <translation>%1 について</translation>
    </message>
    <message>
        <source>Command-line options</source>
        <translation>コマンドラインオプション</translation>
    </message>
</context>
<context>
    <name>Intro</name>
    <message>
        <source>Welcome</source>
        <translation>ようこそ</translation>
    </message>
    <message>
        <source>Welcome to %1.</source>
        <translation>%1 へようこそ。</translation>
    </message>
    <message>
        <source>As this is the first time the program is launched, you can choose where %1 will store its data.</source>
        <translation>これはプログラムの最初の起動です。%1 がデータを保存する場所を選択してください。</translation>
    </message>
    <message>
        <source>When you click OK, %1 will begin to download and process the full %4 block chain (%2GB) starting with the earliest transactions in %3 when %4 initially launched.</source>
        <translation>OKをクリックすると、%1 は %4 がリリースされた%3年における最初の取引からの完全な %4 ブロックチェーン（%2GB）のダウンロードおよび処理を開始します。</translation>
    </message>
    <message>
        <source>Reverting this setting requires re-downloading the entire blockchain. It is faster to download the full chain first and prune it later. Disables some advanced features.</source>
        <translation>この設定を元に戻すには、ブロックチェーン全体を再ダウンロードする必要があります。先にチェーン全体をダウンロードしてから、剪定する方が高速です。一部の高度な機能を無効にします。</translation>
    </message>
    <message>
        <source>This initial synchronisation is very demanding, and may expose hardware problems with your computer that had previously gone unnoticed. Each time you run %1, it will continue downloading where it left off.</source>
        <translation>この初回同期には多大なリソースを消費し、あなたのコンピュータでこれまで見つからなかったハードウェア上の問題が発生する場合があります。%1 を実行する度に、中断された時点からダウンロードを再開します。</translation>
    </message>
    <message>
        <source>If you have chosen to limit block chain storage (pruning), the historical data must still be downloaded and processed, but will be deleted afterward to keep your disk usage low.</source>
        <translation>ブロックチェーンの保存容量に制限を設けること（剪定）を選択した場合にも、過去のデータのダウンロードおよび処理が必要になります。しかし、これらのデータはディスク使用量を低く抑えるために、後で削除されます。</translation>
    </message>
    <message>
        <source>Use the default data directory</source>
        <translation>デフォルトのデータディレクトリを使用</translation>
    </message>
    <message>
        <source>Use a custom data directory:</source>
        <translation>カスタムデータディレクトリを使用:</translation>
    </message>
    <message>
        <source>Bitcoin</source>
        <translation>Bitcoin</translation>
    </message>
    <message>
        <source>At least %1 GB of data will be stored in this directory, and it will grow over time.</source>
        <translation>最低でも%1 GBのデータをこのディレクトリに保存する必要があります。またこのデータは時間とともに増加していきます。</translation>
    </message>
    <message>
        <source>Approximately %1 GB of data will be stored in this directory.</source>
        <translation>約%1 GBのデータがこのディレクトリに保存されます。</translation>
    </message>
    <message>
        <source>%1 will download and store a copy of the Bitcoin block chain.</source>
        <translation>%1 は Bitcoin ブロックチェーンのコピーをダウンロードし保存します。</translation>
    </message>
    <message>
        <source>The wallet will also be stored in this directory.</source>
        <translation>ウォレットもこのディレクトリに保存されます。</translation>
    </message>
    <message>
        <source>Error: Specified data directory "%1" cannot be created.</source>
        <translation>エラー: 指定のデータディレクトリ "%1" を作成できません。</translation>
    </message>
    <message>
        <source>Error</source>
        <translation>エラー</translation>
    </message>
    <message numerus="yes">
        <source>%n GB of free space available</source>
        <translation><numerusform>利用可能な空き容量 %n GB</numerusform></translation>
    </message>
    <message numerus="yes">
        <source>(of %n GB needed)</source>
        <translation><numerusform>(%n GB必要)</numerusform></translation>
    </message>
    <message numerus="yes">
        <source>(%n GB needed for full chain)</source>
        <translation><numerusform>(完全なチェーンには%n GB必要です)</numerusform></translation>
    </message>
</context>
<context>
    <name>MempoolStats</name>
    <message>
        <source>N/A</source>
        <translation>N/A</translation>
    </message>
    </context>
<context>
    <name>ModalOverlay</name>
    <message>
        <source>Form</source>
        <translation>フォーム</translation>
    </message>
    <message>
        <source>Recent transactions may not yet be visible, and therefore your wallet's balance might be incorrect. This information will be correct once your wallet has finished synchronizing with the bitcoin network, as detailed below.</source>
        <translation>最近の取引がまだ表示されていない可能性があります。そのため、ウォレットの残高が正しく表示されていないかもしれません。この情報は、ウォレットが Bitcoin ネットワークへの同期が完了すると正確なものとなります。詳細は下記を参照してください。</translation>
    </message>
    <message>
        <source>Attempting to spend bitcoins that are affected by not-yet-displayed transactions will not be accepted by the network.</source>
        <translation>まだ表示されていない取引が関係する Bitcoin の使用を試みた場合、ネットワークから認証を受けられません。</translation>
    </message>
    <message>
        <source>Number of blocks left</source>
        <translation>残りのブロック数</translation>
    </message>
    <message>
        <source>Unknown...</source>
        <translation>不明...</translation>
    </message>
    <message>
        <source>Last block time</source>
        <translation>最終ブロックの日時</translation>
    </message>
    <message>
        <source>Progress</source>
        <translation>進捗</translation>
    </message>
    <message>
        <source>Progress increase per hour</source>
        <translation>一時間毎の進捗増加</translation>
    </message>
    <message>
        <source>calculating...</source>
        <translation>計算中...</translation>
    </message>
    <message>
        <source>Estimated time left until synced</source>
        <translation>同期完了までの推定時間</translation>
    </message>
    <message>
        <source>Hide</source>
        <translation>隠す</translation>
    </message>
    <message>
        <source>Esc</source>
        <translation>Esc</translation>
    </message>
    <message>
        <source>%1 is currently syncing.  It will download headers and blocks from peers and validate them until reaching the tip of the block chain.</source>
        <translation>%1は現在同期中です。ブロックチェーンの先端に到達するまで、ピアからヘッダーとブロックをダウンロードし検証します。</translation>
    </message>
    <message>
        <source>Unknown. Syncing Headers (%1, %2%)...</source>
        <translation>不明。ヘッダ (%1, %2%) の同期中...</translation>
    </message>
</context>
<context>
    <name>NetWatchLogModel</name>
    <message>
        <source>Type</source>
        <comment>NetWatch: Type header</comment>
        <translation>タイプ</translation>
    </message>
    <message>
        <source>Address</source>
        <comment>NetWatch: Address header</comment>
        <translation>アドレス</translation>
    </message>
</context>
<context>
    <name>OpenURIDialog</name>
    <message>
        <source>Open bitcoin URI</source>
        <translation>bitcoin URIを開く</translation>
    </message>
    <message>
        <source>URI:</source>
        <translation>URI:</translation>
    </message>
    <message>
        <source>Paste address from clipboard</source>
        <translation>クリップボードからアドレスを貼り付け</translation>
    </message>
    <message>
        <source>Alt+P</source>
        <translation>Alt+P</translation>
    </message>
</context>
<context>
    <name>OpenWalletActivity</name>
    <message>
        <source>Open wallet failed</source>
        <translation>ウォレットを開くことに失敗しました</translation>
    </message>
    <message>
        <source>Open wallet warning</source>
        <translation>ウォレットを開く - 警告</translation>
    </message>
    <message>
        <source>default wallet</source>
        <translation>デフォルトウォレット</translation>
    </message>
    <message>
        <source>Opening Wallet &lt;b&gt;%1&lt;/b&gt;...</source>
        <translation>ウォレット &lt;b&gt;%1&lt;/b&gt;を開いています...</translation>
    </message>
</context>
<context>
    <name>OptionsDialog</name>
    <message>
        <source>Options</source>
        <translation>設定</translation>
    </message>
    <message>
        <source>&amp;Main</source>
        <translation>メイン(&amp;M)</translation>
    </message>
    <message>
        <source>Automatically start %1 after logging in to the system.</source>
        <translation>システムにログインした際、自動的に %1 を起動する。</translation>
    </message>
    <message>
        <source>&amp;Start %1 on system login</source>
        <translation>システムのログイン時に %1 を起動(&amp;S)</translation>
    </message>
    <message>
        <source>Size of &amp;database cache</source>
        <translation>データベースキャッシュのサイズ(&amp;D)</translation>
    </message>
    <message>
        <source>Number of script &amp;verification threads</source>
        <translation>スクリプト検証用スレッド数(&amp;V)</translation>
    </message>
    <message>
        <source>IP address of the proxy (e.g. IPv4: 127.0.0.1 / IPv6: ::1)</source>
        <translation>プロキシのIPアドレス (例 IPv4: 127.0.0.1 / IPv6: ::1)</translation>
    </message>
    <message>
        <source>Shows if the supplied default SOCKS5 proxy is used to reach peers via this network type.</source>
        <translation>指定されたデフォルト SOCKS5 プロキシが、このネットワークタイプ経由でピアに接続しているかどうか。</translation>
    </message>
    <message>
        <source>Hide the icon from the system tray.</source>
        <translation>システムトレイのアイコンを隠す</translation>
    </message>
    <message>
        <source>&amp;Hide tray icon</source>
        <translation>トレイアイコンを隠す(&amp;H)</translation>
    </message>
    <message>
        <source>Minimize instead of exit the application when the window is closed. When this option is enabled, the application will be closed only after selecting Exit in the menu.</source>
        <translation>ウィンドウが閉じられたとき、アプリケーションを終了するのではなく最小化します。このオプションが有効の場合、メニューから終了が選択されたときのみアプリケーションが終了します。</translation>
    </message>
    <message>
        <source>Third party URLs (e.g. a block explorer) that appear in the transactions tab as context menu items. %s in the URL is replaced by transaction hash. Multiple URLs are separated by vertical bar |.</source>
        <translation>取引タブのコンテキストメニュー項目に表示する、サードパーティURL（例: ブロックエクスプローラ）。URL中の %s は取引のハッシュ値に置き換えられます。半角垂直バー | で区切ることで、複数のURLを指定できます。</translation>
    </message>
    <message>
        <source>Open the %1 configuration file from the working directory.</source>
        <translation>作業ディレクトリ内の %1 の設定ファイルを開く。</translation>
    </message>
    <message>
        <source>Open Configuration File</source>
        <translation>設定ファイルを開く</translation>
    </message>
    <message>
        <source>Reset all client options to default.</source>
        <translation>全ての設定を初期値に戻す。</translation>
    </message>
    <message>
        <source>&amp;Reset Options</source>
        <translation>オプションをリセット(&amp;R)</translation>
    </message>
    <message>
        <source>&amp;Network</source>
        <translation>ネットワーク(&amp;N)</translation>
    </message>
    <message>
        <source>Disables some advanced features but all blocks will still be fully validated. Reverting this setting requires re-downloading the entire blockchain. Actual disk usage may be somewhat higher.</source>
        <translation>いくつかの高度な機能は無効になりますが、全てのブロックが完全に検証されることは変わりません。この設定を元に戻すには、ブロックチェーン全体を再ダウンロードする必要があります。実際のディスク使用量は若干多くなる場合があります。</translation>
    </message>
    <message>
        <source>Prune &amp;block storage to</source>
        <translation>ブロックの保存容量を次の値までに剪定する(&amp;amp;B):</translation>
    </message>
    <message>
        <source>Reverting this setting requires re-downloading the entire blockchain.</source>
        <translation>この設定を元に戻すには、ブロック チェーン全体を再ダウンロードする必要があります。</translation>
    </message>
    <message>
        <source>MiB</source>
        <translation>MiB</translation>
    </message>
    <message>
        <source>(0 = auto, &lt;0 = leave that many cores free)</source>
        <translation>(0 = 自動、0以上 = 指定した数のコアを解放する)</translation>
    </message>
    <message>
        <source>W&amp;allet</source>
        <translation>ウォレット(&amp;A)</translation>
    </message>
    <message>
        <source>Expert</source>
        <translation>上級者向け機能</translation>
    </message>
    <message>
        <source>Enable coin &amp;control features</source>
        <translation>コインコントロール機能を有効化する(&amp;C)</translation>
    </message>
    <message>
        <source>If you disable the spending of unconfirmed change, the change from a transaction cannot be used until that transaction has at least one confirmation. This also affects how your balance is computed.</source>
        <translation>未承認のお釣りを使用しない場合、取引が最低1回検証されるまではその取引のお釣りは利用できなくなります。これは残高の計算方法にも影響します。</translation>
    </message>
    <message>
        <source>&amp;Spend unconfirmed change</source>
        <translation>未承認のお釣りを使用する(&amp;S)</translation>
    </message>
    <message>
        <source>Automatically open the Bitcoin client port on the router. This only works when your router supports UPnP and it is enabled.</source>
        <translation>自動的にルーター上の Bitcoin クライアントのポートを開放します。あなたのルーターが UPnP に対応していて、それが有効になっている場合のみ動作します。</translation>
    </message>
    <message>
        <source>Map port using &amp;UPnP</source>
        <translation>UPnP を使ってポートを割り当てる(&amp;U)</translation>
    </message>
    <message>
        <source>Accept connections from outside.</source>
        <translation>外部からの接続を許可する。</translation>
    </message>
    <message>
        <source>Allow incomin&amp;g connections</source>
        <translation>外部からの接続を許可する(&amp;G)</translation>
    </message>
    <message>
        <source>Connect to the Bitcoin network through a SOCKS5 proxy.</source>
        <translation>SOCKS5 プロキシ経由で Bitcoin ネットワークに接続する。</translation>
    </message>
    <message>
        <source>&amp;Connect through SOCKS5 proxy (default proxy):</source>
        <translation>SOCKS5 プロキシ経由で接続する（デフォルトプロキシ）(&amp;C):</translation>
    </message>
    <message>
        <source>Proxy &amp;IP:</source>
        <translation>プロキシ IP(&amp;I):</translation>
    </message>
    <message>
        <source>&amp;Port:</source>
        <translation>ポート(&amp;P):</translation>
    </message>
    <message>
        <source>Port of the proxy (e.g. 9050)</source>
        <translation>プロキシのポート番号（例: 9050）</translation>
    </message>
    <message>
        <source>Used for reaching peers via:</source>
        <translation>ピアへの接続手段:</translation>
    </message>
    <message>
        <source>IPv4</source>
        <translation>IPv4</translation>
    </message>
    <message>
        <source>IPv6</source>
        <translation>IPv6</translation>
    </message>
    <message>
        <source>Tor</source>
        <translation>Tor</translation>
    </message>
    <message>
        <source>&amp;Window</source>
        <translation>ウインドウ(&amp;W)</translation>
    </message>
    <message>
        <source>Show only a tray icon after minimizing the window.</source>
        <translation>ウインドウを最小化したあとトレイ アイコンのみ表示する。</translation>
    </message>
    <message>
        <source>&amp;Minimize to the tray instead of the taskbar</source>
        <translation>タスクバーではなくトレイに最小化(&amp;M)</translation>
    </message>
    <message>
        <source>M&amp;inimize on close</source>
        <translation>閉じるときに最小化(&amp;I)</translation>
    </message>
    <message>
        <source>&amp;Display</source>
        <translation>表示(&amp;D)</translation>
    </message>
    <message>
        <source>User Interface &amp;language:</source>
        <translation>ユーザインターフェースの言語(&amp;L):</translation>
    </message>
    <message>
        <source>The user interface language can be set here. This setting will take effect after restarting %1.</source>
        <translation>ユーザーインターフェイスの言語を設定できます。設定を反映するには %1 の再起動が必要です。</translation>
    </message>
    <message>
        <source>&amp;Unit to show amounts in:</source>
        <translation>金額の表示単位(&amp;U):</translation>
    </message>
    <message>
        <source>Choose the default subdivision unit to show in the interface and when sending coins.</source>
        <translation>インターフェイスや送金時に使用する単位を選択する。</translation>
    </message>
    <message>
        <source>Whether to show coin control features or not.</source>
        <translation>コインコントロール機能を表示するかどうか。</translation>
    </message>
    <message>
        <source>Connect to the Bitcoin network through a separate SOCKS5 proxy for Tor onion services.</source>
<<<<<<< HEAD
        <translation>Tor onion service用の別のSOCKS5プロキシを介してBitcoinネットワークに接続します。</translation>
    </message>
    <message>
        <source>Use separate SOCKS&amp;5 proxy to reach peers via Tor onion services:</source>
        <translation>Tor onion serviceを介してピアに到達するために別のSOCKS&amp;5プロキシを使用します:</translation>
=======
        <translation>Tor秘匿サービスを利用するため、専用の SOCKS5 プロキシ経由で Bitcoin ネットワークに接続する。</translation>
    </message>
    <message>
        <source>Use separate SOCKS&amp;5 proxy to reach peers via Tor onion services:</source>
        <translation>Tor秘匿サービス経由でピアに接続するために専用の SOCKS5 プロキシを利用する(&amp;5):</translation>
>>>>>>> d4a64f61
    </message>
    <message>
        <source>&amp;Third party transaction URLs</source>
        <translation>サードパーティの取引確認URL(&amp;T)</translation>
    </message>
    <message>
        <source>Options set in this dialog are overridden by the command line or in the configuration file:</source>
        <translation>このダイアログで指定したオプションは、コマンドラインや設定ファイルの内容でオーバーライドされます:</translation>
    </message>
    <message>
        <source>&amp;OK</source>
        <translation>&amp;OK</translation>
    </message>
    <message>
        <source>&amp;Cancel</source>
        <translation>キャンセル(&amp;C)</translation>
    </message>
    <message>
        <source>default</source>
        <translation>初期値</translation>
    </message>
    <message>
        <source>none</source>
        <translation>なし</translation>
    </message>
    <message>
        <source>Bitcoin Core</source>
        <translation>Bitcoin のコア</translation>
    </message>
    <message>
        <source>Confirm options reset</source>
        <translation>設定リセットの確認</translation>
    </message>
    <message>
        <source>Client restart required to activate changes.</source>
        <translation>変更を有効化するにはクライアントを再起動する必要があります。</translation>
    </message>
    <message>
        <source>Client will be shut down. Do you want to proceed?</source>
        <translation>クライアントを終了します。よろしいですか？</translation>
    </message>
    <message>
        <source>Configuration options</source>
        <translation>設定オプション</translation>
    </message>
    <message>
        <source>The configuration file is used to specify advanced user options which override GUI settings. Additionally, any command-line options will override this configuration file.</source>
        <translation>設定ファイルは、GUIでの設定を上書きする高度なユーザーオプションを指定するためのものです。また、コマンドラインオプションはこの設定ファイルの内容も上書きします</translation>
    </message>
    <message>
        <source>Error</source>
        <translation>エラー</translation>
    </message>
    <message>
        <source>The configuration file could not be opened.</source>
        <translation>設定ファイルを開くことができませんでした。</translation>
    </message>
    <message>
        <source>This change would require a client restart.</source>
        <translation>この変更はクライアントの再起動が必要です。</translation>
    </message>
    <message>
        <source>The supplied proxy address is invalid.</source>
        <translation>プロキシアドレスが無効です。</translation>
    </message>
</context>
<context>
    <name>OverviewPage</name>
    <message>
        <source>Form</source>
        <translation>フォーム</translation>
    </message>
    <message>
        <source>The displayed information may be out of date. Your wallet automatically synchronizes with the Bitcoin network after a connection is established, but this process has not completed yet.</source>
        <translation>表示されている情報は古い可能性があります。ウォレットは接続確立後に Bitcoin ネットワークと自動的に同期しますが、同期処理はまだ完了していません。</translation>
    </message>
    <message>
        <source>Watch-only:</source>
        <translation>ウォッチ限定:</translation>
    </message>
    <message>
        <source>Available:</source>
        <translation>利用可能:</translation>
    </message>
    <message>
        <source>Your current spendable balance</source>
        <translation>送金可能な残高</translation>
    </message>
    <message>
        <source>Pending:</source>
        <translation>検証待ち:</translation>
    </message>
    <message>
        <source>Total of transactions that have yet to be confirmed, and do not yet count toward the spendable balance</source>
        <translation>取引が未承認で残高に反映されていない総額</translation>
    </message>
    <message>
        <source>Immature:</source>
        <translation>未成熟:</translation>
    </message>
    <message>
        <source>Mined balance that has not yet matured</source>
        <translation>採掘された未成熟な残高</translation>
    </message>
    <message>
        <source>Balances</source>
        <translation>残高</translation>
    </message>
    <message>
        <source>Total:</source>
        <translation>合計:</translation>
    </message>
    <message>
        <source>Your current total balance</source>
        <translation>現在の残高の総計</translation>
    </message>
    <message>
        <source>Your current balance in watch-only addresses</source>
        <translation>ウォッチ限定アドレス内の現在の残高</translation>
    </message>
    <message>
        <source>Spendable:</source>
        <translation>送金可能:</translation>
    </message>
    <message>
        <source>Recent transactions</source>
        <translation>最近の取引</translation>
    </message>
    <message>
        <source>Unconfirmed transactions to watch-only addresses</source>
        <translation>ウォッチ限定アドレスの未承認取引</translation>
    </message>
    <message>
        <source>Mined balance in watch-only addresses that has not yet matured</source>
        <translation>ウォッチ限定アドレスで採掘された未成熟な残高</translation>
    </message>
    <message>
        <source>Current total balance in watch-only addresses</source>
        <translation>ウォッチ限定アドレスの現在の残高の総計</translation>
    </message>
    <message>
        <source>Privacy mode activated for the Overview tab. To unmask the values, uncheck Settings-&gt;Mask values.</source>
        <translation>概要タブでプライバシーモードが有効になっています。値のマスクを解除するには、設定-&gt;マスクの値のチェックを外してください。</translation>
    </message>
</context>
<context>
    <name>PSBTOperationsDialog</name>
    <message>
        <source>Dialog</source>
        <translation>ダイアログ</translation>
    </message>
    <message>
        <source>Sign Tx</source>
        <translation>署名されたトランザクション</translation>
    </message>
    <message>
        <source>Broadcast Tx</source>
        <translation>Txをブロードキャスト</translation>
    </message>
    <message>
        <source>Copy to Clipboard</source>
        <translation>クリップボードにコピー</translation>
    </message>
    <message>
        <source>Save...</source>
        <translation>保存</translation>
    </message>
    <message>
        <source>Close</source>
        <translation>閉じる</translation>
    </message>
    <message>
        <source>Failed to load transaction: %1</source>
        <translation>%1 : トランザクションの読込失敗</translation>
    </message>
    <message>
        <source>Failed to sign transaction: %1</source>
        <translation>%1 : トランザクション署名失敗</translation>
    </message>
    <message>
        <source>Could not sign any more inputs.</source>
        <translation>これ以上インプットに署名できませんでした。</translation>
    </message>
    <message>
        <source>Signed %1 inputs, but more signatures are still required.</source>
        <translation>%1個のインプットに署名しましたが、さらに多くの署名が必要です。</translation>
    </message>
    <message>
        <source>Signed transaction successfully. Transaction is ready to broadcast.</source>
        <translation>トランザクションへの署名が成功しました。トランザクションのブロードキャストの準備ができています。</translation>
    </message>
    <message>
        <source>Unknown error processing transaction.</source>
        <translation>トランザクション処理中の不明なエラー</translation>
    </message>
    <message>
<<<<<<< HEAD
        <source>Transaction broadcast successfully! Transaction ID: %1</source>
        <translation>トランザクションのブロードキャストに成功しました！トランザクションID: %1</translation>
    </message>
    <message>
        <source>Transaction broadcast failed: %1</source>
        <translation>トランザクションのブロードキャストが失敗しました: %1</translation>
    </message>
    <message>
=======
>>>>>>> d4a64f61
        <source>PSBT copied to clipboard.</source>
        <translation>PSBTをクリップボードにコピーしました.</translation>
    </message>
    <message>
        <source>Save Transaction Data</source>
        <translation>トランザクションデータの保存</translation>
    </message>
    <message>
        <source>Partially Signed Transaction (Binary) (*.psbt)</source>
        <translation>部分的に署名されたトランザクションファイル (*.psbt)</translation>
    </message>
    <message>
        <source>PSBT saved to disk.</source>
        <translation>PSBTはディスクに保存されました。</translation>
    </message>
    <message>
        <source> * Sends %1 to %2</source>
        <translation> *  %1 から %2 へ送信</translation>
    </message>
    <message>
        <source>Unable to calculate transaction fee or total transaction amount.</source>
        <translation>取引手数料または合計取引金額を計算できません。</translation>
    </message>
    <message>
        <source>Pays transaction fee: </source>
        <translation>トランザクション手数料: </translation>
    </message>
    <message>
        <source>Total Amount</source>
        <translation>合計</translation>
    </message>
    <message>
        <source>or</source>
        <translation>または</translation>
    </message>
    <message>
        <source>Transaction has %1 unsigned inputs.</source>
        <translation>トランザクションには %1 個の未署名インプットがあります。</translation>
    </message>
    <message>
        <source>Transaction is missing some information about inputs.</source>
        <translation>トランザクションにインプットに関する情報がありません。</translation>
    </message>
    <message>
        <source>Transaction still needs signature(s).</source>
        <translation>トランザクションにはまだ署名が必要です。</translation>
    </message>
    <message>
        <source>(But this wallet cannot sign transactions.)</source>
        <translation>（しかしこのウォレットはトランザクションに署名できません。）</translation>
    </message>
    <message>
        <source>(But this wallet does not have the right keys.)</source>
        <translation>（しかし、このウォレットは正しい鍵を持っていません。）</translation>
    </message>
    <message>
        <source>Transaction is fully signed and ready for broadcast.</source>
        <translation>トランザクションは完全に署名され、ブロードキャストの準備ができています。</translation>
    </message>
    <message>
        <source>Transaction status is unknown.</source>
        <translation>トランザクションの状態が不明です.</translation>
    </message>
</context>
<context>
    <name>PairingPage</name>
    </context>
<context>
    <name>PaymentServer</name>
    <message>
        <source>Payment request error</source>
        <translation>支払いリクエスト エラー</translation>
    </message>
    <message>
        <source>Cannot start bitcoin: click-to-pay handler</source>
        <translation>Bitcoin を起動できません: click-to-pay handler</translation>
    </message>
    <message>
        <source>URI handling</source>
        <translation>URIの処理</translation>
    </message>
    <message>
        <source>'bitcoin://' is not a valid URI. Use 'bitcoin:' instead.</source>
        <translation>'bitcoin://' は正しいURIではありません｡ 'bitcoin:'を使用してください｡</translation>
    </message>
    <message>
        <source>Cannot process payment request because BIP70 is not supported.</source>
        <translation>BIP70がサポートされていないため、支払いリクエストを処理することができません。</translation>
    </message>
    <message>
        <source>Due to widespread security flaws in BIP70 it's strongly recommended that any merchant instructions to switch wallets be ignored.</source>
        <translation>BIP70 に内在する広く知られたセキュリティ上の欠陥がるため、ウォレットを切り替えるというマーチャントからの指示については無視することが強く推奨されます。</translation>
    </message>
    <message>
        <source>If you are receiving this error you should request the merchant provide a BIP21 compatible URI.</source>
        <translation>このエラーが発生する場合は、販売者にBIP21互換URIの提供を依頼するべきです。</translation>
    </message>
    <message>
        <source>Invalid payment address %1</source>
        <translation>支払い先アドレス「 %1 」は無効です</translation>
    </message>
    <message>
        <source>URI cannot be parsed! This can be caused by an invalid Bitcoin address or malformed URI parameters.</source>
        <translation>URIを解析できませんでした！ Bitcoin アドレスが無効であるか、URIパラメーターが不正な形式である可能性があります。</translation>
    </message>
    <message>
        <source>Payment request file handling</source>
        <translation>支払いリクエストファイルの処理</translation>
    </message>
</context>
<context>
    <name>PeerTableModel</name>
    <message>
        <source>User Agent</source>
        <translation>ユーザーエージェント</translation>
    </message>
    <message>
        <source>Node/Service</source>
        <translation>ノード/サービス</translation>
    </message>
    <message>
        <source>Ping</source>
        <translation>Ping</translation>
    </message>
    <message>
        <source>Sent</source>
        <translation>送信</translation>
    </message>
    <message>
        <source>Received</source>
        <translation>受信</translation>
    </message>
    <message>
        <source>Type</source>
        <translation>種別</translation>
    </message>
    </context>
<context>
    <name>QObject</name>
    <message>
        <source>Amount</source>
        <translation>金額</translation>
    </message>
    <message>
        <source>Enter a Bitcoin address (e.g. %1)</source>
        <translation>Bitcoin アドレスを入力してください (例: %1)</translation>
    </message>
    <message>
        <source>%1 d</source>
        <translation>%1日</translation>
    </message>
    <message>
        <source>%1 h</source>
        <translation>%1時間</translation>
    </message>
    <message>
        <source>%1 m</source>
        <translation>%1分</translation>
    </message>
    <message>
        <source>%1 s</source>
        <translation>%1秒</translation>
    </message>
    <message>
        <source>None</source>
        <translation>なし</translation>
    </message>
    <message>
        <source>N/A</source>
        <translation>N/A</translation>
    </message>
    <message>
        <source>%1 ms</source>
        <translation>%1ミリ秒</translation>
    </message>
    <message numerus="yes">
        <source>%n second(s)</source>
        <translation><numerusform>%n 秒</numerusform></translation>
    </message>
    <message numerus="yes">
        <source>%n minute(s)</source>
        <translation><numerusform>%n分</numerusform></translation>
    </message>
    <message numerus="yes">
        <source>%n hour(s)</source>
        <translation><numerusform>%n時間</numerusform></translation>
    </message>
    <message numerus="yes">
        <source>%n day(s)</source>
        <translation><numerusform>%n日</numerusform></translation>
    </message>
    <message numerus="yes">
        <source>%n week(s)</source>
        <translation><numerusform>%n週間</numerusform></translation>
    </message>
    <message>
        <source>%1 and %2</source>
        <translation>%1 %2</translation>
    </message>
    <message numerus="yes">
        <source>%n year(s)</source>
        <translation><numerusform>%n年</numerusform></translation>
    </message>
    <message>
        <source>%1 B</source>
        <translation>%1 B</translation>
    </message>
    <message>
        <source>%1 KB</source>
        <translation>%1 KB</translation>
    </message>
    <message>
        <source>%1 MB</source>
        <translation>%1 MB</translation>
    </message>
    <message>
        <source>%1 GB</source>
        <translation>%1 GB</translation>
    </message>
    <message>
        <source>Error: Specified data directory "%1" does not exist.</source>
        <translation>エラー: 指定されたデータ ディレクトリ "%1" は存在しません。</translation>
    </message>
    <message>
        <source>Error: Cannot parse configuration file: %1.</source>
        <translation>エラー: 設定ファイルが読み込めません: %1</translation>
    </message>
    <message>
        <source>Error: %1</source>
        <translation>エラー: %1</translation>
    </message>
    <message>
        <source>Error initializing settings: %1</source>
        <translation>設定の初期化エラー: %1</translation>
    </message>
    <message>
        <source>%1 didn't yet exit safely...</source>
        <translation>%1 はまだ安全に終了していません...</translation>
    </message>
    <message>
        <source>unknown</source>
        <translation>不明</translation>
    </message>
    <message>
        <source>Blk</source>
        <comment>Tx Watch: Block type abbreviation</comment>
        <translation>ブロック</translation>
    </message>
    <message>
        <source>Txn</source>
        <comment>Tx Watch: Transaction type abbreviation</comment>
        <translation>取引</translation>
    </message>
</context>
<context>
    <name>QRImageWidget</name>
    <message>
        <source>&amp;Save Image...</source>
        <translation>画像を保存(&amp;S)</translation>
    </message>
    <message>
        <source>&amp;Copy Image</source>
        <translation>画像をコピー(&amp;C)</translation>
    </message>
    <message>
        <source>Resulting URI too long, try to reduce the text for label / message.</source>
        <translation>生成されたURIが長すぎです。ラベルやメッセージのテキストを短くしてください。</translation>
    </message>
    <message>
        <source>Error encoding URI into QR Code.</source>
        <translation>URIをQRコードへ変換している際にエラーが発生しました。</translation>
    </message>
    <message>
        <source>QR code support not available.</source>
        <translation>QRコードは利用できません。</translation>
    </message>
    <message>
        <source>Save QR Code</source>
        <translation>QRコードの保存</translation>
    </message>
    <message>
        <source>PNG Image (*.png)</source>
        <translation>PNG画像 (*.png)</translation>
    </message>
</context>
<context>
    <name>RPCConsole</name>
    <message>
        <source>N/A</source>
        <translation>N/A</translation>
    </message>
    <message>
        <source>Client version</source>
        <translation>クライアントのバージョン</translation>
    </message>
    <message>
        <source>&amp;Information</source>
        <translation>情報(&amp;I)</translation>
    </message>
    <message>
        <source>General</source>
        <translation>全般</translation>
    </message>
    <message>
        <source>Using BerkeleyDB version</source>
        <translation>使用している BerkleyDB のバージョン</translation>
    </message>
    <message>
        <source>Datadir</source>
        <translation>データ ディレクトリ</translation>
    </message>
    <message>
        <source>To specify a non-default location of the data directory use the '%1' option.</source>
        <translation>データディレクトリを初期値以外にするには '%1' オプションを使用します。</translation>
    </message>
    <message>
        <source>Blocksdir</source>
        <translation>ブロックディレクトリ</translation>
    </message>
    <message>
        <source>To specify a non-default location of the blocks directory use the '%1' option.</source>
        <translation>ブロックディレクトリを初期値以外にするには '%1' オプションを使用します。</translation>
    </message>
    <message>
        <source>Startup time</source>
        <translation>起動日時</translation>
    </message>
    <message>
        <source>Network</source>
        <translation>ネットワーク</translation>
    </message>
    <message>
        <source>Name</source>
        <translation>名前</translation>
    </message>
    <message>
        <source>Number of connections</source>
        <translation>接続数</translation>
    </message>
    <message>
        <source>Block chain</source>
        <translation>ブロック チェーン</translation>
    </message>
    <message>
        <source>Memory Pool</source>
        <translation>メモリ プール</translation>
    </message>
    <message>
        <source>Current number of transactions</source>
        <translation>現在の取引数</translation>
    </message>
    <message>
        <source>Memory usage</source>
        <translation>メモリ使用量</translation>
    </message>
    <message>
        <source>Wallet: </source>
        <translation>ウォレット:</translation>
    </message>
    <message>
        <source>(none)</source>
        <translation>(なし)</translation>
    </message>
    <message>
        <source>Range</source>
        <translation type="unfinished">期間</translation>
    </message>
    <message>
        <source>&amp;Reset</source>
        <translation>リセット(&amp;R)</translation>
    </message>
    <message>
        <source>Received</source>
        <translation>受信</translation>
    </message>
    <message>
        <source>Sent</source>
        <translation>送信</translation>
    </message>
    <message>
        <source>&amp;Peers</source>
        <translation>ピア(&amp;P)</translation>
    </message>
    <message>
        <source>Banned peers</source>
        <translation>Banされたピア</translation>
    </message>
    <message>
        <source>Select a peer to view detailed information.</source>
        <translation>詳しい情報を見たいピアを選択してください。</translation>
    </message>
    <message>
        <source>Version</source>
        <translation>バージョン</translation>
    </message>
    <message>
        <source>Starting Block</source>
        <translation>開始ブロック</translation>
    </message>
    <message>
        <source>Synced Headers</source>
        <translation>同期済みヘッダ</translation>
    </message>
    <message>
        <source>Synced Blocks</source>
        <translation>同期済みブロック</translation>
    </message>
    <message>
        <source>The mapped Autonomous System used for diversifying peer selection.</source>
        <translation>ピア選択の多様化に使用できるマップ化された自律システム。</translation>
    </message>
    <message>
        <source>Mapped AS</source>
        <translation>マップ化された自律システム</translation>
    </message>
    <message>
        <source>User Agent</source>
        <translation>ユーザーエージェント</translation>
    </message>
    <message>
        <source>Node window</source>
        <translation>ノードウィンドウ</translation>
    </message>
    <message>
        <source>Current block height</source>
        <translation>現在のブロック高</translation>
    </message>
    <message>
        <source>Open the %1 debug log file from the current data directory. This can take a few seconds for large log files.</source>
        <translation>現在のデータディレクトリから %1 のデバッグ用ログファイルを開きます。ログファイルが巨大な場合、数秒かかることがあります。</translation>
    </message>
    <message>
        <source>Decrease font size</source>
        <translation>文字サイズを縮小</translation>
    </message>
    <message>
        <source>Increase font size</source>
        <translation>文字サイズを拡大</translation>
    </message>
    <message>
        <source>Permissions</source>
        <translation>パーミッション</translation>
    </message>
    <message>
        <source>Services</source>
        <translation>サービス</translation>
    </message>
    <message>
        <source>Connection Time</source>
        <translation>接続時間</translation>
    </message>
    <message>
        <source>Last Send</source>
        <translation>最終送信</translation>
    </message>
    <message>
        <source>Last Receive</source>
        <translation>最終受信</translation>
    </message>
    <message>
        <source>Ping Time</source>
        <translation>Ping時間</translation>
    </message>
    <message>
        <source>The duration of a currently outstanding ping.</source>
        <translation>現在実行中の ping にかかっている時間。</translation>
    </message>
    <message>
        <source>Ping Wait</source>
        <translation>Ping待ち</translation>
    </message>
    <message>
        <source>Min Ping</source>
        <translation>最小 Ping</translation>
    </message>
    <message>
        <source>Time Offset</source>
        <translation>時間オフセット</translation>
    </message>
    <message>
        <source>Last block time</source>
        <translation>最終ブロックの日時</translation>
    </message>
    <message>
        <source>&amp;Open</source>
        <translation>開く(&amp;O)</translation>
    </message>
    <message>
        <source>&amp;Console</source>
        <translation>コンソール(&amp;C)</translation>
    </message>
    <message>
        <source>&amp;Network Traffic</source>
        <translation>ネットワークトラフィック(&amp;N)</translation>
    </message>
    <message>
        <source>Totals</source>
        <translation>合計</translation>
    </message>
    <message>
        <source>In:</source>
        <translation>入力:</translation>
    </message>
    <message>
        <source>Out:</source>
        <translation>出力:</translation>
    </message>
    <message>
        <source>Debug log file</source>
        <translation>デバッグ用ログファイル</translation>
    </message>
    <message>
        <source>Clear console</source>
        <translation>コンソールをクリア</translation>
    </message>
    <message>
        <source>1 &amp;hour</source>
        <translation>1時間(&amp;H)</translation>
    </message>
    <message>
        <source>1 &amp;day</source>
        <translation>1日(&amp;D)</translation>
    </message>
    <message>
        <source>1 &amp;week</source>
        <translation>1週間(&amp;W)</translation>
    </message>
    <message>
        <source>1 &amp;year</source>
        <translation>1年(&amp;Y)</translation>
    </message>
    <message>
        <source>&amp;Disconnect</source>
        <translation>切断(&amp;D)</translation>
    </message>
    <message>
        <source>Ban for</source>
        <translation>Banする:</translation>
    </message>
    <message>
        <source>&amp;Unban</source>
        <translation>Banを解除する(&amp;U)</translation>
    </message>
    <message>
        <source>Welcome to the %1 RPC console.</source>
        <translation>%1 の RPC コンソールへようこそ。</translation>
    </message>
    <message>
        <source>Use up and down arrows to navigate history, and %1 to clear screen.</source>
        <translation>上下の矢印で履歴をたどれます。%1 でスクリーンを消去できます。</translation>
    </message>
    <message>
        <source>Type %1 for an overview of available commands.</source>
        <translation>使用可能なコマンドを見るには %1 と入力します。</translation>
    </message>
    <message>
        <source>For more information on using this console type %1.</source>
        <translation>詳しくは、コンソールで %1 と入力してください。</translation>
    </message>
    <message>
        <source>WARNING: Scammers have been active, telling users to type commands here, stealing their wallet contents. Do not use this console without fully understanding the ramifications of a command.</source>
        <translation>警告: 以前から詐欺師が活発に活動しており、この画面でユーザーにコマンドを入力させてウォレットの中身を盗もうとしています。コマンドを実行した結果何が起こるかを完全に理解していない場合は、このコンソールを利用しないでください。</translation>
    </message>
    <message>
        <source>Network activity disabled</source>
        <translation>ネットワーク活動が無効になりました</translation>
    </message>
    <message>
        <source>Executing command without any wallet</source>
        <translation>どのウォレットも使わずにコマンドを実行します</translation>
    </message>
    <message>
        <source>Executing command using "%1" wallet</source>
        <translation>"%1" ウォレットを使ってコマンドを実行します</translation>
    </message>
    <message>
        <source>(node id: %1)</source>
        <translation>(ノードID: %1)</translation>
    </message>
    <message>
        <source>via %1</source>
        <translation>%1 経由</translation>
    </message>
    <message>
        <source>never</source>
        <translation>まだ無し</translation>
    </message>
    <message>
        <source>Unknown</source>
        <translation>不明</translation>
    </message>
</context>
<context>
    <name>ReceiveCoinsDialog</name>
    <message>
        <source>&amp;Amount:</source>
        <translation>金額:(&amp;A)</translation>
    </message>
    <message>
        <source>&amp;Label:</source>
        <translation>ラベル(&amp;L):</translation>
    </message>
    <message>
        <source>&amp;Message:</source>
        <translation>メッセージ (&amp;M):</translation>
    </message>
    <message>
        <source>An optional message to attach to the payment request, which will be displayed when the request is opened. Note: The message will not be sent with the payment over the Bitcoin network.</source>
        <translation>支払いリクエストに添付するメッセージ（任意）。支払リクエスト開始時に表示されます。注意: メッセージは Bitcoin ネットワーク上へ送信されません。</translation>
    </message>
    <message>
        <source>An optional label to associate with the new receiving address.</source>
        <translation>新規受取用アドレスに紐づけるラベル（任意）。</translation>
    </message>
    <message>
        <source>Use this form to request payments. All fields are &lt;b&gt;optional&lt;/b&gt;.</source>
        <translation>このフォームで支払いをリクエストしましょう。全ての入力欄は&lt;b&gt;任意入力&lt;/b&gt;です。</translation>
    </message>
    <message>
        <source>An optional amount to request. Leave this empty or zero to not request a specific amount.</source>
        <translation>リクエストする金額（任意）。特定の金額をリクエストしない場合は、この欄は空白のままかゼロにしてください。</translation>
    </message>
    <message>
        <source>An optional label to associate with the new receiving address (used by you to identify an invoice).  It is also attached to the payment request.</source>
        <translation>新しい受取用アドレスに紐付ける任意のラベル(インボイスの判別に使えます)。支払いリクエストにも添付されます。</translation>
    </message>
    <message>
        <source>An optional message that is attached to the payment request and may be displayed to the sender.</source>
        <translation>支払いリクエストに任意で添付できるメッセージで、送り主に表示されます。</translation>
    </message>
    <message>
        <source>&amp;Request payment</source>
        <translation>支払いをリクエスト(&amp;R)</translation>
    </message>
    <message>
        <source>Clear all fields of the form.</source>
        <translation>全ての入力欄をクリア</translation>
    </message>
    <message>
        <source>Clear</source>
        <translation>クリア</translation>
    </message>
    <message>
        <source>Native segwit addresses (aka Bech32 or BIP-173) reduce your transaction fees later on and offer better protection against typos, but old wallets don't support them. When unchecked, an address compatible with older wallets will be created instead.</source>
        <translation>ネイティブ Segwit アドレス(別名: Bech32 アドレス・ BIP-173 アドレス)を利用することで、取引手数料が安くなり、誤入力防止機能も強化されますが、Segwit アドレスをサポートしない古いウォレットとは取引できません。チェックを外すと、古いウォレットとの互換性を保ったアドレスが代わりに生成されます。</translation>
    </message>
    <message>
        <source>Generate native segwit (Bech32) address</source>
        <translation>Segwit アドレス（Bech32 アドレス）を生成</translation>
    </message>
    <message>
        <source>Requested payments history</source>
        <translation>支払いリクエスト履歴</translation>
    </message>
    <message>
        <source>Show the selected request (does the same as double clicking an entry)</source>
        <translation>選択されたリクエストを表示（項目をダブルクリックすることでも表示できます）</translation>
    </message>
    <message>
        <source>Show</source>
        <translation>表示</translation>
    </message>
    <message>
        <source>Remove the selected entries from the list</source>
        <translation>選択項目をリストから削除</translation>
    </message>
    <message>
        <source>Remove</source>
        <translation>削除</translation>
    </message>
    <message>
        <source>Copy URI</source>
        <translation>URIをコピー</translation>
    </message>
    <message>
        <source>Copy label</source>
        <translation>ラベルをコピー</translation>
    </message>
    <message>
        <source>Copy message</source>
        <translation>メッセージをコピー</translation>
    </message>
    <message>
        <source>Copy amount</source>
        <translation>金額をコピー</translation>
    </message>
    <message>
        <source>Could not unlock wallet.</source>
        <translation>ウォレットをアンロックできませんでした。</translation>
    </message>
    <message>
        <source>Could not generate new %1 address</source>
        <translation>新しい %1 アドレスを生成できませんでした</translation>
    </message>
</context>
<context>
    <name>ReceiveRequestDialog</name>
    <message>
        <source>Address:</source>
        <translation>アドレス：</translation>
    </message>
    <message>
        <source>Amount:</source>
        <translation>金額:</translation>
    </message>
    <message>
        <source>Label:</source>
        <translation>ラベル:</translation>
    </message>
    <message>
        <source>Message:</source>
        <translation>メッセージ:</translation>
    </message>
    <message>
        <source>Wallet:</source>
        <translation>ウォレット:</translation>
    </message>
    <message>
        <source>Copy &amp;URI</source>
        <translation>URIをコピーする(&amp;U)</translation>
    </message>
    <message>
        <source>Copy &amp;Address</source>
        <translation>アドレスをコピー(&amp;A)</translation>
    </message>
    <message>
        <source>&amp;Save Image...</source>
        <translation>画像を保存(&amp;S)...</translation>
    </message>
    <message>
        <source>Request payment to %1</source>
        <translation>%1 への支払いリクエスト</translation>
    </message>
    <message>
        <source>Payment information</source>
        <translation>支払い情報</translation>
    </message>
</context>
<context>
    <name>RecentRequestsTableModel</name>
    <message>
        <source>Date</source>
        <translation>日時</translation>
    </message>
    <message>
        <source>Label</source>
        <translation>ラベル</translation>
    </message>
    <message>
        <source>Message</source>
        <translation>メッセージ</translation>
    </message>
    <message>
        <source>(no label)</source>
        <translation>(ラベル無し)</translation>
    </message>
    <message>
        <source>(no message)</source>
        <translation>(メッセージ無し)</translation>
    </message>
    <message>
        <source>(no amount requested)</source>
        <translation>(指定無し)</translation>
    </message>
    <message>
        <source>Requested</source>
        <translation>リクエストされた金額</translation>
    </message>
</context>
<context>
    <name>SendCoinsDialog</name>
    <message>
        <source>Send Coins</source>
        <translation>コインの送金</translation>
    </message>
    <message>
        <source>Coin Control Features</source>
        <translation>コインコントロール機能</translation>
    </message>
    <message>
        <source>Inputs...</source>
        <translation>インプット...</translation>
    </message>
    <message>
        <source>automatically selected</source>
        <translation>自動選択</translation>
    </message>
    <message>
        <source>Insufficient funds!</source>
        <translation>残高不足です！</translation>
    </message>
    <message>
        <source>Quantity:</source>
        <translation>選択数:</translation>
    </message>
    <message>
        <source>Bytes:</source>
        <translation>バイト数:</translation>
    </message>
    <message>
        <source>Amount:</source>
        <translation>金額:</translation>
    </message>
    <message>
        <source>Fee:</source>
        <translation>手数料:</translation>
    </message>
    <message>
        <source>After Fee:</source>
        <translation>手数料差引後金額:</translation>
    </message>
    <message>
        <source>Change:</source>
        <translation>お釣り:</translation>
    </message>
    <message>
        <source>If this is activated, but the change address is empty or invalid, change will be sent to a newly generated address.</source>
        <translation>チェックが付いているにもかかわらず、お釣りアドレスが空欄や無効である場合、お釣りは新しく生成されたアドレスへ送金されます。</translation>
    </message>
    <message>
        <source>Custom change address</source>
        <translation>カスタムお釣りアドレス</translation>
    </message>
    <message>
        <source>Transaction Fee:</source>
        <translation>トランザクション手数料：</translation>
    </message>
    <message>
        <source>Choose...</source>
        <translation>選択...</translation>
    </message>
    <message>
        <source>Using the fallbackfee can result in sending a transaction that will take several hours or days (or never) to confirm. Consider choosing your fee manually or wait until you have validated the complete chain.</source>
        <translation>代替料金を利用することで、承認されるまでに数時間または数日 (ないし一生承認されない) トランザクションを送信してしまう可能性があります。手動にて手数料を選択するか、完全なブロックチェーンの検証が終わるまで待つことを検討しましょう</translation>
    </message>
    <message>
        <source>Warning: Fee estimation is currently not possible.</source>
        <translation>警告: 手数料推定機能は現在利用できません。</translation>
    </message>
    <message>
        <source>Specify a custom fee per kB (1,000 bytes) of the transaction's virtual size.

Note:  Since the fee is calculated on a per-byte basis, a fee of "100 satoshis per kB" for a transaction size of 500 bytes (half of 1 kB) would ultimately yield a fee of only 50 satoshis.</source>
        <translation>トランザクションの仮想サイズの1 kB(1,000 バイト)あたりのカスタム手数料を指定する。

注: 手数料はバイト単位で計算されるので、500 バイト(1 kBの半分)のトランザクションサイズに対する「1 kBあたり 100 satoshi」の手数料は、最終的にはわずか 50 satoshi となります。</translation>
    </message>
    <message>
        <source>per kilobyte</source>
        <translation>1キロバイトあたり</translation>
    </message>
    <message>
        <source>Hide</source>
        <translation>隠す</translation>
    </message>
    <message>
        <source>Recommended:</source>
        <translation>推奨:</translation>
    </message>
    <message>
        <source>Custom:</source>
        <translation>カスタム:</translation>
    </message>
    <message>
        <source>(Smart fee not initialized yet. This usually takes a few blocks...)</source>
        <translation>（スマート手数料はまだ初期化されていません。これにはおおよそ数ブロックほどかかります...）</translation>
    </message>
    <message>
        <source>Send to multiple recipients at once</source>
        <translation>一度に複数の送金先に送る</translation>
    </message>
    <message>
        <source>Add &amp;Recipient</source>
        <translation>送金先を追加(&amp;R)</translation>
    </message>
    <message>
        <source>Clear all fields of the form.</source>
        <translation>全ての入力欄をクリア</translation>
    </message>
    <message>
        <source>Dust:</source>
        <translation>ダスト:</translation>
    </message>
    <message>
        <source>Hide transaction fee settings</source>
        <translation>トランザクション手数料の設定を隠す</translation>
    </message>
    <message>
        <source>When there is less transaction volume than space in the blocks, miners as well as relaying nodes may enforce a minimum fee. Paying only this minimum fee is just fine, but be aware that this can result in a never confirming transaction once there is more demand for bitcoin transactions than the network can process.</source>
        <translation>ブロック内の空きよりトランザクション流量が少ない場合、マイナーや中継ノードは最低限の手数料でも処理することがあります。この最低限の手数料だけを支払っても問題ありませんが、一度トランザクションの需要がネットワークの処理能力を超えてしまった場合には、トランザクションが永久に承認されなくなってしまう可能性があることにご注意ください。</translation>
    </message>
    <message>
        <source>A too low fee might result in a never confirming transaction (read the tooltip)</source>
        <translation>手数料が低すぎるとトランザクションが永久に承認されなくなる可能性があります (ツールチップを参照)</translation>
    </message>
    <message>
        <source>Confirmation time target:</source>
        <translation>目標承認時間</translation>
    </message>
    <message>
        <source>Enable Replace-By-Fee</source>
        <translation>Replace-By-Fee を有効化する</translation>
    </message>
    <message>
        <source>With Replace-By-Fee (BIP-125) you can increase a transaction's fee after it is sent. Without this, a higher fee may be recommended to compensate for increased transaction delay risk.</source>
        <translation>Replace-By-Fee(手数料の上乗せ: BIP-125)機能を有効にすることで、トランザクション送信後でも手数料を上乗せすることができます。この機能を利用しない場合、予め手数料を多めに見積もっておかないと取引が遅れる可能性があります。</translation>
    </message>
    <message>
        <source>Clear &amp;All</source>
        <translation>全てクリア(&amp;A)</translation>
    </message>
    <message>
        <source>Balance:</source>
        <translation>残高:</translation>
    </message>
    <message>
        <source>Confirm the send action</source>
        <translation>送金内容を確認</translation>
    </message>
    <message>
        <source>S&amp;end</source>
        <translation>送金(&amp;E)</translation>
    </message>
    <message>
        <source>Copy quantity</source>
        <translation>選択数をコピー</translation>
    </message>
    <message>
        <source>Copy amount</source>
        <translation>金額をコピー</translation>
    </message>
    <message>
        <source>Copy fee</source>
        <translation>手数料をコピー</translation>
    </message>
    <message>
        <source>Copy after fee</source>
        <translation>手数料差引後金額をコピー</translation>
    </message>
    <message>
        <source>Copy bytes</source>
        <translation>バイト数をコピーす</translation>
    </message>
    <message>
        <source>Copy dust</source>
        <translation>ダストをコピー</translation>
    </message>
    <message>
        <source>Copy change</source>
        <translation>お釣りをコピー</translation>
    </message>
    <message>
        <source>%1 (%2 blocks)</source>
        <translation>%1 (%2 ブロック)</translation>
    </message>
    <message>
        <source>Cr&amp;eate Unsigned</source>
        <translation>未署名で作成</translation>
    </message>
    <message>
        <source>Creates a Partially Signed Bitcoin Transaction (PSBT) for use with e.g. an offline %1 wallet, or a PSBT-compatible hardware wallet.</source>
        <translation>オフライン%1ウォレットまたはPSBTに対応したハードウェアウォレットと合わせて使用するためのPSBT(部分的に署名されたトランザクション)を作成します。</translation>
    </message>
    <message>
        <source> from wallet '%1'</source>
        <translation>ウォレット '%1' から</translation>
    </message>
    <message>
        <source>%1 to '%2'</source>
        <translation>%1 から '%2'</translation>
    </message>
    <message>
        <source>%1 to %2</source>
        <translation>%1 送金先: %2</translation>
    </message>
    <message>
        <source>Do you want to draft this transaction?</source>
        <translation>このトランザクションのひな形を作成しますか？</translation>
    </message>
    <message>
        <source>Are you sure you want to send?</source>
        <translation>送金してもよろしいですか？</translation>
    </message>
    <message>
        <source>Create Unsigned</source>
        <translation>未署名で作成</translation>
    </message>
    <message>
        <source>Save Transaction Data</source>
        <translation>トランザクションデータの保存</translation>
    </message>
    <message>
        <source>Partially Signed Transaction (Binary) (*.psbt)</source>
        <translation>部分的に署名されたトランザクションファイル (*.psbt)</translation>
    </message>
    <message>
        <source>PSBT saved</source>
        <translation>PSBTは保存されました。</translation>
    </message>
    <message>
        <source>or</source>
        <translation>または</translation>
    </message>
    <message>
        <source>You can increase the fee later (signals Replace-By-Fee, BIP-125).</source>
        <translation>手数料は後から上乗せ可能です(Replace-By-Fee(手数料の上乗せ: BIP-125)機能が有効)。</translation>
    </message>
    <message>
        <source>Please, review your transaction proposal. This will produce a Partially Signed Bitcoin Transaction (PSBT) which you can save or copy and then sign with e.g. an offline %1 wallet, or a PSBT-compatible hardware wallet.</source>
        <translation>トランザクション提案を確認してください。これにより、部分的に署名されたビットコイン・トランザクション（PSBT）が作成されます。これをコピーして例えばオフラインの %1 ウォレットやPSBTを扱えるハードウェアウォレットで残りの署名が出来ます。</translation>
    </message>
    <message>
        <source>Please, review your transaction.</source>
        <translation>取引内容の最終確認をしてください。</translation>
    </message>
    <message>
        <source>Transaction fee</source>
        <translation>取引手数料</translation>
    </message>
    <message>
        <source>Not signalling Replace-By-Fee, BIP-125.</source>
        <translation>Replace-By-Fee(手数料の上乗せ: BIP-125)機能は有効になっていません。</translation>
    </message>
    <message>
        <source>Total Amount</source>
        <translation>合計</translation>
    </message>
    <message>
        <source>To review recipient list click "Show Details..."</source>
        <translation>受信者の一覧を確認するには "詳細を表示..." をクリック</translation>
    </message>
    <message>
        <source>Confirm send coins</source>
        <translation>送金の確認</translation>
    </message>
    <message>
        <source>Confirm transaction proposal</source>
        <translation>トランザクション提案を承認する</translation>
    </message>
    <message>
        <source>Send</source>
        <translation>送金</translation>
    </message>
    <message>
        <source>Watch-only balance:</source>
        <translation>監視限定残高</translation>
    </message>
    <message>
        <source>The recipient address is not valid. Please recheck.</source>
        <translation>送金先アドレスが不正です。再確認してください。</translation>
    </message>
    <message>
        <source>The amount to pay must be larger than 0.</source>
        <translation>支払い総額は0より大きい必要があります。</translation>
    </message>
    <message>
        <source>The amount exceeds your balance.</source>
        <translation>支払い総額が残高を超えています。</translation>
    </message>
    <message>
        <source>The total exceeds your balance when the %1 transaction fee is included.</source>
        <translation>取引手数料 %1 を含めた総額が残高を超えています。</translation>
    </message>
    <message>
        <source>Duplicate address found: addresses should only be used once each.</source>
        <translation>重複したアドレスが見つかりました: アドレスはそれぞれ一度のみ使用することができます。</translation>
    </message>
    <message>
        <source>Transaction creation failed!</source>
        <translation>取引の作成に失敗しました！</translation>
    </message>
    <message>
        <source>A fee higher than %1 is considered an absurdly high fee.</source>
        <translation>%1 よりも高い手数料は、異常に高すぎです。</translation>
    </message>
    <message>
        <source>Payment request expired.</source>
        <translation>支払いリクエストが期限切れです。</translation>
    </message>
    <message numerus="yes">
        <source>Estimated to begin confirmation within %n block(s).</source>
        <translation><numerusform>予想される承認開始ブロック: %n ブロック以内</numerusform></translation>
    </message>
    <message>
        <source>Warning: Invalid Bitcoin address</source>
        <translation>警告: 無効な Bitcoin アドレス</translation>
    </message>
    <message>
        <source>Warning: Unknown change address</source>
        <translation>警告：正体不明のお釣りアドレスです</translation>
    </message>
    <message>
        <source>Confirm custom change address</source>
        <translation>カスタムお釣りアドレスの確認</translation>
    </message>
    <message>
        <source>The address you selected for change is not part of this wallet. Any or all funds in your wallet may be sent to this address. Are you sure?</source>
        <translation>お釣り用として指定されたアドレスはこのウォレットのものではありません。このウォレットの一部又は全部の資産がこのアドレスへ送金されます。よろしいですか？</translation>
    </message>
    <message>
        <source>(no label)</source>
        <translation>(ラベル無し)</translation>
    </message>
</context>
<context>
    <name>SendCoinsEntry</name>
    <message>
        <source>A&amp;mount:</source>
        <translation>金額(&amp;A):</translation>
    </message>
    <message>
        <source>Pay &amp;To:</source>
        <translation>送金先(&amp;T):</translation>
    </message>
    <message>
        <source>&amp;Label:</source>
        <translation>ラベル(&amp;L):</translation>
    </message>
    <message>
        <source>Choose previously used address</source>
        <translation>これまでに送金したことがあるアドレスから選択</translation>
    </message>
    <message>
        <source>The Bitcoin address to send the payment to</source>
        <translation>支払い先 Bitcoin アドレス</translation>
    </message>
    <message>
        <source>Alt+A</source>
        <translation>Alt+A</translation>
    </message>
    <message>
        <source>Paste address from clipboard</source>
        <translation>クリップボードからアドレスを貼り付け</translation>
    </message>
    <message>
        <source>Alt+P</source>
        <translation>Alt+P</translation>
    </message>
    <message>
        <source>Remove this entry</source>
        <translation>この項目を削除</translation>
    </message>
    <message>
        <source>The amount to send in the selected unit</source>
        <translation>送金する金額の単位を選択</translation>
    </message>
    <message>
        <source>The fee will be deducted from the amount being sent. The recipient will receive less bitcoins than you enter in the amount field. If multiple recipients are selected, the fee is split equally.</source>
        <translation>手数料は送金する金額から差し引かれます。送金先には金額欄で指定した額よりも少ない Bitcoin が送られます。送金先が複数ある場合は、手数料は均等に分けられます。</translation>
    </message>
    <message>
        <source>S&amp;ubtract fee from amount</source>
        <translation>送金額から手数料を差し引く(&amp;U)</translation>
    </message>
    <message>
        <source>Use available balance</source>
        <translation>利用可能な残額を使用</translation>
    </message>
    <message>
        <source>Message:</source>
        <translation>メッセージ:</translation>
    </message>
    <message>
        <source>This is an unauthenticated payment request.</source>
        <translation>これは未認証の支払いリクエストです。</translation>
    </message>
    <message>
        <source>This is an authenticated payment request.</source>
        <translation>これは認証済みの支払いリクエストです。</translation>
    </message>
    <message>
        <source>Enter a label for this address to add it to the list of used addresses</source>
        <translation>このアドレスに対するラベルを入力することで、送金したことがあるアドレスの一覧に追加することができます</translation>
    </message>
    <message>
        <source>A message that was attached to the bitcoin: URI which will be stored with the transaction for your reference. Note: This message will not be sent over the Bitcoin network.</source>
        <translation>bitcoin: URIに添付されていたメッセージです。これは参照用として取引とともに保存されます。注意: メッセージは Bitcoin ネットワーク上へ送信されません。</translation>
    </message>
    <message>
        <source>Pay To:</source>
        <translation>送金先:</translation>
    </message>
    <message>
        <source>Memo:</source>
        <translation>メモ:</translation>
    </message>
</context>
<context>
    <name>SendConfirmationDialog</name>
    <message>
        <source>Yes</source>
        <translation>はい</translation>
    </message>
</context>
<context>
    <name>ShutdownWindow</name>
    <message>
        <source>%1 is shutting down...</source>
        <translation>%1 をシャットダウンしています...</translation>
    </message>
    <message>
        <source>Do not shut down the computer until this window disappears.</source>
        <translation>このウィンドウが消えるまでコンピュータをシャットダウンしないでください。</translation>
    </message>
</context>
<context>
    <name>SignVerifyMessageDialog</name>
    <message>
        <source>Signatures - Sign / Verify a Message</source>
        <translation>署名 - メッセージの署名・検証</translation>
    </message>
    <message>
        <source>&amp;Sign Message</source>
        <translation>メッセージの署名(&amp;S)</translation>
    </message>
    <message>
        <source>You can sign messages/agreements with your addresses to prove you can receive bitcoins sent to them. Be careful not to sign anything vague or random, as phishing attacks may try to trick you into signing your identity over to them. Only sign fully-detailed statements you agree to.</source>
        <translation>あなたが所有しているアドレスでメッセージや契約書に署名をすることで、それらのアドレスへ送られた Bitcoin を受け取ることができることを証明できます。フィッシング攻撃者があなたを騙して、あなたの身分情報に署名させようとしている可能性があるため、よくわからないものやランダムな文字列に対して署名しないでください。あなたが同意した、よく詳細の記された文言にのみ署名するようにしてください。</translation>
    </message>
    <message>
        <source>The Bitcoin address to sign the message with</source>
        <translation>メッセージの署名に使用する Bitcoin アドレス</translation>
    </message>
    <message>
        <source>Choose previously used address</source>
        <translation>これまでに使用したことがあるアドレスから選択</translation>
    </message>
    <message>
        <source>Alt+A</source>
        <translation>Alt+A</translation>
    </message>
    <message>
        <source>Paste address from clipboard</source>
        <translation>クリップボードからアドレスを貼り付け</translation>
    </message>
    <message>
        <source>Alt+P</source>
        <translation>Alt+P</translation>
    </message>
    <message>
        <source>Enter the message you want to sign here</source>
        <translation>署名するメッセージを入力</translation>
    </message>
    <message>
        <source>Signature</source>
        <translation>署名</translation>
    </message>
    <message>
        <source>Copy the current signature to the system clipboard</source>
        <translation>この署名をシステムのクリップボードにコピー</translation>
    </message>
    <message>
        <source>Sign the message to prove you own this Bitcoin address</source>
        <translation>メッセージに署名してこの Bitcoin アドレスを所有していることを証明</translation>
    </message>
    <message>
        <source>Sign &amp;Message</source>
        <translation>メッセージを署名(&amp;M)</translation>
    </message>
    <message>
        <source>Reset all sign message fields</source>
        <translation>入力欄の内容を全て消去</translation>
    </message>
    <message>
        <source>Clear &amp;All</source>
        <translation>全てクリア(&amp;A)</translation>
    </message>
    <message>
        <source>&amp;Verify Message</source>
        <translation>メッセージの検証(&amp;V)</translation>
    </message>
    <message>
        <source>Enter the receiver's address, message (ensure you copy line breaks, spaces, tabs, etc. exactly) and signature below to verify the message. Be careful not to read more into the signature than what is in the signed message itself, to avoid being tricked by a man-in-the-middle attack. Note that this only proves the signing party receives with the address, it cannot prove sendership of any transaction!</source>
        <translation>送金先のアドレスと、メッセージ（改行やスペース、タブなども完全に一致させること）および署名を以下に入力し、メッセージを検証します。中間者攻撃により騙されるのを防ぐため、署名対象のメッセージから書かれていること以上の意味を読み取ろうとしないでください。また、これは署名作成者がこのアドレスで受け取れることを証明するだけであり、取引の送信権限を証明するものではありません！</translation>
    </message>
    <message>
        <source>The Bitcoin address the message was signed with</source>
        <translation>メッセージの署名に使われた Bitcoin アドレス</translation>
    </message>
    <message>
        <source>The signed message to verify</source>
        <translation>検証したい署名済みメッセージ</translation>
    </message>
    <message>
        <source>The signature given when the message was signed</source>
        <translation>メッセージの署名時に生成された署名</translation>
    </message>
    <message>
        <source>Verify the message to ensure it was signed with the specified Bitcoin address</source>
        <translation>メッセージを検証して指定された Bitcoin アドレスで署名されたことを確認</translation>
    </message>
    <message>
        <source>Verify &amp;Message</source>
        <translation>メッセージを検証(&amp;M)</translation>
    </message>
    <message>
        <source>Reset all verify message fields</source>
        <translation>入力欄の内容を全て消去</translation>
    </message>
    <message>
        <source>Click "Sign Message" to generate signature</source>
        <translation>「メッセージを署名」をクリックして署名を生成</translation>
    </message>
    <message>
        <source>The entered address is invalid.</source>
        <translation>不正なアドレスが入力されました。</translation>
    </message>
    <message>
        <source>Please check the address and try again.</source>
        <translation>アドレスが正しいか確かめてから、もう一度試してください。</translation>
    </message>
    <message>
        <source>The entered address does not refer to a key.</source>
        <translation>入力されたアドレスに紐づく鍵がありません。</translation>
    </message>
    <message>
        <source>Wallet unlock was cancelled.</source>
        <translation>ウォレットのアンロックはキャンセルされました。</translation>
    </message>
    <message>
        <source>No error</source>
        <translation>エラーなし</translation>
    </message>
    <message>
        <source>Private key for the entered address is not available.</source>
        <translation>入力されたアドレスの秘密鍵は利用できません。</translation>
    </message>
    <message>
        <source>Message signing failed.</source>
        <translation>メッセージの署名に失敗しました。</translation>
    </message>
    <message>
        <source>Message signed.</source>
        <translation>メッセージに署名しました。</translation>
    </message>
    <message>
        <source>The signature could not be decoded.</source>
        <translation>署名が復号できませんでした。</translation>
    </message>
    <message>
        <source>Please check the signature and try again.</source>
        <translation>署名が正しいか確認してから、もう一度試してください。</translation>
    </message>
    <message>
        <source>The signature did not match the message digest.</source>
        <translation>署名がメッセージダイジェストと一致しませんでした。</translation>
    </message>
    <message>
        <source>Message verification failed.</source>
        <translation>メッセージの検証に失敗しました。</translation>
    </message>
    <message>
        <source>Message verified.</source>
        <translation>メッセージは検証されました。</translation>
    </message>
</context>
<context>
    <name>TrafficGraphWidget</name>
    <message>
        <source>KB/s</source>
        <translation>KB/秒</translation>
    </message>
</context>
<context>
    <name>TransactionDesc</name>
    <message numerus="yes">
        <source>Open for %n more block(s)</source>
        <translation><numerusform>あと %n ブロックは未承認の予定</numerusform></translation>
    </message>
    <message>
        <source>Open until %1</source>
        <translation>%1 まで未承認の予定</translation>
    </message>
    <message>
        <source>conflicted with a transaction with %1 confirmations</source>
        <translation>%1 承認の取引と衝突</translation>
    </message>
    <message>
        <source>0/unconfirmed, %1</source>
        <translation>0/未承認, %1</translation>
    </message>
    <message>
        <source>in memory pool</source>
        <translation>メモリプール内</translation>
    </message>
    <message>
        <source>not in memory pool</source>
        <translation>メモリプール外</translation>
    </message>
    <message>
        <source>abandoned</source>
        <translation>送信中止</translation>
    </message>
    <message>
        <source>%1/unconfirmed</source>
        <translation>%1/未承認</translation>
    </message>
    <message>
        <source>%1 confirmations</source>
        <translation>%1 承認</translation>
    </message>
    <message>
        <source>Status</source>
        <translation>状態</translation>
    </message>
    <message>
        <source>Date</source>
        <translation>日付</translation>
    </message>
    <message>
        <source>Source</source>
        <translation>ソース</translation>
    </message>
    <message>
        <source>Generated</source>
        <translation>生成</translation>
    </message>
    <message>
        <source>From</source>
        <translation>送金元</translation>
    </message>
    <message>
        <source>unknown</source>
        <translation>不明</translation>
    </message>
    <message>
        <source>To</source>
        <translation>送金先</translation>
    </message>
    <message>
        <source>own address</source>
        <translation>自分のアドレス</translation>
    </message>
    <message>
        <source>watch-only</source>
        <translation>ウォッチ限定</translation>
    </message>
    <message>
        <source>label</source>
        <translation>ラベル</translation>
    </message>
    <message>
        <source>Credit</source>
        <translation>貸方</translation>
    </message>
    <message numerus="yes">
        <source>matures in %n more block(s)</source>
        <translation><numerusform>あと %n ブロックで成熟</numerusform></translation>
    </message>
    <message>
        <source>not accepted</source>
        <translation>承認されていない</translation>
    </message>
    <message>
        <source>Debit</source>
        <translation>借方</translation>
    </message>
    <message>
        <source>Total debit</source>
        <translation>借方総計</translation>
    </message>
    <message>
        <source>Total credit</source>
        <translation>貸方総計</translation>
    </message>
    <message>
        <source>Transaction fee</source>
        <translation>取引手数料</translation>
    </message>
    <message>
        <source>Net amount</source>
        <translation>正味金額</translation>
    </message>
    <message>
        <source>Message</source>
        <translation>メッセージ</translation>
    </message>
    <message>
        <source>Comment</source>
        <translation>コメント</translation>
    </message>
    <message>
        <source>Transaction ID</source>
        <translation>取引ID</translation>
    </message>
    <message>
        <source>Transaction total size</source>
        <translation>トランザクションの全体サイズ</translation>
    </message>
    <message>
        <source>Transaction virtual size</source>
        <translation>トランザクションの仮想サイズ</translation>
    </message>
    <message>
        <source>Output index</source>
        <translation>アウトプット インデックス数</translation>
    </message>
    <message>
        <source> (Certificate was not verified)</source>
        <translation>(証明書は検証されませんでした)</translation>
    </message>
    <message>
        <source>Merchant</source>
        <translation>リクエスト元</translation>
    </message>
    <message>
        <source>Generated coins must mature %1 blocks before they can be spent. When you generated this block, it was broadcast to the network to be added to the block chain. If it fails to get into the chain, its state will change to "not accepted" and it won't be spendable. This may occasionally happen if another node generates a block within a few seconds of yours.</source>
        <translation>生成されたコインは、%1 ブロックの間成熟させたあとに使用可能になります。このブロックは生成された際、ブロックチェーンに取り込まれるためにネットワークに放流されました。ブロックチェーンに取り込まれられなかった場合、取引状態が「承認されていない」に変更され、コインは使用不能になります。これは、別のノードがあなたの数秒前にブロックを生成した場合に時々起こる場合があります。</translation>
    </message>
    <message>
        <source>Debug information</source>
        <translation>デバッグ情報</translation>
    </message>
    <message>
        <source>Transaction</source>
        <translation>トランザクション</translation>
    </message>
    <message>
        <source>Inputs</source>
        <translation>インプット</translation>
    </message>
    <message>
        <source>Amount</source>
        <translation>金額</translation>
    </message>
    <message>
        <source>true</source>
        <translation>はい</translation>
    </message>
    <message>
        <source>false</source>
        <translation>いいえ</translation>
    </message>
</context>
<context>
    <name>TransactionDescDialog</name>
    <message>
        <source>This pane shows a detailed description of the transaction</source>
        <translation>取引の詳細</translation>
    </message>
    <message>
        <source>Details for %1</source>
        <translation>%1 の詳細</translation>
    </message>
</context>
<context>
    <name>TransactionTableModel</name>
    <message>
        <source>Date</source>
        <translation>日時</translation>
    </message>
    <message>
        <source>Type</source>
        <translation>種別</translation>
    </message>
    <message>
        <source>Label</source>
        <translation>ラベル</translation>
    </message>
    <message numerus="yes">
        <source>Open for %n more block(s)</source>
        <translation><numerusform>あと %n ブロックは未承認の予定</numerusform></translation>
    </message>
    <message>
        <source>Open until %1</source>
        <translation>%1 まで未承認の予定</translation>
    </message>
    <message>
        <source>Unconfirmed</source>
        <translation>未承認</translation>
    </message>
    <message>
        <source>Abandoned</source>
        <translation>送信中止</translation>
    </message>
    <message>
        <source>Confirming (%1 of %2 recommended confirmations)</source>
        <translation>承認中（推奨承認数 %2 のうち %1 承認が完了）</translation>
    </message>
    <message>
        <source>Confirmed (%1 confirmations)</source>
        <translation>承認されました（%1 承認）</translation>
    </message>
    <message>
        <source>Conflicted</source>
        <translation>衝突</translation>
    </message>
    <message>
        <source>Immature (%1 confirmations, will be available after %2)</source>
        <translation>未成熟（%1 承認。%2 承認完了後に使用可能）</translation>
    </message>
    <message>
        <source>Generated but not accepted</source>
        <translation>生成されましたが承認されませんでした</translation>
    </message>
    <message>
        <source>Received with</source>
        <translation>受取(通常)</translation>
    </message>
    <message>
        <source>Received from</source>
        <translation>受取(その他)</translation>
    </message>
    <message>
        <source>Sent to</source>
        <translation>送金</translation>
    </message>
    <message>
        <source>Payment to yourself</source>
        <translation>自分への送金</translation>
    </message>
    <message>
        <source>Mined</source>
        <translation>発掘</translation>
    </message>
    <message>
        <source>watch-only</source>
        <translation>ウォッチ限定</translation>
    </message>
    <message>
        <source>(n/a)</source>
        <translation>(n/a)</translation>
    </message>
    <message>
        <source>(no label)</source>
        <translation>(ラベル無し)</translation>
    </message>
    <message>
        <source>Transaction status. Hover over this field to show number of confirmations.</source>
        <translation>トランザクションステータス。このフィールドの上にカーソルを合わせると承認数が表示されます。</translation>
    </message>
    <message>
        <source>Date and time that the transaction was received.</source>
        <translation>取引を受信した日時。</translation>
    </message>
    <message>
        <source>Type of transaction.</source>
        <translation>取引の種類。</translation>
    </message>
    <message>
        <source>Whether or not a watch-only address is involved in this transaction.</source>
        <translation>ウォッチ限定アドレスがこの取引に含まれているかどうか。</translation>
    </message>
    <message>
        <source>User-defined intent/purpose of the transaction.</source>
        <translation>ユーザー定義の取引の目的や用途。</translation>
    </message>
    <message>
        <source>Amount removed from or added to balance.</source>
        <translation>残高から増えた又は減った総額。</translation>
    </message>
</context>
<context>
    <name>TransactionView</name>
    <message>
        <source>All</source>
        <translation>すべて</translation>
    </message>
    <message>
        <source>Today</source>
        <translation>今日</translation>
    </message>
    <message>
        <source>This week</source>
        <translation>今週</translation>
    </message>
    <message>
        <source>This month</source>
        <translation>今月</translation>
    </message>
    <message>
        <source>Last month</source>
        <translation>先月</translation>
    </message>
    <message>
        <source>This year</source>
        <translation>今年</translation>
    </message>
    <message>
        <source>Range...</source>
        <translation>期間指定...</translation>
    </message>
    <message>
        <source>Received with</source>
        <translation>受取</translation>
    </message>
    <message>
        <source>Sent to</source>
        <translation>送金</translation>
    </message>
    <message>
        <source>Mined</source>
        <translation>発掘</translation>
    </message>
    <message>
        <source>Other</source>
        <translation>その他</translation>
    </message>
    <message>
        <source>Enter address, transaction id, or label to search</source>
        <translation>検索したいアドレスや取引ID、ラベルを入力</translation>
    </message>
    <message>
        <source>Min amount</source>
        <translation>表示最小金額</translation>
    </message>
    <message>
        <source>Abandon transaction</source>
        <translation>取引の送信を中止</translation>
    </message>
    <message>
        <source>Increase transaction fee</source>
        <translation>取引手数料を上乗せ</translation>
    </message>
    <message>
        <source>Copy address</source>
        <translation>アドレスをコピー</translation>
    </message>
    <message>
        <source>Copy label</source>
        <translation>ラベルをコピー</translation>
    </message>
    <message>
        <source>Copy amount</source>
        <translation>金額をコピー</translation>
    </message>
    <message>
        <source>Copy transaction ID</source>
        <translation>取引IDをコピー</translation>
    </message>
    <message>
        <source>Copy raw transaction</source>
        <translation>生トランザクションをコピー</translation>
    </message>
    <message>
        <source>Copy full transaction details</source>
        <translation>取引の詳細すべてをコピー</translation>
    </message>
    <message>
        <source>Edit label</source>
        <translation>ラベルを編集</translation>
    </message>
    <message>
        <source>Show transaction details</source>
        <translation>取引の詳細を表示</translation>
    </message>
    <message>
        <source>Export Transaction History</source>
        <translation>取引履歴をエクスポート</translation>
    </message>
    <message>
        <source>Comma separated file (*.csv)</source>
        <translation>テキスト CSV (*.csv)</translation>
    </message>
    <message>
        <source>Confirmed</source>
        <translation>承認済み</translation>
    </message>
    <message>
        <source>Watch-only</source>
        <translation>ウォッチ限定</translation>
    </message>
    <message>
        <source>Date</source>
        <translation>日時</translation>
    </message>
    <message>
        <source>Type</source>
        <translation>種別</translation>
    </message>
    <message>
        <source>Label</source>
        <translation>ラベル</translation>
    </message>
    <message>
        <source>Address</source>
        <translation>アドレス</translation>
    </message>
    <message>
        <source>ID</source>
        <translation>ID</translation>
    </message>
    <message>
        <source>Exporting Failed</source>
        <translation>エクスポートに失敗しました</translation>
    </message>
    <message>
        <source>There was an error trying to save the transaction history to %1.</source>
        <translation>取引履歴を %1 に保存する際にエラーが発生しました。</translation>
    </message>
    <message>
        <source>Exporting Successful</source>
        <translation>エクスポートに成功しました</translation>
    </message>
    <message>
        <source>The transaction history was successfully saved to %1.</source>
        <translation>取引履歴は正常に %1 に保存されました。</translation>
    </message>
    <message>
        <source>Range:</source>
        <translation>期間:</translation>
    </message>
    <message>
        <source>to</source>
        <translation>〜</translation>
    </message>
</context>
<context>
    <name>UnitDisplayStatusBarControl</name>
    <message>
        <source>Unit to show amounts in. Click to select another unit.</source>
        <translation>金額を表示する際の単位。クリックすると他の単位を選択できます。</translation>
    </message>
</context>
<context>
    <name>WalletController</name>
    <message>
        <source>Close wallet</source>
        <translation>ウォレットを閉じる</translation>
    </message>
    <message>
        <source>Are you sure you wish to close the wallet &lt;i&gt;%1&lt;/i&gt;?</source>
        <translation>本当にウォレット&lt;i&gt;%1&lt;/i&gt;を閉じますか？</translation>
    </message>
    <message>
        <source>Closing the wallet for too long can result in having to resync the entire chain if pruning is enabled.</source>
        <translation>ブロックファイル剪定が有効の場合、長期間ウォレットを起動しないと全チェーンを再度同期させる必要があるかもしれません。</translation>
    </message>
    <message>
        <source>Close all wallets</source>
        <translation>全てのウォレットを閉じる</translation>
    </message>
    <message>
        <source>Are you sure you wish to close all wallets?</source>
        <translation>本当に全てのウォレットを閉じますか。</translation>
    </message>
</context>
<context>
    <name>WalletFrame</name>
    <message>
        <source>No wallet has been loaded.
Go to File &gt; Open Wallet to load a wallet.
- OR -</source>
        <translation>ウォレットがロードされていません。
ファイル &gt; ウォレットを開くを実行しウォレットをロードしてください。
- もしくは -</translation>
    </message>
    <message>
        <source>Create a new wallet</source>
        <translation>新しいウォレットを作成</translation>
    </message>
</context>
<context>
    <name>WalletModel</name>
    <message>
        <source>Send Coins</source>
        <translation>コインの送金</translation>
    </message>
    <message>
        <source>Fee bump error</source>
        <translation>手数料上乗せエラー</translation>
    </message>
    <message>
        <source>Increasing transaction fee failed</source>
        <translation>取引手数料の上乗せに失敗しました</translation>
    </message>
    <message>
        <source>Do you want to increase the fee?</source>
        <translation>手数料を上乗せしてもよろしいですか？</translation>
    </message>
    <message>
        <source>Do you want to draft a transaction with fee increase?</source>
        <translation>このトランザクションに手数料を上乗せしたひな形を作成しますか？</translation>
    </message>
    <message>
        <source>Current fee:</source>
        <translation>現在の手数料:</translation>
    </message>
    <message>
        <source>Increase:</source>
        <translation>上乗せ額:</translation>
    </message>
    <message>
        <source>New fee:</source>
        <translation>新しい手数料:</translation>
    </message>
    <message>
        <source>Confirm fee bump</source>
        <translation>手数料上乗せの確認</translation>
    </message>
    <message>
        <source>Can't draft transaction.</source>
        <translation>トランザクションのひな型を作成できませんでした。</translation>
    </message>
    <message>
        <source>PSBT copied</source>
        <translation>PSBTがコピーされました</translation>
    </message>
    <message>
        <source>Can't sign transaction.</source>
        <translation>トランザクションを署名できませんでした。</translation>
    </message>
    <message>
        <source>Could not commit transaction</source>
        <translation>トランザクションのコミットに失敗しました</translation>
    </message>
    <message>
        <source>default wallet</source>
        <translation>デフォルトウォレット</translation>
    </message>
</context>
<context>
    <name>WalletView</name>
    <message>
        <source>&amp;Export</source>
        <translation>エクスポート(&amp;E)</translation>
    </message>
    <message>
        <source>Export the data in the current tab to a file</source>
        <translation>現在のタブのデータをファイルにエクスポート</translation>
    </message>
    <message>
        <source>Error</source>
        <translation>エラー</translation>
    </message>
    <message>
        <source>Unable to decode PSBT from clipboard (invalid base64)</source>
        <translation>クリップボードのPSBTをデコードできません（無効なbase64）</translation>
    </message>
    <message>
        <source>Load Transaction Data</source>
        <translation>トランザクションデータのロード</translation>
    </message>
    <message>
        <source>Partially Signed Transaction (*.psbt)</source>
        <translation>部分的に署名されたトランザクション (*.psbt)</translation>
    </message>
    <message>
        <source>PSBT file must be smaller than 100 MiB</source>
        <translation>PSBTファイルは、100MBより小さい必要があります.</translation>
    </message>
    <message>
        <source>Unable to decode PSBT</source>
        <translation>PSBTファイルを復号できません.</translation>
    </message>
    <message>
        <source>Backup Wallet</source>
        <translation>ウォレットのバックアップ</translation>
    </message>
    <message>
        <source>Wallet Data (*.dat)</source>
        <translation>ウォレット データ (*.dat)</translation>
    </message>
    <message>
        <source>Backup Failed</source>
        <translation>バックアップ失敗</translation>
    </message>
    <message>
        <source>There was an error trying to save the wallet data to %1.</source>
        <translation>ウォレットデータを %1 へ保存する際にエラーが発生しました。</translation>
    </message>
    <message>
        <source>Backup Successful</source>
        <translation>バックアップ成功</translation>
    </message>
    <message>
        <source>The wallet data was successfully saved to %1.</source>
        <translation>ウォレット データは正常に %1 に保存されました。</translation>
    </message>
    <message>
        <source>Cancel</source>
        <translation>キャンセル</translation>
    </message>
</context>
<context>
    <name>bitcoin-core</name>
    <message>
        <source>Distributed under the MIT software license, see the accompanying file %s or %s</source>
        <translation>MIT ソフトウェアライセンスのもとで配布されています。付属の %s ファイルか、 %s を参照してください</translation>
    </message>
    <message>
        <source>Prune configured below the minimum of %d MiB.  Please use a higher number.</source>
        <translation>剪定設定が、設定可能最小値の %d MiBより低く設定されています。より大きい値を使用してください。</translation>
    </message>
    <message>
        <source>Prune: last wallet synchronisation goes beyond pruned data. You need to -reindex (download the whole blockchain again in case of pruned node)</source>
        <translation>剪定: 最後のウォレット同期ポイントが、剪定されたデータを越えています。-reindex を実行する必要があります (剪定されたノードの場合、ブロックチェーン全体を再ダウンロードします)</translation>
    </message>
    <message>
        <source>Pruning blockstore...</source>
        <translation>ブロック保存容量を剪定中...</translation>
    </message>
    <message>
        <source>Unable to start HTTP server. See debug log for details.</source>
        <translation>HTTPサーバを開始できませんでした。詳細は debug.log を参照してください。</translation>
    </message>
    <message>
        <source>The %s developers</source>
        <translation>%s の開発者</translation>
    </message>
    <message>
        <source>Cannot obtain a lock on data directory %s. %s is probably already running.</source>
        <translation>データ ディレクトリ %s のロックを取得することができません。%s がおそらく既に実行中です。</translation>
    </message>
    <message>
        <source>Cannot provide specific connections and have addrman find outgoing connections at the same.</source>
        <translation>指定された接続が利用できず、また addrman は外向き接続を見つけられませんでした。</translation>
    </message>
    <message>
        <source>Error reading %s! All keys read correctly, but transaction data or address book entries might be missing or incorrect.</source>
        <translation>%s の読み込み中にエラーが発生しました！ 全ての鍵は正しく読み込めましたが、取引データやアドレス帳の項目が失われたか、正しくない可能性があります。</translation>
    </message>
    <message>
        <source>Please check that your computer's date and time are correct! If your clock is wrong, %s will not work properly.</source>
        <translation>お使いのコンピューターの日付と時刻が正しいことを確認してください！ PCの時計が正しくない場合 %s は正確に動作しません。</translation>
    </message>
    <message>
        <source>Please contribute if you find %s useful. Visit %s for further information about the software.</source>
        <translation>%s が有用だと感じられた方はぜひプロジェクトへの貢献をお願いします。ソフトウェアのより詳細な情報については %s をご覧ください。</translation>
    </message>
    <message>
        <source>SQLiteDatabase: Unknown sqlite wallet schema version %d. Only version %d is supported</source>
        <translation>SQLiteDatabase: 未知のsqliteウォレットスキーマバージョン %d 。バージョン %d のみがサポートされています。</translation>
    </message>
    <message>
        <source>The block database contains a block which appears to be from the future. This may be due to your computer's date and time being set incorrectly. Only rebuild the block database if you are sure that your computer's date and time are correct</source>
        <translation>ブロックデータベースに未来の時刻のブロックが含まれています。お使いのコンピューターの日付と時刻が間違っている可能性があります。コンピュータの日付と時刻が本当に正しい場合にのみ、ブロックデータベースの再構築を実行してください。</translation>
    </message>
    <message>
        <source>This is a pre-release test build - use at your own risk - do not use for mining or merchant applications</source>
        <translation>これはリリース前のテストビルドです - 自己責任で使用してください - 採掘や商取引に使用しないでください</translation>
    </message>
    <message>
        <source>This is the transaction fee you may discard if change is smaller than dust at this level</source>
        <translation>これは、このレベルでダストよりもお釣りが小さい場合に破棄されるトランザクション手数料です。</translation>
    </message>
    <message>
        <source>Unable to replay blocks. You will need to rebuild the database using -reindex-chainstate.</source>
        <translation>ブロックのリプレイができませんでした。-reindex-chainstate オプションを指定してデータベースを再構築する必要があります。</translation>
    </message>
    <message>
        <source>Unable to rewind the database to a pre-fork state. You will need to redownload the blockchain</source>
        <translation>データベースをフォーク前の状態に巻き戻せませんでした。ブロックチェーンを再ダウンロードする必要があります</translation>
    </message>
    <message>
        <source>Warning: The network does not appear to fully agree! Some miners appear to be experiencing issues.</source>
        <translation>警告: ネットワークは完全に合意が取れていないようです。問題が発生しているマイナーがいる可能性があります。</translation>
    </message>
    <message>
        <source>Warning: We do not appear to fully agree with our peers! You may need to upgrade, or other nodes may need to upgrade.</source>
        <translation>警告: ピアと完全に合意が取れていないようです！ このノードもしくは他のノードのアップグレードが必要な可能性があります。</translation>
    </message>
    <message>
        <source>-maxmempool must be at least %d MB</source>
        <translation>-maxmempoolは最低でも %d MB必要です</translation>
    </message>
    <message>
        <source>Cannot resolve -%s address: '%s'</source>
        <translation>-%s アドレス '%s' を解決できません</translation>
    </message>
    <message>
        <source>Change index out of range</source>
        <translation>お釣りのインデックスが範囲外です</translation>
    </message>
    <message>
        <source>Config setting for %s only applied on %s network when in [%s] section.</source>
        <translation>%s の設定は、 [%s] セクションに書かれた場合のみ %s ネットワークへ適用されます。</translation>
    </message>
    <message>
        <source>Copyright (C) %i-%i</source>
        <translation>Copyright (C) %i-%i</translation>
    </message>
    <message>
        <source>Corrupted block database detected</source>
        <translation>破損したブロック データベースが見つかりました</translation>
    </message>
    <message>
        <source>Could not find asmap file %s</source>
        <translation>Asmapファイル%sが見つかりませんでした</translation>
    </message>
    <message>
        <source>Could not parse asmap file %s</source>
        <translation>Asmapファイル%sを解析できませんでした</translation>
    </message>
    <message>
        <source>Do you want to rebuild the block database now?</source>
        <translation>ブロック データベースを今すぐ再構築しますか？</translation>
    </message>
    <message>
        <source>Error initializing block database</source>
        <translation>ブロックデータベースの初期化時にエラーが発生しました</translation>
    </message>
    <message>
        <source>Error initializing wallet database environment %s!</source>
        <translation>ウォレットデータベース環境 %s の初期化時にエラーが発生しました！</translation>
    </message>
    <message>
        <source>Error loading %s</source>
        <translation>%s の読み込みエラー</translation>
    </message>
    <message>
        <source>Error loading %s: Private keys can only be disabled during creation</source>
        <translation>%s の読み込みエラー: 秘密鍵の無効化はウォレットの生成時のみ可能です</translation>
    </message>
    <message>
        <source>Error loading %s: Wallet corrupted</source>
        <translation>%s の読み込みエラー: ウォレットが壊れています</translation>
    </message>
    <message>
        <source>Error loading %s: Wallet requires newer version of %s</source>
        <translation>%s の読み込みエラー: より新しいバージョンの %s が必要です</translation>
    </message>
    <message>
        <source>Error loading block database</source>
        <translation>ブロックデータベースの読み込み時にエラーが発生しました</translation>
    </message>
    <message>
        <source>Error opening block database</source>
        <translation>ブロックデータベースのオープン時にエラーが発生しました</translation>
    </message>
    <message>
        <source>Failed to listen on any port. Use -listen=0 if you want this.</source>
        <translation>ポートのリッスンに失敗しました。必要であれば -listen=0 を指定してください。</translation>
    </message>
    <message>
        <source>Failed to rescan the wallet during initialization</source>
        <translation>初期化中にウォレットの再スキャンに失敗しました</translation>
    </message>
    <message>
        <source>Failed to verify database</source>
        <translation>データベースの検証に失敗しました</translation>
    </message>
    <message>
        <source>Importing...</source>
        <translation>インポート中...</translation>
    </message>
    <message>
        <source>Incorrect or no genesis block found. Wrong datadir for network?</source>
        <translation>ジェネシスブロックが不正であるか、見つかりません。ネットワークの datadir が間違っていませんか？</translation>
    </message>
    <message>
        <source>Initialization sanity check failed. %s is shutting down.</source>
        <translation>初期化時の健全性検査に失敗しました。%s を終了します。</translation>
    </message>
    <message>
        <source>Invalid P2P permission: '%s'</source>
        <translation>無効なP2Pアクセス権: '%s'</translation>
    </message>
    <message>
        <source>Invalid amount for -%s=&lt;amount&gt;: '%s'</source>
        <translation>-%s=&lt;amount&gt; オプションに対する不正な amount: '%s'</translation>
    </message>
    <message>
        <source>Invalid amount for -discardfee=&lt;amount&gt;: '%s'</source>
        <translation>-discardfee=&lt;amount&gt; オプションに対する不正な amount: '%s'</translation>
    </message>
    <message>
        <source>Invalid amount for -fallbackfee=&lt;amount&gt;: '%s'</source>
        <translation>-fallbackfee=&lt;amount&gt; オプションに対する不正な amount: '%s'</translation>
    </message>
    <message>
        <source>Specified blocks directory "%s" does not exist.</source>
        <translation>指定されたブロックディレクトリ "%s" は存在しません｡</translation>
    </message>
    <message>
        <source>Unknown address type '%s'</source>
        <translation>未知のアドレス形式 '%s' です</translation>
    </message>
    <message>
        <source>Unknown change type '%s'</source>
        <translation>未知のおつり用アドレス形式 '%s' です</translation>
    </message>
    <message>
        <source>Upgrading txindex database</source>
        <translation>txindex データベースの更新中</translation>
    </message>
    <message>
        <source>Loading P2P addresses...</source>
        <translation>P2Pアドレスの読み込み中...</translation>
    </message>
    <message>
        <source>Loading banlist...</source>
        <translation>banリストの読み込み中...</translation>
    </message>
    <message>
        <source>Not enough file descriptors available.</source>
        <translation>使用可能なファイルディスクリプタが不足しています。</translation>
    </message>
    <message>
        <source>Prune cannot be configured with a negative value.</source>
        <translation>剪定モードの設定値は負の値にはできません。</translation>
    </message>
    <message>
        <source>Prune mode is incompatible with -txindex.</source>
        <translation>剪定モードは -txindex オプションと互換性がありません。</translation>
    </message>
    <message>
        <source>Replaying blocks...</source>
        <translation>ブロックのリプレイ中...</translation>
    </message>
    <message>
        <source>Rewinding blocks...</source>
        <translation>ブロックの巻き戻し中...</translation>
    </message>
    <message>
        <source>The source code is available from %s.</source>
        <translation>ソースコードは %s から入手できます。</translation>
    </message>
    <message>
        <source>Transaction fee and change calculation failed</source>
        <translation>トランザクション手数料およびお釣りの計算に失敗しました</translation>
    </message>
    <message>
        <source>Unable to bind to %s on this computer. %s is probably already running.</source>
        <translation>このコンピュータの %s にバインドすることができません。%s がおそらく既に実行中です。</translation>
    </message>
    <message>
        <source>Unable to generate keys</source>
        <translation>鍵を生成できません</translation>
    </message>
    <message>
        <source>Unsupported logging category %s=%s.</source>
        <translation>サポートされていないログカテゴリ %s=%s 。</translation>
    </message>
    <message>
        <source>Upgrading UTXO database</source>
        <translation>UTXOデータベースの更新中</translation>
    </message>
    <message>
        <source>User Agent comment (%s) contains unsafe characters.</source>
        <translation>ユーザエージェントのコメント ( %s ) に安全でない文字が含まれています。</translation>
    </message>
    <message>
        <source>Verifying blocks...</source>
        <translation>ブロックの検証中...</translation>
    </message>
    <message>
        <source>Wallet needed to be rewritten: restart %s to complete</source>
        <translation>ウォレットの書き直しが必要です: 完了するために %s を再起動します</translation>
    </message>
    <message>
        <source>Error: Listening for incoming connections failed (listen returned error %s)</source>
        <translation>エラー: 内向きの接続をリッスンするのに失敗しました（%s エラーが返却されました）</translation>
    </message>
    <message>
        <source>Invalid amount for -maxtxfee=&lt;amount&gt;: '%s' (must be at least the minrelay fee of %s to prevent stuck transactions)</source>
        <translation>-maxtxfee=&lt;amount&gt; オプションに対する不正な amount: '%s'（トランザクション詰まり防止のため、最小中継手数料の %s より大きくする必要があります）</translation>
    </message>
    <message>
        <source>The transaction amount is too small to send after the fee has been deducted</source>
        <translation>取引の手数料差引後金額が小さすぎるため、送金できません。</translation>
    </message>
    <message>
        <source>You need to rebuild the database using -reindex to go back to unpruned mode.  This will redownload the entire blockchain</source>
        <translation>非剪定モードに戻るためには -reindex オプションを指定してデータベースを再構築する必要があります。 ブロックチェーン全体の再ダウンロードが必要となります。</translation>
    </message>
    <message>
        <source>A fatal internal error occurred, see debug.log for details</source>
        <translation>致命的な内部エラーが発生しました。詳細は debug.log を参照してください</translation>
    </message>
    <message>
        <source>Disk space is too low!</source>
        <translation>ディスク容量不足!</translation>
    </message>
    <message>
        <source>Error reading from database, shutting down.</source>
        <translation>データベースの読み込みエラー。シャットダウンします。</translation>
    </message>
    <message>
        <source>Error upgrading chainstate database</source>
        <translation>chainstate データベースの更新時にエラーが発生しました</translation>
    </message>
    <message>
        <source>Error: Disk space is low for %s</source>
        <translation>エラー: %s 用のディスク容量が不足しています</translation>
    </message>
    <message>
        <source>Error: Keypool ran out, please call keypoolrefill first</source>
        <translation>鍵プールが枯渇しました。まずはじめに keypoolrefill を呼び出してください</translation>
    </message>
    <message>
        <source>Invalid -onion address or hostname: '%s'</source>
        <translation>-onion オプションに対する不正なアドレスまたはホスト名: '%s'</translation>
    </message>
    <message>
        <source>Invalid -proxy address or hostname: '%s'</source>
        <translation>-proxy オプションに対する不正なアドレスまたはホスト名: '%s'</translation>
    </message>
    <message>
        <source>Invalid amount for -paytxfee=&lt;amount&gt;: '%s' (must be at least %s)</source>
        <translation>-paytxfee=&lt;amount&gt; オプションにに対する不正な amount: '%s'（最低でも %s である必要があります）</translation>
    </message>
    <message>
        <source>Invalid netmask specified in -whitelist: '%s'</source>
        <translation>-whitelist オプションに対する不正なネットマスク: '%s'</translation>
    </message>
    <message>
        <source>Need to specify a port with -whitebind: '%s'</source>
        <translation>-whitebind オプションでポートを指定する必要があります: '%s'</translation>
    </message>
    <message>
        <source>No proxy server specified. Use -proxy=&lt;ip&gt; or -proxy=&lt;ip:port&gt;.</source>
        <translation>プロキシサーバーが指定されてません. -proxy=&lt;ip&gt; か -proxy=&lt;ip:port&gt; を使用してください.</translation>
    </message>
    <message>
        <source>Prune mode is incompatible with -blockfilterindex.</source>
        <translation>剪定モードは -blockfilterindex オプションと互換性がありません。</translation>
    </message>
    <message>
        <source>Reducing -maxconnections from %d to %d, because of system limitations.</source>
        <translation>システム上の制約から、-maxconnections を %d から %d に削減しました。</translation>
    </message>
    <message>
        <source>Section [%s] is not recognized.</source>
        <translation>セクション名 [%s] は認識されません。</translation>
    </message>
    <message>
        <source>Signing transaction failed</source>
        <translation>取引の署名に失敗しました</translation>
    </message>
    <message>
        <source>Specified -walletdir "%s" does not exist</source>
        <translation>指定された -walletdir "%s" は存在しません。</translation>
    </message>
    <message>
        <source>Specified -walletdir "%s" is a relative path</source>
        <translation>指定された -walletdir "%s" は相対パスです。</translation>
    </message>
    <message>
        <source>Specified -walletdir "%s" is not a directory</source>
        <translation>指定された-walletdir "%s" はディレクトリではありません。</translation>
    </message>
    <message>
        <source>The specified config file %s does not exist
</source>
        <translation>指定された設定ファイル %s が存在しません｡
</translation>
    </message>
    <message>
        <source>The transaction amount is too small to pay the fee</source>
        <translation>取引の手数料差引後金額が小さすぎるため、送金できません。</translation>
    </message>
    <message>
        <source>This is experimental software.</source>
        <translation>これは実験用のソフトウェアです。</translation>
    </message>
    <message>
        <source>Transaction amount too small</source>
        <translation>取引の金額が小さすぎます</translation>
    </message>
    <message>
        <source>Transaction too large</source>
        <translation>トランザクションが大きすぎます</translation>
    </message>
    <message>
        <source>Unable to bind to %s on this computer (bind returned error %s)</source>
        <translation>このコンピュータの %s にバインドすることができません（%s エラーが返却されました）</translation>
    </message>
    <message>
        <source>Unable to create the PID file '%s': %s</source>
        <translation>PIDファイルの作成に失敗しました ('%s': %s)</translation>
    </message>
    <message>
        <source>Unable to generate initial keys</source>
        <translation>イニシャル鍵を生成できません</translation>
    </message>
    <message>
        <source>Unknown -blockfilterindex value %s.</source>
        <translation>不明な -blockfilterindex の値 %s。</translation>
    </message>
    <message>
        <source>Verifying wallet(s)...</source>
        <translation>ウォレットの確認中...</translation>
    </message>
    <message>
        <source>Warning: unknown new rules activated (versionbit %i)</source>
        <translation>警告: 未知の新しいルールが有効化されました (バージョンビット %i)</translation>
    </message>
    <message>
        <source>-maxtxfee is set very high! Fees this large could be paid on a single transaction.</source>
        <translation>-maxtxfee が非常に高く設定されています！ ひとつの取引でこの金額の手数料が支払われてしまうことがあります。</translation>
    </message>
    <message>
        <source>This is the transaction fee you may pay when fee estimates are not available.</source>
        <translation>これは、手数料推定機能が利用できない場合に支払う取引手数料です。</translation>
    </message>
    <message>
        <source>Total length of network version string (%i) exceeds maximum length (%i). Reduce the number or size of uacomments.</source>
        <translation>ネットワークバージョン文字列の長さ（%i）が、最大の長さ（%i） を超えています。UAコメントの数や長さを削減してください。</translation>
    </message>
    <message>
        <source>%s is set very high!</source>
        <translation>%s の設定値が高すぎです！</translation>
    </message>
    <message>
        <source>Starting network threads...</source>
        <translation>ネットワークスレッドの起動中...</translation>
    </message>
    <message>
        <source>The wallet will avoid paying less than the minimum relay fee.</source>
        <translation>ウォレットは最小中継手数料を下回る金額は支払いません。</translation>
    </message>
    <message>
        <source>This is the minimum transaction fee you pay on every transaction.</source>
        <translation>これは、全ての取引に対して最低限支払うべき手数料です。</translation>
    </message>
    <message>
        <source>This is the transaction fee you will pay if you send a transaction.</source>
        <translation>これは、取引を送信する場合に支払う取引手数料です。</translation>
    </message>
    <message>
        <source>Transaction amounts must not be negative</source>
        <translation>取引の金額は負の値にはできません</translation>
    </message>
    <message>
        <source>Transaction has too long of a mempool chain</source>
        <translation>トランザクションのmempoolチェーンが長すぎます</translation>
    </message>
    <message>
        <source>Transaction must have at least one recipient</source>
        <translation>トランザクションは最低ひとつの受取先が必要です</translation>
    </message>
    <message>
        <source>Unknown network specified in -onlynet: '%s'</source>
        <translation>-onlynet オプションに対する不明なネットワーク: '%s'</translation>
    </message>
    <message>
        <source>Insufficient funds</source>
        <translation>残高不足</translation>
    </message>
    <message>
        <source>Fee estimation failed. Fallbackfee is disabled. Wait a few blocks or enable -fallbackfee.</source>
        <translation>手数料推定に失敗しました。代替手数料が無効です。数ブロック待つか、-fallbackfee オプションを有効にしてください。</translation>
    </message>
    <message>
        <source>Warning: Private keys detected in wallet {%s} with disabled private keys</source>
        <translation>警告: 秘密鍵が無効なウォレット {%s} で秘密鍵を検出しました。</translation>
    </message>
    <message>
        <source>Cannot write to data directory '%s'; check permissions.</source>
        <translation>データディレクトリ '%s' に書き込むことができません。アクセス権を確認してください。</translation>
    </message>
    <message>
        <source>Loading block index...</source>
        <translation>ブロックインデックスの読み込み中...</translation>
    </message>
    <message>
        <source>Loading wallet...</source>
        <translation>ウォレットの読み込み中...</translation>
    </message>
    <message>
        <source>Rescanning...</source>
        <translation>再スキャン中...</translation>
    </message>
    <message>
        <source>Done loading</source>
        <translation>読み込み完了</translation>
    </message>
</context>
</TS><|MERGE_RESOLUTION|>--- conflicted
+++ resolved
@@ -331,16 +331,9 @@
         <translation>ウォレット:</translation>
     </message>
     <message>
-        <source>Click to disable network activity.</source>
-        <translation>クリックするとネットワーク活動を無効化します。</translation>
-    </message>
-    <message>
         <source>Network activity disabled.</source>
+        <extracomment>A substring of the tooltip.</extracomment>
         <translation>ネットワーク活動は無効化されました。</translation>
-    </message>
-    <message>
-        <source>Click to enable network activity again.</source>
-        <translation>クリックするとネットワーク活動を再び有効化します。</translation>
     </message>
     <message>
         <source>Syncing Headers (%1%)...</source>
@@ -429,10 +422,6 @@
     <message>
         <source>&amp;Command-line options</source>
         <translation>コマンドラインオプション(&amp;C)</translation>
-    </message>
-    <message numerus="yes">
-        <source>%n active connection(s) to Bitcoin network</source>
-        <translation><numerusform>Bitcoin ネットワークへのアクティブな接続は %n 個</numerusform></translation>
     </message>
     <message>
         <source>Indexing blocks on disk...</source>
@@ -545,13 +534,6 @@
     <message>
         <source>Mask the values in the Overview tab</source>
         <translation>概要タブにある値を隠す</translation>
-<<<<<<< HEAD
-    </message>
-    <message>
-        <source>default wallet</source>
-        <translation>デフォルトウォレット</translation>
-=======
->>>>>>> d4a64f61
     </message>
     <message>
         <source>No wallets available</source>
@@ -576,6 +558,11 @@
     <message>
         <source>%1 client</source>
         <translation>%1 クライアント</translation>
+    </message>
+    <message numerus="yes">
+        <source>%n active connection(s) to Bitcoin network.</source>
+        <extracomment>A substring of the tooltip.</extracomment>
+        <translation type="unfinished"><numerusform>Bitcoin ネットワークへのアクティブな接続は %n 個</numerusform><numerusform>Bitcoin ネットワークへのアクティブな接続は %n 個</numerusform></translation>
     </message>
     <message>
         <source>Connecting to peers...</source>
@@ -737,28 +724,32 @@
         <translation>検証済み</translation>
     </message>
     <message>
-        <source>Copy address</source>
-        <translation>アドレスをコピー</translation>
-    </message>
-    <message>
-        <source>Copy label</source>
-        <translation>ラベルをコピー</translation>
-    </message>
-    <message>
         <source>Copy amount</source>
         <translation>金額をコピー</translation>
     </message>
     <message>
-        <source>Copy transaction ID</source>
-        <translation>取引 ID をコピー</translation>
-    </message>
-    <message>
-        <source>Lock unspent</source>
-        <translation>未使用トランザクションをロック</translation>
-    </message>
-    <message>
-        <source>Unlock unspent</source>
-        <translation>未使用トランザクションのロックを解除</translation>
+        <source>&amp;Copy address</source>
+        <translation type="unfinished">&amp;アドレスをコピー</translation>
+    </message>
+    <message>
+        <source>Copy &amp;label</source>
+        <translation type="unfinished">&amp;ラベルをコピー</translation>
+    </message>
+    <message>
+        <source>Copy &amp;amount</source>
+        <translation type="unfinished">&amp;金額をコピー</translation>
+    </message>
+    <message>
+        <source>Copy transaction &amp;ID</source>
+        <translation type="unfinished">&amp;取引 ID をコピー</translation>
+    </message>
+    <message>
+        <source>L&amp;ock unspent</source>
+        <translation type="unfinished">&amp;未使用トランザクションをロック</translation>
+    </message>
+    <message>
+        <source>&amp;Unlock unspent</source>
+        <translation type="unfinished">&amp;未使用トランザクションのロックを解除</translation>
     </message>
     <message>
         <source>Copy quantity</source>
@@ -855,6 +846,10 @@
         <translation>ウォレットを暗号化する</translation>
     </message>
     <message>
+        <source>Advanced Options</source>
+        <translation>高度なオプション</translation>
+    </message>
+    <message>
         <source>Disable private keys for this wallet. Wallets with private keys disabled will have no private keys and cannot have an HD seed or imported private keys. This is ideal for watch-only wallets.</source>
         <translation>このウォレットの秘密鍵を無効にします。秘密鍵が無効になっているウォレットには秘密鍵はなく、HDシードまたはインポートされた秘密鍵を持つこともできません。これはウォッチ限定のウォレットに最適です。</translation>
     </message>
@@ -886,7 +881,7 @@
         <source>Compiled without sqlite support (required for descriptor wallets)</source>
         <translation>（Descriptorウォレットに必要な）sqliteサポート無しでコンパイル</translation>
     </message>
-</context>
+    </context>
 <context>
     <name>EditAddressDialog</name>
     <message>
@@ -966,9 +961,6 @@
     </message>
 </context>
 <context>
-    <name>GuiNetWatch</name>
-    </context>
-<context>
     <name>HelpMessageDialog</name>
     <message>
         <source>version</source>
@@ -1063,13 +1055,6 @@
     </message>
 </context>
 <context>
-    <name>MempoolStats</name>
-    <message>
-        <source>N/A</source>
-        <translation>N/A</translation>
-    </message>
-    </context>
-<context>
     <name>ModalOverlay</name>
     <message>
         <source>Form</source>
@@ -1155,10 +1140,6 @@
         <source>Paste address from clipboard</source>
         <translation>クリップボードからアドレスを貼り付け</translation>
     </message>
-    <message>
-        <source>Alt+P</source>
-        <translation>Alt+P</translation>
-    </message>
 </context>
 <context>
     <name>OpenWalletActivity</name>
@@ -1255,7 +1236,7 @@
     </message>
     <message>
         <source>Prune &amp;block storage to</source>
-        <translation>ブロックの保存容量を次の値までに剪定する(&amp;amp;B):</translation>
+        <translation>ブロックの保存容量を次の値までに剪定する(&amp;B):</translation>
     </message>
     <message>
         <source>Reverting this setting requires re-downloading the entire blockchain.</source>
@@ -1383,19 +1364,11 @@
     </message>
     <message>
         <source>Connect to the Bitcoin network through a separate SOCKS5 proxy for Tor onion services.</source>
-<<<<<<< HEAD
         <translation>Tor onion service用の別のSOCKS5プロキシを介してBitcoinネットワークに接続します。</translation>
     </message>
     <message>
         <source>Use separate SOCKS&amp;5 proxy to reach peers via Tor onion services:</source>
         <translation>Tor onion serviceを介してピアに到達するために別のSOCKS&amp;5プロキシを使用します:</translation>
-=======
-        <translation>Tor秘匿サービスを利用するため、専用の SOCKS5 プロキシ経由で Bitcoin ネットワークに接続する。</translation>
-    </message>
-    <message>
-        <source>Use separate SOCKS&amp;5 proxy to reach peers via Tor onion services:</source>
-        <translation>Tor秘匿サービス経由でピアに接続するために専用の SOCKS5 プロキシを利用する(&amp;5):</translation>
->>>>>>> d4a64f61
     </message>
     <message>
         <source>&amp;Third party transaction URLs</source>
@@ -1592,7 +1565,6 @@
         <translation>トランザクション処理中の不明なエラー</translation>
     </message>
     <message>
-<<<<<<< HEAD
         <source>Transaction broadcast successfully! Transaction ID: %1</source>
         <translation>トランザクションのブロードキャストに成功しました！トランザクションID: %1</translation>
     </message>
@@ -1601,8 +1573,6 @@
         <translation>トランザクションのブロードキャストが失敗しました: %1</translation>
     </message>
     <message>
-=======
->>>>>>> d4a64f61
         <source>PSBT copied to clipboard.</source>
         <translation>PSBTをクリップボードにコピーしました.</translation>
     </message>
@@ -1668,9 +1638,6 @@
     </message>
 </context>
 <context>
-    <name>PairingPage</name>
-    </context>
-<context>
     <name>PaymentServer</name>
     <message>
         <source>Payment request error</source>
@@ -1689,20 +1656,8 @@
         <translation>'bitcoin://' は正しいURIではありません｡ 'bitcoin:'を使用してください｡</translation>
     </message>
     <message>
-        <source>Cannot process payment request because BIP70 is not supported.</source>
-        <translation>BIP70がサポートされていないため、支払いリクエストを処理することができません。</translation>
-    </message>
-    <message>
-        <source>Due to widespread security flaws in BIP70 it's strongly recommended that any merchant instructions to switch wallets be ignored.</source>
-        <translation>BIP70 に内在する広く知られたセキュリティ上の欠陥がるため、ウォレットを切り替えるというマーチャントからの指示については無視することが強く推奨されます。</translation>
-    </message>
-    <message>
-        <source>If you are receiving this error you should request the merchant provide a BIP21 compatible URI.</source>
-        <translation>このエラーが発生する場合は、販売者にBIP21互換URIの提供を依頼するべきです。</translation>
-    </message>
-    <message>
-        <source>Invalid payment address %1</source>
-        <translation>支払い先アドレス「 %1 」は無効です</translation>
+        <source>Invalid payment address</source>
+        <translation>支払い先アドレスは無効です</translation>
     </message>
     <message>
         <source>URI cannot be parsed! This can be caused by an invalid Bitcoin address or malformed URI parameters.</source>
@@ -1751,6 +1706,10 @@
         <translation>Bitcoin アドレスを入力してください (例: %1)</translation>
     </message>
     <message>
+        <source>Inbound</source>
+        <translation>内向き</translation>
+    </message>
+    <message>
         <source>%1 d</source>
         <translation>%1日</translation>
     </message>
@@ -1967,10 +1926,6 @@
         <translation>(なし)</translation>
     </message>
     <message>
-        <source>Range</source>
-        <translation type="unfinished">期間</translation>
-    </message>
-    <message>
         <source>&amp;Reset</source>
         <translation>リセット(&amp;R)</translation>
     </message>
@@ -2099,10 +2054,6 @@
         <translation>ネットワークトラフィック(&amp;N)</translation>
     </message>
     <message>
-        <source>Totals</source>
-        <translation>合計</translation>
-    </message>
-    <message>
         <source>In:</source>
         <translation>入力:</translation>
     </message>
@@ -2123,10 +2074,6 @@
         <translation>1時間(&amp;H)</translation>
     </message>
     <message>
-        <source>1 &amp;day</source>
-        <translation>1日(&amp;D)</translation>
-    </message>
-    <message>
         <source>1 &amp;week</source>
         <translation>1週間(&amp;W)</translation>
     </message>
@@ -2139,10 +2086,31 @@
         <translation>切断(&amp;D)</translation>
     </message>
     <message>
+        <source>To</source>
+        <translation>送金先</translation>
+    </message>
+    <message>
+        <source>From</source>
+        <translation>送金元</translation>
+    </message>
+    <message>
+        <source>No</source>
+        <translation>いいえ</translation>
+    </message>
+    <message>
         <source>Ban for</source>
         <translation>Banする:</translation>
     </message>
     <message>
+        <source>1 d&amp;ay</source>
+        <translation type="unfinished">1日(&amp;D)</translation>
+    </message>
+    <message>
+        <source>&amp;Copy address</source>
+        <extracomment>Context menu action to copy the address of a peer</extracomment>
+        <translation type="unfinished">&amp;アドレスをコピー</translation>
+    </message>
+    <message>
         <source>&amp;Unban</source>
         <translation>Banを解除する(&amp;U)</translation>
     </message>
@@ -2187,14 +2155,10 @@
         <translation>%1 経由</translation>
     </message>
     <message>
-        <source>never</source>
-        <translation>まだ無し</translation>
-    </message>
-    <message>
         <source>Unknown</source>
         <translation>不明</translation>
     </message>
-</context>
+    </context>
 <context>
     <name>ReceiveCoinsDialog</name>
     <message>
@@ -2274,20 +2238,24 @@
         <translation>削除</translation>
     </message>
     <message>
-        <source>Copy URI</source>
-        <translation>URIをコピー</translation>
-    </message>
-    <message>
-        <source>Copy label</source>
-        <translation>ラベルをコピー</translation>
-    </message>
-    <message>
-        <source>Copy message</source>
-        <translation>メッセージをコピー</translation>
-    </message>
-    <message>
-        <source>Copy amount</source>
-        <translation>金額をコピー</translation>
+        <source>Copy &amp;URI</source>
+        <translation>URIをコピーする(&amp;U)</translation>
+    </message>
+    <message>
+        <source>&amp;Copy address</source>
+        <translation type="unfinished">&amp;アドレスをコピー</translation>
+    </message>
+    <message>
+        <source>Copy &amp;label</source>
+        <translation type="unfinished">&amp;ラベルをコピー</translation>
+    </message>
+    <message>
+        <source>Copy &amp;message</source>
+        <translation type="unfinished">&amp;メッセージをコピー</translation>
+    </message>
+    <message>
+        <source>Copy &amp;amount</source>
+        <translation type="unfinished">&amp;金額をコピー</translation>
     </message>
     <message>
         <source>Could not unlock wallet.</source>
@@ -2300,6 +2268,10 @@
 </context>
 <context>
     <name>ReceiveRequestDialog</name>
+    <message>
+        <source>Request payment to ...</source>
+        <translation>支払いをリクエスト...</translation>
+    </message>
     <message>
         <source>Address:</source>
         <translation>アドレス：</translation>
@@ -2612,7 +2584,7 @@
     </message>
     <message>
         <source>Please, review your transaction proposal. This will produce a Partially Signed Bitcoin Transaction (PSBT) which you can save or copy and then sign with e.g. an offline %1 wallet, or a PSBT-compatible hardware wallet.</source>
-        <translation>トランザクション提案を確認してください。これにより、部分的に署名されたビットコイン・トランザクション（PSBT）が作成されます。これをコピーして例えばオフラインの %1 ウォレットやPSBTを扱えるハードウェアウォレットで残りの署名が出来ます。</translation>
+        <translation>トランザクション提案を確認してください。これにより、部分的に署名されたビットコイン・トランザクション（PSBT）が作成されます。これを保存するかコピーして例えばオフラインの %1 ウォレットやPSBTを扱えるハードウェアウォレットで残りの署名が出来ます。</translation>
     </message>
     <message>
         <source>Please, review your transaction.</source>
@@ -2788,13 +2760,6 @@
     <message>
         <source>Memo:</source>
         <translation>メモ:</translation>
-    </message>
-</context>
-<context>
-    <name>SendConfirmationDialog</name>
-    <message>
-        <source>Yes</source>
-        <translation>はい</translation>
     </message>
 </context>
 <context>
@@ -3310,44 +3275,44 @@
         <translation>表示最小金額</translation>
     </message>
     <message>
-        <source>Abandon transaction</source>
-        <translation>取引の送信を中止</translation>
-    </message>
-    <message>
-        <source>Increase transaction fee</source>
-        <translation>取引手数料を上乗せ</translation>
-    </message>
-    <message>
-        <source>Copy address</source>
-        <translation>アドレスをコピー</translation>
-    </message>
-    <message>
-        <source>Copy label</source>
-        <translation>ラベルをコピー</translation>
-    </message>
-    <message>
-        <source>Copy amount</source>
-        <translation>金額をコピー</translation>
-    </message>
-    <message>
-        <source>Copy transaction ID</source>
-        <translation>取引IDをコピー</translation>
-    </message>
-    <message>
-        <source>Copy raw transaction</source>
-        <translation>生トランザクションをコピー</translation>
-    </message>
-    <message>
-        <source>Copy full transaction details</source>
-        <translation>取引の詳細すべてをコピー</translation>
-    </message>
-    <message>
-        <source>Edit label</source>
-        <translation>ラベルを編集</translation>
-    </message>
-    <message>
-        <source>Show transaction details</source>
-        <translation>取引の詳細を表示</translation>
+        <source>A&amp;bandon transaction</source>
+        <translation type="unfinished">&amp;取引の送信を中止</translation>
+    </message>
+    <message>
+        <source>Increase transaction &amp;fee</source>
+        <translation type="unfinished">&amp;取引手数料を上乗せ</translation>
+    </message>
+    <message>
+        <source>&amp;Copy address</source>
+        <translation type="unfinished">&amp;アドレスをコピー</translation>
+    </message>
+    <message>
+        <source>Copy &amp;label</source>
+        <translation type="unfinished">&amp;ラベルをコピー</translation>
+    </message>
+    <message>
+        <source>Copy &amp;amount</source>
+        <translation type="unfinished">&amp;金額をコピー</translation>
+    </message>
+    <message>
+        <source>Copy transaction &amp;ID</source>
+        <translation type="unfinished">&amp;取引IDをコピー</translation>
+    </message>
+    <message>
+        <source>Copy &amp;raw transaction</source>
+        <translation type="unfinished">&amp;生トランザクションをコピー</translation>
+    </message>
+    <message>
+        <source>Copy full transaction &amp;details</source>
+        <translation type="unfinished">&amp;取引の詳細すべてをコピー</translation>
+    </message>
+    <message>
+        <source>&amp;Edit label</source>
+        <translation type="unfinished">&amp;ラベルを編集</translation>
+    </message>
+    <message>
+        <source>&amp;Show transaction details</source>
+        <translation type="unfinished">&amp;取引の詳細を表示</translation>
     </message>
     <message>
         <source>Export Transaction History</source>
@@ -3565,6 +3530,10 @@
         <translation>ウォレットデータを %1 へ保存する際にエラーが発生しました。</translation>
     </message>
     <message>
+        <source>There was an error trying to save the wallet data to %1: %2</source>
+        <translation>ウォレットデータを %1 へ保存する際にエラーが発生しまし: %2</translation>
+    </message>
+    <message>
         <source>Backup Successful</source>
         <translation>バックアップ成功</translation>
     </message>
@@ -3616,6 +3585,10 @@
         <translation>%s の読み込み中にエラーが発生しました！ 全ての鍵は正しく読み込めましたが、取引データやアドレス帳の項目が失われたか、正しくない可能性があります。</translation>
     </message>
     <message>
+        <source>More than one onion bind address is provided. Using %s for the automatically created Tor onion service.</source>
+        <translation>2つ以上のonionアドレスが与えられました。%sを自動的に作成されたTorのonionサービスとして使用します。</translation>
+    </message>
+    <message>
         <source>Please check that your computer's date and time are correct! If your clock is wrong, %s will not work properly.</source>
         <translation>お使いのコンピューターの日付と時刻が正しいことを確認してください！ PCの時計が正しくない場合 %s は正確に動作しません。</translation>
     </message>
@@ -3624,6 +3597,14 @@
         <translation>%s が有用だと感じられた方はぜひプロジェクトへの貢献をお願いします。ソフトウェアのより詳細な情報については %s をご覧ください。</translation>
     </message>
     <message>
+        <source>SQLiteDatabase: Failed to prepare the statement to fetch sqlite wallet schema version: %s</source>
+        <translation>SQLiteDatabase: sqliteウォレットのスキーマバージョンを取得するプリペアドステートメントの作成に失敗しました: %s</translation>
+    </message>
+    <message>
+        <source>SQLiteDatabase: Failed to prepare the statement to fetch the application id: %s</source>
+        <translation>SQLiteDatabase: アプリケーションIDを取得するプリペアドステートメントの作成に失敗しました: %s</translation>
+    </message>
+    <message>
         <source>SQLiteDatabase: Unknown sqlite wallet schema version %d. Only version %d is supported</source>
         <translation>SQLiteDatabase: 未知のsqliteウォレットスキーマバージョン %d 。バージョン %d のみがサポートされています。</translation>
     </message>
@@ -3724,6 +3705,10 @@
         <translation>ブロックデータベースのオープン時にエラーが発生しました</translation>
     </message>
     <message>
+        <source>Error</source>
+        <translation>エラー</translation>
+    </message>
+    <message>
         <source>Failed to listen on any port. Use -listen=0 if you want this.</source>
         <translation>ポートのリッスンに失敗しました。必要であれば -listen=0 を指定してください。</translation>
     </message>
@@ -3736,6 +3721,10 @@
         <translation>データベースの検証に失敗しました</translation>
     </message>
     <message>
+        <source>Ignoring duplicate -wallet %s.</source>
+        <translation>重複するウォレット%sを無視します。</translation>
+    </message>
+    <message>
         <source>Importing...</source>
         <translation>インポート中...</translation>
     </message>
@@ -3764,6 +3753,30 @@
         <translation>-fallbackfee=&lt;amount&gt; オプションに対する不正な amount: '%s'</translation>
     </message>
     <message>
+        <source>SQLiteDatabase: Failed to execute statement to verify database: %s</source>
+        <translation>SQLiteDatabase: データベースを検証するステートメントの実行に失敗しました: %s</translation>
+    </message>
+    <message>
+        <source>SQLiteDatabase: Failed to fetch sqlite wallet schema version: %s</source>
+        <translation>SQLiteDatabase: sqliteのウォレットスキーマバージョンの取得に失敗しました: %s</translation>
+    </message>
+    <message>
+        <source>SQLiteDatabase: Failed to fetch the application id: %s</source>
+        <translation>SQLiteDatabase: アプリケーションIDを取得できませんでした: %s</translation>
+    </message>
+    <message>
+        <source>SQLiteDatabase: Failed to prepare statement to verify database: %s</source>
+        <translation>SQLiteDatabase: データベースを検証するプリペアドステートメントの作成に失敗しました: %s</translation>
+    </message>
+    <message>
+        <source>SQLiteDatabase: Failed to read database verification error: %s</source>
+        <translation>SQLiteDatabase: データベース検証エラーの読み込みに失敗しました: %s</translation>
+    </message>
+    <message>
+        <source>SQLiteDatabase: Unexpected application id. Expected %u, got %u</source>
+        <translation>SQLiteDatabase: 予期しないアプリケーションIDです。期待したものは%uで、%uを受け取りました。</translation>
+    </message>
+    <message>
         <source>Specified blocks directory "%s" does not exist.</source>
         <translation>指定されたブロックディレクトリ "%s" は存在しません｡</translation>
     </message>
@@ -3848,6 +3861,10 @@
         <translation>エラー: 内向きの接続をリッスンするのに失敗しました（%s エラーが返却されました）</translation>
     </message>
     <message>
+        <source>%s corrupt. Try using the wallet tool bitcoin-wallet to salvage or restoring a backup.</source>
+        <translation>%sが破損しています。ウォレットのツールbitcoin-walletを使って復旧するか、バックアップから復元してみてください。</translation>
+    </message>
+    <message>
         <source>Invalid amount for -maxtxfee=&lt;amount&gt;: '%s' (must be at least the minrelay fee of %s to prevent stuck transactions)</source>
         <translation>-maxtxfee=&lt;amount&gt; オプションに対する不正な amount: '%s'（トランザクション詰まり防止のため、最小中継手数料の %s より大きくする必要があります）</translation>
     </message>
@@ -3856,12 +3873,28 @@
         <translation>取引の手数料差引後金額が小さすぎるため、送金できません。</translation>
     </message>
     <message>
+        <source>This error could occur if this wallet was not shutdown cleanly and was last loaded using a build with a newer version of Berkeley DB. If so, please use the software that last loaded this wallet</source>
+        <translation>このエラーはこのウォレットが正常にシャットダウンされず、前回ウォレットが読み込まれたときに新しいバージョンのBerkeley DBを使ったソフトウェアを利用していた場合に起こる可能性があります。もしそうであれば、このウォレットを前回読み込んだソフトウェアを使ってください</translation>
+    </message>
+    <message>
+        <source>This is the maximum transaction fee you pay (in addition to the normal fee) to prioritize partial spend avoidance over regular coin selection.</source>
+        <translation>これは、通常のコイン選択よりも部分支払いの回避を優先するコイン選択を行う際に(通常の手数料に加えて)支払う最大のトランザクション手数料です。</translation>
+    </message>
+    <message>
+        <source>Transaction needs a change address, but we can't generate it. Please call keypoolrefill first.</source>
+        <translation>トランザクションはお釣りアドレスが必要ですが、アドレスを生成することができません。まず最初にkeypoolrefillを実行してください。</translation>
+    </message>
+    <message>
         <source>You need to rebuild the database using -reindex to go back to unpruned mode.  This will redownload the entire blockchain</source>
         <translation>非剪定モードに戻るためには -reindex オプションを指定してデータベースを再構築する必要があります。 ブロックチェーン全体の再ダウンロードが必要となります。</translation>
     </message>
     <message>
         <source>A fatal internal error occurred, see debug.log for details</source>
-        <translation>致命的な内部エラーが発生しました。詳細は debug.log を参照してください</translation>
+        <translation>致命的な内部エラーが発生しました。詳細はデバッグ用のログファイル debug.log を参照してください</translation>
+    </message>
+    <message>
+        <source>Cannot set -peerblockfilters without -blockfilterindex.</source>
+        <translation>-blockfilterindex のオプション無しでは  -peerblockfilters を設定できません。</translation>
     </message>
     <message>
         <source>Disk space is too low!</source>
@@ -3881,7 +3914,11 @@
     </message>
     <message>
         <source>Error: Keypool ran out, please call keypoolrefill first</source>
-        <translation>鍵プールが枯渇しました。まずはじめに keypoolrefill を呼び出してください</translation>
+        <translation>エラー: 鍵プールが枯渇しました。まずはじめに keypoolrefill を呼び出してください</translation>
+    </message>
+    <message>
+        <source>Fee rate (%s) is lower than the minimum fee rate setting (%s)</source>
+        <translation>手数料率(%s)が最低手数料率の設定(%s)を下回っています</translation>
     </message>
     <message>
         <source>Invalid -onion address or hostname: '%s'</source>
