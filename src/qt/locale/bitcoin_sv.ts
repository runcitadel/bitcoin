--- conflicted
+++ resolved
@@ -79,19 +79,11 @@
     </message>
     <message>
         <source>&amp;Edit</source>
-<<<<<<< HEAD
         <translation>&amp;Redigera</translation>
     </message>
     <message>
         <source>Export Address List</source>
         <translation>Exportera adresslista</translation>
-=======
-        <translation>&amp;Ändra</translation>
-    </message>
-    <message>
-        <source>Export Address List</source>
-        <translation>Exportera adresslistan</translation>
->>>>>>> f4772d67
     </message>
     <message>
         <source>Comma separated file (*.csv)</source>
@@ -99,11 +91,7 @@
     </message>
     <message>
         <source>Exporting Failed</source>
-<<<<<<< HEAD
         <translation>Export misslyckades</translation>
-=======
-        <translation>Exporteringen misslyckades</translation>
->>>>>>> f4772d67
     </message>
     <message>
         <source>There was an error trying to save the address list to %1. Please try again.</source>
@@ -123,11 +111,7 @@
     </message>
     <message>
         <source>(no label)</source>
-<<<<<<< HEAD
         <translation>(Ingen etikett)</translation>
-=======
-        <translation>(ingen etikett)</translation>
->>>>>>> f4772d67
     </message>
 </context>
 <context>
@@ -186,11 +170,7 @@
     </message>
     <message>
         <source>Warning: If you encrypt your wallet and lose your passphrase, you will &lt;b&gt;LOSE ALL OF YOUR BITCOINS&lt;/b&gt;!</source>
-<<<<<<< HEAD
         <translation>VARNING: Om du krypterar din plånbok och glömmer ditt lösenord, kommer du att &lt;b&gt;FÖRLORA ALLA DINA BITCOIN&lt;/b&gt;!</translation>
-=======
-        <translation>VARNING: Om du krypterar din plånbok och glömmer ditt lösenord, kommer du att &lt;b&gt;FÖRLORA ALLA DINA TILLGÅNGAR&lt;/b&gt;!</translation>
->>>>>>> f4772d67
     </message>
     <message>
         <source>Are you sure you wish to encrypt your wallet?</source>
@@ -198,7 +178,6 @@
     </message>
     <message>
         <source>Wallet encrypted</source>
-<<<<<<< HEAD
         <translation>Plånbok krypterad</translation>
     </message>
     <message>
@@ -208,17 +187,6 @@
     <message>
         <source>IMPORTANT: Any previous backups you have made of your wallet file should be replaced with the newly generated, encrypted wallet file. For security reasons, previous backups of the unencrypted wallet file will become useless as soon as you start using the new, encrypted wallet.</source>
         <translation>VIKTIGT: Alla tidigare säkerhetskopior du har gjort av plånboksfilen ska ersättas med den nya genererade, krypterade plånboksfilen. Av säkerhetsskäl kommer tidigare säkerhetskopior av den okrypterade plånboksfilen blir oanvändbara när du börjar använda en ny, krypterad plånbok.</translation>
-=======
-        <translation>Plånboken är krypterad</translation>
-    </message>
-    <message>
-        <source>%1 will close now to finish the encryption process. Remember that encrypting your wallet cannot fully protect your bitcoins from being stolen by malware infecting your computer.</source>
-        <translation>%1 kommer att stängas för att slutföra krypteringsprocessen. Kom ihåg att plånbokskryptering inte garanterar fullt skydd mot skadlig kod på din dator.</translation>
-    </message>
-    <message>
-        <source>IMPORTANT: Any previous backups you have made of your wallet file should be replaced with the newly generated, encrypted wallet file. For security reasons, previous backups of the unencrypted wallet file will become useless as soon as you start using the new, encrypted wallet.</source>
-        <translation>VIKTIGT: Alla tidigare säkerhetskopior du har gjort av plånbokens fil ska ersättas med den nya genererade, krypterade plånboks filen. Av säkerhetsskäl kommer tidigare säkerhetskopior av den okrypterade plånboks filen blir oanvändbara när du börjar använda en ny, krypterad plånbok.</translation>
->>>>>>> f4772d67
     </message>
     <message>
         <source>Wallet encryption failed</source>
@@ -234,19 +202,11 @@
     </message>
     <message>
         <source>Wallet unlock failed</source>
-<<<<<<< HEAD
         <translation>Misslyckades låsa upp plånboken</translation>
     </message>
     <message>
         <source>The passphrase entered for the wallet decryption was incorrect.</source>
         <translation>Lösenordet för dekryptering av plånboken var felaktig.</translation>
-=======
-        <translation>Upplåsning av plånbok misslyckades</translation>
-    </message>
-    <message>
-        <source>The passphrase entered for the wallet decryption was incorrect.</source>
-        <translation>Lösenordet för dekryptering av plånbok var felaktig.</translation>
->>>>>>> f4772d67
     </message>
     <message>
         <source>Wallet decryption failed</source>
@@ -660,131 +620,125 @@
         <translation>Kopiera belopp</translation>
     </message>
     <message>
-<<<<<<< HEAD
+        <source>Copy transaction ID</source>
+        <translation>Kopiera transaktions ID</translation>
+    </message>
+    <message>
+        <source>Lock unspent</source>
+        <translation>Lås ospenderat</translation>
+    </message>
+    <message>
+        <source>Unlock unspent</source>
+        <translation>Lås upp ospenderat</translation>
+    </message>
+    <message>
+        <source>Copy quantity</source>
+        <translation>Kopiera kvantitet</translation>
+    </message>
+    <message>
+        <source>Copy fee</source>
+        <translation>Kopiera avgift</translation>
+    </message>
+    <message>
+        <source>Copy after fee</source>
+        <translation>Kopiera efter avgift</translation>
+    </message>
+    <message>
+        <source>Copy bytes</source>
+        <translation>Kopiera byte</translation>
+    </message>
+    <message>
+        <source>Copy priority</source>
+        <translation>Kopiera prioritet</translation>
+    </message>
+    <message>
+        <source>Copy dust</source>
+        <translation>Kopiera damm</translation>
+    </message>
+    <message>
+        <source>Copy change</source>
+        <translation>Kopiera växel</translation>
+    </message>
+    <message>
+        <source>highest</source>
+        <translation>högst</translation>
+    </message>
+    <message>
+        <source>higher</source>
+        <translation>högre</translation>
+    </message>
+    <message>
+        <source>high</source>
+        <translation>hög</translation>
+    </message>
+    <message>
+        <source>medium-high</source>
+        <translation>medelhög</translation>
+    </message>
+    <message>
+        <source>medium</source>
+        <translation>medel</translation>
+    </message>
+    <message>
+        <source>low-medium</source>
+        <translation>lågmedel</translation>
+    </message>
+    <message>
+        <source>low</source>
+        <translation>låg</translation>
+    </message>
+    <message>
+        <source>lower</source>
+        <translation>lägre</translation>
+    </message>
+    <message>
+        <source>lowest</source>
+        <translation>lägst</translation>
+    </message>
+    <message>
+        <source>(%1 locked)</source>
+        <translation>(%1 låst)</translation>
+    </message>
+    <message>
+        <source>none</source>
+        <translation>ingen</translation>
+    </message>
+    <message>
+        <source>yes</source>
+        <translation>ja</translation>
+    </message>
+    <message>
+        <source>no</source>
+        <translation>nej</translation>
+    </message>
+    <message>
+        <source>This label turns red if the transaction size is greater than 1000 bytes.</source>
+        <translation>Denna etikett blir röd om transaktionens storlek är större än 1000 bytes.</translation>
+    </message>
+    <message>
+        <source>This means a fee of at least %1 per kB is required.</source>
+        <translation>Detta betyder att en avgift på minst %1 per kB behövs.</translation>
+    </message>
+    <message>
+        <source>Can vary +/- 1 byte per input.</source>
+        <translation>Kan variera +/- 1 byte per inmatning.</translation>
+    </message>
+    <message>
+        <source>Transactions with higher priority are more likely to get included into a block.</source>
+        <translation>Transaktioner med högre prioritet har större sannolikhet att inkluderas i ett block.</translation>
+    </message>
+    <message>
+        <source>This label turns red if the priority is smaller than "medium".</source>
+        <translation>Denna etikett blir röd om prioriteten är lägre än "medium".</translation>
+    </message>
+    <message>
+        <source>Can vary +/- %1 satoshi(s) per input.</source>
+        <translation>Kan variera +/- %1 satoshi per inmatning.</translation>
+    </message>
+    <message>
         <source>(no label)</source>
         <translation>(Ingen etikett)</translation>
     </message>
-    </context>
-=======
-        <source>Copy transaction ID</source>
-        <translation>Kopiera transaktions ID</translation>
-    </message>
-    <message>
-        <source>Lock unspent</source>
-        <translation>Lås ospenderat</translation>
-    </message>
-    <message>
-        <source>Unlock unspent</source>
-        <translation>Lås upp ospenderat</translation>
-    </message>
-    <message>
-        <source>Copy quantity</source>
-        <translation>Kopiera kvantitet</translation>
-    </message>
-    <message>
-        <source>Copy fee</source>
-        <translation>Kopiera avgift</translation>
-    </message>
-    <message>
-        <source>Copy after fee</source>
-        <translation>Kopiera efter avgift</translation>
-    </message>
-    <message>
-        <source>Copy bytes</source>
-        <translation>Kopiera byte</translation>
-    </message>
-    <message>
-        <source>Copy priority</source>
-        <translation>Kopiera prioritet</translation>
-    </message>
-    <message>
-        <source>Copy dust</source>
-        <translation>Kopiera damm</translation>
-    </message>
-    <message>
-        <source>Copy change</source>
-        <translation>Kopiera växel</translation>
-    </message>
-    <message>
-        <source>highest</source>
-        <translation>högst</translation>
-    </message>
-    <message>
-        <source>higher</source>
-        <translation>högre</translation>
-    </message>
-    <message>
-        <source>high</source>
-        <translation>hög</translation>
-    </message>
-    <message>
-        <source>medium-high</source>
-        <translation>medelhög</translation>
-    </message>
-    <message>
-        <source>medium</source>
-        <translation>medel</translation>
-    </message>
-    <message>
-        <source>low-medium</source>
-        <translation>lågmedel</translation>
-    </message>
-    <message>
-        <source>low</source>
-        <translation>låg</translation>
-    </message>
-    <message>
-        <source>lower</source>
-        <translation>lägre</translation>
-    </message>
-    <message>
-        <source>lowest</source>
-        <translation>lägst</translation>
-    </message>
-    <message>
-        <source>(%1 locked)</source>
-        <translation>(%1 låst)</translation>
-    </message>
-    <message>
-        <source>none</source>
-        <translation>ingen</translation>
-    </message>
-    <message>
-        <source>yes</source>
-        <translation>ja</translation>
-    </message>
-    <message>
-        <source>no</source>
-        <translation>nej</translation>
-    </message>
-    <message>
-        <source>This label turns red if the transaction size is greater than 1000 bytes.</source>
-        <translation>Denna etikett blir röd om transaktionens storlek är större än 1000 bytes.</translation>
-    </message>
-    <message>
-        <source>This means a fee of at least %1 per kB is required.</source>
-        <translation>Detta betyder att en avgift på minst %1 per kB behövs.</translation>
-    </message>
-    <message>
-        <source>Can vary +/- 1 byte per input.</source>
-        <translation>Kan variera +/- 1 byte per inmatning.</translation>
-    </message>
-    <message>
-        <source>Transactions with higher priority are more likely to get included into a block.</source>
-        <translation>Transaktioner med högre prioritet har större sannolikhet att inkluderas i ett block.</translation>
-    </message>
-    <message>
-        <source>This label turns red if the priority is smaller than "medium".</source>
-        <translation>Denna etikett blir röd om prioriteten är lägre än "medium".</translation>
-    </message>
-    <message>
-        <source>Can vary +/- %1 satoshi(s) per input.</source>
-        <translation>Kan variera +/- %1 satoshi per inmatning.</translation>
-    </message>
-    <message>
-        <source>(no label)</source>
-        <translation>(Ingen etikett)</translation>
-    </message>
     <message>
         <source>change from %1 (%2)</source>
         <translation>växel från %1 (%2)</translation>
@@ -794,7 +748,6 @@
         <translation>(växel)</translation>
     </message>
 </context>
->>>>>>> f4772d67
 <context>
     <name>EditAddressDialog</name>
     <message>
@@ -972,14 +925,17 @@
     </message>
 </context>
 <context>
+    <name>MempoolStats</name>
+    </context>
+<context>
     <name>ModalOverlay</name>
     <message>
         <source>Form</source>
         <translation>Formulär</translation>
     </message>
     <message>
-        <source>unknown...</source>
-        <translation type="unfinished">okänd...</translation>
+        <source>Unknown...</source>
+        <translation type="unfinished">Okänd...</translation>
     </message>
     <message>
         <source>Last block time</source>
@@ -1432,7 +1388,7 @@
         <source>Ping Time</source>
         <translation>Pingtid</translation>
     </message>
-</context>
+    </context>
 <context>
     <name>QObject</name>
     <message>
@@ -1718,14 +1674,6 @@
         <translation>Rensa konsollen</translation>
     </message>
     <message>
-        <source>&amp;Disconnect Node</source>
-        <translation>&amp;Koppla från nod</translation>
-    </message>
-    <message>
-        <source>Ban Node for</source>
-        <translation>Banna nod i</translation>
-    </message>
-    <message>
         <source>1 &amp;hour</source>
         <translation>1 &amp;timme</translation>
     </message>
@@ -1742,10 +1690,6 @@
         <translation>1 &amp;år</translation>
     </message>
     <message>
-        <source>&amp;Unban Node</source>
-        <translation>&amp;Ta bort ban från nod</translation>
-    </message>
-    <message>
         <source>Welcome to the %1 RPC console.</source>
         <translation>Välkommen till %1 RPC-konsolen.</translation>
     </message>
@@ -1877,24 +1821,18 @@
         <translation>Ta bort</translation>
     </message>
     <message>
-<<<<<<< HEAD
-=======
         <source>Copy URI</source>
         <translation type="unfinished">Kopiera URI</translation>
     </message>
     <message>
->>>>>>> f4772d67
         <source>Copy label</source>
         <translation>Kopiera etikett</translation>
     </message>
     <message>
-<<<<<<< HEAD
-=======
         <source>Copy message</source>
         <translation>Kopiera meddelande</translation>
     </message>
     <message>
->>>>>>> f4772d67
         <source>Copy amount</source>
         <translation>Kopiera belopp</translation>
     </message>
@@ -1918,8 +1856,6 @@
         <translation>&amp;Spara Bild...</translation>
     </message>
     <message>
-<<<<<<< HEAD
-=======
         <source>Request payment to %1</source>
         <translation>Begär betalning till %1</translation>
     </message>
@@ -1932,22 +1868,35 @@
         <translation type="unfinished">URI</translation>
     </message>
     <message>
->>>>>>> f4772d67
         <source>Address</source>
         <translation>Adress</translation>
     </message>
     <message>
-<<<<<<< HEAD
+        <source>Amount</source>
+        <translation>Mängd</translation>
+    </message>
+    <message>
         <source>Label</source>
         <translation>Etikett</translation>
     </message>
-    </context>
+    <message>
+        <source>Message</source>
+        <translation>Meddelande</translation>
+    </message>
+    <message>
+        <source>Resulting URI too long, try to reduce the text for label / message.</source>
+        <translation>URI:n är för lång, försöka minska texten för etikett / meddelande.</translation>
+    </message>
+    <message>
+        <source>Error encoding URI into QR Code.</source>
+        <translation>Fel vid skapande av QR-kod från URI.</translation>
+    </message>
+</context>
 <context>
     <name>RecentRequestsTableModel</name>
     <message>
-=======
-        <source>Amount</source>
-        <translation>Mängd</translation>
+        <source>Date</source>
+        <translation>Datum</translation>
     </message>
     <message>
         <source>Label</source>
@@ -1958,43 +1907,13 @@
         <translation>Meddelande</translation>
     </message>
     <message>
-        <source>Resulting URI too long, try to reduce the text for label / message.</source>
-        <translation>URI:n är för lång, försöka minska texten för etikett / meddelande.</translation>
-    </message>
-    <message>
-        <source>Error encoding URI into QR Code.</source>
-        <translation>Fel vid skapande av QR-kod från URI.</translation>
-    </message>
-</context>
-<context>
-    <name>RecentRequestsTableModel</name>
-    <message>
-        <source>Date</source>
-        <translation>Datum</translation>
-    </message>
-    <message>
->>>>>>> f4772d67
-        <source>Label</source>
-        <translation>Etikett</translation>
-    </message>
-    <message>
-<<<<<<< HEAD
         <source>(no label)</source>
         <translation>(Ingen etikett)</translation>
     </message>
-=======
-        <source>Message</source>
-        <translation>Meddelande</translation>
-    </message>
-    <message>
-        <source>(no label)</source>
-        <translation>(Ingen etikett)</translation>
-    </message>
     <message>
         <source>(no message)</source>
         <translation>(inget meddelande)</translation>
     </message>
->>>>>>> f4772d67
     </context>
 <context>
     <name>SendCoinsDialog</name>
@@ -2147,19 +2066,14 @@
         <translation>&amp;Skicka</translation>
     </message>
     <message>
-<<<<<<< HEAD
-=======
         <source>Copy quantity</source>
         <translation>Kopiera kvantitet</translation>
     </message>
     <message>
->>>>>>> f4772d67
         <source>Copy amount</source>
         <translation>Kopiera belopp</translation>
     </message>
     <message>
-<<<<<<< HEAD
-=======
         <source>Copy fee</source>
         <translation>Kopiera avgift</translation>
     </message>
@@ -2260,7 +2174,6 @@
         <translation>Varning: Okänd växeladress</translation>
     </message>
     <message>
->>>>>>> f4772d67
         <source>(no label)</source>
         <translation>(Ingen etikett)</translation>
     </message>
@@ -2668,11 +2581,6 @@
 <context>
     <name>TransactionTableModel</name>
     <message>
-<<<<<<< HEAD
-        <source>Label</source>
-        <translation>Etikett</translation>
-    </message>
-=======
         <source>Date</source>
         <translation>Datum</translation>
     </message>
@@ -2748,17 +2656,10 @@
         <source>watch-only</source>
         <translation>granska-bara</translation>
     </message>
->>>>>>> f4772d67
     <message>
         <source>(no label)</source>
         <translation>(Ingen etikett)</translation>
     </message>
-<<<<<<< HEAD
-    </context>
-<context>
-    <name>TransactionView</name>
-    <message>
-=======
     <message>
         <source>Transaction status. Hover over this field to show number of confirmations.</source>
         <translation>Transaktionsstatus. Håll muspekaren över för att se antal bekräftelser.</translation>
@@ -2843,7 +2744,6 @@
         <translation>Minsta mängd</translation>
     </message>
     <message>
->>>>>>> f4772d67
         <source>Copy address</source>
         <translation>Kopiera adress</translation>
     </message>
@@ -2856,8 +2756,6 @@
         <translation>Kopiera belopp</translation>
     </message>
     <message>
-<<<<<<< HEAD
-=======
         <source>Copy transaction ID</source>
         <translation>Kopiera transaktions ID</translation>
     </message>
@@ -2878,13 +2776,10 @@
         <translation>Exportera Transaktionshistoriken</translation>
     </message>
     <message>
->>>>>>> f4772d67
         <source>Comma separated file (*.csv)</source>
         <translation>Kommaseparerad fil (*.csv)</translation>
     </message>
     <message>
-<<<<<<< HEAD
-=======
         <source>Confirmed</source>
         <translation>Bekräftad</translation>
     </message>
@@ -2901,7 +2796,6 @@
         <translation>Typ</translation>
     </message>
     <message>
->>>>>>> f4772d67
         <source>Label</source>
         <translation>Etikett</translation>
     </message>
@@ -2911,12 +2805,7 @@
     </message>
     <message>
         <source>Exporting Failed</source>
-<<<<<<< HEAD
         <translation>Export misslyckades</translation>
-    </message>
-    </context>
-=======
-        <translation>Exporteringen misslyckades</translation>
     </message>
     <message>
         <source>There was an error trying to save the transaction history to %1.</source>
@@ -2939,7 +2828,6 @@
         <translation>till</translation>
     </message>
 </context>
->>>>>>> f4772d67
 <context>
     <name>UnitDisplayStatusBarControl</name>
     <message>
@@ -3067,6 +2955,10 @@
         <translation>Bitcoin Core</translation>
     </message>
     <message>
+        <source>The %s developers</source>
+        <translation>%s-utvecklarna</translation>
+    </message>
+    <message>
         <source>-fallbackfee is set very high! This is the transaction fee you may pay when fee estimates are not available.</source>
         <translation>-fallbackfee är satt väldigt högt! Detta är avgiften du kan komma att betala om uppskattad avgift inte finns tillgänglig.</translation>
     </message>
@@ -3155,10 +3047,6 @@
         <translation>Varning: Vi verkar inte helt överens med våra peers! Du kan behöva uppgradera, eller andra noder kan behöva uppgradera.</translation>
     </message>
     <message>
-        <source>Whitelist peers connecting from the given netmask or IP address. Can be specified multiple times.</source>
-        <translation>Vitlista klienter som ansluter från angivna nätmasker eller IP-adresser. Kan specificeras flera gånger.</translation>
-    </message>
-    <message>
         <source>You need to rebuild the database using -reindex-chainstate to change -txindex</source>
         <translation>Du måste återskapa databasen med -reindex-chainstate för att ändra -txindex</translation>
     </message>
@@ -3319,6 +3207,10 @@
         <translation>Plats för authcookie (förvalt: datamapp)</translation>
     </message>
     <message>
+        <source>Minimum bytes per sigop in transactions we relay and mine (default: %u)</source>
+        <translation>Minimum antal byte per sigop i transaktioner som vi reläar och bryter (förvalt: %u)</translation>
+    </message>
+    <message>
         <source>Not enough file descriptors available.</source>
         <translation>Inte tillräckligt med filbeskrivningar tillgängliga.</translation>
     </message>
