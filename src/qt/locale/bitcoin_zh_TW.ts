--- conflicted
+++ resolved
@@ -1688,10 +1688,6 @@
         <translation>選一個節點來看詳細資訊</translation>
     </message>
     <message>
-        <source>Whitelisted</source>
-        <translation>列在白名單</translation>
-    </message>
-    <message>
         <source>Direction</source>
         <translation>方向</translation>
     </message>
@@ -1882,14 +1878,6 @@
     <message>
         <source>Outbound</source>
         <translation>出去</translation>
-    </message>
-    <message>
-        <source>Yes</source>
-        <translation>是</translation>
-    </message>
-    <message>
-        <source>No</source>
-        <translation>否</translation>
     </message>
     <message>
         <source>Unknown</source>
@@ -2297,11 +2285,7 @@
     </message>
     <message>
         <source>Send</source>
-<<<<<<< HEAD
         <translation>發</translation>
-=======
-        <translation type="unfinished">付款</translation>
->>>>>>> cd516566
     </message>
     <message>
         <source>The recipient address is not valid. Please recheck.</source>
@@ -3064,7 +3048,7 @@
         <source>Closing the wallet for too long can result in having to resync the entire chain if pruning is enabled.</source>
         <translation>關上錢包太久的話且修剪模式又有開啟的話，可能會造成日後需要重新同步整個區塊鏈。</translation>
     </message>
-</context>
+    </context>
 <context>
     <name>WalletFrame</name>
     <message>
