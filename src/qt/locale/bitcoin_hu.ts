--- conflicted
+++ resolved
@@ -564,6 +564,26 @@
         <translation type="unfinished"><numerusform>%n aktív kapcsolat a Bitcoin hálózathoz</numerusform><numerusform>%n aktív kapcsolat a Bitcoin hálózathoz</numerusform><numerusform>%n aktív kapcsolat a Bitcoin hálózathoz</numerusform><numerusform>%n aktív kapcsolat a Bitcoin hálózathoz</numerusform></translation>
     </message>
     <message>
+        <source>Click for more actions.</source>
+        <extracomment>A substring of the tooltip. "More actions" are available via the context menu.</extracomment>
+        <translation type="unfinished">Kattintson a további műveletekhez.</translation>
+    </message>
+    <message>
+        <source>Show Peers tab</source>
+        <extracomment>A context menu item. The "Peers tab" is an element of the "Node window".</extracomment>
+        <translation type="unfinished">Ügyfelek fül megjelenítése</translation>
+    </message>
+    <message>
+        <source>Disable network activity</source>
+        <extracomment>A context menu item.</extracomment>
+        <translation type="unfinished">Hálózati tevékenység letiltása</translation>
+    </message>
+    <message>
+        <source>Enable network activity</source>
+        <extracomment>A context menu item. The network activity was disabled previously.</extracomment>
+        <translation type="unfinished">Hálózati tevékenység engedélyezése</translation>
+    </message>
+    <message>
         <source>Connecting to peers...</source>
         <translation>Csatlakozás az ügyfelekhez…</translation>
     </message>
@@ -731,23 +751,23 @@
     </message>
     <message>
         <source>Copy &amp;label</source>
-        <translation type="unfinished">&amp;Címke másolása</translation>
+        <translation type="unfinished">Címke &amp;másolása</translation>
     </message>
     <message>
         <source>Copy &amp;amount</source>
-        <translation type="unfinished">&amp;Összeg másolása</translation>
+        <translation type="unfinished">Ö&amp;sszeg másolása</translation>
     </message>
     <message>
         <source>Copy transaction &amp;ID</source>
-        <translation>Tranzakció &amp;azonosító másolása</translation>
+        <translation type="unfinished">&amp;Tranzakcióazonosító másolása</translation>
     </message>
     <message>
         <source>L&amp;ock unspent</source>
-        <translation type="unfinished">&amp;Elköltetlen összeg zárolása</translation>
+        <translation type="unfinished">Elköltetlen összeg &amp;zárolása</translation>
     </message>
     <message>
         <source>&amp;Unlock unspent</source>
-        <translation>Elköltetlen összeg zárolásának a &amp;feloldása</translation>
+        <translation type="unfinished">Elköltetlen összeg zárolásának &amp;feloldása</translation>
     </message>
     <message>
         <source>Copy quantity</source>
@@ -809,7 +829,13 @@
 <context>
     <name>CreateWalletActivity</name>
     <message>
+        <source>Create Wallet</source>
+        <extracomment>Title of window indicating the progress of creation of a new wallet.</extracomment>
+        <translation>Tárca készítése</translation>
+    </message>
+    <message>
         <source>Creating Wallet &lt;b&gt;%1&lt;/b&gt;...</source>
+        <extracomment>Descriptive text of the create wallet progress window which indicates to the user which wallet is currently being created.</extracomment>
         <translation>&lt;b&gt;%1&lt;/b&gt; tárca készítése folyamatban...</translation>
     </message>
     <message>
@@ -879,11 +905,7 @@
         <source>Compiled without sqlite support (required for descriptor wallets)</source>
         <translation>SQLLite támogatás nélkül fordítva (követelmény a descriptor wallet használatához)</translation>
     </message>
-<<<<<<< HEAD
-</context>
-=======
     </context>
->>>>>>> a8868117
 <context>
     <name>EditAddressDialog</name>
     <message>
@@ -996,6 +1018,10 @@
         <translation>Ha az OK-ra kattint, %1 megkezdi a teljes %4 blokk lánc letöltését és feldolgozását (%2GB) a legkorábbi tranzakciókkal kezdve %3 -ben, amikor a %4 bevezetésre került.</translation>
     </message>
     <message>
+        <source>Limit block chain storage to</source>
+        <translation type="unfinished">A blokklánc tárhelyének korlátozása erre:</translation>
+    </message>
+    <message>
         <source>Reverting this setting requires re-downloading the entire blockchain. It is faster to download the full chain first and prune it later. Disables some advanced features.</source>
         <translation>A beállítás visszaállításához le kell tölteni a teljes blokkláncot. A teljes lánc letöltése és későbbi nyesése ennél gyorsabb. Bizonyos haladó funkciókat letilt.</translation>
     </message>
@@ -1014,10 +1040,6 @@
     <message>
         <source>Use a custom data directory:</source>
         <translation>Saját adatkönyvtár használata:</translation>
-    </message>
-    <message>
-        <source>Bitcoin</source>
-        <translation>Bitcoin</translation>
     </message>
     <message>
         <source>At least %1 GB of data will be stored in this directory, and it will grow over time.</source>
@@ -1143,13 +1165,13 @@
     </message>
     <message>
         <source>URI:</source>
-        <translation>URI:</translation>
+        <translation type="unfinished">URI::</translation>
     </message>
     <message>
         <source>Paste address from clipboard</source>
         <translation>Cím beillesztése a vágólapról</translation>
     </message>
-</context>
+    </context>
 <context>
     <name>OpenWalletActivity</name>
     <message>
@@ -1165,7 +1187,13 @@
         <translation>Alapértelmezett tárca</translation>
     </message>
     <message>
+        <source>Open Wallet</source>
+        <extracomment>Title of window indicating the progress of opening of a wallet.</extracomment>
+        <translation>Tárca megnyitása</translation>
+    </message>
+    <message>
         <source>Opening Wallet &lt;b&gt;%1&lt;/b&gt;...</source>
+        <extracomment>Descriptive text of the open wallet progress window which indicates to the user which wallet is currently being opened.</extracomment>
         <translation>&lt;b&gt;%1&lt;/b&gt; tárca megnyitása...</translation>
     </message>
 </context>
@@ -1304,14 +1332,6 @@
         <translation>&amp;Kapcsolódás SOCKS5 proxyn keresztül (alapértelmezett proxy):</translation>
     </message>
     <message>
-        <source>Proxy &amp;IP:</source>
-        <translation>Proxy &amp;IP:</translation>
-    </message>
-    <message>
-        <source>&amp;Port:</source>
-        <translation>&amp;Port:</translation>
-    </message>
-    <message>
         <source>Port of the proxy (e.g. 9050)</source>
         <translation>Proxy portja (pl.: 9050)</translation>
     </message>
@@ -1320,18 +1340,6 @@
         <translation>Ügyfelek elérésére használjuk ezen keresztül:</translation>
     </message>
     <message>
-        <source>IPv4</source>
-        <translation>IPv4</translation>
-    </message>
-    <message>
-        <source>IPv6</source>
-        <translation>IPv6</translation>
-    </message>
-    <message>
-        <source>Tor</source>
-        <translation>Tor</translation>
-    </message>
-    <message>
         <source>&amp;Window</source>
         <translation>&amp;Ablak</translation>
     </message>
@@ -1377,11 +1385,7 @@
     </message>
     <message>
         <source>Use separate SOCKS&amp;5 proxy to reach peers via Tor onion services:</source>
-<<<<<<< HEAD
         <translation>Külön SOCKS&amp;5 proxy használata az ügyfelek Tor onion-on keresztüli eléréséhez:</translation>
-=======
-        <translation>Za dostop do soležnikov preko skritih storitev Tor uporabi drug posredniški strežnik SOCKS&amp;5:</translation>
->>>>>>> a8868117
     </message>
     <message>
         <source>&amp;Third party transaction URLs</source>
@@ -1392,10 +1396,6 @@
         <translation>Az ebben a párbeszédablakban beállított opciók felülírásra kerültek a parancssor által vagy a konfigurációs fájlban:</translation>
     </message>
     <message>
-        <source>&amp;OK</source>
-        <translation>&amp;OK</translation>
-    </message>
-    <message>
         <source>&amp;Cancel</source>
         <translation>&amp;Mégse</translation>
     </message>
@@ -1665,6 +1665,12 @@
         <translation>'bitcoin://' nem érvényes egységes erőforrás azonosító (URI). Használd helyette a 'bitcoin'-t.</translation>
     </message>
     <message>
+        <source>Cannot process payment request because BIP70 is not supported.
+Due to widespread security flaws in BIP70 it's strongly recommended that any merchant instructions to switch wallets be ignored.
+If you are receiving this error you should request the merchant provide a BIP21 compatible URI.</source>
+        <translation type="unfinished">Ezt a tranzakciót nem tudom feldolgozni, mert a BIP70 nem támogatott. A jól ismert biztonsági hiányosságok miatt a BIP70-re való váltásra buzdító utasításokat hagyja figyelmen kívül. Amennyiben ezt az ünetet látja kérje meg azt akitől kapta a kérést, hogy adjon Önnek BIP21 kompatibilis URL-t.</translation>
+    </message>
+    <message>
         <source>Invalid payment address</source>
         <translation>Érvénytelen fizetési cím</translation>
     </message>
@@ -1688,10 +1694,6 @@
         <translation>Csomópont/Szolgáltatás</translation>
     </message>
     <message>
-        <source>Ping</source>
-        <translation>Ping</translation>
-    </message>
-    <message>
         <source>Sent</source>
         <translation>Küldött</translation>
     </message>
@@ -1719,6 +1721,14 @@
         <translation>Bejövő</translation>
     </message>
     <message>
+        <source>Block Relay</source>
+        <translation type="unfinished">Blokkok továbbküldése</translation>
+    </message>
+    <message>
+        <source>Manual</source>
+        <translation type="unfinished">Kézi</translation>
+    </message>
+    <message>
         <source>%1 d</source>
         <translation>%1 n</translation>
     </message>
@@ -1741,10 +1751,6 @@
     <message>
         <source>N/A</source>
         <translation>Nem elérhető</translation>
-    </message>
-    <message>
-        <source>%1 ms</source>
-        <translation>%1 ms</translation>
     </message>
     <message numerus="yes">
         <source>%n second(s)</source>
@@ -1775,22 +1781,6 @@
         <translation><numerusform>%n év</numerusform><numerusform>%n év</numerusform></translation>
     </message>
     <message>
-        <source>%1 B</source>
-        <translation>%1 B</translation>
-    </message>
-    <message>
-        <source>%1 KB</source>
-        <translation>%1 KB</translation>
-    </message>
-    <message>
-        <source>%1 MB</source>
-        <translation>%1 MB</translation>
-    </message>
-    <message>
-        <source>%1 GB</source>
-        <translation>%1 GB</translation>
-    </message>
-    <message>
         <source>Error: Specified data directory "%1" does not exist.</source>
         <translation>Hiba: A megadott "%1" adatkönyvtár nem létezik.</translation>
     </message>
@@ -1801,10 +1791,6 @@
     <message>
         <source>Error: %1</source>
         <translation>Hiba: %1</translation>
-    </message>
-    <message>
-        <source>Error initializing settings: %1</source>
-        <translation>Beállítások betöltése sikertelen: %1</translation>
     </message>
     <message>
         <source>%1 didn't yet exit safely...</source>
@@ -2010,8 +1996,20 @@
         <translation>Szolgáltatások</translation>
     </message>
     <message>
+        <source>High Bandwidth</source>
+        <translation type="unfinished">Nagy sávszélesség</translation>
+    </message>
+    <message>
         <source>Connection Time</source>
         <translation>Csatlakozás ideje</translation>
+    </message>
+    <message>
+        <source>Last Block</source>
+        <translation type="unfinished">Utolsó blokk</translation>
+    </message>
+    <message>
+        <source>Last Tx</source>
+        <translation type="unfinished">Utolsó tranzakció</translation>
     </message>
     <message>
         <source>Last Send</source>
@@ -2162,7 +2160,11 @@
         <source>Unknown</source>
         <translation>Ismeretlen</translation>
     </message>
-    </context>
+    <message>
+        <source>Never</source>
+        <translation type="unfinished">Soha</translation>
+    </message>
+</context>
 <context>
     <name>ReceiveCoinsDialog</name>
     <message>
@@ -2251,15 +2253,15 @@
     </message>
     <message>
         <source>Copy &amp;label</source>
-        <translation type="unfinished">&amp;Címke másolása</translation>
+        <translation type="unfinished">Címke &amp;másolása</translation>
     </message>
     <message>
         <source>Copy &amp;message</source>
-        <translation type="unfinished">&amp;Üzenet másolása</translation>
+        <translation type="unfinished">Üzenet &amp;másolása</translation>
     </message>
     <message>
         <source>Copy &amp;amount</source>
-        <translation type="unfinished">&amp;Összeg másolása</translation>
+        <translation type="unfinished">Ö&amp;sszeg másolása</translation>
     </message>
     <message>
         <source>Could not unlock wallet.</source>
@@ -2576,7 +2578,7 @@
     </message>
     <message>
         <source>PSBT saved</source>
-        <translation>PSBT elmentve</translation>
+        <translation>PBST elmentve</translation>
     </message>
     <message>
         <source>or</source>
@@ -2660,7 +2662,7 @@
     </message>
     <message numerus="yes">
         <source>Estimated to begin confirmation within %n block(s).</source>
-        <translation><numerusform>Becsülhetőn %n blokkon belül kerül be.</numerusform><numerusform>Estimated to begin confirmation within %n blocks.</numerusform></translation>
+        <translation><numerusform>A tranzakció megerősítése %n blokkban kezdődik múlva várható.</numerusform><numerusform>A tranzakció megerősítése %n blokkban kezdődik múlva várható.</numerusform></translation>
     </message>
     <message>
         <source>Warning: Invalid Bitcoin address</source>
@@ -2706,18 +2708,10 @@
         <translation>Erre a Bitcoin címre küldje az összeget</translation>
     </message>
     <message>
-        <source>Alt+A</source>
-        <translation>Alt+A</translation>
-    </message>
-    <message>
         <source>Paste address from clipboard</source>
         <translation>Cím beillesztése a vágólapról</translation>
     </message>
     <message>
-        <source>Alt+P</source>
-        <translation>Alt+P</translation>
-    </message>
-    <message>
         <source>Remove this entry</source>
         <translation>Ez a bejegyzés eltávolítása</translation>
     </message>
@@ -2800,18 +2794,10 @@
         <translation>Válassz egy korábban már használt címet</translation>
     </message>
     <message>
-        <source>Alt+A</source>
-        <translation>Alt+A</translation>
-    </message>
-    <message>
         <source>Paste address from clipboard</source>
         <translation>Cím beillesztése a vágólapról</translation>
     </message>
     <message>
-        <source>Alt+P</source>
-        <translation>Alt+P</translation>
-    </message>
-    <message>
         <source>Enter the message you want to sign here</source>
         <translation>Ide írja az aláírandó üzenetet</translation>
     </message>
@@ -2930,11 +2916,7 @@
 </context>
 <context>
     <name>TrafficGraphWidget</name>
-    <message>
-        <source>KB/s</source>
-        <translation>KB/s</translation>
-    </message>
-</context>
+    </context>
 <context>
     <name>TransactionDesc</name>
     <message numerus="yes">
@@ -3280,11 +3262,11 @@
     </message>
     <message>
         <source>A&amp;bandon transaction</source>
-        <translation type="unfinished">&amp;Tranzakció megszakítása</translation>
+        <translation type="unfinished">Tranzakció me&amp;gszakítása</translation>
     </message>
     <message>
         <source>Increase transaction &amp;fee</source>
-        <translation type="unfinished">&amp;Tranzakciós díj növelése</translation>
+        <translation type="unfinished">Tranzakciós díj &amp;növelése</translation>
     </message>
     <message>
         <source>&amp;Copy address</source>
@@ -3292,15 +3274,15 @@
     </message>
     <message>
         <source>Copy &amp;label</source>
-        <translation type="unfinished">&amp;Címke másolása</translation>
+        <translation type="unfinished">Címke &amp;másolása</translation>
     </message>
     <message>
         <source>Copy &amp;amount</source>
-        <translation type="unfinished">&amp;Összeg másolása</translation>
+        <translation type="unfinished">Ö&amp;sszeg másolása</translation>
     </message>
     <message>
         <source>Copy transaction &amp;ID</source>
-        <translation>Tranzakció &amp;azonosító másolása</translation>
+        <translation type="unfinished">&amp;Tranzakcióazonosító másolása</translation>
     </message>
     <message>
         <source>Copy &amp;raw transaction</source>
@@ -3423,6 +3405,30 @@
         <source>Create a new wallet</source>
         <translation>Új tárca készítése</translation>
     </message>
+    <message>
+        <source>Error</source>
+        <translation>Hiba</translation>
+    </message>
+    <message>
+        <source>Unable to decode PSBT from clipboard (invalid base64)</source>
+        <translation>PSBT sikertelen dekódolása a vágólapról (base64 érvénytelen)</translation>
+    </message>
+    <message>
+        <source>Load Transaction Data</source>
+        <translation>Tranzakció adatainak betöltése</translation>
+    </message>
+    <message>
+        <source>Partially Signed Transaction (*.psbt)</source>
+        <translation>Részlegesen Aláírt Tranzakció (PSBT bináris) (*.psbt)</translation>
+    </message>
+    <message>
+        <source>PSBT file must be smaller than 100 MiB</source>
+        <translation>A PSBT fájlnak kisebbnek kell lennie mint 100 MiB</translation>
+    </message>
+    <message>
+        <source>Unable to decode PSBT</source>
+        <translation>PSBT dekódolása sikertelen</translation>
+    </message>
 </context>
 <context>
     <name>WalletModel</name>
@@ -3494,239 +3500,239 @@
         <translation>Jelenlegi nézet adatainak exportálása fájlba</translation>
     </message>
     <message>
+        <source>Backup Wallet</source>
+        <translation>Biztonsági másolat készítése a Tárcáról</translation>
+    </message>
+    <message>
+        <source>Wallet Data (*.dat)</source>
+        <translation>Tárca Fájl (*.dat)</translation>
+    </message>
+    <message>
+        <source>Backup Failed</source>
+        <translation>Biztonsági másolat készítése sikertelen</translation>
+    </message>
+    <message>
+        <source>There was an error trying to save the wallet data to %1.</source>
+        <translation>Hiba történt a pénztárca adatainak mentésekor ide: %1.</translation>
+    </message>
+    <message>
+        <source>There was an error trying to save the wallet data to %1: %2</source>
+        <translation>Hiba történt a pénztárca adatainak %1 mentésekor: %2</translation>
+    </message>
+    <message>
+        <source>Backup Successful</source>
+        <translation>Sikeres biztonsági mentés</translation>
+    </message>
+    <message>
+        <source>The wallet data was successfully saved to %1.</source>
+        <translation>A tárca adatai sikeresen el lettek mentve ide: %1.</translation>
+    </message>
+    <message>
+        <source>Cancel</source>
+        <translation>Bezárás</translation>
+    </message>
+</context>
+<context>
+    <name>bitcoin-core</name>
+    <message>
+        <source>Distributed under the MIT software license, see the accompanying file %s or %s</source>
+        <translation>MIT szoftver licenc alapján terjesztve, tekintse meg a hozzátartozó fájlt: %s vagy %s</translation>
+    </message>
+    <message>
+        <source>Prune configured below the minimum of %d MiB.  Please use a higher number.</source>
+        <translation>Nyesés konfigurálásának megkísérlése a minimális %d MiB alá. Kérjük, használjon egy magasabb értéket.</translation>
+    </message>
+    <message>
+        <source>Prune: last wallet synchronisation goes beyond pruned data. You need to -reindex (download the whole blockchain again in case of pruned node)</source>
+        <translation>Nyesés: az utolsó tárcaszinkronizálás meghaladja a nyesett adatokat. Szükséges a -reindex használata (nyesett csomópont esetében a teljes blokklánc ismételt letöltése).</translation>
+    </message>
+    <message>
+        <source>Pruning blockstore...</source>
+        <translation>Blokktároló nyesése…</translation>
+    </message>
+    <message>
+        <source>Unable to start HTTP server. See debug log for details.</source>
+        <translation>HTTP szerver indítása sikertelen. A részletekért tekintse meg a hibakeresési naplót.</translation>
+    </message>
+    <message>
+        <source>The %s developers</source>
+        <translation>A %s fejlesztők</translation>
+    </message>
+    <message>
+        <source>Cannot downgrade wallet from version %i to version %i. Wallet version unchanged.</source>
+        <translation type="unfinished">Nem sikerült a tárcát %iverzióról %iverzióra vissza módosítani. A tárca verzió változatlan maradt.</translation>
+    </message>
+    <message>
+        <source>Cannot obtain a lock on data directory %s. %s is probably already running.</source>
+        <translation>Az %s adatkönyvtár nem zárható.  A %s valószínűleg fut már.</translation>
+    </message>
+    <message>
+        <source>Cannot provide specific connections and have addrman find outgoing connections at the same.</source>
+        <translation>Nem lehetséges a megadott kapcsolatok és az addrman által felderített kapcsolatok egyidejű használata.</translation>
+    </message>
+    <message>
+        <source>Error reading %s! All keys read correctly, but transaction data or address book entries might be missing or incorrect.</source>
+        <translation>Hiba %s beolvasása közben. Az összes kulcs sikeresen beolvasva, de a tranzakciós adatok és a címtár rekordok hiányoznak vagy sérültek.</translation>
+    </message>
+    <message>
+        <source>More than one onion bind address is provided. Using %s for the automatically created Tor onion service.</source>
+        <translation>Egynél több társított onion cím lett megadva. %s használata az automatikusan létrehozott Tor onion szolgáltatáshoz.</translation>
+    </message>
+    <message>
+        <source>Please check that your computer's date and time are correct! If your clock is wrong, %s will not work properly.</source>
+        <translation>Ellenőrizze, hogy helyesen van-e beállítva a gépén a dátum és az idő! A %s nem fog megfelelően működni, ha rosszul van beállítva az óra.</translation>
+    </message>
+    <message>
+        <source>Please contribute if you find %s useful. Visit %s for further information about the software.</source>
+        <translation>Kérjük támogasson ha hasznosnak találta a %s-t. Az alábbi linken további információt találhat a szoftverről: %s.</translation>
+    </message>
+    <message>
+        <source>SQLiteDatabase: Failed to prepare the statement to fetch sqlite wallet schema version: %s</source>
+        <translation>SQLiteDatabase: Nem sikerült elkészíteni a parancsot az sqlite pénztárca séma verziójának lekéréséhez: %s</translation>
+    </message>
+    <message>
+        <source>SQLiteDatabase: Failed to prepare the statement to fetch the application id: %s</source>
+        <translation>SQLiteDatabase: Nem sikerült elkészíteni az utasítást a következő alkalmazásazonosító lekérésére: %s</translation>
+    </message>
+    <message>
+        <source>SQLiteDatabase: Unknown sqlite wallet schema version %d. Only version %d is supported</source>
+        <translation>SQLiteDatabase: Ismeretlen sqlite pénztárca séma verzió: %d. Csak az alábbi verzió támogatott: %d</translation>
+    </message>
+    <message>
+        <source>The block database contains a block which appears to be from the future. This may be due to your computer's date and time being set incorrectly. Only rebuild the block database if you are sure that your computer's date and time are correct</source>
+        <translation>A blokk adatbázis tartalmaz egy blokkot ami a jövőből érkezettnek látszik. Ennek oka lehet, hogy a számítógéped dátum és idő beállítása helytelen. Csak akkor építsd újra a blokk adatbázist ha biztos vagy benne, hogy az időbeállítás helyes.</translation>
+    </message>
+    <message>
+        <source>This is a pre-release test build - use at your own risk - do not use for mining or merchant applications</source>
+        <translation>Ez egy kiadás előtt álló, teszt verzió - csak saját felelősségre használja - ne használja bányászatra vagy kereskedéshez.</translation>
+    </message>
+    <message>
+        <source>This is the transaction fee you may discard if change is smaller than dust at this level</source>
+        <translation>Ezt a tranzakciós díjat figyelmen kívül hagyhatod ha a visszajáró kisebb mint a "porhintés" összege jelenleg.</translation>
+    </message>
+    <message>
+        <source>Unable to replay blocks. You will need to rebuild the database using -reindex-chainstate.</source>
+        <translation>Blokkok visszajátszása nem lehetséges. Újra kell építenie az adatbázist a -reindex-chainstate opció használatával.</translation>
+    </message>
+    <message>
+        <source>Unable to rewind the database to a pre-fork state. You will need to redownload the blockchain</source>
+        <translation>Az adatbázis visszatekerése az elágazás előtti állapotba nem sikerült. Ismételten le kell töltenie a blokkláncot.</translation>
+    </message>
+    <message>
+        <source>Warning: Dumpfile wallet format "%s" does not match command line specified format "%s".</source>
+        <translation type="unfinished">Figyelem: A dumpfájl tárca formátum (%s) nem egyezik a parancssor által megadott formátummal (%s).</translation>
+    </message>
+    <message>
+        <source>Warning: The network does not appear to fully agree! Some miners appear to be experiencing issues.</source>
+        <translation>Figyelem: A hálózat úgy tűnik nem teljesen egyezik! Néhány bányász problémákat tapasztalhat.</translation>
+    </message>
+    <message>
+        <source>Warning: We do not appear to fully agree with our peers! You may need to upgrade, or other nodes may need to upgrade.</source>
+        <translation>Figyelem: Úgy tűnik, hogy nem értünk egyet teljesen az ügyfeleinkkel! Lehet, hogy frissítenie kell, vagy más csomópontoknak kell frissítenie.</translation>
+    </message>
+    <message>
+        <source>-maxmempool must be at least %d MB</source>
+        <translation>-maxmempool legalább %d MB kell legyen.</translation>
+    </message>
+    <message>
+        <source>Cannot resolve -%s address: '%s'</source>
+        <translation>-%s cím feloldása nem sikerült: '%s'</translation>
+    </message>
+    <message>
+        <source>Change index out of range</source>
+        <translation>Visszajáró index a tartományon kívül van</translation>
+    </message>
+    <message>
+        <source>Config setting for %s only applied on %s network when in [%s] section.</source>
+        <translation>A konfigurációs beálltás %s kizárólag az %s hálózatra vonatkozik amikor a [%s] szekcióban van.</translation>
+    </message>
+    <message>
+        <source>Copyright (C) %i-%i</source>
+        <translation>Szerzői jog (C) fenntartva %i-%i</translation>
+    </message>
+    <message>
+        <source>Corrupted block database detected</source>
+        <translation>Sérült blokk-adatbázis észlelve</translation>
+    </message>
+    <message>
+        <source>Could not find asmap file %s</source>
+        <translation>%s asmap fájl nem található</translation>
+    </message>
+    <message>
+        <source>Could not parse asmap file %s</source>
+        <translation>%s asmap fájl beolvasása sikertelen</translation>
+    </message>
+    <message>
+        <source>Do you want to rebuild the block database now?</source>
+        <translation>Újra akarod építeni a blokk adatbázist most?</translation>
+    </message>
+    <message>
+        <source>Dump file %s does not exist.</source>
+        <translation type="unfinished">A %s elérési úton fájl nem létezik.</translation>
+    </message>
+    <message>
+        <source>Error creating %s</source>
+        <translation type="unfinished">Nem tudtam létrehozni %s -t.</translation>
+    </message>
+    <message>
+        <source>Error initializing block database</source>
+        <translation>A blokkadatbázis inicializálása nem sikerült</translation>
+    </message>
+    <message>
+        <source>Error initializing wallet database environment %s!</source>
+        <translation>A tárca-adatbázis inicializálása nem sikerült: %s!</translation>
+    </message>
+    <message>
+        <source>Error loading %s</source>
+        <translation>Hiba a(z) %s betöltése közben</translation>
+    </message>
+    <message>
+        <source>Error loading %s: Private keys can only be disabled during creation</source>
+        <translation> %s betöltése sikertelen. A privát kulcsok csak a létrehozáskor tilthatóak le.</translation>
+    </message>
+    <message>
+        <source>Error loading %s: Wallet corrupted</source>
+        <translation>Hiba a(z) %s betöltése közben: A tárca hibás.</translation>
+    </message>
+    <message>
+        <source>Error loading %s: Wallet requires newer version of %s</source>
+        <translation>Hiba a(z) %s betöltése közben: A tárcához %s újabb verziója szükséges.</translation>
+    </message>
+    <message>
+        <source>Error loading block database</source>
+        <translation>Hiba a blokk adatbázis betöltése közben.</translation>
+    </message>
+    <message>
+        <source>Error opening block database</source>
+        <translation>Hiba a blokk adatbázis megnyitása közben.</translation>
+    </message>
+    <message>
+        <source>Error reading next record from wallet database</source>
+        <translation type="unfinished">A tárca adatbázisból a következő rekord beolvasása sikertelen.</translation>
+    </message>
+    <message>
         <source>Error</source>
         <translation>Hiba</translation>
     </message>
     <message>
-        <source>Unable to decode PSBT from clipboard (invalid base64)</source>
-        <translation>PSBT sikertelen dekódolása a vágólapról (base64 érvénytelen)</translation>
-    </message>
-    <message>
-        <source>Load Transaction Data</source>
-        <translation>Tranzakció adatainak betöltése</translation>
-    </message>
-    <message>
-        <source>Partially Signed Transaction (*.psbt)</source>
-        <translation>Részlegesen Aláírt Tranzakció (*.psbt)</translation>
-    </message>
-    <message>
-        <source>PSBT file must be smaller than 100 MiB</source>
-        <translation>A PSBT fájlnak kisebbnek kell lennie mint 100 MiB</translation>
-    </message>
-    <message>
-        <source>Unable to decode PSBT</source>
-        <translation>PSBT dekódolása sikertelen</translation>
-    </message>
-    <message>
-        <source>Backup Wallet</source>
-        <translation>Biztonsági másolat készítése a Tárcáról</translation>
-    </message>
-    <message>
-        <source>Wallet Data (*.dat)</source>
-        <translation>Tárca Fájl (*.dat)</translation>
-    </message>
-    <message>
-        <source>Backup Failed</source>
-        <translation>Biztonsági másolat készítése sikertelen</translation>
-    </message>
-    <message>
-        <source>There was an error trying to save the wallet data to %1.</source>
-        <translation>Hiba történt a pénztárca adatainak mentésekor ide: %1.</translation>
-    </message>
-    <message>
-        <source>There was an error trying to save the wallet data to %1: %2</source>
-        <translation>Hiba történt a pénztárca adatainak %1 mentésekor: %2</translation>
-    </message>
-    <message>
-        <source>Backup Successful</source>
-        <translation>Sikeres biztonsági mentés</translation>
-    </message>
-    <message>
-        <source>The wallet data was successfully saved to %1.</source>
-        <translation>A tárca adatai sikeresen el lettek mentve ide: %1.</translation>
-    </message>
-    <message>
-        <source>Cancel</source>
-        <translation>Bezárás</translation>
-    </message>
-</context>
-<context>
-    <name>bitcoin-core</name>
-    <message>
-        <source>Distributed under the MIT software license, see the accompanying file %s or %s</source>
-        <translation>MIT szoftver licenc alapján terjesztve, tekintse meg a hozzátartozó fájlt: %s vagy %s</translation>
-    </message>
-    <message>
-        <source>Prune configured below the minimum of %d MiB.  Please use a higher number.</source>
-        <translation>Nyesés konfigurálásának megkísérlése a minimális %d MiB alá. Kérjük, használjon egy magasabb értéket.</translation>
-    </message>
-    <message>
-        <source>Prune: last wallet synchronisation goes beyond pruned data. You need to -reindex (download the whole blockchain again in case of pruned node)</source>
-        <translation>Nyesés: az utolsó tárcaszinkronizálás meghaladja a nyesett adatokat. Szükséges a -reindex használata (nyesett csomópont esetében a teljes blokklánc ismételt letöltése).</translation>
-    </message>
-    <message>
-        <source>Pruning blockstore...</source>
-        <translation>Blokktároló nyesése…</translation>
-    </message>
-    <message>
-        <source>Unable to start HTTP server. See debug log for details.</source>
-        <translation>HTTP szerver indítása sikertelen. A részletekért tekintse meg a hibakeresési naplót.</translation>
-    </message>
-    <message>
-        <source>The %s developers</source>
-        <translation>A %s fejlesztők</translation>
-    </message>
-    <message>
-        <source>Cannot obtain a lock on data directory %s. %s is probably already running.</source>
-        <translation>Az %s adatkönyvtár nem zárható.  A %s valószínűleg fut már.</translation>
-    </message>
-    <message>
-        <source>Cannot provide specific connections and have addrman find outgoing connections at the same.</source>
-        <translation>Nem lehetséges a megadott kapcsolatok és az addrman által felderített kapcsolatok egyidejű használata.</translation>
-    </message>
-    <message>
-        <source>Error reading %s! All keys read correctly, but transaction data or address book entries might be missing or incorrect.</source>
-        <translation>Hiba %s beolvasása közben. Az összes kulcs sikeresen beolvasva, de a tranzakciós adatok és a címtár rekordok hiányoznak vagy sérültek.</translation>
-    </message>
-    <message>
-        <source>More than one onion bind address is provided. Using %s for the automatically created Tor onion service.</source>
-<<<<<<< HEAD
-        <translation>Egynél több társított onion cím lett megadva. %s használata az automatikusan létrehozott Tor onion szolgáltatáshoz.</translation>
-=======
-        <translation>Egynél több hagymakötési cím van megadva. %s használata az automatikusan létrehozott Tor hagyma szolgáltatáshoz.</translation>
->>>>>>> a8868117
-    </message>
-    <message>
-        <source>Please check that your computer's date and time are correct! If your clock is wrong, %s will not work properly.</source>
-        <translation>Ellenőrizze, hogy helyesen van-e beállítva a gépén a dátum és az idő! A %s nem fog megfelelően működni, ha rosszul van beállítva az óra.</translation>
-    </message>
-    <message>
-        <source>Please contribute if you find %s useful. Visit %s for further information about the software.</source>
-        <translation>Kérjük támogasson ha hasznosnak találta a %s-t. Az alábbi linken további információt találhat a szoftverről: %s.</translation>
-    </message>
-    <message>
-        <source>SQLiteDatabase: Failed to prepare the statement to fetch sqlite wallet schema version: %s</source>
-        <translation>SQLiteDatabase: Nem sikerült elkészíteni a parancsot az sqlite pénztárca séma verziójának lekéréséhez: %s</translation>
-    </message>
-    <message>
-        <source>SQLiteDatabase: Failed to prepare the statement to fetch the application id: %s</source>
-        <translation>SQLiteDatabase: Nem sikerült elkészíteni az utasítást a következő alkalmazásazonosító lekérésére: %s</translation>
-    </message>
-    <message>
-        <source>SQLiteDatabase: Unknown sqlite wallet schema version %d. Only version %d is supported</source>
-        <translation>SQLiteDatabase: Ismeretlen sqlite pénztárca séma verzió: %d. Csak az alábbi verzió támogatott: %d</translation>
-    </message>
-    <message>
-        <source>SQLiteDatabase: Failed to prepare the statement to fetch sqlite wallet schema version: %s</source>
-        <translation>SQLiteDatabase: Nem sikerült elkészíteni a parancsot az sqlite pénztárca séma verziójának lekéréséhez: %s</translation>
-    </message>
-    <message>
-        <source>SQLiteDatabase: Failed to prepare the statement to fetch the application id: %s</source>
-        <translation>SQLiteDatabase: Nem sikerült elkészíteni a utasítást a(z) %s alkalmazásazonosító lekérésére</translation>
-    </message>
-    <message>
-        <source>SQLiteDatabase: Unknown sqlite wallet schema version %d. Only version %d is supported</source>
-        <translation>SQLiteDatabase: Ismeretlen sqlite pénztárca séma verzió %d. Csak a(z) %d verzió támogatott</translation>
-    </message>
-    <message>
-        <source>The block database contains a block which appears to be from the future. This may be due to your computer's date and time being set incorrectly. Only rebuild the block database if you are sure that your computer's date and time are correct</source>
-        <translation>A blokk adatbázis tartalmaz egy blokkot ami a jövőből érkezettnek látszik. Ennek oka lehet, hogy a számítógéped dátum és idő beállítása helytelen. Csak akkor építsd újra a blokk adatbázist ha biztos vagy benne, hogy az időbeállítás helyes.</translation>
-    </message>
-    <message>
-        <source>This is a pre-release test build - use at your own risk - do not use for mining or merchant applications</source>
-        <translation>Ez egy kiadás előtt álló, teszt verzió - csak saját felelősségre használja - ne használja bányászatra vagy kereskedéshez.</translation>
-    </message>
-    <message>
-        <source>This is the transaction fee you may discard if change is smaller than dust at this level</source>
-        <translation>Ezt a tranzakciós díjat figyelmen kívül hagyhatod ha a visszajáró kisebb mint a "porhintés" összege jelenleg.</translation>
-    </message>
-    <message>
-        <source>Unable to replay blocks. You will need to rebuild the database using -reindex-chainstate.</source>
-        <translation>Blokkok visszajátszása nem lehetséges. Újra kell építenie az adatbázist a -reindex-chainstate opció használatával.</translation>
-    </message>
-    <message>
-        <source>Unable to rewind the database to a pre-fork state. You will need to redownload the blockchain</source>
-        <translation>Az adatbázis visszatekerése az elágazás előtti állapotba nem sikerült. Ismételten le kell töltenie a blokkláncot.</translation>
-    </message>
-    <message>
-        <source>Warning: The network does not appear to fully agree! Some miners appear to be experiencing issues.</source>
-        <translation>Figyelem: A hálózat úgy tűnik nem teljesen egyezik! Néhány bányász problémákat tapasztalhat.</translation>
-    </message>
-    <message>
-        <source>Warning: We do not appear to fully agree with our peers! You may need to upgrade, or other nodes may need to upgrade.</source>
-        <translation>Figyelem: Úgy tűnik, hogy nem értünk egyet teljesen az ügyfeleinkkel! Lehet, hogy frissítenie kell, vagy más csomópontoknak kell frissítenie.</translation>
-    </message>
-    <message>
-        <source>-maxmempool must be at least %d MB</source>
-        <translation>-maxmempool legalább %d MB kell legyen.</translation>
-    </message>
-    <message>
-        <source>Cannot resolve -%s address: '%s'</source>
-        <translation>-%s cím feloldása nem sikerült: '%s'</translation>
-    </message>
-    <message>
-        <source>Change index out of range</source>
-        <translation>Visszajáró index a tartományon kívül van</translation>
-    </message>
-    <message>
-        <source>Config setting for %s only applied on %s network when in [%s] section.</source>
-        <translation>A konfigurációs beálltás %s kizárólag az %s hálózatra vonatkozik amikor a [%s] szekcióban van.</translation>
-    </message>
-    <message>
-        <source>Copyright (C) %i-%i</source>
-        <translation>Szerzői jog (C) fenntartva %i-%i</translation>
-    </message>
-    <message>
-        <source>Corrupted block database detected</source>
-        <translation>Sérült blokk-adatbázis észlelve</translation>
-    </message>
-    <message>
-        <source>Could not find asmap file %s</source>
-        <translation>%s asmap fájl nem található</translation>
-    </message>
-    <message>
-        <source>Could not parse asmap file %s</source>
-        <translation>%s asmap fájl beolvasása sikertelen</translation>
-    </message>
-    <message>
-        <source>Do you want to rebuild the block database now?</source>
-        <translation>Újra akarod építeni a blokk adatbázist most?</translation>
-    </message>
-    <message>
-        <source>Error initializing block database</source>
-        <translation>A blokkadatbázis inicializálása nem sikerült</translation>
-    </message>
-    <message>
-        <source>Error initializing wallet database environment %s!</source>
-        <translation>A tárca-adatbázis inicializálása nem sikerült: %s!</translation>
-    </message>
-    <message>
-        <source>Error loading %s</source>
-        <translation>Hiba a(z) %s betöltése közben</translation>
-    </message>
-    <message>
-        <source>Error loading %s: Private keys can only be disabled during creation</source>
-        <translation> %s betöltése sikertelen. A privát kulcsok csak a létrehozáskor tilthatóak le.</translation>
-    </message>
-    <message>
-        <source>Error loading %s: Wallet corrupted</source>
-        <translation>Hiba a(z) %s betöltése közben: A tárca hibás.</translation>
-    </message>
-    <message>
-        <source>Error loading %s: Wallet requires newer version of %s</source>
-        <translation>Hiba a(z) %s betöltése közben: A tárcához %s újabb verziója szükséges.</translation>
-    </message>
-    <message>
-        <source>Error loading block database</source>
-        <translation>Hiba a blokk adatbázis betöltése közben.</translation>
-    </message>
-    <message>
-        <source>Error opening block database</source>
-        <translation>Hiba a blokk adatbázis megnyitása közben.</translation>
-    </message>
-    <message>
-        <source>Error</source>
-        <translation>Hiba</translation>
+        <source>Error: Couldn't create cursor into database</source>
+        <translation type="unfinished">Hiba: Nem tudott kurzort az adatbázisba készíteni</translation>
+    </message>
+    <message>
+        <source>Error: Dumpfile checksum does not match. Computed %s, expected %s</source>
+        <translation type="unfinished">Hiba: A dumpfájl ellenőrző összege nem egyezik. %s-t kapott, %s-re számított</translation>
+    </message>
+    <message>
+        <source>Error: Got key that was not hex: %s</source>
+        <translation type="unfinished">Hiba: Nem hexadecimális kulcsot kapott: %s</translation>
+    </message>
+    <message>
+        <source>Error: Got value that was not hex: %s</source>
+        <translation type="unfinished">Hiba: Nem hexadecimális értéket kapott: %s</translation>
+    </message>
+    <message>
+        <source>Error: Missing checksum</source>
+        <translation type="unfinished">Hiba: Hiányzó ellenőrző összeg</translation>
     </message>
     <message>
         <source>Failed to listen on any port. Use -listen=0 if you want this.</source>
@@ -3742,11 +3748,7 @@
     </message>
     <message>
         <source>Ignoring duplicate -wallet %s.</source>
-<<<<<<< HEAD
         <translation>A duplikált -wallet %s figyelmen kívül hagyva.</translation>
-=======
-        <translation>A duplikált -tárca %s figyelmen kívül hagyása.</translation>
->>>>>>> a8868117
     </message>
     <message>
         <source>Importing...</source>
@@ -3801,20 +3803,18 @@
         <translation>SQLiteDatabase: Váratlan alkalmazásazonosító. Várt: %u, helyette kapott: %u</translation>
     </message>
     <message>
-        <source>SQLiteDatabase: Failed to execute statement to verify database: %s</source>
-        <translation>SQLiteDatabase: Nem sikerült végrehajtani az adatbázist ellenőrző utasítást: %s</translation>
-    </message>
-    <message>
-        <source>SQLiteDatabase: Failed to fetch sqlite wallet schema version: %s</source>
-        <translation>SQLiteDatabase: Nem sikerült lekérni az sqlite tárca séma verzióját: %s</translation>
-    </message>
-    <message>
-        <source>SQLiteDatabase: Failed to fetch the application id: %s</source>
-        <translation>SQLiteDatabase: Nem sikerült lekérni az alkalmazást: %s</translation>
-    </message>
-    <message>
         <source>Specified blocks directory "%s" does not exist.</source>
         <translation>A megadott blokkönyvtár "%s" nem létezik.</translation>
+    </message>
+    <message>
+        <source>The specified R/W config file %s does not exist
+</source>
+        <translation>A megadott RW konfigurációs fájl %s nem található.
+</translation>
+    </message>
+    <message>
+        <source>Unable to open %s for writing</source>
+        <translation type="unfinished">Nem sikerült %s megnyitni írásra.</translation>
     </message>
     <message>
         <source>Unknown address type '%s'</source>
