<TS language="pam" version="2.1">
<context>
    <name>AddressBookPage</name>
    <message>
        <source>Create a new address</source>
        <translation>Maglalang kang bayung address</translation>
    </message>
    <message>
        <source>&amp;New</source>
        <translation>&amp;Bayu</translation>
    </message>
    <message>
        <source>Copy the currently selected address to the system clipboard</source>
        <translation>Kopyan me ing salukuyan at makipiling address keng system clipboard</translation>
    </message>
    <message>
        <source>&amp;Copy</source>
        <translation>&amp;Kopyan</translation>
    </message>
    <message>
        <source>C&amp;lose</source>
        <translation>I&amp;sara</translation>
    </message>
    <message>
        <source>Delete the currently selected address from the list</source>
        <translation>Ilako ya ing kasalungsungan makapiling address keng listahan</translation>
    </message>
    <message>
        <source>Enter address or label to search</source>
        <translation>Magpalub kang address o label para pantunan</translation>
    </message>
    <message>
        <source>&amp;Delete</source>
        <translation>&amp;Ilako</translation>
    </message>
    <message>
        <source>Choose the address to send coins to</source>
        <translation>Pilinan ing address a magpadalang coins kang</translation>
    </message>
    <message>
        <source>Choose the address to receive coins with</source>
        <translation>Pilinan ing address a tumanggap coins a atin</translation>
    </message>
    <message>
        <source>C&amp;hoose</source>
        <translation>P&amp;ilinan</translation>
    </message>
    <message>
        <source>Sending addresses</source>
        <translation>Address king pamag-Send</translation>
    </message>
    <message>
        <source>Receiving addresses</source>
        <translation>Address king pamag-Tanggap</translation>
    </message>
    <message>
        <source>These are your Bitcoin addresses for sending payments. Always check the amount and the receiving address before sending coins.</source>
        <translation>Reni reng kekang Bitcoin address king pamagpadalang kabayaran. Lawan mulang masalese reng alaga ampo ing address na ning tumanggap bayu ka magpadalang barya.</translation>
    </message>
    <message>
        <source>&amp;Copy Address</source>
        <translation>&amp;Kopyan ing address</translation>
    </message>
    <message>
        <source>Copy &amp;Label</source>
        <translation>Kopyan ing &amp;Label</translation>
    </message>
    <message>
        <source>&amp;Edit</source>
        <translation>&amp;Alilan</translation>
    </message>
    <message>
        <source>Comma separated file (*.csv)</source>
        <translation>Comma separated file (*.csv)</translation>
    </message>
    </context>
<context>
    <name>AddressTableModel</name>
    <message>
        <source>Label</source>
        <translation>Label</translation>
    </message>
    <message>
        <source>Address</source>
        <translation>Address</translation>
    </message>
    <message>
        <source>(no label)</source>
        <translation>(alang label)</translation>
    </message>
</context>
<context>
    <name>AskPassphraseDialog</name>
    <message>
        <source>Passphrase Dialog</source>
        <translation>Dialogo ning Passphrase</translation>
    </message>
    <message>
        <source>Enter passphrase</source>
        <translation>Mamalub kang passphrase</translation>
    </message>
    <message>
        <source>New passphrase</source>
        <translation>Panibayung passphrase</translation>
    </message>
    <message>
        <source>Repeat new passphrase</source>
        <translation>Pasibayuan ya ing bayung passphrase</translation>
    </message>
    <message>
        <source>Encrypt wallet</source>
        <translation>I-encrypt ye ing wallet</translation>
    </message>
    <message>
        <source>This operation needs your wallet passphrase to unlock the wallet.</source>
        <translation>Ing operasyun a ini kailangan ne ing kekayung wallet passphrase, ban a-unlock ya ing wallet</translation>
    </message>
    <message>
        <source>Unlock wallet</source>
        <translation>Unlock ya ing wallet</translation>
    </message>
    <message>
        <source>This operation needs your wallet passphrase to decrypt the wallet.</source>
        <translation>Ing operasyun a ini kailangan ne ing kekang wallet passphrase ban a-decrypt ne ing wallet.</translation>
    </message>
    <message>
        <source>Decrypt wallet</source>
        <translation>I-decrypt ya ing wallet</translation>
    </message>
    <message>
        <source>Change passphrase</source>
        <translation>Alilan ya ing passphrase</translation>
    </message>
    <message>
        <source>Confirm wallet encryption</source>
        <translation>Kumpirman ya ing wallet encryption</translation>
    </message>
    <message>
        <source>Warning: If you encrypt your wallet and lose your passphrase, you will &lt;b&gt;LOSE ALL OF YOUR BITCOINS&lt;/b&gt;!</source>
        <translation>Kapabaluan: Istung in-encrypt me ing kekang wallet at meala ya ing passphrase na, ma-&lt;b&gt;ALA NO NGAN RING KEKANG BITCOINS&lt;/b&gt;</translation>
    </message>
    <message>
        <source>Are you sure you wish to encrypt your wallet?</source>
        <translation>Siguradu na kang buri meng i-encrypt ing kekang wallet?</translation>
    </message>
    <message>
        <source>Wallet encrypted</source>
        <translation>Me-encrypt ne ing wallet</translation>
    </message>
    <message>
        <source>IMPORTANT: Any previous backups you have made of your wallet file should be replaced with the newly generated, encrypted wallet file. For security reasons, previous backups of the unencrypted wallet file will become useless as soon as you start using the new, encrypted wallet.</source>
        <translation>Mayalaga: Reng milabas a backups a gewa mu gamit ing wallet file mu dapat lamung mialilan bayung gawang encrypted wallet file. Para keng seguridad , reng milabas a backups dareng ali maka encrypt a wallet file ma-ala nala istung inumpisan mu nalang gamitan reng bayu, at me encrypt a wallet. </translation>
    </message>
    <message>
        <source>Wallet encryption failed</source>
        <translation>Memali ya ing pamag-encrypt king wallet </translation>
    </message>
    <message>
        <source>Wallet encryption failed due to an internal error. Your wallet was not encrypted.</source>
        <translation>Memali ya ing encryption uli na ning ausan dang internal error. E ya me-encrypt ing wallet yu.</translation>
    </message>
    <message>
        <source>The supplied passphrases do not match.</source>
        <translation>E la mitutugma ring mibieng passphrase</translation>
    </message>
    <message>
        <source>Wallet unlock failed</source>
        <translation>Memali ya ing pamag-unlock king wallet </translation>
    </message>
    <message>
        <source>The passphrase entered for the wallet decryption was incorrect.</source>
        <translation>E ya istu ing passphrase a pepalub da para king wallet decryption</translation>
    </message>
    <message>
        <source>Wallet decryption failed</source>
        <translation>Me-mali ya ing pamag-decrypt king wallet</translation>
    </message>
    <message>
        <source>Wallet passphrase was successfully changed.</source>
        <translation>Mi-alilan ne ing passphrase na ning wallet.</translation>
    </message>
    <message>
        <source>Warning: The Caps Lock key is on!</source>
        <translation>Kapabaluan: Makabuklat ya ing Caps Lock key!</translation>
    </message>
</context>
<context>
    <name>BanTableModel</name>
    </context>
<context>
    <name>BitcoinGUI</name>
    <message>
        <source>Sign &amp;message...</source>
        <translation>I-sign ing &amp;mensayi</translation>
    </message>
    <message>
        <source>Synchronizing with network...</source>
        <translation>Mag-sychronize ne king network...</translation>
    </message>
    <message>
        <source>&amp;Overview</source>
        <translation>&amp;Overview</translation>
    </message>
    <message>
        <source>Show general overview of wallet</source>
        <translation>Ipakit ing kabuuang lawe ning wallet</translation>
    </message>
    <message>
        <source>&amp;Transactions</source>
        <translation>&amp;Transaksion</translation>
    </message>
    <message>
        <source>Browse transaction history</source>
        <translation>Lawan ing kasalesayan ning transaksion</translation>
    </message>
    <message>
        <source>E&amp;xit</source>
        <translation>L&amp;umwal</translation>
    </message>
    <message>
        <source>Quit application</source>
        <translation>Tuknangan ing aplikasyon</translation>
    </message>
    <message>
        <source>Show information about %1</source>
        <translation>Magpakit impormasion tungkul king %1</translation>
    </message>
    <message>
        <source>About &amp;Qt</source>
        <translation>Tungkul &amp;Qt</translation>
    </message>
    <message>
        <source>Show information about Qt</source>
        <translation>Magpakit impormasion tungkul king Qt</translation>
    </message>
    <message>
        <source>&amp;Options...</source>
        <translation>&amp;Pipamilian...</translation>
    </message>
    <message>
        <source>&amp;Encrypt Wallet...</source>
        <translation>I-&amp;Encrypt in Wallet...</translation>
    </message>
    <message>
        <source>&amp;Backup Wallet...</source>
        <translation>I-&amp;Backup ing Wallet...</translation>
    </message>
    <message>
        <source>&amp;Change Passphrase...</source>
        <translation>&amp;Alilan ing Passphrase...</translation>
    </message>
    <message>
        <source>Send coins to a Bitcoin address</source>
        <translation>Magpadalang barya king Bitcoin address</translation>
    </message>
    <message>
        <source>Backup wallet to another location</source>
        <translation>I-backup ing wallet king aliwang lugal</translation>
    </message>
    <message>
        <source>Change the passphrase used for wallet encryption</source>
        <translation>Alilan ya ing passphrase a gagamitan para king wallet encryption</translation>
    </message>
    <message>
        <source>&amp;Verify message...</source>
        <translation>&amp;Beripikan ing message...</translation>
    </message>
    <message>
        <source>&amp;Send</source>
        <translation type="unfinished">Ipadala</translation>
    </message>
    <message>
        <source>&amp;Show / Hide</source>
        <translation>&amp;Ipalto / Isalikut</translation>
    </message>
    <message>
        <source>Show or hide the main Window</source>
        <translation>Ipalto o isalikut ing pun a awang</translation>
    </message>
    <message>
        <source>&amp;File</source>
        <translation>&amp;File</translation>
    </message>
    <message>
        <source>&amp;Settings</source>
        <translation>&amp;Pamag-ayus</translation>
    </message>
    <message>
        <source>&amp;Help</source>
        <translation>&amp;Saup</translation>
    </message>
    <message>
        <source>Tabs toolbar</source>
        <translation>Gamit para king Tabs</translation>
    </message>
    <message>
        <source>&amp;Command-line options</source>
        <translation>Pipamilian &amp;command-line</translation>
    </message>
    <message>
        <source>Last received block was generated %1 ago.</source>
        <translation>Ing tatauling block a metanggap,  me-generate ya %1 ing milabas</translation>
    </message>
    <message>
        <source>Transactions after this will not yet be visible.</source>
        <translation>Ing transaksion kaibat na nini ali yapa magsilbing ipakit.</translation>
    </message>
    <message>
        <source>Error</source>
        <translation>Mali</translation>
    </message>
    <message>
        <source>Warning</source>
        <translation>Kapabaluan</translation>
    </message>
    <message>
        <source>Information</source>
        <translation>&amp;Impormasion</translation>
    </message>
    <message>
        <source>Up to date</source>
        <translation>Makatuki ya king aldo</translation>
    </message>
    <message>
        <source>Open node debugging and diagnostic console</source>
        <translation>Ibuklat ing debugging at diagnostic console</translation>
    </message>
    <message>
        <source>&amp;Sending addresses</source>
        <translation type="unfinished">&amp;Address king pamag-Send</translation>
    </message>
    <message>
        <source>&amp;Receiving addresses</source>
        <translation type="unfinished">&amp;Address king pamag-Tanggap</translation>
    </message>
    <message>
        <source>&amp;Window</source>
        <translation>&amp;Awang</translation>
    </message>
    <message>
        <source>Catching up...</source>
        <translation>Catching up...</translation>
    </message>
    <message>
        <source>Sent transaction</source>
        <translation>Mipadalang transaksion</translation>
    </message>
    <message>
        <source>Incoming transaction</source>
        <translation>Paparatang a transaksion</translation>
    </message>
    <message>
        <source>Wallet is &lt;b&gt;encrypted&lt;/b&gt; and currently &lt;b&gt;unlocked&lt;/b&gt;</source>
        <translation>Maka-&lt;b&gt;encrypt&lt;/b&gt; ya ing wallet at kasalukuyan yang maka-&lt;b&gt;unlocked&lt;/b&gt;</translation>
    </message>
    <message>
        <source>Wallet is &lt;b&gt;encrypted&lt;/b&gt; and currently &lt;b&gt;locked&lt;/b&gt;</source>
        <translation>Maka-&lt;b&gt;encrypt&lt;/b&gt; ya ing wallet at kasalukuyan yang maka-&lt;b&gt;locked&lt;/b&gt;</translation>
    </message>
    <message>
        <source>A fatal error occurred. %1 can no longer continue safely and will quit.</source>
        <translation>Atin kamalian a milyari. Ali ne magsilbing sumulung pa ing %1 at kailangan na ng tuknang.</translation>
    </message>
</context>
<context>
    <name>CoinControlDialog</name>
    <message>
        <source>Amount:</source>
        <translation>Alaga:</translation>
    </message>
    <message>
        <source>Amount</source>
        <translation>Alaga</translation>
    </message>
    <message>
        <source>Date</source>
        <translation>Kaaldauan</translation>
    </message>
    <message>
        <source>Confirmed</source>
        <translation>Me-kumpirma</translation>
    </message>
    <message>
        <source>Copy amount</source>
        <translation>Kopyan ing alaga</translation>
    </message>
    <message>
        <source>&amp;Copy address</source>
        <translation type="unfinished">&amp;Kopyan ing address</translation>
    </message>
    <message>
        <source>Copy &amp;label</source>
        <translation type="unfinished">&amp;Kopyan ing label</translation>
    </message>
    <message>
        <source>Copy &amp;amount</source>
        <translation type="unfinished">&amp;Kopyan ing alaga</translation>
    </message>
    <message>
        <source>(no label)</source>
        <translation>(alang label)</translation>
    </message>
    </context>
<context>
    <name>CreateWalletActivity</name>
    </context>
<context>
    <name>CreateWalletDialog</name>
    <message>
<<<<<<< HEAD
        <source>Wallet</source>
        <translation>Wallet</translation>
=======
        <source>Encrypt Wallet</source>
        <translation type="unfinished">I-Encrypt in Wallet</translation>
>>>>>>> a8868117
    </message>
    </context>
<context>
    <name>EditAddressDialog</name>
    <message>
        <source>Edit Address</source>
        <translation>Alilan ing Address</translation>
    </message>
    <message>
        <source>&amp;Label</source>
        <translation>&amp;Label</translation>
    </message>
    <message>
        <source>&amp;Address</source>
        <translation>&amp;Address</translation>
    </message>
    <message>
        <source>New sending address</source>
        <translation>Bayung address king pamagpadala</translation>
    </message>
    <message>
        <source>Edit receiving address</source>
        <translation>Alilan ya ing address king pamagpadala</translation>
    </message>
    <message>
        <source>Edit sending address</source>
        <translation>Alilan ya ing address king pamagpadala</translation>
    </message>
    <message>
        <source>The entered address "%1" is not a valid Bitcoin address.</source>
        <translation>Ing pepalub yung address "%1" ali ya katanggap-tanggap a Bitcoin address.</translation>
    </message>
    <message>
        <source>Could not unlock wallet.</source>
        <translation>Ali ya bisang mag-unlock ing wallet</translation>
    </message>
    <message>
        <source>New key generation failed.</source>
        <translation>Memali ya ing pamangaua king key</translation>
    </message>
</context>
<context>
    <name>FreespaceChecker</name>
    </context>
<context>
    <name>HelpMessageDialog</name>
    <message>
        <source>version</source>
        <translation>bersion</translation>
    </message>
    <message>
        <source>Command-line options</source>
        <translation>Pipamilian command-line</translation>
    </message>
</context>
<context>
    <name>Intro</name>
    <message>
        <source>Welcome</source>
        <translation>Malaus ka</translation>
    </message>
    <message>
        <source>Bitcoin</source>
        <translation>Bitcoin</translation>
    </message>
    <message>
        <source>Error</source>
        <translation>Mali</translation>
    </message>
    </context>
<context>
    <name>ModalOverlay</name>
    <message>
        <source>Form</source>
        <translation>Form</translation>
    </message>
    <message>
        <source>Unknown...</source>
        <translation type="unfinished">e miya balu...</translation>
    </message>
    <message>
        <source>Last block time</source>
        <translation>Tatauling oras na ning block</translation>
    </message>
    </context>
<context>
    <name>NetWatchLogModel</name>
    <message>
        <source>Type</source>
        <comment>NetWatch: Type header</comment>
        <translation>Klase</translation>
    </message>
</context>
<context>
    <name>OpenURIDialog</name>
    <message>
        <source>Paste address from clipboard</source>
        <translation>Idikit ing address menibat king clipboard</translation>
    </message>
</context>
<context>
    <name>OpenWalletActivity</name>
    </context>
<context>
    <name>OptionsDialog</name>
    <message>
        <source>Options</source>
        <translation>Pipamilian</translation>
    </message>
    <message>
        <source>&amp;Main</source>
        <translation>&amp;Pun</translation>
    </message>
    <message>
        <source>&amp;Network</source>
        <translation>&amp;Network</translation>
    </message>
    <message>
        <source>W&amp;allet</source>
        <translation type="unfinished">&amp;Wallet</translation>
    </message>
    <message>
        <source>Automatically open the Bitcoin client port on the router. This only works when your router supports UPnP and it is enabled.</source>
        <translation>Ibuklat yang antimanu ing Bitcoin client port king router. Gagana yamu ini istung ing router mu susuporta yang UPnP at magsilbi ya.</translation>
    </message>
    <message>
        <source>Map port using &amp;UPnP</source>
        <translation>Mapa ng ning port gamit ing &amp;UPnP</translation>
    </message>
    <message>
        <source>Proxy &amp;IP:</source>
        <translation>Proxy &amp;IP:</translation>
    </message>
    <message>
        <source>&amp;Port:</source>
        <translation>&amp;Port:</translation>
    </message>
    <message>
        <source>Port of the proxy (e.g. 9050)</source>
        <translation>Port na ning proxy(e.g. 9050)</translation>
    </message>
    <message>
        <source>&amp;Window</source>
        <translation>&amp;Awang</translation>
    </message>
    <message>
        <source>Show only a tray icon after minimizing the window.</source>
        <translation>Ipakit mu ing tray icon kaibat meng pelatian ing awang.</translation>
    </message>
    <message>
        <source>&amp;Minimize to the tray instead of the taskbar</source>
        <translation>&amp;Latian ya ing tray kesa king taskbar</translation>
    </message>
    <message>
        <source>M&amp;inimize on close</source>
        <translation>P&amp;alatian istung isara</translation>
    </message>
    <message>
        <source>&amp;Display</source>
        <translation>&amp;Ipalto</translation>
    </message>
    <message>
        <source>User Interface &amp;language:</source>
        <translation>Amanu na ning user interface:</translation>
    </message>
    <message>
        <source>&amp;Unit to show amounts in:</source>
        <translation>Ing &amp;Unit a ipakit king alaga ning:</translation>
    </message>
    <message>
        <source>Choose the default subdivision unit to show in the interface and when sending coins.</source>
        <translation>Pilinan ing default subdivision unit a ipalto o ipakit king interface at istung magpadala kang barya.</translation>
    </message>
    <message>
        <source>&amp;OK</source>
        <translation>&amp;OK</translation>
    </message>
    <message>
        <source>&amp;Cancel</source>
        <translation>I-&amp;Cancel</translation>
    </message>
    <message>
        <source>default</source>
        <translation>default</translation>
    </message>
    <message>
        <source>Bitcoin Core</source>
        <translation>Kapilubluban ning Bitcoin</translation>
    </message>
    <message>
        <source>Error</source>
        <translation>Mali</translation>
    </message>
    <message>
        <source>The supplied proxy address is invalid.</source>
        <translation>Ing milageng proxy address eya katanggap-tanggap.</translation>
    </message>
</context>
<context>
    <name>OverviewPage</name>
    <message>
        <source>Form</source>
        <translation>Form</translation>
    </message>
    <message>
        <source>The displayed information may be out of date. Your wallet automatically synchronizes with the Bitcoin network after a connection is established, but this process has not completed yet.</source>
        <translation>Ing makaltong impormasion mapalyaring luma ne. Ing kekang wallet otomatiku yang mag-synchronize keng Bitcoin network istung mekakonekta ne king network, oneng ing prosesung ini ali ya pa kumpletu.</translation>
    </message>
    <message>
        <source>Your current spendable balance</source>
        <translation>Ing kekang kasalungsungan balanse a malyari mung gastusan</translation>
    </message>
    <message>
        <source>Total of transactions that have yet to be confirmed, and do not yet count toward the spendable balance</source>
        <translation>Ing kabuuan dareng transaksion a kasalungsungan ali pa me-kumpirma, at kasalungsungan ali pa mebilang kareng kekang balanseng malyari mung gastusan</translation>
    </message>
    <message>
        <source>Immature:</source>
        <translation>Immature:</translation>
    </message>
    <message>
        <source>Mined balance that has not yet matured</source>
        <translation>Reng me-minang balanse a epa meg-matured</translation>
    </message>
    <message>
        <source>Total:</source>
        <translation>Kabuuan:</translation>
    </message>
    <message>
        <source>Your current total balance</source>
        <translation>Ing kekang kasalungsungan kabuuang balanse</translation>
    </message>
    </context>
<context>
    <name>PSBTOperationsDialog</name>
    <message>
        <source>Close</source>
        <translation type="unfinished">Isara</translation>
    </message>
    </context>
<context>
    <name>PairingPage</name>
    </context>
<context>
    <name>PaymentServer</name>
    </context>
<context>
    <name>PeerTableModel</name>
    <message>
        <source>Type</source>
        <translation>Klase</translation>
    </message>
    </context>
<context>
    <name>QObject</name>
    <message>
        <source>Amount</source>
        <translation>Alaga</translation>
    </message>
    <message>
        <source>N/A</source>
        <translation>N/A</translation>
    </message>
    <message>
        <source>unknown</source>
        <translation>e miya balu</translation>
    </message>
    <message>
        <source>Txn</source>
        <comment>Tx Watch: Transaction type abbreviation</comment>
        <translation>Tsn</translation>
    </message>
</context>
<context>
    <name>QRImageWidget</name>
    </context>
<context>
    <name>RPCConsole</name>
    <message>
        <source>N/A</source>
        <translation>N/A</translation>
    </message>
    <message>
        <source>Client version</source>
        <translation>Bersion ning Cliente</translation>
    </message>
    <message>
        <source>&amp;Information</source>
        <translation>&amp;Impormasion</translation>
    </message>
    <message>
        <source>Startup time</source>
        <translation>Oras ning umpisa</translation>
    </message>
    <message>
        <source>Network</source>
        <translation>Network</translation>
    </message>
    <message>
        <source>Number of connections</source>
        <translation>Bilang dareng koneksion</translation>
    </message>
    <message>
        <source>Block chain</source>
        <translation>Block chain</translation>
    </message>
    <message>
        <source>Last block time</source>
        <translation>Tatauling oras na ning block</translation>
    </message>
    <message>
        <source>&amp;Open</source>
        <translation>&amp;Ibuklat</translation>
    </message>
    <message>
        <source>&amp;Console</source>
        <translation>&amp;Console</translation>
    </message>
    <message>
        <source>Debug log file</source>
        <translation>Debug log file</translation>
    </message>
    <message>
        <source>Clear console</source>
        <translation>I-Clear ing console</translation>
    </message>
    <message>
        <source>To</source>
        <translation>Para kang</translation>
    </message>
    <message>
        <source>From</source>
        <translation>Menibat</translation>
    </message>
    <message>
        <source>&amp;Copy address</source>
        <extracomment>Context menu action to copy the address of a peer</extracomment>
        <translation type="unfinished">&amp;Kopyan ing address</translation>
    </message>
    <message>
        <source>Unknown</source>
        <translation type="unfinished">e miya balu</translation>
    </message>
    </context>
<context>
    <name>ReceiveCoinsDialog</name>
    <message>
        <source>&amp;Amount:</source>
        <translation>A&amp;laga:</translation>
    </message>
    <message>
        <source>&amp;Label:</source>
        <translation>&amp;Label:</translation>
    </message>
    <message>
        <source>&amp;Message:</source>
        <translation>&amp;Mensayi:</translation>
    </message>
    <message>
        <source>&amp;Copy address</source>
        <translation type="unfinished">&amp;Kopyan ing address</translation>
    </message>
    <message>
        <source>Copy &amp;label</source>
        <translation type="unfinished">&amp;Kopyan ing label</translation>
    </message>
    <message>
        <source>Copy &amp;amount</source>
        <translation type="unfinished">&amp;Kopyan ing alaga</translation>
    </message>
    <message>
        <source>Could not unlock wallet.</source>
        <translation>Ali ya bisang mag-unlock ing wallet</translation>
    </message>
    </context>
<context>
    <name>ReceiveRequestDialog</name>
    <message>
        <source>Amount:</source>
        <translation>Alaga:</translation>
    </message>
    <message>
        <source>Message:</source>
        <translation>Mensayi:</translation>
    </message>
    <message>
        <source>Copy &amp;Address</source>
        <translation>&amp;Kopyan ing address</translation>
    </message>
    </context>
<context>
    <name>RecentRequestsTableModel</name>
    <message>
        <source>Date</source>
        <translation>Kaaldauan</translation>
    </message>
    <message>
        <source>Label</source>
        <translation>Label</translation>
    </message>
    <message>
        <source>Message</source>
        <translation>Mensayi</translation>
    </message>
    <message>
        <source>(no label)</source>
        <translation>(alang label)</translation>
    </message>
    </context>
<context>
    <name>SendCoinsDialog</name>
    <message>
        <source>Send Coins</source>
        <translation>Magpadalang Barya</translation>
    </message>
    <message>
        <source>Insufficient funds!</source>
        <translation>Kulang a pondo</translation>
    </message>
    <message>
        <source>Amount:</source>
        <translation>Alaga:</translation>
    </message>
    <message>
        <source>Transaction Fee:</source>
        <translation>Bayad king Transaksion:</translation>
    </message>
    <message>
        <source>Choose...</source>
        <translation type="unfinished">Pilinan...</translation>
    </message>
    <message>
        <source>Send to multiple recipients at once</source>
        <translation>Misanang magpadala kareng alialiuang tumanggap</translation>
    </message>
    <message>
        <source>Add &amp;Recipient</source>
        <translation>Maglage &amp;Tumanggap</translation>
    </message>
    <message>
        <source>Clear &amp;All</source>
        <translation>I-Clear &amp;Eganagana</translation>
    </message>
    <message>
        <source>Balance:</source>
        <translation>Balanse:</translation>
    </message>
    <message>
        <source>Confirm the send action</source>
        <translation>Kumpirman ing aksion king pamagpadala</translation>
    </message>
    <message>
        <source>S&amp;end</source>
        <translation>&amp;Ipadala</translation>
    </message>
    <message>
        <source>Copy amount</source>
        <translation>Kopyan ing alaga</translation>
    </message>
    <message>
        <source>Transaction fee</source>
        <translation>Bayad king Transaksion</translation>
    </message>
    <message>
        <source>Confirm send coins</source>
        <translation>Kumpirman ing pamagpadalang barya</translation>
    </message>
    <message>
        <source>Send</source>
        <translation type="unfinished">Ipadala</translation>
    </message>
    <message>
        <source>The amount to pay must be larger than 0.</source>
        <translation>Ing alaga na ning bayaran dapat mung mas matas ya king 0.</translation>
    </message>
    <message>
        <source>The amount exceeds your balance.</source>
        <translation>Ing alaga mipasobra ya king kekang balanse.</translation>
    </message>
    <message>
        <source>The total exceeds your balance when the %1 transaction fee is included.</source>
        <translation>Ing kabuuan mipasobra ya king kekang balanse istung inabe ya ing %1 a bayad king transaksion </translation>
    </message>
    <message>
        <source>(no label)</source>
        <translation>(alang label)</translation>
    </message>
</context>
<context>
    <name>SendCoinsEntry</name>
    <message>
        <source>A&amp;mount:</source>
        <translation>A&amp;laga:</translation>
    </message>
    <message>
        <source>Pay &amp;To:</source>
        <translation>Ibayad &amp;kang:</translation>
    </message>
    <message>
        <source>&amp;Label:</source>
        <translation>&amp;Label:</translation>
    </message>
    <message>
        <source>Alt+A</source>
        <translation>Alt+A</translation>
    </message>
    <message>
        <source>Paste address from clipboard</source>
        <translation>Idikit ing address menibat king clipboard</translation>
    </message>
    <message>
        <source>Alt+P</source>
        <translation>Alt+P</translation>
    </message>
    <message>
        <source>Message:</source>
        <translation>Mensayi:</translation>
    </message>
    <message>
        <source>Pay To:</source>
        <translation>Ibayad kang:</translation>
    </message>
    </context>
<context>
    <name>ShutdownWindow</name>
    </context>
<context>
    <name>SignVerifyMessageDialog</name>
    <message>
        <source>Signatures - Sign / Verify a Message</source>
        <translation>Pirma - Pirman / I-beripika ing mensayi</translation>
    </message>
    <message>
        <source>&amp;Sign Message</source>
        <translation>&amp;Pirman ing Mensayi</translation>
    </message>
    <message>
        <source>Alt+A</source>
        <translation>Alt+A</translation>
    </message>
    <message>
        <source>Paste address from clipboard</source>
        <translation>Idikit ing address menibat king clipboard</translation>
    </message>
    <message>
        <source>Alt+P</source>
        <translation>Alt+P</translation>
    </message>
    <message>
        <source>Enter the message you want to sign here</source>
        <translation>Ipalub ing mensayi a buri mung pirman keni</translation>
    </message>
    <message>
        <source>Signature</source>
        <translation>Pirma</translation>
    </message>
    <message>
        <source>Copy the current signature to the system clipboard</source>
        <translation>Kopyan ing kasalungsungan pirma king system clipboard</translation>
    </message>
    <message>
        <source>Sign the message to prove you own this Bitcoin address</source>
        <translation>Pirman ing mensayi ban patune na keka ya ining Bitcoin address</translation>
    </message>
    <message>
        <source>Sign &amp;Message</source>
        <translation>Pirman ing &amp;Mensayi</translation>
    </message>
    <message>
        <source>Reset all sign message fields</source>
        <translation>Ibalik keng dati reng ngan fields keng pamamirmang mensayi</translation>
    </message>
    <message>
        <source>Clear &amp;All</source>
        <translation>I-Clear &amp;Eganagana</translation>
    </message>
    <message>
        <source>&amp;Verify Message</source>
        <translation>&amp;Beripikan ing Mensayi</translation>
    </message>
    <message>
        <source>Verify the message to ensure it was signed with the specified Bitcoin address</source>
        <translation>Beripikan ing mensayi ban asiguradu a me pirma ya ini gamit ing mepiling Bitcoin address</translation>
    </message>
    <message>
        <source>Verify &amp;Message</source>
        <translation>Beripikan ing &amp;Mensayi</translation>
    </message>
    <message>
        <source>Reset all verify message fields</source>
        <translation>Ibalik king dati reng ngan fields na ning pamag beripikang mensayi</translation>
    </message>
    <message>
        <source>Click "Sign Message" to generate signature</source>
        <translation>I-click ing "Pirman ing Mensayi" ban agawa ya ing metung a pirma</translation>
    </message>
    <message>
        <source>The entered address is invalid.</source>
        <translation>Ing milub a address e ya katanggap-tanggap.</translation>
    </message>
    <message>
        <source>Please check the address and try again.</source>
        <translation>Maliaring pakilawe pasibayu ing address at pasibayuan ya iti.</translation>
    </message>
    <message>
        <source>The entered address does not refer to a key.</source>
        <translation>Ing milub a address ali ya mag-refer king metung a key.</translation>
    </message>
    <message>
        <source>Wallet unlock was cancelled.</source>
        <translation>Me-kansela ya ing pamag-unlock king wallet.</translation>
    </message>
    <message>
        <source>Private key for the entered address is not available.</source>
        <translation>Ing private key para king milub a address, ala ya.</translation>
    </message>
    <message>
        <source>Message signing failed.</source>
        <translation>Me-mali ya ing pamag-pirma king mensayi .</translation>
    </message>
    <message>
        <source>Message signed.</source>
        <translation>Me-pirman ne ing mensayi.</translation>
    </message>
    <message>
        <source>The signature could not be decoded.</source>
        <translation>Ing pirma ali ya bisang ma-decode.</translation>
    </message>
    <message>
        <source>Please check the signature and try again.</source>
        <translation>Maliaring pakilawe pasibayu ing pirma kaibat pasibayuan ya iti.</translation>
    </message>
    <message>
        <source>The signature did not match the message digest.</source>
        <translation>Ing pirma ali ya makatugma king message digest.</translation>
    </message>
    <message>
        <source>Message verification failed.</source>
        <translation>Me-mali ya ing pamag-beripika king mensayi.</translation>
    </message>
    <message>
        <source>Message verified.</source>
        <translation>Me-beripika ne ing mensayi.</translation>
    </message>
</context>
<context>
    <name>TrafficGraphWidget</name>
    </context>
<context>
    <name>TransactionDesc</name>
    <message>
        <source>Open until %1</source>
        <translation>Makabuklat anggang %1</translation>
    </message>
    <message>
        <source>%1/unconfirmed</source>
        <translation>%1/ali me-kumpirma</translation>
    </message>
    <message>
        <source>%1 confirmations</source>
        <translation>%1 kumpirmasion</translation>
    </message>
    <message>
        <source>Status</source>
        <translation>Kabilian</translation>
    </message>
    <message>
        <source>Date</source>
        <translation>Kaaldauan</translation>
    </message>
    <message>
        <source>Source</source>
        <translation>Pikuanan</translation>
    </message>
    <message>
        <source>Generated</source>
        <translation>Megawa</translation>
    </message>
    <message>
        <source>From</source>
        <translation>Menibat</translation>
    </message>
    <message>
        <source>unknown</source>
        <translation>e miya balu</translation>
    </message>
    <message>
        <source>To</source>
        <translation>Para kang</translation>
    </message>
    <message>
        <source>own address</source>
        <translation>sariling address</translation>
    </message>
    <message>
        <source>label</source>
        <translation>label</translation>
    </message>
    <message>
        <source>Credit</source>
        <translation>Credit</translation>
    </message>
    <message>
        <source>not accepted</source>
        <translation>ali metanggap</translation>
    </message>
    <message>
        <source>Debit</source>
        <translation>Debit</translation>
    </message>
    <message>
        <source>Transaction fee</source>
        <translation>Bayad king Transaksion</translation>
    </message>
    <message>
        <source>Net amount</source>
        <translation>Alaga dareng eganagana</translation>
    </message>
    <message>
        <source>Message</source>
        <translation>Mensayi</translation>
    </message>
    <message>
        <source>Comment</source>
        <translation>Komentu</translation>
    </message>
    <message>
        <source>Transaction ID</source>
        <translation>ID</translation>
    </message>
    <message>
        <source>Debug information</source>
        <translation>Impormasion ning Debug</translation>
    </message>
    <message>
        <source>Transaction</source>
        <translation>Transaksion</translation>
    </message>
    <message>
        <source>Amount</source>
        <translation>Alaga</translation>
    </message>
    <message>
        <source>true</source>
        <translation>tutu</translation>
    </message>
    <message>
        <source>false</source>
        <translation>e tutu</translation>
    </message>
</context>
<context>
    <name>TransactionDescDialog</name>
    <message>
        <source>This pane shows a detailed description of the transaction</source>
        <translation>Ining pane a ini magpakit yang detalyadung description ning transaksion</translation>
    </message>
    </context>
<context>
    <name>TransactionTableModel</name>
    <message>
        <source>Date</source>
        <translation>Kaaldauan</translation>
    </message>
    <message>
        <source>Type</source>
        <translation>Klase</translation>
    </message>
    <message>
        <source>Label</source>
        <translation>Label</translation>
    </message>
    <message>
        <source>Open until %1</source>
        <translation>Makabuklat anggang %1</translation>
    </message>
    <message>
        <source>Confirmed (%1 confirmations)</source>
        <translation>Me-kumpirma(%1 kumpirmasion)</translation>
    </message>
    <message>
        <source>Generated but not accepted</source>
        <translation>Me-generate ya oneng ali ya metanggap</translation>
    </message>
    <message>
        <source>Received with</source>
        <translation>Atanggap kayabe ning</translation>
    </message>
    <message>
        <source>Received from</source>
        <translation>Atanggap menibat kang</translation>
    </message>
    <message>
        <source>Sent to</source>
        <translation>Mipadala kang</translation>
    </message>
    <message>
        <source>Payment to yourself</source>
        <translation>Kabayaran keka</translation>
    </message>
    <message>
        <source>Mined</source>
        <translation>Me-mina</translation>
    </message>
    <message>
        <source>(n/a)</source>
        <translation>(n/a)</translation>
    </message>
    <message>
        <source>(no label)</source>
        <translation>(alang label)</translation>
    </message>
    <message>
        <source>Transaction status. Hover over this field to show number of confirmations.</source>
        <translation>Status ning Transaksion: Itapat me babo na ning field a ini ban ipakit dala reng bilang dareng me-kumpirma na</translation>
    </message>
    <message>
        <source>Date and time that the transaction was received.</source>
        <translation>Aldo at oras nung kapilan me tanggap ya ing transaksion</translation>
    </message>
    <message>
        <source>Type of transaction.</source>
        <translation>Klase ning transaksion</translation>
    </message>
    <message>
        <source>Amount removed from or added to balance.</source>
        <translation>Alagang milako o miragdag king balanse.</translation>
    </message>
</context>
<context>
    <name>TransactionView</name>
    <message>
        <source>All</source>
        <translation>Eganagana</translation>
    </message>
    <message>
        <source>Today</source>
        <translation>Aldo iti</translation>
    </message>
    <message>
        <source>This week</source>
        <translation>Paruminggung iti</translation>
    </message>
    <message>
        <source>This month</source>
        <translation>Bulan a iti</translation>
    </message>
    <message>
        <source>Last month</source>
        <translation>Milabas a bulan</translation>
    </message>
    <message>
        <source>This year</source>
        <translation>Banuang iti</translation>
    </message>
    <message>
        <source>Range...</source>
        <translation>Angganan...</translation>
    </message>
    <message>
        <source>Received with</source>
        <translation>Atanggap kayabe ning</translation>
    </message>
    <message>
        <source>Sent to</source>
        <translation>Mipadala kang</translation>
    </message>
    <message>
        <source>Mined</source>
        <translation>Me-mina</translation>
    </message>
    <message>
        <source>Other</source>
        <translation>Aliwa</translation>
    </message>
    <message>
        <source>Min amount</source>
        <translation>Pekaditak a alaga</translation>
    </message>
    <message>
        <source>&amp;Copy address</source>
        <translation type="unfinished">&amp;Kopyan ing address</translation>
    </message>
    <message>
        <source>Copy &amp;label</source>
        <translation type="unfinished">&amp;Kopyan ing label</translation>
    </message>
    <message>
        <source>Copy &amp;amount</source>
        <translation type="unfinished">&amp;Kopyan ing alaga</translation>
    </message>
    <message>
        <source>&amp;Edit label</source>
        <translation type="unfinished">&amp;Alilan ing label</translation>
    </message>
    <message>
        <source>&amp;Show transaction details</source>
        <translation type="unfinished">&amp;Ipakit ing detalye ning transaksion</translation>
    </message>
    <message>
        <source>Comma separated file (*.csv)</source>
        <translation>Comma separated file (*.csv)</translation>
    </message>
    <message>
        <source>Confirmed</source>
        <translation>Me-kumpirma</translation>
    </message>
    <message>
        <source>Date</source>
        <translation>Kaaldauan</translation>
    </message>
    <message>
        <source>Type</source>
        <translation>Klase</translation>
    </message>
    <message>
        <source>Label</source>
        <translation>Label</translation>
    </message>
    <message>
        <source>Address</source>
        <translation>Address</translation>
    </message>
    <message>
        <source>ID</source>
        <translation>ID</translation>
    </message>
    <message>
        <source>Range:</source>
        <translation>Angga:</translation>
    </message>
    <message>
        <source>to</source>
        <translation>para kang</translation>
    </message>
</context>
<context>
    <name>UnitDisplayStatusBarControl</name>
    </context>
<context>
    <name>WalletController</name>
    </context>
<context>
    <name>WalletFrame</name>
    </context>
<context>
    <name>WalletModel</name>
    <message>
        <source>Send Coins</source>
        <translation>Magpadalang Barya</translation>
    </message>
    </context>
<context>
    <name>WalletView</name>
    <message>
        <source>Error</source>
        <translation>Mali</translation>
    </message>
    <message>
        <source>Backup Wallet</source>
        <translation type="unfinished">I-Backup ing Wallet</translation>
    </message>
    <message>
        <source>Cancel</source>
        <translation type="unfinished">I-Cancel</translation>
    </message>
</context>
<context>
    <name>bitcoin-core</name>
    <message>
        <source>Cannot resolve -%s address: '%s'</source>
        <translation>Eya me-resolve ing -%s address: '%s'</translation>
    </message>
    <message>
        <source>Corrupted block database detected</source>
        <translation>Mekapansin lang me-corrupt a block database</translation>
    </message>
    <message>
        <source>Do you want to rebuild the block database now?</source>
        <translation>Buri meng buuan pasibayu ing block database ngene?</translation>
    </message>
    <message>
        <source>Error initializing block database</source>
        <translation>Kamalian king pamag-initialize king block na ning database</translation>
    </message>
    <message>
        <source>Error opening block database</source>
        <translation>Kamalian king pamag buklat king block database</translation>
    </message>
    <message>
        <source>Error</source>
        <translation>Mali</translation>
    </message>
    <message>
        <source>Failed to listen on any port. Use -listen=0 if you want this.</source>
        <translation>Memali ya ing pamakiramdam kareng gang nanung port. Gamita me ini -listen=0 nung buri me ini.</translation>
    </message>
    <message>
        <source>Loading P2P addresses...</source>
        <translation>Lo-load da ne ing address...</translation>
    </message>
    <message>
        <source>Transaction too large</source>
        <translation>Maragul yang masiadu ing transaksion</translation>
    </message>
    <message>
        <source>Unknown network specified in -onlynet: '%s'</source>
        <translation>E kilalang network ing mepili king -onlynet: '%s'</translation>
    </message>
    <message>
        <source>Insufficient funds</source>
        <translation>Kulang a pondo</translation>
    </message>
    <message>
        <source>Loading block index...</source>
        <translation>Lo-load dane ing block index...</translation>
    </message>
    <message>
        <source>Loading wallet...</source>
        <translation>Lo-load dane ing wallet...</translation>
    </message>
    <message>
        <source>Rescanning...</source>
        <translation>I-scan deng pasibayu...</translation>
    </message>
    <message>
        <source>Done loading</source>
        <translation>Yari ne ing pamag-load</translation>
    </message>
</context>
</TS><|MERGE_RESOLUTION|>--- conflicted
+++ resolved
@@ -69,21 +69,9 @@
         <source>&amp;Edit</source>
         <translation>&amp;Alilan</translation>
     </message>
-    <message>
-        <source>Comma separated file (*.csv)</source>
-        <translation>Comma separated file (*.csv)</translation>
-    </message>
     </context>
 <context>
     <name>AddressTableModel</name>
-    <message>
-        <source>Label</source>
-        <translation>Label</translation>
-    </message>
-    <message>
-        <source>Address</source>
-        <translation>Address</translation>
-    </message>
     <message>
         <source>(no label)</source>
         <translation>(alang label)</translation>
@@ -198,10 +186,6 @@
         <translation>Mag-sychronize ne king network...</translation>
     </message>
     <message>
-        <source>&amp;Overview</source>
-        <translation>&amp;Overview</translation>
-    </message>
-    <message>
         <source>Show general overview of wallet</source>
         <translation>Ipakit ing kabuuang lawe ning wallet</translation>
     </message>
@@ -278,10 +262,6 @@
         <translation>Ipalto o isalikut ing pun a awang</translation>
     </message>
     <message>
-        <source>&amp;File</source>
-        <translation>&amp;File</translation>
-    </message>
-    <message>
         <source>&amp;Settings</source>
         <translation>&amp;Pamag-ayus</translation>
     </message>
@@ -338,10 +318,6 @@
         <translation>&amp;Awang</translation>
     </message>
     <message>
-        <source>Catching up...</source>
-        <translation>Catching up...</translation>
-    </message>
-    <message>
         <source>Sent transaction</source>
         <translation>Mipadalang transaksion</translation>
     </message>
@@ -407,13 +383,12 @@
 <context>
     <name>CreateWalletDialog</name>
     <message>
-<<<<<<< HEAD
         <source>Wallet</source>
-        <translation>Wallet</translation>
-=======
+        <translation type="unfinished">Wallet</translation>
+    </message>
+    <message>
         <source>Encrypt Wallet</source>
         <translation type="unfinished">I-Encrypt in Wallet</translation>
->>>>>>> a8868117
     </message>
     </context>
 <context>
@@ -423,14 +398,6 @@
         <translation>Alilan ing Address</translation>
     </message>
     <message>
-        <source>&amp;Label</source>
-        <translation>&amp;Label</translation>
-    </message>
-    <message>
-        <source>&amp;Address</source>
-        <translation>&amp;Address</translation>
-    </message>
-    <message>
         <source>New sending address</source>
         <translation>Bayung address king pamagpadala</translation>
     </message>
@@ -476,20 +443,12 @@
         <translation>Malaus ka</translation>
     </message>
     <message>
-        <source>Bitcoin</source>
-        <translation>Bitcoin</translation>
-    </message>
-    <message>
         <source>Error</source>
         <translation>Mali</translation>
     </message>
     </context>
 <context>
     <name>ModalOverlay</name>
-    <message>
-        <source>Form</source>
-        <translation>Form</translation>
-    </message>
     <message>
         <source>Unknown...</source>
         <translation type="unfinished">e miya balu...</translation>
@@ -506,14 +465,14 @@
         <comment>NetWatch: Type header</comment>
         <translation>Klase</translation>
     </message>
-</context>
+    </context>
 <context>
     <name>OpenURIDialog</name>
     <message>
         <source>Paste address from clipboard</source>
         <translation>Idikit ing address menibat king clipboard</translation>
     </message>
-</context>
+    </context>
 <context>
     <name>OpenWalletActivity</name>
     </context>
@@ -528,10 +487,6 @@
         <translation>&amp;Pun</translation>
     </message>
     <message>
-        <source>&amp;Network</source>
-        <translation>&amp;Network</translation>
-    </message>
-    <message>
         <source>W&amp;allet</source>
         <translation type="unfinished">&amp;Wallet</translation>
     </message>
@@ -544,14 +499,6 @@
         <translation>Mapa ng ning port gamit ing &amp;UPnP</translation>
     </message>
     <message>
-        <source>Proxy &amp;IP:</source>
-        <translation>Proxy &amp;IP:</translation>
-    </message>
-    <message>
-        <source>&amp;Port:</source>
-        <translation>&amp;Port:</translation>
-    </message>
-    <message>
         <source>Port of the proxy (e.g. 9050)</source>
         <translation>Port na ning proxy(e.g. 9050)</translation>
     </message>
@@ -588,18 +535,10 @@
         <translation>Pilinan ing default subdivision unit a ipalto o ipakit king interface at istung magpadala kang barya.</translation>
     </message>
     <message>
-        <source>&amp;OK</source>
-        <translation>&amp;OK</translation>
-    </message>
-    <message>
         <source>&amp;Cancel</source>
         <translation>I-&amp;Cancel</translation>
     </message>
     <message>
-        <source>default</source>
-        <translation>default</translation>
-    </message>
-    <message>
         <source>Bitcoin Core</source>
         <translation>Kapilubluban ning Bitcoin</translation>
     </message>
@@ -615,10 +554,6 @@
 <context>
     <name>OverviewPage</name>
     <message>
-        <source>Form</source>
-        <translation>Form</translation>
-    </message>
-    <message>
         <source>The displayed information may be out of date. Your wallet automatically synchronizes with the Bitcoin network after a connection is established, but this process has not completed yet.</source>
         <translation>Ing makaltong impormasion mapalyaring luma ne. Ing kekang wallet otomatiku yang mag-synchronize keng Bitcoin network istung mekakonekta ne king network, oneng ing prosesung ini ali ya pa kumpletu.</translation>
     </message>
@@ -631,10 +566,6 @@
         <translation>Ing kabuuan dareng transaksion a kasalungsungan ali pa me-kumpirma, at kasalungsungan ali pa mebilang kareng kekang balanseng malyari mung gastusan</translation>
     </message>
     <message>
-        <source>Immature:</source>
-        <translation>Immature:</translation>
-    </message>
-    <message>
         <source>Mined balance that has not yet matured</source>
         <translation>Reng me-minang balanse a epa meg-matured</translation>
     </message>
@@ -672,10 +603,6 @@
     <message>
         <source>Amount</source>
         <translation>Alaga</translation>
-    </message>
-    <message>
-        <source>N/A</source>
-        <translation>N/A</translation>
     </message>
     <message>
         <source>unknown</source>
@@ -693,10 +620,6 @@
 <context>
     <name>RPCConsole</name>
     <message>
-        <source>N/A</source>
-        <translation>N/A</translation>
-    </message>
-    <message>
         <source>Client version</source>
         <translation>Bersion ning Cliente</translation>
     </message>
@@ -709,16 +632,12 @@
         <translation>Oras ning umpisa</translation>
     </message>
     <message>
-        <source>Network</source>
-        <translation>Network</translation>
-    </message>
-    <message>
         <source>Number of connections</source>
         <translation>Bilang dareng koneksion</translation>
     </message>
     <message>
-        <source>Block chain</source>
-        <translation>Block chain</translation>
+        <source>Wallet: </source>
+        <translation type="unfinished">Wallet: </translation>
     </message>
     <message>
         <source>Last block time</source>
@@ -727,14 +646,6 @@
     <message>
         <source>&amp;Open</source>
         <translation>&amp;Ibuklat</translation>
-    </message>
-    <message>
-        <source>&amp;Console</source>
-        <translation>&amp;Console</translation>
-    </message>
-    <message>
-        <source>Debug log file</source>
-        <translation>Debug log file</translation>
     </message>
     <message>
         <source>Clear console</source>
@@ -765,10 +676,6 @@
         <translation>A&amp;laga:</translation>
     </message>
     <message>
-        <source>&amp;Label:</source>
-        <translation>&amp;Label:</translation>
-    </message>
-    <message>
         <source>&amp;Message:</source>
         <translation>&amp;Mensayi:</translation>
     </message>
@@ -811,10 +718,6 @@
         <translation>Kaaldauan</translation>
     </message>
     <message>
-        <source>Label</source>
-        <translation>Label</translation>
-    </message>
-    <message>
         <source>Message</source>
         <translation>Mensayi</translation>
     </message>
@@ -913,22 +816,10 @@
         <translation>Ibayad &amp;kang:</translation>
     </message>
     <message>
-        <source>&amp;Label:</source>
-        <translation>&amp;Label:</translation>
-    </message>
-    <message>
-        <source>Alt+A</source>
-        <translation>Alt+A</translation>
-    </message>
-    <message>
         <source>Paste address from clipboard</source>
         <translation>Idikit ing address menibat king clipboard</translation>
     </message>
     <message>
-        <source>Alt+P</source>
-        <translation>Alt+P</translation>
-    </message>
-    <message>
         <source>Message:</source>
         <translation>Mensayi:</translation>
     </message>
@@ -951,18 +842,10 @@
         <translation>&amp;Pirman ing Mensayi</translation>
     </message>
     <message>
-        <source>Alt+A</source>
-        <translation>Alt+A</translation>
-    </message>
-    <message>
         <source>Paste address from clipboard</source>
         <translation>Idikit ing address menibat king clipboard</translation>
     </message>
     <message>
-        <source>Alt+P</source>
-        <translation>Alt+P</translation>
-    </message>
-    <message>
         <source>Enter the message you want to sign here</source>
         <translation>Ipalub ing mensayi a buri mung pirman keni</translation>
     </message>
@@ -1109,22 +992,10 @@
         <translation>sariling address</translation>
     </message>
     <message>
-        <source>label</source>
-        <translation>label</translation>
-    </message>
-    <message>
-        <source>Credit</source>
-        <translation>Credit</translation>
-    </message>
-    <message>
         <source>not accepted</source>
         <translation>ali metanggap</translation>
     </message>
     <message>
-        <source>Debit</source>
-        <translation>Debit</translation>
-    </message>
-    <message>
         <source>Transaction fee</source>
         <translation>Bayad king Transaksion</translation>
     </message>
@@ -1183,10 +1054,6 @@
         <translation>Klase</translation>
     </message>
     <message>
-        <source>Label</source>
-        <translation>Label</translation>
-    </message>
-    <message>
         <source>Open until %1</source>
         <translation>Makabuklat anggang %1</translation>
     </message>
@@ -1219,10 +1086,6 @@
         <translation>Me-mina</translation>
     </message>
     <message>
-        <source>(n/a)</source>
-        <translation>(n/a)</translation>
-    </message>
-    <message>
         <source>(no label)</source>
         <translation>(alang label)</translation>
     </message>
@@ -1314,10 +1177,6 @@
         <translation type="unfinished">&amp;Ipakit ing detalye ning transaksion</translation>
     </message>
     <message>
-        <source>Comma separated file (*.csv)</source>
-        <translation>Comma separated file (*.csv)</translation>
-    </message>
-    <message>
         <source>Confirmed</source>
         <translation>Me-kumpirma</translation>
     </message>
@@ -1330,18 +1189,6 @@
         <translation>Klase</translation>
     </message>
     <message>
-        <source>Label</source>
-        <translation>Label</translation>
-    </message>
-    <message>
-        <source>Address</source>
-        <translation>Address</translation>
-    </message>
-    <message>
-        <source>ID</source>
-        <translation>ID</translation>
-    </message>
-    <message>
         <source>Range:</source>
         <translation>Angga:</translation>
     </message>
@@ -1358,6 +1205,10 @@
     </context>
 <context>
     <name>WalletFrame</name>
+    <message>
+        <source>Error</source>
+        <translation>Mali</translation>
+    </message>
     </context>
 <context>
     <name>WalletModel</name>
@@ -1369,45 +1220,41 @@
 <context>
     <name>WalletView</name>
     <message>
+        <source>Backup Wallet</source>
+        <translation type="unfinished">I-Backup ing Wallet</translation>
+    </message>
+    <message>
+        <source>Cancel</source>
+        <translation type="unfinished">I-Cancel</translation>
+    </message>
+</context>
+<context>
+    <name>bitcoin-core</name>
+    <message>
+        <source>Cannot resolve -%s address: '%s'</source>
+        <translation>Eya me-resolve ing -%s address: '%s'</translation>
+    </message>
+    <message>
+        <source>Corrupted block database detected</source>
+        <translation>Mekapansin lang me-corrupt a block database</translation>
+    </message>
+    <message>
+        <source>Do you want to rebuild the block database now?</source>
+        <translation>Buri meng buuan pasibayu ing block database ngene?</translation>
+    </message>
+    <message>
+        <source>Error initializing block database</source>
+        <translation>Kamalian king pamag-initialize king block na ning database</translation>
+    </message>
+    <message>
+        <source>Error opening block database</source>
+        <translation>Kamalian king pamag buklat king block database</translation>
+    </message>
+    <message>
         <source>Error</source>
         <translation>Mali</translation>
     </message>
     <message>
-        <source>Backup Wallet</source>
-        <translation type="unfinished">I-Backup ing Wallet</translation>
-    </message>
-    <message>
-        <source>Cancel</source>
-        <translation type="unfinished">I-Cancel</translation>
-    </message>
-</context>
-<context>
-    <name>bitcoin-core</name>
-    <message>
-        <source>Cannot resolve -%s address: '%s'</source>
-        <translation>Eya me-resolve ing -%s address: '%s'</translation>
-    </message>
-    <message>
-        <source>Corrupted block database detected</source>
-        <translation>Mekapansin lang me-corrupt a block database</translation>
-    </message>
-    <message>
-        <source>Do you want to rebuild the block database now?</source>
-        <translation>Buri meng buuan pasibayu ing block database ngene?</translation>
-    </message>
-    <message>
-        <source>Error initializing block database</source>
-        <translation>Kamalian king pamag-initialize king block na ning database</translation>
-    </message>
-    <message>
-        <source>Error opening block database</source>
-        <translation>Kamalian king pamag buklat king block database</translation>
-    </message>
-    <message>
-        <source>Error</source>
-        <translation>Mali</translation>
-    </message>
-    <message>
         <source>Failed to listen on any port. Use -listen=0 if you want this.</source>
         <translation>Memali ya ing pamakiramdam kareng gang nanung port. Gamita me ini -listen=0 nung buri me ini.</translation>
     </message>
