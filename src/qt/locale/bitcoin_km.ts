--- conflicted
+++ resolved
@@ -2,13 +2,6 @@
 <context>
     <name>AddressBookPage</name>
     <message>
-<<<<<<< HEAD
-        <source>Right-click to edit address or label</source>
-        <translation>ចុចម៉ៅស្តាំ ដើម្បីកែសម្រួលអាសយដ្ឋាន រឺស្លាកសញ្ញា</translation>
-    </message>
-    <message>
-=======
->>>>>>> d4a64f61
         <source>Create a new address</source>
         <translation>បង្កើតអាស្រយដ្ឋានថ្មីមួយ</translation>
     </message>
@@ -18,7 +11,7 @@
     </message>
     <message>
         <source>Copy the currently selected address to the system clipboard</source>
-        <translation>ចម្លងអាសយដ្ឋានបច្ចុប្បន្នដែលបានជ្រើសទៅក្ដារតម្រៀបរបស់ប្រព័ន្ធ</translation>
+        <translation>ចម្លងអាសយដ្ឋានបច្ចុប្បន្នដែលបានជ្រើសទៅក្ដារប្រព័ន្ធក្តារម្រៀប</translation>
     </message>
     <message>
         <source>&amp;Copy</source>
@@ -96,7 +89,11 @@
         <source>Exporting Failed</source>
         <translation>ការនាំចេញបានបរាជ័យ</translation>
     </message>
-    </context>
+    <message>
+        <source>There was an error trying to save the address list to %1. Please try again.</source>
+        <translation>ទាំងនេះជាកំហុសព្យាយាម ដើម្បីរក្សាទុកបញ្ជីអាសយដ្ឋានទៅ %1 ។ សូមព្យាយាមម្ដងទៀត។</translation>
+    </message>
+</context>
 <context>
     <name>AddressTableModel</name>
     <message>
@@ -273,8 +270,16 @@
         <translation>បោះបង់កម្មវិធី</translation>
     </message>
     <message>
+        <source>&amp;About %1</source>
+        <translation>អំពី %1</translation>
+    </message>
+    <message>
+        <source>Show information about %1</source>
+        <translation>បង្ហាញពត៌មានអំពី %1</translation>
+    </message>
+    <message>
         <source>About &amp;Qt</source>
-        <translation>អំពី Qt</translation>
+        <translation>អំពី &amp;Qt</translation>
     </message>
     <message>
         <source>Show information about Qt</source>
@@ -317,16 +322,9 @@
         <translation>កាបូបចល័ត៖</translation>
     </message>
     <message>
-        <source>Click to disable network activity.</source>
-        <translation>ចុចដើម្បីផ្ដាច់សកម្មភាពបណ្ដាញ។</translation>
-    </message>
-    <message>
         <source>Network activity disabled.</source>
+        <extracomment>A substring of the tooltip.</extracomment>
         <translation>សកម្មភាពបណ្ដាញត្រូវបានផ្ដាច់។</translation>
-    </message>
-    <message>
-        <source>Click to enable network activity again.</source>
-        <translation>ចុចដើម្បីភ្ជាប់សកម្មភាពនៃបណ្ដាញឡើងវិញ។</translation>
     </message>
     <message>
         <source>Syncing Headers (%1%)...</source>
@@ -354,19 +352,19 @@
     </message>
     <message>
         <source>&amp;Verify message...</source>
-        <translation>ផ្ទៀងផ្ទាត់សារ...</translation>
+        <translation>&amp;ផ្ទៀងផ្ទាត់សារ...</translation>
     </message>
     <message>
         <source>&amp;Send</source>
-        <translation>ផ្ងើ</translation>
+        <translation>&amp;ផ្ងើរ</translation>
     </message>
     <message>
         <source>&amp;Receive</source>
-        <translation>ទទួល</translation>
+        <translation>&amp;ទទួល</translation>
     </message>
     <message>
         <source>&amp;Show / Hide</source>
-        <translation>បង្ហាញ/លាក់បាំង</translation>
+        <translation>&amp;បង្ហាញ/លាក់បាំង</translation>
     </message>
     <message>
         <source>Show or hide the main Window</source>
@@ -394,10 +392,9 @@
     </message>
     <message>
         <source>&amp;Help</source>
-        <translation>ជំនួយ</translation>
-    </message>
-    <message>
-<<<<<<< HEAD
+        <translation>&amp;ជំនួយ</translation>
+    </message>
+    <message>
         <source>Tabs toolbar</source>
         <translation>ធូបារថេប</translation>
     </message>
@@ -418,19 +415,26 @@
         <translation>ជំរើសខំមែនឡាញ(&amp;C)</translation>
     </message>
     <message>
+        <source>Indexing blocks on disk...</source>
+        <translation>កំពុងធ្ចើសន្ទស្សន៍ប្លុកឡើងវិញលើថាស...</translation>
+    </message>
+    <message>
+        <source>Processing blocks on disk...</source>
+        <translation>ប្ល៊ុកកំពុងដំណើរការនៅលើថាសឌឺស...</translation>
+    </message>
+    <message numerus="yes">
+        <source>Processed %n block(s) of transaction history.</source>
+        <translation><numerusform>បានដំណើរការ %n ប្លុ៊កនៃប្រវត្តិប្រត្តិបត្តិការ។</numerusform></translation>
+    </message>
+    <message>
         <source>Transactions after this will not yet be visible.</source>
         <translation>ប្រត្តិបត្តិការបន្ទាប់ពីនេះ នឹងមិនអាចទាន់មើលឃើញនៅឡើយទេ។</translation>
-=======
-        <source>Indexing blocks on disk...</source>
-        <translation>កំពុងធ្ចើសន្ទស្សន៍ប្លុកឡើងវិញលើថាស...</translation>
->>>>>>> d4a64f61
     </message>
     <message>
         <source>Error</source>
         <translation>បញ្ហា</translation>
     </message>
     <message>
-<<<<<<< HEAD
         <source>Warning</source>
         <translation>ក្រើនរំលឹកឲ្យប្រុងប្រយ័ត្ន</translation>
     </message>
@@ -447,36 +451,84 @@
         <translation>&amp;ទាញយកPSBTពីឯកសារ...</translation>
     </message>
     <message>
+        <source>Load Partially Signed Bitcoin Transaction</source>
+        <translation>បង្ហាញប្រត្តិបត្តិការប៊ីតខញដែលបានចុះហត្ថលេខាដោយផ្នែក</translation>
+    </message>
+    <message>
+        <source>Load PSBT from clipboard...</source>
+        <translation>បង្ហាញ​PSBT ពី​ក្ដារតម្រៀប... </translation>
+    </message>
+    <message>
+        <source>Load Partially Signed Bitcoin Transaction from clipboard</source>
+        <translation>បង្ហាញប្រត្តិបត្តិការប៊ីតខញដែលបានចុះហត្ថលេខាដោយផ្នែកពីក្ដារតម្រៀប</translation>
+    </message>
+    <message>
         <source>Node window</source>
         <translation>Node window</translation>
     </message>
     <message>
+        <source>&amp;Sending addresses</source>
+        <translation type="unfinished">&amp;អាសយដ្ឋានផ្ញើ</translation>
+    </message>
+    <message>
+        <source>&amp;Receiving addresses</source>
+        <translation>&amp;អាសយដ្ឋានទទួល</translation>
+    </message>
+    <message>
+        <source>Open a bitcoin: URI</source>
+        <translation>បើកប៊ីតខញមួយៈ URl</translation>
+    </message>
+    <message>
+        <source>Open Wallet</source>
+        <translation>បើកកាបូបអេឡិចត្រូនិច</translation>
+    </message>
+    <message>
+        <source>Open a wallet</source>
+        <translation>បើកកាបូបអេឡិចត្រូនិចមួយ</translation>
+    </message>
+    <message>
+        <source>Close Wallet...</source>
+        <translation>បិទកាបូបអេឡិចត្រូនិច...</translation>
+    </message>
+    <message>
         <source>Close wallet</source>
-        <translation>Close wallet</translation>
+        <translation>បិទកាបូបអេឡិចត្រូនិច</translation>
+    </message>
+    <message>
+        <source>Close All Wallets...</source>
+        <translation>បិទកាបូបអេឡិចត្រូនិចទាំងអស់...</translation>
     </message>
     <message>
         <source>Close all wallets</source>
-        <translation>Close all wallets</translation>
-    </message>
-    <message>
-        <source>default wallet</source>
-        <translation>default wallet</translation>
+        <translation>បិទកាបូបអេឡិចត្រូនិចទាំងអស់</translation>
+    </message>
+    <message>
+        <source>No wallets available</source>
+        <translation>មិនមានកាបូបអេឡិចត្រូនិច</translation>
     </message>
     <message>
         <source>&amp;Window</source>
-        <translation>&amp;Window</translation>
+        <translation>&amp;វិនដូ</translation>
     </message>
     <message>
         <source>Minimize</source>
         <translation>តូច</translation>
     </message>
     <message>
+        <source>Connecting to peers...</source>
+        <translation>កំពុងភ្ចាប់ជាមួយនឹងមិត្តភក្តិ...</translation>
+    </message>
+    <message>
+        <source>Catching up...</source>
+        <translation>កំពុងតែចាប់យក...</translation>
+    </message>
+    <message>
         <source>Error: %1</source>
         <translation>Error: %1</translation>
     </message>
     <message>
         <source>Sent transaction</source>
-        <translation>ប្រត្តិបត្តិការបានបញ្ចូន</translation>
+        <translation>បានបញ្ចូនប្រត្តិបត្តិការ</translation>
     </message>
     <message>
         <source>Incoming transaction</source>
@@ -495,16 +547,16 @@
         <translation>លេខសម្ងាត់ &lt;b&gt;ត្រូវបានបិទ&lt;/b&gt;</translation>
     </message>
     <message>
+        <source>Wallet is &lt;b&gt;encrypted&lt;/b&gt; and currently &lt;b&gt;unlocked&lt;/b&gt;</source>
+        <translation>កាបូបអេឡិចត្រូនិចគឺ&lt;b&gt;ត្រូវបានបំលែងជាកូដ&lt;/b&gt;និងបច្ចុប្បន្ន&lt;b&gt;ត្រូវបានចាក់សោរ&lt;/b&gt;</translation>
+    </message>
+    <message>
+        <source>Wallet is &lt;b&gt;encrypted&lt;/b&gt; and currently &lt;b&gt;locked&lt;/b&gt;</source>
+        <translation>កាបូបអេឡិចត្រនិច&lt;b&gt;ត្រូវបានបំលែងជាកូដ&lt;/b&gt;និងបច្ចុប្បន្ន&lt;b&gt;ត្រូវបានចាក់សោរ&lt;/b&gt;</translation>
+    </message>
+    <message>
         <source>Original message:</source>
         <translation>សារដើម</translation>
-=======
-        <source>&amp;Sending addresses</source>
-        <translation type="unfinished">&amp;អាសយដ្ឋានផ្ញើ</translation>
-    </message>
-    <message>
-        <source>&amp;Receiving addresses</source>
-        <translation type="unfinished">&amp;អាសយដ្ឋានទទួួល</translation>
->>>>>>> d4a64f61
     </message>
     </context>
 <context>
@@ -542,6 +594,10 @@
         <translation>Change:</translation>
     </message>
     <message>
+        <source>(un)select all</source>
+        <translation>(កុំ)ជ្រើសរើសទាំងអស់</translation>
+    </message>
+    <message>
         <source>Amount</source>
         <translation>ចំនួន</translation>
     </message>
@@ -566,32 +622,36 @@
         <translation>បានបញ្ចាក់</translation>
     </message>
     <message>
-        <source>Copy address</source>
-        <translation>ចម្លងអាសយដ្ឋាន</translation>
-    </message>
-    <message>
-        <source>Copy label</source>
-        <translation>ចម្លងស្លាក</translation>
-    </message>
-    <message>
         <source>Copy amount</source>
-        <translation>ចម្លងចំនួន</translation>
-    </message>
-    <message>
-        <source>Copy transaction ID</source>
-        <translation>ចម្លង អត្តសញ្ញាណ​ប្រត្តិបត្តិការ</translation>
-    </message>
-    <message>
-        <source>Lock unspent</source>
-        <translation>បិទសោរ ប្រាក់មិនបានចំណាយ</translation>
-    </message>
-    <message>
-        <source>Unlock unspent</source>
-        <translation>បើកសោរ ប្រាក់មិនបានចំណាយ</translation>
+        <translation>ថតចម្លងចំនួន</translation>
+    </message>
+    <message>
+        <source>&amp;Copy address</source>
+        <translation type="unfinished">&amp;ចម្លងអាសយដ្ឋាន</translation>
+    </message>
+    <message>
+        <source>Copy &amp;label</source>
+        <translation>ចម្លងស្លាក(&amp;L)</translation>
+    </message>
+    <message>
+        <source>Copy &amp;amount</source>
+        <translation>ថតចម្លងចំនួន(&amp;A)</translation>
+    </message>
+    <message>
+        <source>Copy transaction &amp;ID</source>
+        <translation>ចម្លង អត្តសញ្ញាណប្រត្តិបត្តិការ(&amp;I)</translation>
+    </message>
+    <message>
+        <source>L&amp;ock unspent</source>
+        <translation type="unfinished">&amp;បិទសោរ ប្រាក់មិនបានចំណាយ</translation>
+    </message>
+    <message>
+        <source>&amp;Unlock unspent</source>
+        <translation type="unfinished">&amp;បើកសោរ ប្រាក់មិនបានចំណាយ</translation>
     </message>
     <message>
         <source>Copy quantity</source>
-        <translation>Copy quantity</translation>
+        <translation>ថតចម្លងបរិមាណ</translation>
     </message>
     <message>
         <source>Copy fee</source>
@@ -656,7 +716,6 @@
         <translation>ឈ្មោះកាបូប</translation>
     </message>
     <message>
-<<<<<<< HEAD
         <source>Encrypt the wallet. The wallet will be encrypted with a passphrase of your choice.</source>
         <translation>បំលែងកាបូបអេឡិចត្រូនិចជាកូដ។ កាបំលែងនេះ រួមជាមួយនឹងឃ្លាសម្ងាត់ដែលអ្នកអាចជ្រើសរើសបាន។</translation>
     </message>
@@ -665,22 +724,21 @@
         <translation>បំលែងកាបូបអេឡិចត្រនិចទៅជាកូដ</translation>
     </message>
     <message>
+        <source>Advanced Options</source>
+        <translation>ជម្រើសមានមុខងារច្រើន</translation>
+    </message>
+    <message>
         <source>Make Blank Wallet</source>
         <translation>ធ្វើឲ្យកាបូបអេឡិចត្រូនិចទទេ</translation>
     </message>
     <message>
         <source>Create</source>
         <translation>បង្កើត</translation>
-=======
-        <source>Encrypt Wallet</source>
-        <translation>កាបូប​អែនក្រីព</translation>
->>>>>>> d4a64f61
     </message>
     </context>
 <context>
     <name>EditAddressDialog</name>
     <message>
-<<<<<<< HEAD
         <source>Edit Address</source>
         <translation>កែសម្រួលអាសយដ្ឋាន</translation>
     </message>
@@ -717,16 +775,6 @@
         <translation>បង្កើតលេខសំម្ងាត់ថ្មីមិនជោគជ័យ។</translation>
     </message>
 </context>
-=======
-        <source>&amp;Label</source>
-        <translation type="unfinished">&amp;ឡាបែល</translation>
-    </message>
-    <message>
-        <source>&amp;Address</source>
-        <translation type="unfinished">&amp;អាសយដ្ឋាន</translation>
-    </message>
-    </context>
->>>>>>> d4a64f61
 <context>
     <name>FreespaceChecker</name>
     <message>
@@ -747,25 +795,25 @@
     </message>
 </context>
 <context>
-    <name>GuiNetWatch</name>
-    </context>
-<context>
     <name>HelpMessageDialog</name>
     <message>
-<<<<<<< HEAD
         <source>version</source>
         <translation>ជំនាន់</translation>
-=======
+    </message>
+    <message>
         <source>About %1</source>
         <translation type="unfinished">អំពី %1</translation>
->>>>>>> d4a64f61
-    </message>
-    </context>
+    </message>
+    <message>
+        <source>Command-line options</source>
+        <translation type="unfinished">ជំរើសខំមែនឡាញ</translation>
+    </message>
+</context>
 <context>
     <name>Intro</name>
     <message>
         <source>Welcome</source>
-        <translation>សូមស្វាគមន៍</translation>
+        <translation>សូមស្វាគមន៏</translation>
     </message>
     <message>
         <source>Use the default data directory</source>
@@ -783,13 +831,20 @@
         <source>Error</source>
         <translation>បញ្ហា</translation>
     </message>
+    <message numerus="yes">
+        <source>%n GB of free space available</source>
+        <translation><numerusform>%n ជីហ្គាប៊ៃ នៃចន្លោះផ្ទុកដោយមិនគិតកម្រៃ</numerusform></translation>
+    </message>
+    <message numerus="yes">
+        <source>(of %n GB needed)</source>
+        <translation><numerusform>(នៃ%n ជីហ្គាប៊ៃ ដែលត្រូវការ)</numerusform></translation>
+    </message>
     </context>
 <context>
     <name>MempoolStats</name>
     </context>
 <context>
     <name>ModalOverlay</name>
-<<<<<<< HEAD
     <message>
         <source>Form</source>
         <translation>ទម្រង់</translation>
@@ -798,10 +853,54 @@
         <source>Recent transactions may not yet be visible, and therefore your wallet's balance might be incorrect. This information will be correct once your wallet has finished synchronizing with the bitcoin network, as detailed below.</source>
         <translation>ប្រត្តិបត្តិការថ្មីៗនេះប្រហែលជាមិនអាចមើលឃើញ ហេតុដូច្នេះសមតុល្យនៅក្នងកាបូបអេឡិចត្រូនិចរបស់អ្នកប្រហែលជាមិនត្រឹមត្រូវ។ ព័ត៌មានត្រឹមត្រូវនៅពេលដែលកាបូបអេឡិចត្រូនិចរបស់អ្នកបានធ្វើសមកាលកម្មជាមួយបណ្តាញប៊ឺតខញ  សូមពិនិត្យព័ត៌មានលំម្អិតខាងក្រោម។</translation>
     </message>
-=======
+    <message>
+        <source>Attempting to spend bitcoins that are affected by not-yet-displayed transactions will not be accepted by the network.</source>
+        <translation>ព្យាយាមក្នុងការចំណាយប៊ីតខញដែលទទួលរងឥទ្ឋិពលពីប្រត្តិបត្តិការមិនទាន់ធ្វើការបង្ហាញ នឹងមិនត្រូវទទួលស្គាល់ពីបណ្តាញ។</translation>
+    </message>
+    <message>
+        <source>Number of blocks left</source>
+        <translation>ចំនួនប្លុកដែលនៅសល់</translation>
+    </message>
+    <message>
+        <source>Unknown...</source>
+        <translation>មិនទទួលស្គាល់...</translation>
+    </message>
+    <message>
+        <source>Last block time</source>
+        <translation>ពេវេលាប្លុកជុងក្រោយ</translation>
+    </message>
+    <message>
+        <source>Progress</source>
+        <translation>កំពុងដំណើរការ</translation>
+    </message>
+    <message>
+        <source>Progress increase per hour</source>
+        <translation>ដំណើរការកើនឡើងក្នុងមួយម៉ោង</translation>
+    </message>
+    <message>
+        <source>calculating...</source>
+        <translation>កំពុងគណនា...</translation>
+    </message>
+    <message>
+        <source>Estimated time left until synced</source>
+        <translation>ពេលវេលាដែលរំពឹងទុកនៅសល់រហូតដល់បានធ្វើសមកាលកម្ម</translation>
+    </message>
+    <message>
+        <source>Hide</source>
+        <translation>Hide</translation>
+    </message>
+    <message>
+        <source>Esc</source>
+        <translation>ចាកចេញ</translation>
+    </message>
     </context>
 <context>
     <name>NetWatchLogModel</name>
+    <message>
+        <source>Type</source>
+        <comment>NetWatch: Type header</comment>
+        <translation>ប្រភេទ</translation>
+    </message>
     <message>
         <source>Address</source>
         <comment>NetWatch: Address header</comment>
@@ -810,318 +909,264 @@
 </context>
 <context>
     <name>OpenURIDialog</name>
+    <message>
+        <source>Open bitcoin URI</source>
+        <translation>បើកប៊ីតខញ​URl</translation>
+    </message>
+    <message>
+        <source>URI:</source>
+        <translation>URl:</translation>
+    </message>
+    <message>
+        <source>Paste address from clipboard</source>
+        <translation>ថតចម្លងអាសយដ្ឋាណពីក្ដារតម្រៀប</translation>
+    </message>
+</context>
+<context>
+    <name>OpenWalletActivity</name>
+    <message>
+        <source>Open wallet failed</source>
+        <translation>បើកកាបូបអេឡិចត្រូនិច មិនជៅគជ័យ</translation>
+    </message>
+    <message>
+        <source>Open wallet warning</source>
+        <translation>ក្រើនរំលឹកឲ្យប្រយ័ត្នក្នុងការបើកកាបូបអេឡិចត្រូនិច</translation>
+    </message>
+    <message>
+        <source>default wallet</source>
+        <translation>កាបូបអេឡិចត្រូនិច លំនាំដើម</translation>
+    </message>
     </context>
 <context>
-    <name>OpenWalletActivity</name>
-    </context>
-<context>
     <name>OptionsDialog</name>
     <message>
         <source>Options</source>
-        <translation type="unfinished">ជម្រើស</translation>
+        <translation>ជម្រើស</translation>
+    </message>
+    <message>
+        <source>&amp;Main</source>
+        <translation>&amp;សំខាន់</translation>
+    </message>
+    <message>
+        <source>&amp;Reset Options</source>
+        <translation>&amp;ជម្រើសការកែសម្រួលឡើងវិញ</translation>
+    </message>
+    <message>
+        <source>&amp;Network</source>
+        <translation type="unfinished">&amp;បណ្តាញ</translation>
     </message>
     <message>
         <source>W&amp;allet</source>
-        <translation type="unfinished">&amp;កាបូប</translation>
+        <translation>កា&amp;បូបអេឡិចត្រូនិច</translation>
+    </message>
+    <message>
+        <source>Expert</source>
+        <translation>អ្នកជំនាញ</translation>
+    </message>
+    <message>
+        <source>Accept connections from outside.</source>
+        <translation>ទទួលការតភ្ជាប់ពីខាងក្រៅ។</translation>
+    </message>
+    <message>
+        <source>Allow incomin&amp;g connections</source>
+        <translation>អនុញ្ញាតឲ្យមានការតភ្ជាប់ដែលចូលមក</translation>
+    </message>
+    <message>
+        <source>Connect to the Bitcoin network through a SOCKS5 proxy.</source>
+        <translation>ភ្ជាប់ទៅកាន់បណ្តាញប៊ឺតខញតាមរយៈ​ SOCKS5 proxy។</translation>
+    </message>
+    <message>
+        <source>&amp;Port:</source>
+        <translation>&amp;រុនដោត</translation>
+    </message>
+    <message>
+        <source>&amp;Window</source>
+        <translation>&amp;Window</translation>
+    </message>
+    <message>
+        <source>&amp;Display</source>
+        <translation>&amp;បង្ហាញ</translation>
+    </message>
+    <message>
+        <source>&amp;Cancel</source>
+        <translation type="unfinished">&amp;ចាកចេញ</translation>
+    </message>
+    <message>
+        <source>Confirm options reset</source>
+        <translation>បញ្ចាក់ជម្រើសការកែសម្រួលឡើងវិញ</translation>
+    </message>
+    <message>
+        <source>Client will be shut down. Do you want to proceed?</source>
+        <translation>ផ្ទាំងអតិថិជននិងត្រូវបិទ។ តើអ្នកចង់បន្តទៀតឫទេ?</translation>
+    </message>
+    <message>
+        <source>Configuration options</source>
+        <translation>ជម្រើសក្នុងការរៀបចំរចនាសម្ព័ន្ធ</translation>
+    </message>
+    <message>
+        <source>The configuration file is used to specify advanced user options which override GUI settings. Additionally, any command-line options will override this configuration file.</source>
+        <translation>ការរៀបចំរចនាសម្ពន្ធ័ឯកសារ ត្រូវបានប្រើសម្រាប់អ្នកដែលមានបទពិសោធន៏ ក្នុងរៀបចំកែប្រែផ្នែកក្រាហ្វិកខាងមុននៃសុសវែ។ បន្ថែ​មលើនេះទៀត  កាសរសេរបន្ថែមកូដ វានឹងធ្វើឲ្យមានការកែប្រែឯការសារនេះ។</translation>
     </message>
     <message>
         <source>Error</source>
         <translation>បញ្ហា</translation>
     </message>
+    <message>
+        <source>This change would require a client restart.</source>
+        <translation>ការផ្លាស់ប្តូរនេះនឹងត្រូវការចាប់ផ្តើមម៉ាស៊ីនកុំព្យូទ័រឡើងវិញ។​</translation>
+    </message>
     </context>
 <context>
     <name>OverviewPage</name>
+    <message>
+        <source>Form</source>
+        <translation>ទម្រង់</translation>
+    </message>
+    <message>
+        <source>The displayed information may be out of date. Your wallet automatically synchronizes with the Bitcoin network after a connection is established, but this process has not completed yet.</source>
+        <translation>ព័ត៏មានបានបង្ហាញអាចហួសសពុលភាព។ កាបូបអេឡិចត្រូនិចរបស់អ្នកធ្វើសមកាលកម្មជាមួយនឹងបណ្តាញប៊ីតខញដោយស្វ័យប្រវត្ត បន្ទាប់ពីមានការតភ្ជាប់ ប៉ុន្តែដំណើរការនេះមិនទាន់បានបញ្ចប់នៅឡើយ។</translation>
+    </message>
+    <message>
+        <source>Watch-only:</source>
+        <translation>សម្រាប់តែមើលៈ</translation>
+    </message>
+    <message>
+        <source>Available:</source>
+        <translation>មានៈ</translation>
+    </message>
+    <message>
+        <source>Your current spendable balance</source>
+        <translation>សមតុល្យបច្ចុប្បន្នដែលអាចចាយបាន</translation>
+    </message>
+    <message>
+        <source>Pending:</source>
+        <translation>រងចាំៈ</translation>
+    </message>
+    <message>
+        <source>Total of transactions that have yet to be confirmed, and do not yet count toward the spendable balance</source>
+        <translation>សរុបប្រត្តឹបត្តិការដែលមិនទាន់បានបញ្ចាក់ និង រាប់ចំពោះសមតុល្យដែលមានទឹកប្រាក់សម្រាប់សំណាយ</translation>
+    </message>
+    <message>
+        <source>Immature:</source>
+        <translation>មិនទាន់មានលក្ខណៈគ្រប់គ្រាន់ៈ</translation>
+    </message>
+    <message>
+        <source>Mined balance that has not yet matured</source>
+        <translation>សមតុល្យរ៉ែដែលបានជីកមិនទាន់មានលក្ខណៈគ្រប់គ្រាន់</translation>
+    </message>
+    <message>
+        <source>Balances</source>
+        <translation>សមតុល្យច្រើន</translation>
+    </message>
+    <message>
+        <source>Total:</source>
+        <translation>សរុប</translation>
+    </message>
+    <message>
+        <source>Your current total balance</source>
+        <translation>សរុបបច្ចុប្បន្នភាពសមតុល្យរបស់អ្នក</translation>
+    </message>
+    <message>
+        <source>Your current balance in watch-only addresses</source>
+        <translation>បច្ចុប្បន្នភាពសមតុល្យរបស់អ្នកនៅក្នុងអាសយដ្ឋានសម្រាប់តែមើល</translation>
+    </message>
+    <message>
+        <source>Spendable:</source>
+        <translation>អាចចំណាយបានៈ</translation>
+    </message>
+    <message>
+        <source>Recent transactions</source>
+        <translation>ព្រឹត្តិបត្តិការថ្មីៗ</translation>
+    </message>
+    <message>
+        <source>Unconfirmed transactions to watch-only addresses</source>
+        <translation>ប្រឹត្តិបត្តិការមិនទាន់បញ្ចាក់ច្បាស់ ទៅកាន់ អាសយដ្ឋានសម្រាប់តែមើល</translation>
+    </message>
     </context>
 <context>
     <name>PSBTOperationsDialog</name>
     <message>
+        <source>Copy to Clipboard</source>
+        <translation>ថតចម្លងទៅកាន់ក្ដារតម្រៀប</translation>
+    </message>
+    <message>
+        <source>Save...</source>
+        <translation>ថែរក្សាទុក...</translation>
+    </message>
+    <message>
         <source>Close</source>
-        <translation type="unfinished">បិទ</translation>
-    </message>
-    </context>
+        <translation>បិទ</translation>
+    </message>
+    <message>
+        <source>Signed transaction successfully. Transaction is ready to broadcast.</source>
+        <translation>ប្រត្តិបត្តិការបានចុះហត្ថលេខាដោយជោគជ័យ។​ ប្រត្តិបត្តិការគឺរួចរាល់ក្នុងការផ្សព្វផ្សាយ។</translation>
+    </message>
+    <message>
+        <source>Unknown error processing transaction.</source>
+        <translation> ពុំស្គាល់ប្រត្តិបត្តិការកំពុងដំណើរការជួបបញ្ហា។</translation>
+    </message>
+    <message>
+        <source>PSBT copied to clipboard.</source>
+        <translation>PSBT ត្រូវបានថតចម្លងទៅកាន់ក្ដារតម្រៀប។</translation>
+    </message>
+    <message>
+        <source>Save Transaction Data</source>
+        <translation>Save Transaction Data</translation>
+    </message>
+    <message>
+        <source>Partially Signed Transaction (Binary) (*.psbt)</source>
+        <translation>Partially Signed Transaction (Binary) (*.psbt)</translation>
+    </message>
+    <message>
+        <source>PSBT saved to disk.</source>
+        <translation>PSBT បានរក្សាទុកក្នុងឌីស។</translation>
+    </message>
+    <message>
+        <source>Unable to calculate transaction fee or total transaction amount.</source>
+        <translation>មិនអាចគណនាកម្រៃប្រត្តិបត្តិការ ឬ ចំនួនប្រត្តិបត្តិការសរុប។</translation>
+    </message>
+    <message>
+        <source>Pays transaction fee: </source>
+        <translation>បង់កម្រៃប្រត្តិបត្តិការ</translation>
+    </message>
+    <message>
+        <source>Total Amount</source>
+        <translation>ចំនួនសរុប</translation>
+    </message>
+    <message>
+        <source>or</source>
+        <translation>ឬ</translation>
+    </message>
+    <message>
+        <source>Transaction is missing some information about inputs.</source>
+        <translation>ប្រត្តិបត្តិការមានព័ត៍មានពុំគ្រប់គ្រាន់អំពីការបញ្ចូល។</translation>
+    </message>
+    <message>
+        <source>Transaction still needs signature(s).</source>
+        <translation>ប្រត្តិបត្តិការត្រូវការហត្ថលេខាមួយ (ឬ​ ច្រើន)។</translation>
+    </message>
+    <message>
+        <source>(But this wallet cannot sign transactions.)</source>
+        <translation>(ប៉ុន្តែកាបូបអេឡិចត្រូនិចនេះមិនអាច ចុះហត្ថលេខាលើប្រត្តិបត្តិការ។)</translation>
+    </message>
+    <message>
+        <source>(But this wallet does not have the right keys.)</source>
+        <translation>(ប៉ុន្តែកាបូបអេឡិចត្រូនិចនេះមិនមានលេខសម្ងាត់ត្រឹមត្រូវ)</translation>
+    </message>
+    <message>
+        <source>Transaction is fully signed and ready for broadcast.</source>
+        <translation>ប្រត្តិបត្តិការ​បានចុះហត្ថលេខាពេញលេញ និង រួចរាល់សម្រាប់ផ្សព្វផ្សាយជាដំណឹង។</translation>
+    </message>
+    <message>
+        <source>Transaction status is unknown.</source>
+        <translation>ស្ថានភាពប្រត្តិបត្តិការមិនត្រូវបានស្គាល់។</translation>
+    </message>
+</context>
 <context>
     <name>PairingPage</name>
     </context>
 <context>
     <name>PaymentServer</name>
-    </context>
-<context>
-    <name>PeerTableModel</name>
-    </context>
-<context>
-    <name>QObject</name>
-    </context>
-<context>
-    <name>QRImageWidget</name>
-    </context>
-<context>
-    <name>RPCConsole</name>
-    <message>
-        <source>Wallet: </source>
-        <translation type="unfinished">កាបូប: </translation>
-    </message>
-    <message>
-        <source>Network activity disabled</source>
-        <translation>សកម្មភាពបណ្ដាញត្រូវបានផ្ដាច់។</translation>
-    </message>
-    </context>
-<context>
-    <name>ReceiveCoinsDialog</name>
-    <message>
-        <source>&amp;Label:</source>
-        <translation type="unfinished">&amp;ឡាបែល:</translation>
-    </message>
-    </context>
-<context>
-    <name>ReceiveRequestDialog</name>
-    <message>
-        <source>Address:</source>
-        <translation type="unfinished">អាសយដ្ឋាន:</translation>
-    </message>
-    <message>
-        <source>Label:</source>
-        <translation type="unfinished">ឡាបែល:</translation>
-    </message>
-    <message>
-        <source>Wallet:</source>
-        <translation>កាបូបចល័ត៖</translation>
-    </message>
-    <message>
-        <source>Copy &amp;Address</source>
-        <translation type="unfinished">&amp;ចម្លង​អាស្រយដ្ឋាន</translation>
-    </message>
-    </context>
-<context>
-    <name>RecentRequestsTableModel</name>
->>>>>>> d4a64f61
-    <message>
-        <source>Attempting to spend bitcoins that are affected by not-yet-displayed transactions will not be accepted by the network.</source>
-        <translation>ព្យាយាមក្នុងការចំណាយប៊ីតខញដែលទទួលរងឥទ្ឋិពលពីប្រត្តិបត្តិការមិនទាន់ធ្វើការបង្ហាញ នឹងមិនត្រូវទទួលស្គាល់ពីបណ្តាញ។</translation>
-    </message>
-    <message>
-        <source>Number of blocks left</source>
-        <translation>ចំនួនប្លុកដែលនៅសល់</translation>
-    </message>
-    <message>
-<<<<<<< HEAD
-        <source>Unknown...</source>
-        <translation>មិនទទួលស្គាល់...</translation>
-    </message>
-=======
-        <source>Choose...</source>
-        <translation type="unfinished">ជ្រើសរើស...</translation>
-    </message>
-    <message>
-        <source>S&amp;end</source>
-        <translation type="unfinished">ផ្ងើ</translation>
-    </message>
-    <message>
-        <source>Send</source>
-        <translation type="unfinished">ផ្ងើ</translation>
-    </message>
-    <message>
-        <source>(no label)</source>
-        <translation>(គ្មាន​ឡាបែល)</translation>
-    </message>
-</context>
-<context>
-    <name>SendCoinsEntry</name>
-    <message>
-        <source>&amp;Label:</source>
-        <translation type="unfinished">&amp;ឡាបែល:</translation>
-    </message>
-    </context>
-<context>
-    <name>SendConfirmationDialog</name>
-    </context>
-<context>
-    <name>ShutdownWindow</name>
-    </context>
-<context>
-    <name>SignVerifyMessageDialog</name>
-    </context>
-<context>
-    <name>TrafficGraphWidget</name>
-    </context>
-<context>
-    <name>TransactionDesc</name>
-    </context>
-<context>
-    <name>TransactionDescDialog</name>
-    </context>
-<context>
-    <name>TransactionTableModel</name>
->>>>>>> d4a64f61
-    <message>
-        <source>Last block time</source>
-        <translation>Last block time</translation>
-    </message>
-    <message>
-        <source>Progress</source>
-        <translation>កំពុងដំណើរការ</translation>
-    </message>
-    <message>
-        <source>Progress increase per hour</source>
-        <translation>ដំណើរការកើនឡើងក្នុងមួយម៉ោង</translation>
-    </message>
-    <message>
-        <source>calculating...</source>
-        <translation>កំពុងគណនា...</translation>
-    </message>
-    <message>
-        <source>Estimated time left until synced</source>
-        <translation>ពេលវេលាដែលរំពឹងទុកនៅសល់រហូតដល់បានធ្វើសមកាលកម្ម</translation>
-    </message>
-    <message>
-        <source>Hide</source>
-        <translation>Hide</translation>
-    </message>
-    <message>
-        <source>Esc</source>
-        <translation>ចាកចេញ</translation>
-    </message>
-    </context>
-<context>
-    <name>OpenURIDialog</name>
-    <message>
-        <source>Open bitcoin URI</source>
-        <translation>បើកប៊ីតខញ​URl</translation>
-    </message>
-    <message>
-        <source>URI:</source>
-        <translation>URl:</translation>
-    </message>
-</context>
-<context>
-    <name>OpenWalletActivity</name>
-    <message>
-        <source>Open wallet failed</source>
-        <translation>បើកកាបូបអេឡិចត្រូនិច មិនជៅគជ័យ</translation>
-    </message>
-    <message>
-        <source>Open wallet warning</source>
-        <translation>ក្រើនរំលឹកឲ្យប្រយ័ត្នក្នុងការបើកកាបូបអេឡិចត្រូនិច</translation>
-    </message>
-    <message>
-        <source>default wallet</source>
-        <translation>កាបូបអេឡិចត្រូនិច លំនាំដើម</translation>
-    </message>
-    </context>
-<context>
-    <name>OptionsDialog</name>
-    <message>
-        <source>Options</source>
-        <translation>ជម្រើស</translation>
-    </message>
-    <message>
-        <source>&amp;Main</source>
-        <translation>&amp;សំខាន់</translation>
-    </message>
-    <message>
-        <source>Expert</source>
-        <translation>អ្នកជំនាញ</translation>
-    </message>
-    <message>
-        <source>&amp;Window</source>
-        <translation>&amp;Window</translation>
-    </message>
-    <message>
-        <source>Client will be shut down. Do you want to proceed?</source>
-        <translation>ផ្ទាំងអតិថិជននិងត្រូវបិទ។ តើអ្នកចង់បន្តទៀតឫទេ?</translation>
-    </message>
-    <message>
-        <source>Configuration options</source>
-        <translation>ជម្រើសក្នុងការរៀបចំរចនាសម្ព័ន្ធ</translation>
-    </message>
-    <message>
-        <source>The configuration file is used to specify advanced user options which override GUI settings. Additionally, any command-line options will override this configuration file.</source>
-        <translation>ការរៀបចំរចនាសម្ពន្ធ័ឯកសារ ត្រូវបានប្រើសម្រាប់អ្នកដែលមានបទពិសោធន៏ ក្នុងរៀបចំកែប្រែផ្នែកក្រាហ្វិកខាងមុននៃសុសវែ។ បន្ថែ​មលើនេះទៀត  កាសរសេរបន្ថែមកូដ វានឹងធ្វើឲ្យមានការកែប្រែឯការសារនេះ។</translation>
-    </message>
-    <message>
-        <source>Error</source>
-        <translation>បញ្ហា</translation>
-    </message>
-    <message>
-        <source>This change would require a client restart.</source>
-        <translation>ការផ្លាស់ប្តូរនេះនឹងត្រូវការចាប់ផ្តើមម៉ាស៊ីនកុំព្យូទ័រឡើងវិញ។​</translation>
-    </message>
-    </context>
-<context>
-    <name>OverviewPage</name>
-    <message>
-        <source>Form</source>
-        <translation>ទម្រង់</translation>
-    </message>
-    <message>
-        <source>Available:</source>
-        <translation>មាន</translation>
-    </message>
-    <message>
-        <source>Your current spendable balance</source>
-        <translation>សមតុល្យបច្ចុប្បន្នដែលអាចចាយបាន</translation>
-    </message>
-    <message>
-        <source>Pending:</source>
-        <translation>រងចាំ</translation>
-    </message>
-    <message>
-        <source>Total:</source>
-        <translation>សរុប</translation>
-    </message>
-    <message>
-        <source>Spendable:</source>
-        <translation>អាចចំណាយបានៈ</translation>
-    </message>
-    <message>
-        <source>Recent transactions</source>
-        <translation>ព្រឹត្តិបត្តិការថ្មីៗ</translation>
-    </message>
-    <message>
-        <source>Unconfirmed transactions to watch-only addresses</source>
-        <translation>ប្រឹត្តិបត្តិការមិនទាន់បញ្ចាក់ច្បាស់ ទៅកាន់ អាសយដ្ឋានសម្រាប់តែមើល</translation>
-    </message>
-    </context>
-<context>
-    <name>PSBTOperationsDialog</name>
-    <message>
-        <source>Save...</source>
-        <translation>ថែរក្សាទុក...</translation>
-    </message>
-    <message>
-        <source>Save Transaction Data</source>
-        <translation>Save Transaction Data</translation>
-    </message>
-    <message>
-        <source>Partially Signed Transaction (Binary) (*.psbt)</source>
-        <translation>Partially Signed Transaction (Binary) (*.psbt)</translation>
-    </message>
-    <message>
-        <source>PSBT saved to disk.</source>
-        <translation>PSBT បានរក្សាទុកក្នុងឌីស។</translation>
-    </message>
-    <message>
-        <source>Unable to calculate transaction fee or total transaction amount.</source>
-        <translation>មិនអាចគណនាកម្រៃប្រត្តិបត្តិការ ឬ ចំនួនប្រត្តិបត្តិការសរុប។</translation>
-    </message>
-    <message>
-        <source>Pays transaction fee: </source>
-        <translation>បង់កម្រៃប្រត្តិបត្តិការ</translation>
-    </message>
-    <message>
-        <source>Total Amount</source>
-        <translation>ចំនួនសរុប</translation>
-    </message>
-    <message>
-        <source>or</source>
-        <translation>ឬ</translation>
-    </message>
-    <message>
-        <source>Transaction is missing some information about inputs.</source>
-        <translation>ប្រត្តិបត្តិការមានព័ត៍មានពុំគ្រប់គ្រាន់អំពីការបញ្ចូល។</translation>
-    </message>
-    </context>
-<context>
-    <name>PaymentServer</name>
     <message>
         <source>Payment request error</source>
         <translation>ការស្នើរសុំទូរទាត់ប្រាក់ជួបបញ្ហា</translation>
@@ -1141,7 +1186,11 @@
         <source>Received</source>
         <translation>បានទទួល</translation>
     </message>
-</context>
+    <message>
+        <source>Type</source>
+        <translation>ប្រភេទ</translation>
+    </message>
+    </context>
 <context>
     <name>QObject</name>
     <message>
@@ -1164,358 +1213,631 @@
         <source>%n minute(s)</source>
         <translation><numerusform>%n នាទី</numerusform></translation>
     </message>
+    <message numerus="yes">
+        <source>%n hour(s)</source>
+        <translation><numerusform>&amp;n ម៉ោង</numerusform></translation>
+    </message>
+    <message numerus="yes">
+        <source>%n day(s)</source>
+        <translation><numerusform>%n ថ្ងៃ</numerusform></translation>
+    </message>
+    <message numerus="yes">
+        <source>%n week(s)</source>
+        <translation><numerusform>%nសប្តាហ៍</numerusform></translation>
+    </message>
+    <message numerus="yes">
+        <source>%n year(s)</source>
+        <translation><numerusform>%n ឆ្នាំ</numerusform></translation>
+    </message>
     <message>
         <source>Error: %1</source>
         <translation>Error: %1</translation>
     </message>
     <message>
         <source>unknown</source>
-        <translation>unknown</translation>
+        <translation>មិនស្គាល់</translation>
+    </message>
+    </context>
+<context>
+    <name>QRImageWidget</name>
+    <message>
+        <source>&amp;Save Image...</source>
+        <translation>&amp;រក្សាទុក រូបភាព...</translation>
+    </message>
+    <message>
+        <source>&amp;Copy Image</source>
+        <translation>&amp;ថតចម្លង រូបភាព</translation>
+    </message>
+    <message>
+        <source>Resulting URI too long, try to reduce the text for label / message.</source>
+        <translation>លទ្ធផល URI វែងពែក សូមព្យាយមកាត់បន្ថយអក្សរសម្រាប់ ស្លាកសញ្ញា ឫ សារ។</translation>
+    </message>
+    <message>
+        <source>Error encoding URI into QR Code.</source>
+        <translation>បញ្ហាក្នុងការបំលែង​URl ទៅជា QR កូដ។</translation>
+    </message>
+    <message>
+        <source>QR code support not available.</source>
+        <translation>ការគាំទ្រ QR កូដមិនមាន។</translation>
+    </message>
+    <message>
+        <source>Save QR Code</source>
+        <translation>រក្សាទុក QR កូដ</translation>
+    </message>
+    <message>
+        <source>PNG Image (*.png)</source>
+        <translation>រូបភាព PNG (*.png)</translation>
     </message>
 </context>
 <context>
-    <name>QRImageWidget</name>
+    <name>RPCConsole</name>
+    <message>
+        <source>N/A</source>
+        <translation>N/A</translation>
+    </message>
+    <message>
+        <source>&amp;Information</source>
+        <translation>ព័ត៍មាន</translation>
+    </message>
+    <message>
+        <source>General</source>
+        <translation>ទូទៅ</translation>
+    </message>
+    <message>
+        <source>Using BerkeleyDB version</source>
+        <translation>ការប្រើប្រាស់ជំនាន់ BerkeleyDB</translation>
+    </message>
+    <message>
+        <source>Startup time</source>
+        <translation>ពេលវេលាចាប់ផ្តើម</translation>
+    </message>
+    <message>
+        <source>Network</source>
+        <translation>បណ្តាញ</translation>
+    </message>
+    <message>
+        <source>Name</source>
+        <translation>ឈ្មោះ</translation>
+    </message>
+    <message>
+        <source>Number of connections</source>
+        <translation>ចំនួនតភ្ជាប់</translation>
+    </message>
+    <message>
+        <source>Current number of transactions</source>
+        <translation>បច្ចុប្បន្នភាពចំនួនប្រត្តិបត្តិការ</translation>
+    </message>
+    <message>
+        <source>Memory usage</source>
+        <translation>ការប្រើប្រាស់អង្គចងចាំ</translation>
+    </message>
+    <message>
+        <source>Wallet: </source>
+        <translation>កាបូបអេឡិចត្រូនិចៈ</translation>
+    </message>
+    <message>
+        <source>(none)</source>
+        <translation>(មិនមាន)</translation>
+    </message>
+    <message>
+        <source>&amp;Reset</source>
+        <translation>&amp;កែសម្រួលឡើងវិញ</translation>
+    </message>
+    <message>
+        <source>Received</source>
+        <translation>បានទទួល</translation>
+    </message>
+    <message>
+        <source>Sent</source>
+        <translation>បានបញ្ចូន</translation>
+    </message>
+    <message>
+        <source>&amp;Peers</source>
+        <translation>&amp;មិត្តភក្រ្ត័</translation>
+    </message>
+    <message>
+        <source>Banned peers</source>
+        <translation>មិត្តភក្រ្ត័ត្រូវបានហាមឃាត់</translation>
+    </message>
+    <message>
+        <source>Select a peer to view detailed information.</source>
+        <translation>ជ្រើសរើសមិត្តភក្រ្ត័ម្នាក់ដើម្បីមើលពត័មានលំម្អិត។</translation>
+    </message>
+    <message>
+        <source>Version</source>
+        <translation>ជំនាន់</translation>
+    </message>
+    <message>
+        <source>Starting Block</source>
+        <translation>កំពុងចាប់ផ្តើមប៊្លុក</translation>
+    </message>
+    <message>
+        <source>User Agent</source>
+        <translation>ភ្ងាក់ងារអ្នកប្រើប្រាស់</translation>
+    </message>
+    <message>
+        <source>Node window</source>
+        <translation>Node window</translation>
+    </message>
+    <message>
+        <source>Decrease font size</source>
+        <translation>បន្ថយទំហំអក្សរ</translation>
+    </message>
+    <message>
+        <source>Increase font size</source>
+        <translation>បង្កើនទំហំអក្សរ</translation>
+    </message>
+    <message>
+        <source>Permissions</source>
+        <translation>ការអនុញ្ញាត</translation>
+    </message>
+    <message>
+        <source>Services</source>
+        <translation>សេវាកម្ម</translation>
+    </message>
+    <message>
+        <source>Connection Time</source>
+        <translation>ពេលវាលាតភ្ជាប់</translation>
+    </message>
+    <message>
+        <source>Last Send</source>
+        <translation>បញ្ចូនចុងក្រោយ</translation>
+    </message>
+    <message>
+        <source>Last Receive</source>
+        <translation>ទទួលចុងក្រោយ</translation>
+    </message>
+    <message>
+        <source>Last block time</source>
+        <translation>Last block time</translation>
+    </message>
+    <message>
+        <source>&amp;Network Traffic</source>
+        <translation>&amp;ចរាចរណ៍បណ្តាញ</translation>
+    </message>
+    <message>
+        <source>In:</source>
+        <translation>ចូលៈ</translation>
+    </message>
+    <message>
+        <source>Out:</source>
+        <translation>ចេញៈ</translation>
+    </message>
+    <message>
+        <source>To</source>
+        <translation>ទៅកាន់</translation>
+    </message>
+    <message>
+        <source>From</source>
+        <translation>ពី</translation>
+    </message>
+    <message>
+        <source>&amp;Copy address</source>
+        <extracomment>Context menu action to copy the address of a peer</extracomment>
+        <translation type="unfinished">&amp;ចម្លងអាសយដ្ឋាន</translation>
+    </message>
+    <message>
+        <source>Network activity disabled</source>
+        <translation>សកម្មភាពបណ្តាញ ត្រូវបានដាក់អោយប្រើការលែងបាន។</translation>
+    </message>
+    <message>
+        <source>Executing command without any wallet</source>
+        <translation>ប្រត្តិបត្តិបញ្ជារដោយគ្មានកាបូបអេឡិចត្រូនិច។</translation>
+    </message>
+    <message>
+        <source>Unknown</source>
+        <translation type="unfinished">មិនទទួលស្គាល់</translation>
+    </message>
+    </context>
+<context>
+    <name>ReceiveCoinsDialog</name>
+    <message>
+        <source>&amp;Amount:</source>
+        <translation>&amp;ចំនួន</translation>
+    </message>
+    <message>
+        <source>&amp;Label:</source>
+        <translation>&amp;ស្លាកសញ្ញា​</translation>
+    </message>
+    <message>
+        <source>&amp;Message:</source>
+        <translation>&amp;សារ</translation>
+    </message>
+    <message>
+        <source>An optional message to attach to the payment request, which will be displayed when the request is opened. Note: The message will not be sent with the payment over the Bitcoin network.</source>
+        <translation>សារជាជម្រើសមួយក្នុងការភ្ជាប់ទៅនឹងសំណើរទូរទាត់ប្រាក់ ដែលនឹងត្រូវបង្ហាញនៅពេលដែលសំណើរត្រូវបានបើក។ កំណត់ចំណាំៈ សារនេះនឹងមិនត្រូវបានបញ្ចូនជាមួយការទូរទាត់ប្រាក់នៅលើបណ្តាញប៊ីតខញ។</translation>
+    </message>
+    <message>
+        <source>An optional label to associate with the new receiving address.</source>
+        <translation>ស្លាកសញ្ញាជាជម្រើសមួយ ទាក់ទងជាមួយនឹងអាសយដ្ឋានទទួលថ្មី។</translation>
+    </message>
+    <message>
+        <source>Use this form to request payments. All fields are &lt;b&gt;optional&lt;/b&gt;.</source>
+        <translation>ប្រើប្រាស់ទម្រង់នេះដើម្បីធ្វើការសំណូមពរទូរទាត់ប្រាក់។ រាល់ការបំពេញក្នុងប្រអប់ទាំងអស់​គឺ&lt;b&gt;ជាជម្រើស&lt;/b&gt;។</translation>
+    </message>
+    <message>
+        <source>An optional amount to request. Leave this empty or zero to not request a specific amount.</source>
+        <translation>ចំនួនជម្រើសមួយ សម្រាប់សំណើរ។ សូមទុកសូន្យ ឫ ទទេ ទៅដល់មិនសំណើរចំនួនជាក់លាក់ណាមួយ។</translation>
+    </message>
+    <message>
+        <source>An optional label to associate with the new receiving address (used by you to identify an invoice).  It is also attached to the payment request.</source>
+        <translation>ស្លាកសញ្ញាជាជម្រើសមួយ ទាក់ទងជាមួយនឹងអាសយដ្ឋានទទួលថ្មី( ដែលអ្នកបានប្រើប្រាស់ ដើម្បីសម្គាល់វិក័យបត្រមួយ)។ វាក៏ត្រូវបានភ្ជាប់ជាមួយនឹងសំណើរទូរទាត់ប្រាក់។</translation>
+    </message>
+    <message>
+        <source>An optional message that is attached to the payment request and may be displayed to the sender.</source>
+        <translation>សារជាជម្រើសមួយដែលភ្ជាប់ជាមួយសំណើរទូរទាត់ប្រាក់ និង ប្រហែលជាបង្ហាញទៅកាន់អ្នកបញ្ចូន។</translation>
+    </message>
+    <message>
+        <source>Clear all fields of the form.</source>
+        <translation>សម្អាតគ្រប់ប្រអប់ទាំងអស់ក្នុងទម្រង់នេះ។</translation>
+    </message>
+    <message>
+        <source>Clear</source>
+        <translation>សម្អាត</translation>
+    </message>
+    <message>
+        <source>Requested payments history</source>
+        <translation>បានដាក់ស្នើរសុំយកប្រវត្តិការទូរទាត់ប្រាក់</translation>
+    </message>
+    <message>
+        <source>Show the selected request (does the same as double clicking an entry)</source>
+        <translation>ធ្វើការបង្ហាញ សំណូមពរដែលត្រូវបានជ្រើសរើស​(ធ្វើដូចគ្នា ដោយចុចពីរដងសម្រាប់ការបញ្ចូលម្តង)</translation>
+    </message>
+    <message>
+        <source>Show</source>
+        <translation>បង្ហាញ</translation>
+    </message>
+    <message>
+        <source>Remove the selected entries from the list</source>
+        <translation>លុបចេញការបញ្ចូលដែលបានជ្រើសរើស ពីក្នុងបញ្ចីរ</translation>
+    </message>
+    <message>
+        <source>Remove</source>
+        <translation>លុបចេញ</translation>
+    </message>
+    <message>
+        <source>Copy &amp;URI</source>
+        <translation>ថតចម្លង &amp;RUl</translation>
+    </message>
+    <message>
+        <source>&amp;Copy address</source>
+        <translation type="unfinished">&amp;ចម្លងអាសយដ្ឋាន</translation>
+    </message>
+    <message>
+        <source>Copy &amp;label</source>
+        <translation>ថតចម្លងស្លាកសញ្ញា(&amp;L)</translation>
+    </message>
+    <message>
+        <source>Copy &amp;message</source>
+        <translation type="unfinished">&amp;ថតចម្លងសារ</translation>
+    </message>
+    <message>
+        <source>Copy &amp;amount</source>
+        <translation>ថតចម្លងចំនួន(&amp;A)</translation>
+    </message>
+    <message>
+        <source>Could not unlock wallet.</source>
+        <translation>មិនអាចដោះសោរកាបូបអេឡិចត្រូនិច។</translation>
+    </message>
+    </context>
+<context>
+    <name>ReceiveRequestDialog</name>
+    <message>
+        <source>Request payment to ...</source>
+        <translation>សំណើរទូរទាត់ប្រាក់ទៅកាន់...</translation>
+    </message>
+    <message>
+        <source>Address:</source>
+        <translation>អាសយដ្ឋានៈ</translation>
+    </message>
+    <message>
+        <source>Amount:</source>
+        <translation>Amount:</translation>
+    </message>
+    <message>
+        <source>Label:</source>
+        <translation>ស្លាកសញ្ញាៈ</translation>
+    </message>
+    <message>
+        <source>Message:</source>
+        <translation>សារៈ</translation>
+    </message>
+    <message>
+        <source>Wallet:</source>
+        <translation>កាបូបចល័ត៖</translation>
+    </message>
+    <message>
+        <source>Copy &amp;URI</source>
+        <translation>ថតចម្លង &amp;RUl</translation>
+    </message>
+    <message>
+        <source>Copy &amp;Address</source>
+        <translation>ថតចម្លង និង អាសយដ្ឋាន</translation>
+    </message>
     <message>
         <source>&amp;Save Image...</source>
         <translation>&amp;Save Image...</translation>
     </message>
     <message>
-        <source>&amp;Copy Image</source>
-        <translation>&amp;ថតចម្លង រូបភាព</translation>
-    </message>
-    <message>
-        <source>Resulting URI too long, try to reduce the text for label / message.</source>
-        <translation>លទ្ធផល URI វែងពែក សូមព្យាយមកាត់បន្ថយអក្សរសម្រាប់ ស្លាកសញ្ញា ឫ សារ។</translation>
-    </message>
-    <message>
-        <source>Error encoding URI into QR Code.</source>
-        <translation>បញ្ហាក្នុងការបំលែង​URl ទៅជា QR កូដ។</translation>
-    </message>
-    <message>
-        <source>QR code support not available.</source>
-        <translation>ការគាំទ្រ QR កូដមិនមាន។</translation>
-    </message>
-    <message>
-        <source>Save QR Code</source>
-        <translation>រក្សាទុក QR កូដ</translation>
-    </message>
-    <message>
-        <source>PNG Image (*.png)</source>
-        <translation>រូបភាព PNG (*.png)</translation>
+        <source>Payment information</source>
+        <translation>ព័ត៏មានទូរទាត់ប្រាក់</translation>
     </message>
 </context>
 <context>
-    <name>RPCConsole</name>
-    <message>
-        <source>N/A</source>
-        <translation>N/A</translation>
-    </message>
-    <message>
-        <source>&amp;Information</source>
-        <translation>ព័ត៍មាន</translation>
-    </message>
-    <message>
-        <source>General</source>
-        <translation>ទូទៅ</translation>
-    </message>
-    <message>
-        <source>Received</source>
-        <translation>Received</translation>
-    </message>
-    <message>
-        <source>Sent</source>
-        <translation>Sent</translation>
-    </message>
-    <message>
-        <source>User Agent</source>
-        <translation>ភ្ងាក់ងារអ្នកប្រើប្រាស់</translation>
-    </message>
-    <message>
-        <source>Node window</source>
-        <translation>Node window</translation>
-    </message>
-    <message>
-        <source>Decrease font size</source>
-        <translation>បន្ថយទំហំអក្សរ</translation>
-    </message>
-    <message>
-        <source>Increase font size</source>
-        <translation>បង្កើនទំហំអក្សរ</translation>
-    </message>
-    <message>
-        <source>Permissions</source>
-        <translation>ការអនុញ្ញាត</translation>
-    </message>
-    <message>
-        <source>Last block time</source>
-        <translation>Last block time</translation>
-    </message>
-    </context>
-<context>
-    <name>ReceiveCoinsDialog</name>
-    <message>
-        <source>&amp;Amount:</source>
-        <translation>&amp;ចំនួន</translation>
-    </message>
-    <message>
-        <source>&amp;Label:</source>
-        <translation>&amp;ស្លាកសញ្ញា​</translation>
-    </message>
-    <message>
-        <source>&amp;Message:</source>
-        <translation>&amp;សារ</translation>
-    </message>
-    <message>
-        <source>An optional label to associate with the new receiving address.</source>
-        <translation>ស្លាកសញ្ញាជាជម្រើសមួយ ទាក់ទងជាមួយនឹងអាសយដ្ឋានទទួលថ្មី។</translation>
-    </message>
-    <message>
-        <source>Use this form to request payments. All fields are &lt;b&gt;optional&lt;/b&gt;.</source>
-        <translation>ប្រើប្រាស់ទម្រង់នេះដើម្បីធ្វើការសំណូមពរទូរទាត់ប្រាក់។ រាល់ការបំពេញក្នុងប្រអប់ទាំងអស់​គឺ&lt;b&gt;ជាជម្រើស&lt;/b&gt;។</translation>
-    </message>
-    <message>
-        <source>An optional amount to request. Leave this empty or zero to not request a specific amount.</source>
-        <translation>ចំនួនជម្រើសមួយ សម្រាប់សំណើរ។ សូមទុកសូន្យ ឫ ទទេ ទៅដល់មិនសំណើរចំនួនជាក់លាក់ណាមួយ។</translation>
-    </message>
-    <message>
-        <source>An optional label to associate with the new receiving address (used by you to identify an invoice).  It is also attached to the payment request.</source>
-        <translation>ស្លាកសញ្ញាជាជម្រើសមួយ ទាក់ទងជាមួយនឹងអាសយដ្ឋានទទួលថ្មី( ដែលអ្នកបានប្រើប្រាស់ ដើម្បីសម្គាល់វិក័យបត្រមួយ)។ វាក៏ត្រូវបានភ្ជាប់ជាមួយនឹងសំណើរទូរទាត់ប្រាក់។</translation>
-    </message>
-    <message>
-        <source>An optional message that is attached to the payment request and may be displayed to the sender.</source>
-        <translation>សារជាជម្រើសមួយដែលភ្ជាប់ជាមួយសំណើរទូរទាត់ប្រាក់ និង ប្រហែលជាបង្ហាញទៅកាន់អ្នកបញ្ចូន។</translation>
-    </message>
-    <message>
-        <source>&amp;Create new receiving address</source>
-        <translation>&amp;បង្កើតអាសយដ្ឋានទទួលថ្មី</translation>
+    <name>RecentRequestsTableModel</name>
+    <message>
+        <source>Date</source>
+        <translation>Date</translation>
+    </message>
+    <message>
+        <source>Label</source>
+        <translation>ស្លាក​សញ្ញា</translation>
+    </message>
+    <message>
+        <source>Message</source>
+        <translation>សារ</translation>
+    </message>
+    <message>
+        <source>(no label)</source>
+        <translation>(គ្មាន​ស្លាក​សញ្ញា)</translation>
+    </message>
+    <message>
+        <source>(no message)</source>
+        <translation>(មិនមានសារ)</translation>
+    </message>
+    <message>
+        <source>(no amount requested)</source>
+        <translation>(មិនចំនួនបានស្នើរសុំ)</translation>
+    </message>
+    <message>
+        <source>Requested</source>
+        <translation>បានស្នើរសុំ</translation>
+    </message>
+</context>
+<context>
+    <name>SendCoinsDialog</name>
+    <message>
+        <source>Send Coins</source>
+        <translation>បញ្ចូនកាក់</translation>
+    </message>
+    <message>
+        <source>Coin Control Features</source>
+        <translation>លក្ខណៈពិសេសក្នុងត្រួតពិនិត្យកាក់</translation>
+    </message>
+    <message>
+        <source>Inputs...</source>
+        <translation>បញ្ចូល...</translation>
+    </message>
+    <message>
+        <source>automatically selected</source>
+        <translation>បានជ្រើសរើសដោយស្វ័យប្រវត្តិ</translation>
+    </message>
+    <message>
+        <source>Insufficient funds!</source>
+        <translation>ប្រាក់មិនគ្រប់គ្រាន់!</translation>
+    </message>
+    <message>
+        <source>Quantity:</source>
+        <translation>Quantity:</translation>
+    </message>
+    <message>
+        <source>Bytes:</source>
+        <translation>Bytes:</translation>
+    </message>
+    <message>
+        <source>Amount:</source>
+        <translation>Amount:</translation>
+    </message>
+    <message>
+        <source>Fee:</source>
+        <translation>Fee:</translation>
+    </message>
+    <message>
+        <source>After Fee:</source>
+        <translation>After Fee:</translation>
+    </message>
+    <message>
+        <source>Change:</source>
+        <translation>Change:</translation>
+    </message>
+    <message>
+        <source>Custom change address</source>
+        <translation>ជ្រើសរើសផ្លាស់ប្តូរអាសយដ្ឋាន</translation>
+    </message>
+    <message>
+        <source>Transaction Fee:</source>
+        <translation>កម្រៃប្រត្តិបត្តិការ</translation>
+    </message>
+    <message>
+        <source>Choose...</source>
+        <translation>ជ្រើសរើស...</translation>
+    </message>
+    <message>
+        <source>Hide</source>
+        <translation>លាក់</translation>
+    </message>
+    <message>
+        <source>Recommended:</source>
+        <translation>បានណែនាំៈ</translation>
+    </message>
+    <message>
+        <source>(Smart fee not initialized yet. This usually takes a few blocks...)</source>
+        <translation>(ថ្លៃសេវាឆ្លាត មិនទាន់ចាប់ផ្តើមទេ។ វាជាទូរទៅវាត្រូវការប្លក់មួយចំនួនតូច...)</translation>
+    </message>
+    <message>
+        <source>Send to multiple recipients at once</source>
+        <translation>បញ្ចូនទៅកាន់អ្នកទទួលច្រើនអ្នកក្នុងពេលតែមួយ</translation>
+    </message>
+    <message>
+        <source>Add &amp;Recipient</source>
+        <translation>បន្ថែម &amp;អ្នកទទួល</translation>
     </message>
     <message>
         <source>Clear all fields of the form.</source>
-        <translation>សំម្អាតគ្រប់ប្រអប់ទាំងអស់ក្នុងទម្រង់នេះ។</translation>
-    </message>
-    <message>
-        <source>Clear</source>
-        <translation>សំម្អាត</translation>
-    </message>
-    <message>
-        <source>Requested payments history</source>
-        <translation>បានដាក់ស្នើរសុំយកប្រវត្តិការទូរទាត់ប្រាក់</translation>
-    </message>
-    <message>
-        <source>Show the selected request (does the same as double clicking an entry)</source>
-        <translation>ធ្វើការបង្ហាញ សំណូមពរដែលត្រូវបានជ្រើសរើស​(ធ្វើដូចគ្នា ដោយចុចពីរដងសម្រាប់ការបញ្ចូលម្តង)</translation>
-    </message>
-    <message>
-        <source>Show</source>
-        <translation>បង្ហាញ</translation>
-    </message>
-    <message>
-        <source>Remove the selected entries from the list</source>
-        <translation>លុបចេញការបញ្ចូលដែលបានជ្រើសរើស ពីក្នុងបញ្ចីរ</translation>
-    </message>
-    <message>
-        <source>Remove</source>
-        <translation>លុបចេញ</translation>
-    </message>
-    <message>
-        <source>Copy label</source>
-        <translation>ថតចម្លងស្លាកសញ្ញា</translation>
+        <translation>សម្អាតគ្រប់ប្រអប់ក្នុងទម្រង់នេះៈ</translation>
+    </message>
+    <message>
+        <source>Dust:</source>
+        <translation>Dust:</translation>
+    </message>
+    <message>
+        <source>A too low fee might result in a never confirming transaction (read the tooltip)</source>
+        <translation>កម្រៃទាបពេកមិនអាចធ្វើឲ្យបញ្ចាក់ពីប្រត្តិបត្តិការ​(សូមអាន ប្រអប់សារ)</translation>
+    </message>
+    <message>
+        <source>Confirmation time target:</source>
+        <translation>ការបញ្ចាក់ទិសដៅពេលវេលាៈ</translation>
+    </message>
+    <message>
+        <source>Clear &amp;All</source>
+        <translation>សម្អាត &amp;ទាំងអស់</translation>
+    </message>
+    <message>
+        <source>Balance:</source>
+        <translation>សមតុល្យៈ</translation>
+    </message>
+    <message>
+        <source>Confirm the send action</source>
+        <translation>បញ្ចាក់សកម្មភាពបញ្ចូន</translation>
+    </message>
+    <message>
+        <source>S&amp;end</source>
+        <translation>ប&amp;ញ្ជូន</translation>
+    </message>
+    <message>
+        <source>Copy quantity</source>
+        <translation>Copy quantity</translation>
     </message>
     <message>
         <source>Copy amount</source>
         <translation>Copy amount</translation>
     </message>
     <message>
-        <source>Could not unlock wallet.</source>
-        <translation>Could not unlock wallet.</translation>
-    </message>
-    </context>
-<context>
-    <name>ReceiveRequestDialog</name>
-    <message>
-        <source>Amount:</source>
-        <translation>Amount:</translation>
-    </message>
-    <message>
-        <source>Label:</source>
-        <translation>ស្លាកសញ្ញាៈ</translation>
-    </message>
-    <message>
-        <source>Message:</source>
-        <translation>Message:</translation>
-    </message>
-    <message>
-        <source>Wallet:</source>
-        <translation>កាបូបចល័ត៖</translation>
-    </message>
-    <message>
-        <source>Copy &amp;Address</source>
-        <translation>ចម្លង និង អាសយដ្ឋាន</translation>
-    </message>
-    <message>
-        <source>&amp;Save Image...</source>
-        <translation>&amp;Save Image...</translation>
-    </message>
-    </context>
-<context>
-    <name>RecentRequestsTableModel</name>
-    <message>
-        <source>Date</source>
-        <translation>Date</translation>
-    </message>
-    <message>
-        <source>Label</source>
-        <translation>ស្លាក​សញ្ញា</translation>
-    </message>
-    <message>
-        <source>Message</source>
-        <translation>Message</translation>
+        <source>Copy fee</source>
+        <translation>Copy fee</translation>
+    </message>
+    <message>
+        <source>Copy after fee</source>
+        <translation>Copy after fee</translation>
+    </message>
+    <message>
+        <source>Copy bytes</source>
+        <translation>Copy bytes</translation>
+    </message>
+    <message>
+        <source>Copy dust</source>
+        <translation>Copy dust</translation>
+    </message>
+    <message>
+        <source>Copy change</source>
+        <translation>Copy change</translation>
+    </message>
+    <message>
+        <source>Are you sure you want to send?</source>
+        <translation>តើអ្នកច្បាស់ថាអ្នកចង់បញ្ចូន?</translation>
+    </message>
+    <message>
+        <source>Save Transaction Data</source>
+        <translation>រក្សាទិន្នន័យប្រត្តិបត្តិការ</translation>
+    </message>
+    <message>
+        <source>Partially Signed Transaction (Binary) (*.psbt)</source>
+        <translation>Partially Signed Transaction (Binary) (*.psbt)</translation>
+    </message>
+    <message>
+        <source>PSBT saved</source>
+        <translation> បានរក្សាទុកPSBT</translation>
+    </message>
+    <message>
+        <source>or</source>
+        <translation>ឬ</translation>
+    </message>
+    <message>
+        <source>You can increase the fee later (signals Replace-By-Fee, BIP-125).</source>
+        <translation>អ្នកអាចបង្កើនកម្រៃពេលក្រោយ( សញ្ញា ជំនួសដោយកម្រៃ BIP-125)។</translation>
+    </message>
+    <message>
+        <source>Please, review your transaction.</source>
+        <translation>សូមពិនិត្យប្រត្តិបត្តិការទឹកប្រាក់របស់អ្នកសារឡើងវិញ។</translation>
+    </message>
+    <message>
+        <source>Transaction fee</source>
+        <translation>កម្រៃប្រត្តិបត្តិការ</translation>
+    </message>
+    <message>
+        <source>Total Amount</source>
+        <translation>ចំនួនសរុប</translation>
+    </message>
+    <message>
+        <source>To review recipient list click "Show Details..."</source>
+        <translation>ពិនិត្យមើលឡើងវិញនូវបញ្ចីអ្នកទទួល ចុច  ៉បង្ហាញព៍ត័មានលំអិត...៉</translation>
+    </message>
+    <message>
+        <source>Confirm send coins</source>
+        <translation>បញ្ចាក់​ ក្នុងការបញ្ចូនកាក់</translation>
+    </message>
+    <message>
+        <source>Confirm transaction proposal</source>
+        <translation>បញ្ចាក់សំណើរប្រត្តិបត្តិការ</translation>
+    </message>
+    <message>
+        <source>Send</source>
+        <translation>បញ្ចូន</translation>
+    </message>
+    <message>
+        <source>Watch-only balance:</source>
+        <translation>សមតុល្យសម្រាប់តែមើលៈ</translation>
+    </message>
+    <message>
+        <source>The recipient address is not valid. Please recheck.</source>
+        <translation>អាសយដ្ឋានអ្នកទទួលមិនត្រឹមត្រូវ។ សូមពិនិត្យម្តងទៀត។</translation>
+    </message>
+    <message>
+        <source>The amount to pay must be larger than 0.</source>
+        <translation>ចំនួនទឹកប្រាក់ដែលត្រូវបងត្រូវតែធំជាង ០។</translation>
+    </message>
+    <message>
+        <source>The amount exceeds your balance.</source>
+        <translation>ចំនួនលើសសមតុល្យរបស់អ្នក។</translation>
+    </message>
+    <message>
+        <source>Duplicate address found: addresses should only be used once each.</source>
+        <translation>អាសយដ្ឋានស្ទួនត្រូវបានរកឃើញៈ គ្រប់អាសយដ្ឋានគួរត្រូវបានប្រើតែម្តង</translation>
+    </message>
+    <message>
+        <source>Transaction creation failed!</source>
+        <translation>បង្កើតប្រត្តិបត្តិការមិនជោគជ័យ!</translation>
+    </message>
+    <message>
+        <source>Payment request expired.</source>
+        <translation>សំណើរទូរទាត់ប្រាក់បានផុតកំណត់។</translation>
     </message>
     <message>
         <source>(no label)</source>
         <translation>(គ្មាន​ស្លាក​សញ្ញា)</translation>
     </message>
-    </context>
-<context>
-    <name>SendCoinsDialog</name>
-    <message>
-        <source>Send Coins</source>
-        <translation>Send Coins</translation>
-    </message>
-    <message>
-        <source>Quantity:</source>
-        <translation>Quantity:</translation>
-    </message>
-    <message>
-        <source>Bytes:</source>
-        <translation>Bytes:</translation>
-    </message>
-    <message>
-        <source>Amount:</source>
-        <translation>Amount:</translation>
-    </message>
-    <message>
-        <source>Fee:</source>
-        <translation>Fee:</translation>
-    </message>
-    <message>
-        <source>After Fee:</source>
-        <translation>After Fee:</translation>
-    </message>
-    <message>
-        <source>Change:</source>
-        <translation>Change:</translation>
-    </message>
-    <message>
-        <source>Transaction Fee:</source>
-        <translation>កម្រៃប្រត្តិបត្តិការ</translation>
-    </message>
-    <message>
-        <source>Choose...</source>
-        <translation>ជ្រើសរើស...</translation>
-    </message>
-    <message>
-        <source>Hide</source>
-        <translation>Hide</translation>
-    </message>
-    <message>
-        <source>(Smart fee not initialized yet. This usually takes a few blocks...)</source>
-        <translation>(ថ្លៃសេវាឆ្លាត មិនទាន់ចាប់ផ្តើមទេ។ វាជាទូរទៅវាត្រូវការប្លក់មួយចំនួនតូច...)</translation>
-    </message>
-    <message>
-        <source>Send to multiple recipients at once</source>
-        <translation>បញ្ចូនទៅកាន់អ្នកទទួលច្រើនអ្នកក្នុងពេលតែមួយ</translation>
-    </message>
-    <message>
-        <source>Add &amp;Recipient</source>
-        <translation>បន្ថែម &amp;អ្នកទទួល</translation>
-    </message>
-    <message>
-        <source>Clear all fields of the form.</source>
-        <translation>សម្អាតគ្រប់ប្រអប់ក្នុងទម្រង់នេះៈ</translation>
-    </message>
-    <message>
-        <source>Dust:</source>
-        <translation>Dust:</translation>
-    </message>
-    <message>
-        <source>Clear &amp;All</source>
-        <translation>សម្អាត់  &amp;ទាំងអស់</translation>
-    </message>
-    <message>
-        <source>Copy quantity</source>
-        <translation>Copy quantity</translation>
-    </message>
-    <message>
-        <source>Copy amount</source>
-        <translation>Copy amount</translation>
-    </message>
-    <message>
-        <source>Copy fee</source>
-        <translation>Copy fee</translation>
-    </message>
-    <message>
-        <source>Copy after fee</source>
-        <translation>Copy after fee</translation>
-    </message>
-    <message>
-        <source>Copy bytes</source>
-        <translation>Copy bytes</translation>
-    </message>
-    <message>
-        <source>Copy dust</source>
-        <translation>Copy dust</translation>
-    </message>
-    <message>
-        <source>Copy change</source>
-        <translation>Copy change</translation>
-    </message>
-    <message>
-        <source>Save Transaction Data</source>
-        <translation>Save Transaction Data</translation>
-    </message>
-    <message>
-        <source>Partially Signed Transaction (Binary) (*.psbt)</source>
-        <translation>Partially Signed Transaction (Binary) (*.psbt)</translation>
-    </message>
-    <message>
-        <source>PSBT saved</source>
-        <translation> បានរក្សាទុកPSBT</translation>
-    </message>
-    <message>
-        <source>or</source>
-        <translation>ឬ</translation>
-    </message>
-    <message>
-        <source>Transaction fee</source>
-        <translation>Transaction fee</translation>
-    </message>
-    <message>
-        <source>Total Amount</source>
-        <translation>ចំនួនសរុប</translation>
-    </message>
-    <message>
-        <source>To review recipient list click "Show Details..."</source>
-        <translation>ពិនិត្យមើលឡើងវិញនូវបញ្ចីអ្នកទទួល ចុច  ៉បង្ហាញព៍ត័មានលំអិត...៉</translation>
-    </message>
-    <message>
-        <source>Confirm send coins</source>
-        <translation>បញ្ចាក់​ ក្នុងការបញ្ចូនកាក់</translation>
-    </message>
-    <message>
-        <source>(no label)</source>
-        <translation>(គ្មាន​ស្លាក​សញ្ញា)</translation>
-    </message>
 </context>
 <context>
     <name>SendCoinsEntry</name>
+    <message>
+        <source>A&amp;mount:</source>
+        <translation>ចំ&amp;នួនៈ</translation>
+    </message>
+    <message>
+        <source>Pay &amp;To:</source>
+        <translation>ទូរទាត់ទៅ&amp;កាន់ៈ</translation>
+    </message>
     <message>
         <source>&amp;Label:</source>
         <translation>&amp;ស្លាក​សញ្ញា:</translation>
     </message>
     <message>
         <source>Choose previously used address</source>
-        <translation>Choose previously used address</translation>
+        <translation>ជ្រើសរើសអាសយដ្ឋានដែលបានប្រើពីមុន</translation>
+    </message>
+    <message>
+        <source>The Bitcoin address to send the payment to</source>
+        <translation>អាសយដ្ឋានប៊ីតខញក្នុងការបញ្ចូនការទូរទាត់ប្រាក់ទៅកាន់</translation>
     </message>
     <message>
         <source>Alt+A</source>
@@ -1523,13 +1845,17 @@
     </message>
     <message>
         <source>Paste address from clipboard</source>
-        <translation>Paste address from clipboard</translation>
+        <translation>ថតចម្លងអាសយដ្ឋានពីក្ដារតម្រៀប</translation>
     </message>
     <message>
         <source>Alt+P</source>
         <translation>Alt+P</translation>
     </message>
     <message>
+        <source>Remove this entry</source>
+        <translation>លុបការបញ្ចូលនេះ</translation>
+    </message>
+    <message>
         <source>Use available balance</source>
         <translation>ប្រើប្រាស់សមតុល្យដែលមានសាច់ប្រាក់</translation>
     </message>
@@ -1568,8 +1894,20 @@
 <context>
     <name>SignVerifyMessageDialog</name>
     <message>
+        <source>Signatures - Sign / Verify a Message</source>
+        <translation>ហត្ថលេខា ចុះហត្ថលេខា ឬ ផ្ទៀងផ្ទាត់សារមួយ</translation>
+    </message>
+    <message>
+        <source>&amp;Sign Message</source>
+        <translation>&amp;ចុះហត្ថលេខា សារ</translation>
+    </message>
+    <message>
+        <source>The Bitcoin address to sign the message with</source>
+        <translation>អាសយដ្ឋានប៊ីតខញនេះ ចុះហត្ថលេខានៅលើសារ</translation>
+    </message>
+    <message>
         <source>Choose previously used address</source>
-        <translation>Choose previously used address</translation>
+        <translation>ជ្រើសរើសអាសយដ្ឋានដែលបានប្រើពីមុន</translation>
     </message>
     <message>
         <source>Alt+A</source>
@@ -1577,7 +1915,7 @@
     </message>
     <message>
         <source>Paste address from clipboard</source>
-        <translation>Paste address from clipboard</translation>
+        <translation>ថតចម្លងអាសយដ្ឋាណពីក្ដារតម្រៀប</translation>
     </message>
     <message>
         <source>Alt+P</source>
@@ -1592,8 +1930,48 @@
         <translation>ហត្ថលេខា</translation>
     </message>
     <message>
+        <source>Copy the current signature to the system clipboard</source>
+        <translation>ចម្លងហត្ថលេខដែលមានបច្ចុប្បន្នទៅកាន់ប្រព័ន្ធក្តារតមៀប</translation>
+    </message>
+    <message>
+        <source>Sign the message to prove you own this Bitcoin address</source>
+        <translation>ចុះហត្ថលេខាលើសារនេះដើម្បីបង្ហាញថាលោកអ្នកជាម្ចាស់អាសយដ្ឋានប៊ីតខញ</translation>
+    </message>
+    <message>
+        <source>Sign &amp;Message</source>
+        <translation>ហត្ថលេខា &amp; សារ</translation>
+    </message>
+    <message>
+        <source>Reset all sign message fields</source>
+        <translation>កែសម្រួលឡើងវិញគ្រប់សារហត្ថលេខាទាំងអស់ឡើងវិញ</translation>
+    </message>
+    <message>
         <source>Clear &amp;All</source>
-        <translation>Clear &amp;All</translation>
+        <translation>សម្អាត &amp;ទាំងអស់</translation>
+    </message>
+    <message>
+        <source>&amp;Verify Message</source>
+        <translation>&amp;ផ្ទៀងផ្ទាត់សារ</translation>
+    </message>
+    <message>
+        <source>The signed message to verify</source>
+        <translation>សារដែលបានចុះហត្ថលេខា ដើម្បីបញ្ចាក់</translation>
+    </message>
+    <message>
+        <source>The signature given when the message was signed</source>
+        <translation>ហត្ថលេខាត្រូវបានផ្តល់នៅពេលដែលសារត្រូវបានចុះហត្ថលេខា</translation>
+    </message>
+    <message>
+        <source>Verify the message to ensure it was signed with the specified Bitcoin address</source>
+        <translation>ផ្ទៀងផ្ទាត់សារដើម្បីធានាថាវាត្រូវបានចុះហត្ថលេខាជាមួយនឹងអាសយដ្ឋានប៊ីតខញជាក់លាក់។</translation>
+    </message>
+    <message>
+        <source>Verify &amp;Message</source>
+        <translation>ផ្ទៀងផ្ទាត់&amp;សារ</translation>
+    </message>
+    <message>
+        <source>Reset all verify message fields</source>
+        <translation>កែសម្រួលឡើងវិញគ្រប់សារផ្ទៀងផ្ទាត់ទាំងអស់</translation>
     </message>
     <message>
         <source>Click "Sign Message" to generate signature</source>
@@ -1616,6 +1994,10 @@
         <translation>មិនមានបញ្ហា</translation>
     </message>
     <message>
+        <source>Message signing failed.</source>
+        <translation>ការចុះហត្ថលេខាលើសារមិនជោគជ័យ។</translation>
+    </message>
+    <message>
         <source>Message signed.</source>
         <translation>សារបានចុះហត្ថលេខា។</translation>
     </message>
@@ -1626,6 +2008,10 @@
     <message>
         <source>Please check the signature and try again.</source>
         <translation>សូមពិនិត្យការចុះហត្ថលេខានេះឡើងវិញ រូចហើយព្យាយាមម្តងទៀត។</translation>
+    </message>
+    <message>
+        <source>The signature did not match the message digest.</source>
+        <translation>ហត្ថលេខានេះមិនត្រូវទៅនឹងសារដែលបានបំលែងរួច។</translation>
     </message>
     <message>
         <source>Message verification failed.</source>
@@ -1670,8 +2056,12 @@
         <translation>បានបង្កើត</translation>
     </message>
     <message>
+        <source>From</source>
+        <translation>ពី</translation>
+    </message>
+    <message>
         <source>unknown</source>
-        <translation>unknown</translation>
+        <translation>មិនស្គាល់</translation>
     </message>
     <message>
         <source>To</source>
@@ -1768,6 +2158,14 @@
         <translation>បានបោះបង់</translation>
     </message>
     <message>
+        <source>Conflicted</source>
+        <translation>បានប្រឆាំងតទល់គ្នា</translation>
+    </message>
+    <message>
+        <source>Generated but not accepted</source>
+        <translation>បានបង្កើត ប៉ុន្តែមិនបានទទួល</translation>
+    </message>
+    <message>
         <source>Received with</source>
         <translation>បានទទួលជាមួយនឹង</translation>
     </message>
@@ -1777,7 +2175,7 @@
     </message>
     <message>
         <source>Sent to</source>
-        <translation>Sent to</translation>
+        <translation>បានបញ្ចូនទៅកាន់</translation>
     </message>
     <message>
         <source>Payment to yourself</source>
@@ -1800,6 +2198,10 @@
         <translation>(គ្មាន​ស្លាកសញ្ញា)</translation>
     </message>
     <message>
+        <source>Transaction status. Hover over this field to show number of confirmations.</source>
+        <translation>ស្ថានភាពប្រត្តិបត្តិការ។ អូសម៉ៅដាក់លើប្រអប់នេះដើម្បីបង្ហាញចំនួននៃការបញ្ចាក់។</translation>
+    </message>
+    <message>
         <source>Date and time that the transaction was received.</source>
         <translation>ថ្ងៃ និង ពេលវេលាដែលទទួលបានប្រត្តិបត្តិការ។</translation>
     </message>
@@ -1807,20 +2209,44 @@
         <source>Type of transaction.</source>
         <translation>ប្រភេទនៃប្រត្តិបត្តិការ</translation>
     </message>
-    </context>
+    <message>
+        <source>Amount removed from or added to balance.</source>
+        <translation>ចំនួនទឹកប្រាក់បានដកចេញ ឬដាក់ចូលទៅក្នុងសមតុល្យ។</translation>
+    </message>
+</context>
 <context>
     <name>TransactionView</name>
     <message>
+        <source>All</source>
+        <translation>ទាំងអស់</translation>
+    </message>
+    <message>
+        <source>Today</source>
+        <translation>ថ្ងៃនេះ</translation>
+    </message>
+    <message>
+        <source>This week</source>
+        <translation>សប្តាហ៍នេះ</translation>
+    </message>
+    <message>
+        <source>This month</source>
+        <translation>ខែនេះ</translation>
+    </message>
+    <message>
+        <source>Last month</source>
+        <translation>ខែមុន</translation>
+    </message>
+    <message>
+        <source>This year</source>
+        <translation>ឆ្នាំនេះ</translation>
+    </message>
+    <message>
         <source>Received with</source>
-        <translation>Received with</translation>
+        <translation>បានទទួលជាមួយនឹង</translation>
     </message>
     <message>
         <source>Sent to</source>
-        <translation>Sent to</translation>
-    </message>
-    <message>
-        <source>To yourself</source>
-        <translation>ទៅកាន់ខ្លូនអ្នក</translation>
+        <translation>បានបញ្ចូនទៅកាន់</translation>
     </message>
     <message>
         <source>Mined</source>
@@ -1839,32 +2265,44 @@
         <translation>ចំនួនតិចបំផុត</translation>
     </message>
     <message>
-        <source>Abandon transaction</source>
-        <translation>បោះបង់ប្រត្តិបត្តិការ</translation>
-    </message>
-    <message>
-        <source>Increase transaction fee</source>
-        <translation>តំឡើងកម្រៃប្រត្តិបត្តិការ</translation>
-    </message>
-    <message>
-        <source>Copy address</source>
-        <translation>ចម្លងអាសយដ្ឋាន</translation>
-    </message>
-    <message>
-        <source>Copy label</source>
-        <translation>ថតចម្លងស្លាកសញ្ញា</translation>
-    </message>
-    <message>
-        <source>Copy amount</source>
-        <translation>Copy amount</translation>
-    </message>
-    <message>
-        <source>Copy transaction ID</source>
-        <translation>Copy transaction ID</translation>
-    </message>
-    <message>
-        <source>Edit label</source>
-        <translation>កែប្រែស្លាកសញ្ញា</translation>
+        <source>A&amp;bandon transaction</source>
+        <translation type="unfinished">&amp;បោះបង់ប្រត្តិបត្តិការ</translation>
+    </message>
+    <message>
+        <source>Increase transaction &amp;fee</source>
+        <translation type="unfinished">&amp;តំឡើងកម្រៃប្រត្តិបត្តិការ</translation>
+    </message>
+    <message>
+        <source>&amp;Copy address</source>
+        <translation type="unfinished">&amp;ចម្លងអាសយដ្ឋាន</translation>
+    </message>
+    <message>
+        <source>Copy &amp;label</source>
+        <translation>ថតចម្លងស្លាកសញ្ញា(&amp;L)</translation>
+    </message>
+    <message>
+        <source>Copy &amp;amount</source>
+        <translation>ថតចម្លងចំនួន(&amp;A)</translation>
+    </message>
+    <message>
+        <source>Copy transaction &amp;ID</source>
+        <translation>ថតចម្លងអត្តសញ្ញាណប្រត្តិបត្តិការ(&amp;I)</translation>
+    </message>
+    <message>
+        <source>Copy full transaction &amp;details</source>
+        <translation type="unfinished">&amp;ថតចម្លងភាពលំម្អិតនៃប្រត្តិបត្តិការពេញលេញ</translation>
+    </message>
+    <message>
+        <source>&amp;Edit label</source>
+        <translation type="unfinished">&amp;កែប្រែស្លាកសញ្ញា</translation>
+    </message>
+    <message>
+        <source>&amp;Show transaction details</source>
+        <translation type="unfinished">&amp;បង្ហាញភាពលំម្អិតនៃប្រត្តិបត្តិការ</translation>
+    </message>
+    <message>
+        <source>Export Transaction History</source>
+        <translation>ប្រវត្តិនៃការនាំចេញប្រត្តិបត្តិការ</translation>
     </message>
     <message>
         <source>Comma separated file (*.csv)</source>
@@ -1872,15 +2310,19 @@
     </message>
     <message>
         <source>Confirmed</source>
-        <translation>Confirmed</translation>
+        <translation>បានបញ្ចាក់រួចរាល់</translation>
+    </message>
+    <message>
+        <source>Watch-only</source>
+        <translation>សម្រាប់តែមើល</translation>
     </message>
     <message>
         <source>Date</source>
-        <translation>Date</translation>
+        <translation>ថ្ងៃ</translation>
     </message>
     <message>
         <source>Type</source>
-        <translation>Type</translation>
+        <translation>ប្រភេទ</translation>
     </message>
     <message>
         <source>Label</source>
@@ -1891,10 +2333,26 @@
         <translation>អាសយដ្ឋាន</translation>
     </message>
     <message>
+        <source>ID</source>
+        <translation>អត្តសញ្ញាណ</translation>
+    </message>
+    <message>
         <source>Exporting Failed</source>
         <translation>បរាជ័យការបញ្ជូនចេញ</translation>
     </message>
-    </context>
+    <message>
+        <source>Exporting Successful</source>
+        <translation>កំពុងនាំចេញដោយជោគជ័យ</translation>
+    </message>
+    <message>
+        <source>Range:</source>
+        <translation>លំដាប់ពីៈ</translation>
+    </message>
+    <message>
+        <source>to</source>
+        <translation>ទៅកាន់</translation>
+    </message>
+</context>
 <context>
     <name>UnitDisplayStatusBarControl</name>
     </context>
@@ -1902,18 +2360,30 @@
     <name>WalletController</name>
     <message>
         <source>Close wallet</source>
-        <translation>Close wallet</translation>
+        <translation>បិតកាបូបអេឡិចត្រូនិច</translation>
     </message>
     <message>
         <source>Close all wallets</source>
-        <translation>Close all wallets</translation>
-    </message>
-    </context>
+        <translation>បិទកាបូបអេឡិចត្រូនិចទាំងអស់</translation>
+    </message>
+    <message>
+        <source>Are you sure you wish to close all wallets?</source>
+        <translation>តើអ្នកច្បាស់ថាអ្នកចង់បិទកាបូបអេឡិចត្រូនិចទាំងអស់?</translation>
+    </message>
+</context>
 <context>
     <name>WalletFrame</name>
     <message>
+        <source>No wallet has been loaded.
+Go to File &gt; Open Wallet to load a wallet.
+- OR -</source>
+        <translation>មិនមានកាបូបអេឡិចត្រូនិចបង្ហាញ។
+ចូលឯកសារ‍»បើកកាបូបអេឡិចត្រូនិចដើម្បីបង្ហាញកាបូបមួយ
+ឬ</translation>
+    </message>
+    <message>
         <source>Create a new wallet</source>
-        <translation>បង្កើតកាបូបចល័តថ្មី</translation>
+        <translation>បង្កើតកាបូបចល័តថ្មីមួយ</translation>
     </message>
 </context>
 <context>
@@ -1935,6 +2405,14 @@
         <translation>កម្រៃបច្ចុប្បន្ន</translation>
     </message>
     <message>
+        <source>Can't sign transaction.</source>
+        <translation>មិនអាចចុះហត្ថលេខាលើប្រត្តិបត្តិការ។</translation>
+    </message>
+    <message>
+        <source>Could not commit transaction</source>
+        <translation>មិនបានធ្វើប្រត្តិបត្តិការ</translation>
+    </message>
+    <message>
         <source>default wallet</source>
         <translation>default wallet</translation>
     </message>
@@ -1954,7 +2432,10 @@
         <translation>បញ្ហា</translation>
     </message>
     <message>
-<<<<<<< HEAD
+        <source>Unable to decode PSBT from clipboard (invalid base64)</source>
+        <translation>មិនអាចបកស្រាយអក្សរសម្ងាត់​PSBT ពី​ក្ដារតម្រៀប (មូដ្ឋាន៦៤ មិនត្រឹមត្រូវ)</translation>
+    </message>
+    <message>
         <source>Load Transaction Data</source>
         <translation>ទាញយកទិន្ន័យប្រត្តិបត្តិការ</translation>
     </message>
@@ -1963,6 +2444,18 @@
         <translation>ប្រត្តិបត្តិការ ដែលបានចុះហត្ថលេខាមិនពេញលេញ (*.psbt)</translation>
     </message>
     <message>
+        <source>Backup Wallet</source>
+        <translation type="unfinished">បម្រុងទុកកាបូបចល័ត</translation>
+    </message>
+    <message>
+        <source>Wallet Data (*.dat)</source>
+        <translation>ទិន្នន័យកាបូបអេឡិចត្រូនិច(*.dat)</translation>
+    </message>
+    <message>
+        <source>Backup Failed</source>
+        <translation>ថតចម្លងទុកមិនទទួលបានជោគជ័យ</translation>
+    </message>
+    <message>
         <source>Backup Successful</source>
         <translation>ចំម្លងទុកដោយជោគជ័យ</translation>
     </message>
@@ -1971,14 +2464,48 @@
         <translation>ចាកចេញ</translation>
     </message>
 </context>
-=======
-        <source>Backup Wallet</source>
-        <translation type="unfinished">បម្រុងទុកកាបូបចល័ត</translation>
-    </message>
-    </context>
->>>>>>> d4a64f61
 <context>
     <name>bitcoin-core</name>
+    <message>
+        <source>Error</source>
+        <translation>បញ្ហា</translation>
+    </message>
+    <message>
+        <source>Failed to verify database</source>
+        <translation>មិនបានជោគជ័យក្នុងការបញ្ចាក់ មូលដ្ឋានទិន្នន័យ</translation>
+    </message>
+    <message>
+        <source>Importing...</source>
+        <translation>កំពុងតែនាំចូល...</translation>
+    </message>
+    <message>
+        <source>Invalid P2P permission: '%s'</source>
+        <translation>ការអនុញ្ញាត P2P មិនត្រឹមត្រូវៈ​ '%s'</translation>
+    </message>
+    <message>
+        <source>Invalid amount for -%s=&lt;amount&gt;: '%s'</source>
+        <translation>ចំនួនមិនត្រឹមត្រូវសម្រាប់  -%s=&lt;amount&gt;: '%s'</translation>
+    </message>
+    <message>
+        <source>Invalid amount for -discardfee=&lt;amount&gt;: '%s'</source>
+        <translation>ចំនួនមិនត្រឹមត្រូវសម្រាប់ -discardfee=&lt;amount&gt;: '%s'</translation>
+    </message>
+    <message>
+        <source>Invalid amount for -fallbackfee=&lt;amount&gt;: '%s'</source>
+        <translation>ចំនួនមិនត្រឹមត្រូវសម្រាប់ -fallbackfee=&lt;amount&gt; : '%s'</translation>
+    </message>
+    <message>
+        <source>Upgrading txindex database</source>
+        <translation>កំពុងធ្វើឲ្យប្រសើរឡើងមូលដ្ឋានទិន្នន័យ txindex</translation>
+    </message>
+    <message>
+        <source>Loading P2P addresses...</source>
+        <translation>កំពុងបង្ហាញអាសយដ្ឋាន​ P2P...</translation>
+    </message>
+    <message>
+        <source>Loading banlist...</source>
+        <translation>កំពុងបង្ហាញ banlist...</translation>
+    </message>
     <message>
         <source>Transaction fee and change calculation failed</source>
         <translation>ការគណនា ការផ្លាស់ប្តូរ និង កម្រៃប្រត្តិបត្តការ មិនជោគជ័យ</translation>
@@ -2024,6 +2551,10 @@
         <translation>កំពុងផ្ទៀងផ្ទាត់ កាបូបអេឡិចត្រូនិច...</translation>
     </message>
     <message>
+        <source>Warning: unknown new rules activated (versionbit %i)</source>
+        <translation>សេចក្តីប្រកាសអាសន្នៈ ច្បាប់ថ្មីដែលមិនត្រូវបានទទួលស្គាល់ ត្រូវបានដាក់ឲ្យប្រើ​ (versionbit %i)</translation>
+    </message>
+    <message>
         <source>-maxtxfee is set very high! Fees this large could be paid on a single transaction.</source>
         <translation>-maxtxfee មានតំម្លៃខ្ពស់ពេក។​ តំម្លៃនេះ អាចគួរត្រូវបានបង់សម្រាប់មួយប្រត្តិបត្តិការ។</translation>
     </message>
@@ -2032,6 +2563,18 @@
         <translation> អ្នកនឹងទូរទាត់ កម្រៃប្រត្តិបត្តិការនេះ នៅពេលណាដែល ទឹកប្រាក់នៃការប៉ាន់ស្មាន មិនទាន់មាន។</translation>
     </message>
     <message>
+        <source>Total length of network version string (%i) exceeds maximum length (%i). Reduce the number or size of uacomments.</source>
+        <translation>ប្រវែងខ្សែបណ្តាញសរុប(%i) លើសប្រវែងខ្សែដែលវែងបំផុត (%i)។ កាត់បន្ថយចំនួន ​ឬទំហំនៃ uacomments ។</translation>
+    </message>
+    <message>
+        <source>%s is set very high!</source>
+        <translation>%s ត្រូវបានកំណត់យ៉ាងខ្ពស់</translation>
+    </message>
+    <message>
+        <source>Starting network threads...</source>
+        <translation>កំពុងចាប់ផ្តើមបណ្តាញដែលប្រើប្រាស់ថាមពលតិច...</translation>
+    </message>
+    <message>
         <source>This is the minimum transaction fee you pay on every transaction.</source>
         <translation>នេះជាកម្រៃប្រត្តិបត្តិការតិចបំផុត អ្នកបង់រាល់ពេលធ្វើប្រត្តិបត្តិការម្តងៗ។</translation>
     </message>
@@ -2044,6 +2587,30 @@
         <translation>ចំនួនប្រត្តិបត្តិការ មិនអាចអវិជ្ជមានបានទេ</translation>
     </message>
     <message>
+        <source>Transaction has too long of a mempool chain</source>
+        <translation>ប្រត្តិបត្តិការមានខ្សែចង្វាក់រងចាំដើម្បីធ្វើការផ្ទៀងផ្ទាត់វែង</translation>
+    </message>
+    <message>
+        <source>Transaction must have at least one recipient</source>
+        <translation>ប្រត្តិបត្តិការត្រូវមានអ្នកទទួលម្នាក់យ៉ាងតិចបំផុត</translation>
+    </message>
+    <message>
+        <source>Insufficient funds</source>
+        <translation>មូលនិធិមិនគ្រប់គ្រាន់</translation>
+    </message>
+    <message>
+        <source>Fee estimation failed. Fallbackfee is disabled. Wait a few blocks or enable -fallbackfee.</source>
+        <translation>ការវាយតម្លៃកំម្រៃមិនជោគជ័យ។  Fallbackfee ត្រូវបានដាក់ឲ្យប្រើលែងកើត។ រងចាំប្លុក ឬក៏ ដាក់ឲ្យប្រើឡើងវិញនូវ  Fallbackfee។</translation>
+    </message>
+    <message>
+        <source>Warning: Private keys detected in wallet {%s} with disabled private keys</source>
+        <translation>សេចក្តីប្រកាសអាសន្នៈ​ លេខសំម្ងាត់ត្រូវបានស្វែងរកឃើញនៅក្នុងកាបូបអេឡិចត្រូនិច​ {%s} ជាមួយនិងលេខសំម្ងាត់ត្រូវបានដាក់ឲ្យលែងប្រើលែងកើត</translation>
+    </message>
+    <message>
+        <source>Cannot write to data directory '%s'; check permissions.</source>
+        <translation>មិនអាចសរសេរទៅកាន់ កន្លែងផ្ទុកទិន្នន័យ​ '%s'; ពិនិត្យមើលការអនុញ្ញាត។</translation>
+    </message>
+    <message>
         <source>Loading block index...</source>
         <translation>កំពុងបង្ហាញ សន្ទស្សន៍ប្លុក</translation>
     </message>
@@ -2052,10 +2619,6 @@
         <translation>កំពុងបង្ហាញកាបូបអេឡិចត្រូនិច...</translation>
     </message>
     <message>
-        <source>Cannot downgrade wallet</source>
-        <translation>មិនអាចបន្ទាបកាបូបអេឡិត្រូនិច</translation>
-    </message>
-    <message>
         <source>Rescanning...</source>
         <translation>ការត្រួតពិនិត្យម្តងទៀត...</translation>
     </message>
