<TS language="sq" version="2.1">
<context>
    <name>AddressBookPage</name>
    <message>
        <source>Create a new address</source>
        <translation>Krijo një adresë të re</translation>
    </message>
    <message>
        <source>&amp;New</source>
        <translation>&amp;E re</translation>
    </message>
    <message>
        <source>Copy the currently selected address to the system clipboard</source>
        <translation>Kopjo adresën e zgjedhur në memorjen e sistemit </translation>
    </message>
    <message>
        <source>&amp;Copy</source>
        <translation>&amp;Kopjo</translation>
    </message>
    <message>
        <source>C&amp;lose</source>
        <translation>afer</translation>
    </message>
    <message>
        <source>Delete the currently selected address from the list</source>
        <translation>Fshi adresen e selektuar nga lista</translation>
    </message>
    <message>
        <source>Enter address or label to search</source>
        <translation>Vendos adresën ose etiketën për të kërkuar</translation>
    </message>
    <message>
        <source>Export the data in the current tab to a file</source>
        <translation>Eksporto të dhënat e skedës korrente në një skedar</translation>
    </message>
    <message>
        <source>&amp;Export</source>
        <translation>&amp;Eksporto</translation>
    </message>
    <message>
        <source>&amp;Delete</source>
        <translation>&amp;Fshi</translation>
    </message>
    <message>
        <source>Choose the address to send coins to</source>
        <translation>Zgjidh adresen ku do te dergoni monedhat</translation>
    </message>
    <message>
        <source>Choose the address to receive coins with</source>
        <translation>Zgjidh adresën ku do të merrni monedhat</translation>
    </message>
    <message>
        <source>C&amp;hoose</source>
        <translation>Zgjidh</translation>
    </message>
    <message>
        <source>Sending addresses</source>
        <translation>Duke derguar adresen</translation>
    </message>
    <message>
        <source>Receiving addresses</source>
        <translation>Duke marr adresen</translation>
    </message>
    <message>
        <source>These are your Bitcoin addresses for sending payments. Always check the amount and the receiving address before sending coins.</source>
        <translation>Këto janë Bitcoin adresat e juaja për të dërguar pagesa. Gjithmon kontrolloni shumën dhe adresën pranuese para se të dërgoni monedha.</translation>
    </message>
    <message>
        <source>&amp;Copy Address</source>
        <translation>&amp;Kopjo adresen</translation>
    </message>
    <message>
        <source>Copy &amp;Label</source>
        <translation>Kopjo &amp;Etiketë</translation>
    </message>
    <message>
        <source>&amp;Edit</source>
        <translation>&amp;Ndrysho</translation>
    </message>
    <message>
        <source>Export Address List</source>
        <translation>Eksporto listën e adresave</translation>
    </message>
    <message>
        <source>Comma separated file (*.csv)</source>
        <translation>Skedar i ndarë me pikëpresje(*.csv)</translation>
    </message>
    <message>
        <source>Exporting Failed</source>
        <translation>Eksportimi dështoj</translation>
    </message>
    <message>
        <source>There was an error trying to save the address list to %1. Please try again.</source>
        <translation>Gabim gjatë ruajtjes së listës së adresave në %1. Ju lutem provoni prapë.</translation>
    </message>
</context>
<context>
    <name>AddressTableModel</name>
    <message>
        <source>Label</source>
        <translation>Etiketë</translation>
    </message>
    <message>
        <source>Address</source>
        <translation>Adresë</translation>
    </message>
    <message>
        <source>(no label)</source>
        <translation>(pa etiketë)</translation>
    </message>
</context>
<context>
    <name>AskPassphraseDialog</name>
    <message>
        <source>Passphrase Dialog</source>
        <translation>Dialog i Fjalëkalimit</translation>
    </message>
    <message>
        <source>Enter passphrase</source>
        <translation>Futni fjalëkalimin</translation>
    </message>
    <message>
        <source>New passphrase</source>
        <translation>Fjalëkalimi i ri</translation>
    </message>
    <message>
        <source>Repeat new passphrase</source>
        <translation>Përsërisni fjalëkalimin e ri</translation>
    </message>
    <message>
        <source>Show passphrase</source>
        <translation>Shfaqe fjalëkalimin</translation>
    </message>
    <message>
        <source>Encrypt wallet</source>
        <translation>Kripto portofolin</translation>
    </message>
    <message>
        <source>This operation needs your wallet passphrase to unlock the wallet.</source>
        <translation>Ky veprim ka nevojë per fjalëkalimin e portofolit tuaj që të hapë portofolin.</translation>
    </message>
    <message>
        <source>Unlock wallet</source>
        <translation>Hap portofolin.</translation>
    </message>
    <message>
        <source>This operation needs your wallet passphrase to decrypt the wallet.</source>
        <translation>Ky veprim kërkon frazkalimin e portofolit tuaj që të dekriptoj portofolin.</translation>
    </message>
    <message>
        <source>Decrypt wallet</source>
        <translation>Dekripto portofolin</translation>
    </message>
    <message>
        <source>Change passphrase</source>
        <translation>Ndrysho fjalëkalimin</translation>
    </message>
    <message>
        <source>Confirm wallet encryption</source>
        <translation>Konfirmoni enkriptimin e portofolit</translation>
    </message>
    <message>
        <source>Are you sure you wish to encrypt your wallet?</source>
        <translation>Jeni te sigurt te enkriptoni portofolin tuaj?</translation>
    </message>
    <message>
        <source>Wallet encrypted</source>
        <translation>Portofoli u enkriptua</translation>
    </message>
    <message>
        <source>Enter the new passphrase for the wallet.&lt;br/&gt;Please use a passphrase of &lt;b&gt;ten or more random characters&lt;/b&gt;, or &lt;b&gt;eight or more words&lt;/b&gt;.</source>
        <translation>Jepe fjalëkalimin e ri për portofolin. Ju lutemi të përdorni një fjalkalim prej dhjetë ose më shumë shkronjave të rëndomta, ose tetë e më shumë fjalë.</translation>
    </message>
    <message>
        <source>Enter the old passphrase and new passphrase for the wallet.</source>
        <translation>Jepe fjalëkalimin e vjetër dhe fjalkalimin e ri për portofolin.</translation>
    </message>
    <message>
        <source>Wallet to be encrypted</source>
        <translation>Portofoli që duhet të enkriptohet</translation>
    </message>
    <message>
        <source>Your wallet is about to be encrypted. </source>
        <translation>Portofoli juaj do të enkriptohet</translation>
    </message>
    <message>
        <source>Your wallet is now encrypted. </source>
        <translation>Portofoli juaj është i enkriptuar.</translation>
    </message>
    <message>
        <source>Wallet encryption failed</source>
        <translation>Enkriptimi i portofolit dështoi</translation>
    </message>
    <message>
        <source>Wallet encryption failed due to an internal error. Your wallet was not encrypted.</source>
        <translation>Enkriptimi i portofolit dështoi për shkak të një gabimi të brëndshëm. portofoli juaj nuk u enkriptua.</translation>
    </message>
    <message>
        <source>The supplied passphrases do not match.</source>
        <translation>Frazkalimet e plotësuara nuk përputhen.</translation>
    </message>
    <message>
        <source>Wallet unlock failed</source>
        <translation>ç'kyçja e portofolit dështoi</translation>
    </message>
    <message>
        <source>The passphrase entered for the wallet decryption was incorrect.</source>
        <translation>Frazkalimi i futur për dekriptimin e portofolit nuk ishte i saktë.</translation>
    </message>
    <message>
        <source>Wallet decryption failed</source>
        <translation>Dekriptimi i portofolit dështoi</translation>
    </message>
    </context>
<context>
    <name>BanTableModel</name>
    </context>
<context>
    <name>BitcoinGUI</name>
    <message>
        <source>Synchronizing with network...</source>
        <translation>Duke u sinkronizuar me rrjetin...</translation>
    </message>
    <message>
        <source>&amp;Overview</source>
        <translation>&amp;Përmbledhje</translation>
    </message>
    <message>
        <source>Show general overview of wallet</source>
        <translation>Trego një përmbledhje te përgjithshme të portofolit</translation>
    </message>
    <message>
        <source>&amp;Transactions</source>
        <translation>&amp;Transaksionet</translation>
    </message>
    <message>
        <source>Browse transaction history</source>
        <translation>Shfleto historinë e transaksioneve</translation>
    </message>
    <message>
        <source>Quit application</source>
        <translation>Mbyllni aplikacionin</translation>
    </message>
    <message>
        <source>Show information about %1</source>
        <translation>Shfaq informacion rreth %1</translation>
    </message>
    <message>
        <source>Show information about Qt</source>
        <translation>Shfaq informacion rreth Qt</translation>
    </message>
    <message>
        <source>&amp;Options...</source>
        <translation>&amp;Opsione</translation>
    </message>
    <message>
        <source>&amp;Encrypt Wallet...</source>
        <translation type="unfinished">&amp;Kripto portofolin...</translation>
    </message>
    <message>
        <source>Wallet:</source>
        <translation type="unfinished">Portofol:</translation>
    </message>
    <message>
        <source>Change the passphrase used for wallet encryption</source>
        <translation>Ndrysho frazkalimin e përdorur per enkriptimin e portofolit</translation>
    </message>
    <message>
        <source>&amp;Send</source>
        <translation>&amp;Dergo</translation>
    </message>
    <message>
        <source>&amp;Receive</source>
        <translation>&amp;Merr</translation>
    </message>
    <message>
        <source>&amp;Show / Hide</source>
        <translation>&amp;Shfaq / Fsheh</translation>
    </message>
    <message>
        <source>&amp;File</source>
        <translation>&amp;Skedar</translation>
    </message>
    <message>
        <source>&amp;Settings</source>
        <translation>&amp;Konfigurimet</translation>
    </message>
    <message>
        <source>&amp;Help</source>
        <translation>&amp;Ndihmë</translation>
    </message>
    <message>
        <source>Tabs toolbar</source>
        <translation>Shiriti i mjeteve</translation>
    </message>
    <message>
        <source>%1 behind</source>
        <translation>%1 Pas</translation>
    </message>
    <message>
        <source>Error</source>
        <translation>Problem</translation>
    </message>
    <message>
        <source>Information</source>
        <translation>Informacion</translation>
    </message>
    <message>
        <source>Up to date</source>
        <translation>I azhornuar</translation>
    </message>
    <message>
        <source>&amp;Sending addresses</source>
        <translation type="unfinished">&amp;Duke derguar adresen</translation>
    </message>
    <message>
        <source>&amp;Receiving addresses</source>
        <translation type="unfinished">&amp;Duke marr adresen</translation>
    </message>
    <message>
        <source>Catching up...</source>
        <translation>Duke u azhornuar...</translation>
    </message>
    <message>
        <source>Sent transaction</source>
        <translation>Dërgo transaksionin</translation>
    </message>
    <message>
        <source>Incoming transaction</source>
        <translation>Transaksion në ardhje</translation>
    </message>
    <message>
        <source>Wallet is &lt;b&gt;encrypted&lt;/b&gt; and currently &lt;b&gt;unlocked&lt;/b&gt;</source>
        <translation>Portofoli po &lt;b&gt; enkriptohet&lt;/b&gt; dhe është &lt;b&gt; i ç'kyçur&lt;/b&gt;</translation>
    </message>
    <message>
        <source>Wallet is &lt;b&gt;encrypted&lt;/b&gt; and currently &lt;b&gt;locked&lt;/b&gt;</source>
        <translation>Portofoli po &lt;b&gt; enkriptohet&lt;/b&gt; dhe është &lt;b&gt; i kyçur&lt;/b&gt;</translation>
    </message>
    </context>
<context>
    <name>CoinControlDialog</name>
    <message>
        <source>Coin Selection</source>
        <translation>Zgjedhja e monedhes</translation>
    </message>
    <message>
        <source>Amount:</source>
        <translation>Shuma:</translation>
    </message>
    <message>
        <source>Amount</source>
        <translation>Sasia</translation>
    </message>
    <message>
        <source>Date</source>
        <translation>Data</translation>
    </message>
    <message>
        <source>&amp;Copy address</source>
        <translation type="unfinished">&amp;Kopjo adresën</translation>
    </message>
    <message>
        <source>Copy &amp;label</source>
        <translation>Kopjo &amp;Etiketë</translation>
    </message>
    <message>
        <source>yes</source>
        <translation>po</translation>
    </message>
    <message>
        <source>no</source>
        <translation>jo</translation>
    </message>
    <message>
        <source>(no label)</source>
        <translation>(pa etiketë)</translation>
    </message>
    </context>
<context>
    <name>CreateWalletActivity</name>
    </context>
<context>
    <name>CreateWalletDialog</name>
    <message>
        <source>Wallet</source>
        <translation>Portofol</translation>
    </message>
<<<<<<< HEAD
=======
    <message>
        <source>Encrypt Wallet</source>
        <translation>Kripto portofolin</translation>
    </message>
>>>>>>> a8868117
    </context>
<context>
    <name>EditAddressDialog</name>
    <message>
        <source>Edit Address</source>
        <translation>Ndrysho Adresën</translation>
    </message>
    <message>
        <source>&amp;Label</source>
        <translation>&amp;Etiketë</translation>
    </message>
    <message>
        <source>&amp;Address</source>
        <translation>&amp;Adresa</translation>
    </message>
    <message>
        <source>New sending address</source>
        <translation>Adresë e re dërgimi</translation>
    </message>
    <message>
        <source>Edit receiving address</source>
        <translation>Ndrysho adresën pritëse</translation>
    </message>
    <message>
        <source>Edit sending address</source>
        <translation>ndrysho adresën dërguese</translation>
    </message>
    <message>
        <source>Could not unlock wallet.</source>
        <translation>Nuk mund të ç'kyçet portofoli.</translation>
    </message>
    <message>
        <source>New key generation failed.</source>
        <translation>Krijimi i çelësit të ri dështoi.</translation>
    </message>
</context>
<context>
    <name>FreespaceChecker</name>
    <message>
        <source>name</source>
        <translation>emri</translation>
    </message>
    </context>
<context>
    <name>HelpMessageDialog</name>
    <message>
        <source>version</source>
        <translation>versioni</translation>
    </message>
    </context>
<context>
    <name>Intro</name>
    <message>
        <source>Welcome</source>
        <translation>Miresevini</translation>
    </message>
    <message>
        <source>Bitcoin</source>
        <translation>Bitcoin</translation>
    </message>
    <message>
        <source>Error</source>
        <translation>Problem</translation>
    </message>
    </context>
<context>
    <name>ModalOverlay</name>
    <message>
        <source>Form</source>
        <translation>Formilarë</translation>
    </message>
    <message>
        <source>Unknown...</source>
        <translation type="unfinished">i/e panjohur...</translation>
    </message>
    </context>
<context>
    <name>NetWatchLogModel</name>
    <message>
        <source>Type</source>
        <comment>NetWatch: Type header</comment>
        <translation>Lloji</translation>
    </message>
    <message>
        <source>Address</source>
        <comment>NetWatch: Address header</comment>
        <translation>Adresë</translation>
    </message>
</context>
<context>
    <name>OpenURIDialog</name>
    <message>
        <source>Paste address from clipboard</source>
        <translation>Ngjit nga memorja e sistemit</translation>
    </message>
</context>
<context>
    <name>OpenWalletActivity</name>
    </context>
<context>
    <name>OptionsDialog</name>
    <message>
        <source>Options</source>
        <translation>Opsionet</translation>
    </message>
    <message>
        <source>W&amp;allet</source>
        <translation>Portofol</translation>
    </message>
    <message>
        <source>Bitcoin Core</source>
        <translation>Berthama Bitcoin</translation>
    </message>
    <message>
        <source>Error</source>
        <translation>Problem</translation>
    </message>
    </context>
<context>
    <name>OverviewPage</name>
    <message>
        <source>Form</source>
        <translation>Formilarë</translation>
    </message>
    </context>
<context>
    <name>PSBTOperationsDialog</name>
    <message>
        <source>Close</source>
        <translation type="unfinished">afer</translation>
    </message>
    </context>
<context>
    <name>PairingPage</name>
    </context>
<context>
    <name>PaymentServer</name>
    </context>
<context>
    <name>PeerTableModel</name>
    <message>
        <source>Type</source>
        <translation>Lloji</translation>
    </message>
    </context>
<context>
    <name>QObject</name>
    <message>
        <source>Amount</source>
        <translation>Sasia</translation>
    </message>
    <message>
        <source>%1 and %2</source>
        <translation>%1 dhe %2</translation>
    </message>
    <message>
        <source>unknown</source>
        <translation>i/e panjohur</translation>
    </message>
    <message>
        <source>Txn</source>
        <comment>Tx Watch: Transaction type abbreviation</comment>
        <translation>tst</translation>
    </message>
</context>
<context>
    <name>QRImageWidget</name>
    </context>
<context>
    <name>RPCConsole</name>
    <message>
        <source>&amp;Information</source>
        <translation>Informacion</translation>
    </message>
    <message>
        <source>Wallet: </source>
        <translation type="unfinished">Portofol: </translation>
    </message>
    <message>
        <source>&amp;Open</source>
        <translation>&amp;Hap</translation>
    </message>
    <message>
        <source>&amp;Copy address</source>
        <extracomment>Context menu action to copy the address of a peer</extracomment>
        <translation type="unfinished">&amp;Kopjo adresën</translation>
    </message>
    <message>
        <source>Unknown</source>
        <translation>i/e panjohur</translation>
    </message>
    </context>
<context>
    <name>ReceiveCoinsDialog</name>
    <message>
        <source>&amp;Amount:</source>
        <translation>Shuma:</translation>
    </message>
    <message>
        <source>&amp;Label:</source>
        <translation>&amp;Etiketë:</translation>
    </message>
    <message>
        <source>Clear</source>
        <translation>Pastro</translation>
    </message>
    <message>
        <source>&amp;Copy address</source>
        <translation type="unfinished">&amp;Kopjo adresën</translation>
    </message>
    <message>
        <source>Copy &amp;label</source>
        <translation>Kopjo &amp;Etiketë</translation>
    </message>
    <message>
        <source>Could not unlock wallet.</source>
        <translation>Nuk mund të ç'kyçet portofoli.</translation>
    </message>
    </context>
<context>
    <name>ReceiveRequestDialog</name>
    <message>
        <source>Address:</source>
        <translation type="unfinished">Adresë:</translation>
    </message>
    <message>
        <source>Amount:</source>
        <translation>Shuma:</translation>
    </message>
    <message>
        <source>Label:</source>
        <translation type="unfinished">Etiketë:</translation>
    </message>
    <message>
        <source>Wallet:</source>
        <translation type="unfinished">Portofol:</translation>
    </message>
    <message>
        <source>Copy &amp;Address</source>
        <translation>&amp;Kopjo adresen</translation>
    </message>
    </context>
<context>
    <name>RecentRequestsTableModel</name>
    <message>
        <source>Date</source>
        <translation>Data</translation>
    </message>
    <message>
        <source>Label</source>
        <translation>Etiketë</translation>
    </message>
    <message>
        <source>(no label)</source>
        <translation>(pa etiketë)</translation>
    </message>
    </context>
<context>
    <name>SendCoinsDialog</name>
    <message>
        <source>Send Coins</source>
        <translation>Dërgo Monedha</translation>
    </message>
    <message>
        <source>Insufficient funds!</source>
        <translation>Fonde te pamjaftueshme</translation>
    </message>
    <message>
        <source>Amount:</source>
        <translation>Shuma:</translation>
    </message>
    <message>
        <source>Choose...</source>
        <translation type="unfinished">Zgjidh...</translation>
    </message>
    <message>
        <source>Send to multiple recipients at once</source>
        <translation>Dërgo marrësve të ndryshëm njëkohësisht</translation>
    </message>
    <message>
        <source>Balance:</source>
        <translation>Balanca:</translation>
    </message>
    <message>
        <source>Confirm the send action</source>
        <translation>Konfirmo veprimin e dërgimit</translation>
    </message>
    <message>
        <source>S&amp;end</source>
        <translation type="unfinished">&amp;Dergo</translation>
    </message>
    <message>
        <source>Confirm send coins</source>
        <translation>konfirmo dërgimin e monedhave</translation>
    </message>
    <message>
        <source>Send</source>
        <translation type="unfinished">Dergo</translation>
    </message>
    <message>
        <source>The amount to pay must be larger than 0.</source>
        <translation>Shuma e paguar duhet të jetë më e madhe se 0.</translation>
    </message>
    <message>
        <source>(no label)</source>
        <translation>(pa etiketë)</translation>
    </message>
</context>
<context>
    <name>SendCoinsEntry</name>
    <message>
        <source>A&amp;mount:</source>
        <translation>Sh&amp;uma:</translation>
    </message>
    <message>
        <source>Pay &amp;To:</source>
        <translation>Paguaj &amp;drejt:</translation>
    </message>
    <message>
        <source>&amp;Label:</source>
        <translation>&amp;Etiketë:</translation>
    </message>
    <message>
        <source>Alt+A</source>
        <translation>Alt+A</translation>
    </message>
    <message>
        <source>Paste address from clipboard</source>
        <translation>Ngjit nga memorja e sistemit</translation>
    </message>
    <message>
        <source>Alt+P</source>
        <translation>Alt+P</translation>
    </message>
    <message>
        <source>Pay To:</source>
        <translation>Paguaj drejt:</translation>
    </message>
    </context>
<context>
    <name>ShutdownWindow</name>
    </context>
<context>
    <name>SignVerifyMessageDialog</name>
    <message>
        <source>Alt+A</source>
        <translation>Alt+A</translation>
    </message>
    <message>
        <source>Paste address from clipboard</source>
        <translation>Ngjit nga memorja e sistemit</translation>
    </message>
    <message>
        <source>Alt+P</source>
        <translation>Alt+P</translation>
    </message>
    </context>
<context>
    <name>TrafficGraphWidget</name>
    </context>
<context>
    <name>TransactionDesc</name>
    <message>
        <source>Open until %1</source>
        <translation>Hapur deri më %1</translation>
    </message>
    <message>
        <source>%1/unconfirmed</source>
        <translation>%1/I pakonfirmuar</translation>
    </message>
    <message>
        <source>%1 confirmations</source>
        <translation>%1 konfirmimet</translation>
    </message>
    <message>
        <source>Date</source>
        <translation>Data</translation>
    </message>
    <message>
        <source>unknown</source>
        <translation>i/e panjohur</translation>
    </message>
    <message>
        <source>Transaction</source>
        <translation>transaksionit</translation>
    </message>
    <message>
        <source>Amount</source>
        <translation>Sasia</translation>
    </message>
    </context>
<context>
    <name>TransactionDescDialog</name>
    <message>
        <source>This pane shows a detailed description of the transaction</source>
        <translation>Ky panel tregon një përshkrim të detajuar të transaksionit</translation>
    </message>
    </context>
<context>
    <name>TransactionTableModel</name>
    <message>
        <source>Date</source>
        <translation>Data</translation>
    </message>
    <message>
        <source>Type</source>
        <translation>Lloji</translation>
    </message>
    <message>
        <source>Label</source>
        <translation>Etiketë</translation>
    </message>
    <message>
        <source>Open until %1</source>
        <translation>Hapur deri më %1</translation>
    </message>
    <message>
        <source>Confirmed (%1 confirmations)</source>
        <translation>I/E konfirmuar(%1 konfirmime)</translation>
    </message>
    <message>
        <source>Generated but not accepted</source>
        <translation>I krijuar por i papranuar</translation>
    </message>
    <message>
        <source>Received with</source>
        <translation>Marrë me</translation>
    </message>
    <message>
        <source>Sent to</source>
        <translation>Dërguar drejt</translation>
    </message>
    <message>
        <source>Payment to yourself</source>
        <translation>Pagesë ndaj vetvetes</translation>
    </message>
    <message>
        <source>Mined</source>
        <translation>Minuar</translation>
    </message>
    <message>
        <source>(n/a)</source>
        <translation>(p/a)</translation>
    </message>
    <message>
        <source>(no label)</source>
        <translation>(pa etiketë)</translation>
    </message>
    </context>
<context>
    <name>TransactionView</name>
    <message>
        <source>Received with</source>
        <translation>Marrë me</translation>
    </message>
    <message>
        <source>Sent to</source>
        <translation>Dërguar drejt</translation>
    </message>
    <message>
        <source>Mined</source>
        <translation>Minuar</translation>
    </message>
    <message>
        <source>&amp;Copy address</source>
        <translation type="unfinished">&amp;Kopjo adresën</translation>
    </message>
    <message>
        <source>Copy &amp;label</source>
        <translation>Kopjo &amp;Etiketë</translation>
    </message>
    <message>
        <source>Comma separated file (*.csv)</source>
        <translation>Skedar i ndarë me pikëpresje(*.csv)</translation>
    </message>
    <message>
        <source>Date</source>
        <translation>Data</translation>
    </message>
    <message>
        <source>Type</source>
        <translation>Lloji</translation>
    </message>
    <message>
        <source>Label</source>
        <translation>Etiketë</translation>
    </message>
    <message>
        <source>Address</source>
        <translation>Adresë</translation>
    </message>
    <message>
        <source>Exporting Failed</source>
        <translation>Eksportimi dështoj</translation>
    </message>
    </context>
<context>
    <name>UnitDisplayStatusBarControl</name>
    </context>
<context>
    <name>WalletController</name>
    </context>
<context>
    <name>WalletFrame</name>
    </context>
<context>
    <name>WalletModel</name>
    <message>
        <source>Send Coins</source>
        <translation>Dërgo Monedha</translation>
    </message>
    </context>
<context>
    <name>WalletView</name>
    <message>
        <source>&amp;Export</source>
        <translation>&amp;Eksporto</translation>
    </message>
    <message>
        <source>Export the data in the current tab to a file</source>
        <translation>Eksporto të dhënat e skedës korrente në një skedar</translation>
    </message>
    <message>
        <source>Error</source>
        <translation>Problem</translation>
    </message>
    </context>
<context>
    <name>bitcoin-core</name>
    <message>
        <source>Error</source>
        <translation>Problem</translation>
    </message>
    <message>
        <source>Insufficient funds</source>
        <translation>Fonde te pamjaftueshme</translation>
    </message>
    <message>
        <source>Rescanning...</source>
        <translation>Rikerkim</translation>
    </message>
    </context>
</TS><|MERGE_RESOLUTION|>--- conflicted
+++ resolved
@@ -386,13 +386,10 @@
         <source>Wallet</source>
         <translation>Portofol</translation>
     </message>
-<<<<<<< HEAD
-=======
     <message>
         <source>Encrypt Wallet</source>
         <translation>Kripto portofolin</translation>
     </message>
->>>>>>> a8868117
     </context>
 <context>
     <name>EditAddressDialog</name>
@@ -448,10 +445,6 @@
     <message>
         <source>Welcome</source>
         <translation>Miresevini</translation>
-    </message>
-    <message>
-        <source>Bitcoin</source>
-        <translation>Bitcoin</translation>
     </message>
     <message>
         <source>Error</source>
@@ -488,7 +481,7 @@
         <source>Paste address from clipboard</source>
         <translation>Ngjit nga memorja e sistemit</translation>
     </message>
-</context>
+    </context>
 <context>
     <name>OpenWalletActivity</name>
     </context>
@@ -716,18 +709,10 @@
         <translation>&amp;Etiketë:</translation>
     </message>
     <message>
-        <source>Alt+A</source>
-        <translation>Alt+A</translation>
-    </message>
-    <message>
         <source>Paste address from clipboard</source>
         <translation>Ngjit nga memorja e sistemit</translation>
     </message>
     <message>
-        <source>Alt+P</source>
-        <translation>Alt+P</translation>
-    </message>
-    <message>
         <source>Pay To:</source>
         <translation>Paguaj drejt:</translation>
     </message>
@@ -738,17 +723,9 @@
 <context>
     <name>SignVerifyMessageDialog</name>
     <message>
-        <source>Alt+A</source>
-        <translation>Alt+A</translation>
-    </message>
-    <message>
         <source>Paste address from clipboard</source>
         <translation>Ngjit nga memorja e sistemit</translation>
     </message>
-    <message>
-        <source>Alt+P</source>
-        <translation>Alt+P</translation>
-    </message>
     </context>
 <context>
     <name>TrafficGraphWidget</name>
@@ -897,6 +874,10 @@
     </context>
 <context>
     <name>WalletFrame</name>
+    <message>
+        <source>Error</source>
+        <translation>Problem</translation>
+    </message>
     </context>
 <context>
     <name>WalletModel</name>
@@ -915,17 +896,13 @@
         <source>Export the data in the current tab to a file</source>
         <translation>Eksporto të dhënat e skedës korrente në një skedar</translation>
     </message>
+    </context>
+<context>
+    <name>bitcoin-core</name>
     <message>
         <source>Error</source>
         <translation>Problem</translation>
     </message>
-    </context>
-<context>
-    <name>bitcoin-core</name>
-    <message>
-        <source>Error</source>
-        <translation>Problem</translation>
-    </message>
     <message>
         <source>Insufficient funds</source>
         <translation>Fonde te pamjaftueshme</translation>
