--- conflicted
+++ resolved
@@ -68,13 +68,6 @@
     <message>
         <source>These are your Bitcoin addresses for sending payments. Always check the amount and the receiving address before sending coins.</source>
         <translation>Ce sont vos adresses Bitcoin pour envoyer des paiements. Vérifiez toujours le montant et l’adresse du destinataire avant d’envoyer des pièces.</translation>
-<<<<<<< HEAD
-    </message>
-    <message>
-        <source>These are your Bitcoin addresses for receiving payments. Use the 'Create new receiving address' button in the receive tab to create new addresses.</source>
-        <translation>Ce sont vos adresses Bitcoin pour recevoir des paiements. Utilisez le bouton 'Créer une nouvelle adresse de réception' dans l’onglet Recevoir afin de créer de nouvelles adresses.</translation>
-=======
->>>>>>> 101af2f7
     </message>
     <message>
         <source>&amp;Copy Address</source>
@@ -957,13 +950,6 @@
         <translation>Quand vous cliquerez sur Valider, %1 commencera à télécharger et à traiter l’intégralité de la chaîne de blocs %4 (%2 Go) en débutant avec les transactions les plus anciennes de %3, quand %4 a été lancé initialement.</translation>
     </message>
     <message>
-<<<<<<< HEAD
-        <source>Reverting this setting requires re-downloading the entire blockchain. It is faster to download the full chain first and prune it later. Disables some advanced features.</source>
-        <translation>Rétablir ce paramètre à sa valeur antérieure exige de retélécharger la chaîne de blocs dans son intégralité. Il est plus rapide de télécharger la chaîne complète dans un premier temps et de l’élaguer ultérieurement. Désactive certaines fonctions avancées.</translation>
-    </message>
-    <message>
-=======
->>>>>>> 101af2f7
         <source>This initial synchronisation is very demanding, and may expose hardware problems with your computer that had previously gone unnoticed. Each time you run %1, it will continue downloading where it left off.</source>
         <translation>La synchronisation initiale est très exigeante et pourrait exposer des problèmes matériels dans votre ordinateur passés inaperçus auparavant. Chaque fois que vous exécuterez %1, le téléchargement reprendra où il s’était arrêté.</translation>
     </message>
@@ -984,13 +970,6 @@
         <translation>Bitcoin</translation>
     </message>
     <message>
-<<<<<<< HEAD
-        <source>Discard blocks after verification, except most recent %1 GB (prune)</source>
-        <translation>Jeter les blocs après vérification, à l’exception des %1 Go les plus récents (élagage)</translation>
-    </message>
-    <message>
-=======
->>>>>>> 101af2f7
         <source>At least %1 GB of data will be stored in this directory, and it will grow over time.</source>
         <translation>Au moins %1 Go de données seront stockés dans ce répertoire et sa taille augmentera avec le temps.</translation>
     </message>
@@ -1022,13 +1001,6 @@
         <source>(of %n GB needed)</source>
         <translation><numerusform>(sur %n Go requis)</numerusform><numerusform>(sur %n Go requis)</numerusform></translation>
     </message>
-<<<<<<< HEAD
-    <message numerus="yes">
-        <source>(%n GB needed for full chain)</source>
-        <translation><numerusform>(%n Go nécessaire pour la chaîne complète)</numerusform><numerusform>(%n Go nécessaires pour la chaîne complète)</numerusform></translation>
-    </message>
-=======
->>>>>>> 101af2f7
 </context>
 <context>
     <name>MempoolStats</name>
@@ -1115,6 +1087,14 @@
         <translation>Choisir le fichier de demande de paiement</translation>
     </message>
     <message>
+        <source>Paste address from clipboard</source>
+        <translation>Coller une adresse du presse-papiers</translation>
+    </message>
+    <message>
+        <source>Alt+P</source>
+        <translation>Alt+P</translation>
+    </message>
+    <message>
         <source>Select payment request file to open</source>
         <translation>Choisir le fichier de demande de paiement à ouvrir</translation>
     </message>
@@ -1482,6 +1462,21 @@
     <message>
         <source>Current total balance in watch-only addresses</source>
         <translation>Solde total actuel dans des adresses juste-regarder</translation>
+    </message>
+    </context>
+<context>
+    <name>PSBTOperationsDialog</name>
+    <message>
+        <source>Close</source>
+        <translation type="unfinished">Fermer</translation>
+    </message>
+    <message>
+        <source>Total Amount</source>
+        <translation>Montant total</translation>
+    </message>
+    <message>
+        <source>or</source>
+        <translation>ou</translation>
     </message>
     </context>
 <context>
@@ -2119,13 +2114,8 @@
         <translation>Un montant facultatif à demander. Ne rien saisir ou un zéro pour ne pas demander de montant précis.</translation>
     </message>
     <message>
-<<<<<<< HEAD
-        <source>&amp;Create new receiving address</source>
-        <translation>&amp;Créer une nouvelle adresse de réception</translation>
-=======
         <source>&amp;Request payment</source>
         <translation>&amp;Demander un paiement</translation>
->>>>>>> 101af2f7
     </message>
     <message>
         <source>Clear all fields of the form.</source>
@@ -3335,6 +3325,10 @@
         <translation>Exporter les données de l’onglet actuel vers un fichier</translation>
     </message>
     <message>
+        <source>Error</source>
+        <translation>Erreur</translation>
+    </message>
+    <message>
         <source>Backup Wallet</source>
         <translation>Sauvegarder le porte-monnaie</translation>
     </message>
