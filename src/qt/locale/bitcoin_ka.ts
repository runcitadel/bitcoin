<TS language="ka" version="2.1">
<context>
    <name>AddressBookPage</name>
    <message>
        <source>Create a new address</source>
        <translation>ახალი მისამართის შექმნა</translation>
    </message>
    <message>
        <source>&amp;New</source>
        <translation>შექმ&amp;ნა</translation>
    </message>
    <message>
        <source>Copy the currently selected address to the system clipboard</source>
        <translation>მონიშნული მისამართის კოპირება სისტემურ კლიპბორდში</translation>
    </message>
    <message>
        <source>&amp;Copy</source>
        <translation>&amp;კოპირება</translation>
    </message>
    <message>
        <source>C&amp;lose</source>
        <translation>&amp;დახურვა</translation>
    </message>
    <message>
        <source>Delete the currently selected address from the list</source>
        <translation>მონიშნული მისამართის წაშლა სიიდან</translation>
    </message>
    <message>
        <source>Enter address or label to search</source>
        <translation>შეიყვანეთ საძებნი მისამართი ან ნიშნული</translation>
    </message>
    <message>
        <source>Export the data in the current tab to a file</source>
        <translation>ამ ბარათიდან მონაცემების ექსპორტი ფაილში</translation>
    </message>
    <message>
        <source>&amp;Export</source>
        <translation>&amp;ექსპორტი</translation>
    </message>
    <message>
        <source>&amp;Delete</source>
        <translation>&amp;წაშლა</translation>
    </message>
    <message>
        <source>Choose the address to send coins to</source>
        <translation>აირჩიეთ კოინების გამგზავნი მისამართი</translation>
    </message>
    <message>
        <source>Choose the address to receive coins with</source>
        <translation>აირჩიეთ კოინების მიმღები მისამართი</translation>
    </message>
    <message>
        <source>C&amp;hoose</source>
        <translation>&amp;არჩევა</translation>
    </message>
    <message>
        <source>Sending addresses</source>
        <translation>გამმგზავნი მისამართ</translation>
    </message>
    <message>
        <source>Receiving addresses</source>
        <translation>მიმღები მისამართი</translation>
    </message>
    <message>
        <source>These are your Bitcoin addresses for sending payments. Always check the amount and the receiving address before sending coins.</source>
        <translation>ეს არის თქვენი ბიტკოინ-მისამართები, რომელთაგანაც შეგიძლიათ გადახდა. აუცილებლად შეამოწმეთ თანხა და მიმღები მისამართი გაგზავნამდე.</translation>
    </message>
    <message>
        <source>&amp;Copy Address</source>
        <translation>მისამართის კოპირება</translation>
    </message>
    <message>
        <source>Copy &amp;Label</source>
        <translation>ნიშნულის კოპირება</translation>
    </message>
    <message>
        <source>&amp;Edit</source>
        <translation>&amp;რედაქტირება</translation>
    </message>
    <message>
        <source>Export Address List</source>
        <translation>მისამართების სიის ექსპორტი</translation>
    </message>
    <message>
        <source>Comma separated file (*.csv)</source>
        <translation>CSV ფორმატის ფაილი (*.csv)</translation>
    </message>
    <message>
        <source>Exporting Failed</source>
        <translation>ექპორტი ვერ განხორციელდა</translation>
    </message>
    <message>
        <source>There was an error trying to save the address list to %1. Please try again.</source>
        <translation>მისამართების სიის %1 შენახვა ვერ მოხერხდა. გაიმეორეთ მცდელობა.</translation>
    </message>
</context>
<context>
    <name>AddressTableModel</name>
    <message>
        <source>Label</source>
        <translation>ნიშნული</translation>
    </message>
    <message>
        <source>Address</source>
        <translation>მისამართი</translation>
    </message>
    <message>
        <source>(no label)</source>
        <translation>(ნიშნული არ არის)</translation>
    </message>
</context>
<context>
    <name>AskPassphraseDialog</name>
    <message>
        <source>Passphrase Dialog</source>
        <translation>ფრაზა-პაროლის დიალოგი</translation>
    </message>
    <message>
        <source>Enter passphrase</source>
        <translation>შეიყვანეთ ფრაზა-პაროლი</translation>
    </message>
    <message>
        <source>New passphrase</source>
        <translation>ახალი ფრაზა-პაროლი</translation>
    </message>
    <message>
        <source>Repeat new passphrase</source>
        <translation>გაიმეორეთ ახალი ფრაზა-პაროლი</translation>
    </message>
    <message>
        <source>Show passphrase</source>
        <translation>აჩვენეთ საიდუმლო ფრაზა</translation>
    </message>
    <message>
        <source>Encrypt wallet</source>
        <translation>საფულის დაშიფრვა</translation>
    </message>
    <message>
        <source>This operation needs your wallet passphrase to unlock the wallet.</source>
        <translation>ამ ოპერაციის შესასრულებლად საჭიროა თქვენი საფულის განბლოკვა პასფრაზით.</translation>
    </message>
    <message>
        <source>Unlock wallet</source>
        <translation>საფულის განბლოკვა</translation>
    </message>
    <message>
        <source>This operation needs your wallet passphrase to decrypt the wallet.</source>
        <translation>ამ ოპერაციის შესასრულებლად საჭიროა თქვენი საფულის განშიფრვა პასფრაზით.</translation>
    </message>
    <message>
        <source>Decrypt wallet</source>
        <translation>საფულის განბლოკვა</translation>
    </message>
    <message>
        <source>Change passphrase</source>
        <translation>პაროლის შეცვლა</translation>
    </message>
    <message>
        <source>Confirm wallet encryption</source>
        <translation>საფულის დაშიფრვის დადასტურება</translation>
    </message>
    <message>
        <source>Warning: If you encrypt your wallet and lose your passphrase, you will &lt;b&gt;LOSE ALL OF YOUR BITCOINS&lt;/b&gt;!</source>
        <translation>გაფრთხილება: თუ თქვენ დაშიფრავთ თქვენს საფულეს და ამის შემდეგ დაკარგავთ გასაშიფრ ფრაზას, &lt;b&gt;თქვენ დაკარგავთ ყველა ბიტკოინს!&lt;/b&gt;</translation>
    </message>
    <message>
        <source>Are you sure you wish to encrypt your wallet?</source>
        <translation>დარწმუნებული ხარ რომ საფულის დაშიფვრა გსურს?</translation>
    </message>
    <message>
        <source>Wallet encrypted</source>
        <translation>საფულე დაშიფრულია</translation>
    </message>
    <message>
        <source>Enter the new passphrase for the wallet.&lt;br/&gt;Please use a passphrase of &lt;b&gt;ten or more random characters&lt;/b&gt;, or &lt;b&gt;eight or more words&lt;/b&gt;.</source>
<<<<<<< HEAD
        <translation>შეიყვანეთ საფულის ახალი საიდუმლო ფრაზა .1 გამოიყენეთ მე –2 ან მეტი შემთხვევითი სიმბოლოების 2 ან 3 – ზე მეტი რვა ან მეტი სიტყვის პაროლი 3.</translation>
    </message>
    <message>
        <source>Enter the old passphrase and new passphrase for the wallet.</source>
        <translation>შეიყვანეთ ძველი საიდუმლო ფრაზა და ახალი საიდუმლო ფრაზა საფულისთვის</translation>
    </message>
    <message>
        <source>Remember that encrypting your wallet cannot fully protect your bitcoins from being stolen by malware infecting your computer.</source>
        <translation>გახსოვდეთ, რომ თქვენი საფულის დაშიფვრა ვერ უზრუნველყოფს სრულად დაიცვას თქვენი ბიტკოინების მოპარვა კომპიუტერში მავნე პროგრამებით.</translation>
    </message>
    <message>
        <source>Wallet to be encrypted</source>
        <translation>დაშიფრულია საფულე</translation>
    </message>
    <message>
        <source>Your wallet is about to be encrypted. </source>
        <translation>თქვენი საფულე იშიფრება</translation>
    </message>
    <message>
        <source>Your wallet is now encrypted. </source>
        <translation>თქვენი საფულე ახლა დაშიფრულია</translation>
=======
        <translation>აკრიფეთ ახალი პასფრაზა საფულისათვის.&lt;br/&gt; გამოიყენეთ &lt;b&gt;ათი ან მეტი შემთხვევითი სიმბოლოსაგან &lt;/b&gt;, ან &lt;b&gt;რვა ან მეტი სიტყვისაგან&lt;/b&gt; შემდგარი პასფრაზა.</translation>
    </message>
    <message>
        <source>Enter the old passphrase and new passphrase for the wallet.</source>
        <translation>აკრიფეთ ძველი და ახალი პასფრაზები საფულისათვის.</translation>
>>>>>>> d4a64f61
    </message>
    <message>
        <source>IMPORTANT: Any previous backups you have made of your wallet file should be replaced with the newly generated, encrypted wallet file. For security reasons, previous backups of the unencrypted wallet file will become useless as soon as you start using the new, encrypted wallet.</source>
        <translation>მნიშვნელოვანი: ნებისმიერი საფულის წინა სარეზერვო კოპია, რომელიც თქვენ შექმენით, უნდა იყოს ჩანაცვლებული ახლად გენერირებული, დაშიფრული საფულის ფაილით. უსაფრთხოების მიზნებისთვის, დაუშიფრავი საფულის ფაილის წინა სარეზევო კოპიები გახდება გამოუყენებული იმ წამსვე, როდესაც დაიწყებთ ახალი, დაშიფრული საფულის გამოყენებას.</translation>
    </message>
    <message>
        <source>Wallet encryption failed</source>
        <translation>საფულის დაშიფვრა წარუმატებით დამთვრდა</translation>
    </message>
    <message>
        <source>Wallet encryption failed due to an internal error. Your wallet was not encrypted.</source>
        <translation>საფულის დაშიფრვა ვერ მოხდა შიდა შეცდომის გამო. თქვენი საფულე არ არის დაშიფრული.</translation>
    </message>
    <message>
        <source>The supplied passphrases do not match.</source>
        <translation>მოწოდებული ფრაზა-პაროლები არ ემთხვევა ერთმანეთს.</translation>
    </message>
    <message>
        <source>Wallet unlock failed</source>
        <translation>საფულის გახსნა წარუმატებლად შესრულდა</translation>
    </message>
    <message>
        <source>The passphrase entered for the wallet decryption was incorrect.</source>
        <translation>საფულის განშიფრვის ფრაზა-პაროლი არაწორია</translation>
    </message>
    <message>
        <source>Wallet decryption failed</source>
        <translation>საფულის გაშიფვრა ვერ შესრულდა</translation>
    </message>
    <message>
        <source>Wallet passphrase was successfully changed.</source>
        <translation>საფულის ფრაზა-პაროლი შეცვლილია.</translation>
    </message>
    <message>
        <source>Warning: The Caps Lock key is on!</source>
        <translation>ყურადღება: ჩართულია Caps Lock რეჟიმი!</translation>
    </message>
</context>
<context>
    <name>BanTableModel</name>
    <message>
        <source>IP/Netmask</source>
        <translation>IP/ქსელის მასკა</translation>
    </message>
    <message>
        <source>Banned Until</source>
        <translation>სანამ აიკრძალა</translation>
    </message>
</context>
<context>
    <name>BitcoinGUI</name>
    <message>
        <source>Sign &amp;message...</source>
        <translation>ხელ&amp;მოწერა</translation>
    </message>
    <message>
        <source>Synchronizing with network...</source>
        <translation>ქსელთან სინქრონიზება...</translation>
    </message>
    <message>
        <source>&amp;Overview</source>
        <translation>მიმ&amp;ოხილვა</translation>
    </message>
    <message>
        <source>Show general overview of wallet</source>
        <translation>საფულის ზოგადი მიმოხილვა</translation>
    </message>
    <message>
        <source>&amp;Transactions</source>
        <translation>&amp;ტრანსაქციები</translation>
    </message>
    <message>
        <source>Browse transaction history</source>
        <translation>ტრანსაქციების ისტორიის დათვალიერება</translation>
    </message>
    <message>
        <source>E&amp;xit</source>
        <translation>&amp;გასვლა</translation>
    </message>
    <message>
        <source>Quit application</source>
        <translation>გასვლა</translation>
    </message>
    <message>
        <source>&amp;About %1</source>
        <translation>%1-ის &amp;შესახებ</translation>
    </message>
    <message>
        <source>Show information about %1</source>
        <translation>%1-ის შესახებ ინფორმაციის ჩვენება</translation>
    </message>
    <message>
        <source>About &amp;Qt</source>
        <translation>&amp;Qt-ს შესახებ</translation>
    </message>
    <message>
        <source>Show information about Qt</source>
        <translation>ინფორმაცია Qt-ს შესახებ</translation>
    </message>
    <message>
        <source>&amp;Options...</source>
        <translation>&amp;ოპციები</translation>
    </message>
    <message>
        <source>Modify configuration options for %1</source>
        <translation>%1-ის კონფიგურირების პარამეტრების რედაქტირება</translation>
    </message>
    <message>
        <source>&amp;Encrypt Wallet...</source>
        <translation>საფულის &amp;დაშიფრვა</translation>
    </message>
    <message>
        <source>&amp;Backup Wallet...</source>
        <translation>საფულის &amp;არქივირება</translation>
    </message>
    <message>
        <source>&amp;Change Passphrase...</source>
        <translation>ფრაზა-პაროლის შე&amp;ცვლა</translation>
    </message>
    <message>
        <source>Open &amp;URI...</source>
        <translation>&amp;URI-ის გახსნა...</translation>
    </message>
    <message>
        <source>Create Wallet...</source>
        <translation>შექმენით საფულე</translation>
    </message>
    <message>
        <source>Create a new wallet</source>
        <translation>შექმენით ახალი საფულე</translation>
    </message>
    <message>
        <source>Wallet:</source>
        <translation>საფულე:</translation>
    </message>
    <message>
        <source>Click to disable network activity.</source>
        <translation>დააწკაპეთ ქსელური აქტივობის გასათიშად.</translation>
    </message>
    <message>
        <source>Network activity disabled.</source>
        <translation>ქსელური აქტივობა გათიშულია.</translation>
    </message>
    <message>
        <source>Click to enable network activity again.</source>
        <translation>დააჭირეთ ქსელის აქტივობის კვლავ ჩართვას</translation>
    </message>
    <message>
        <source>Reindexing blocks on disk...</source>
        <translation>დისკზე ბლოკების რეინდექსაცია...</translation>
    </message>
    <message>
        <source>Send coins to a Bitcoin address</source>
        <translation>მონეტების გაგზავნა Bitcoin-მისამართზე</translation>
    </message>
    <message>
        <source>Backup wallet to another location</source>
        <translation>საფულის არქივირება სხვა ადგილზე</translation>
    </message>
    <message>
        <source>Change the passphrase used for wallet encryption</source>
        <translation>საფულის დაშიფრვის ფრაზა-პაროლის შეცვლა</translation>
    </message>
    <message>
        <source>&amp;Verify message...</source>
        <translation>&amp;ვერიფიკაცია</translation>
    </message>
    <message>
        <source>&amp;Send</source>
        <translation>&amp;გაგზავნა</translation>
    </message>
    <message>
        <source>&amp;Receive</source>
        <translation>&amp;მიღება</translation>
    </message>
    <message>
        <source>&amp;Show / Hide</source>
        <translation>&amp;ჩვენება/დაფარვა</translation>
    </message>
    <message>
        <source>Show or hide the main Window</source>
        <translation>მთავარი ფანჯრის ჩვენება/დაფარვა</translation>
    </message>
    <message>
        <source>Encrypt the private keys that belong to your wallet</source>
        <translation>თქვენი საფულის პირადი გასაღებების დაშიფრვა</translation>
    </message>
    <message>
        <source>Sign messages with your Bitcoin addresses to prove you own them</source>
        <translation>მესიჯებზე ხელმოწერა თქვენი Bitcoin-მისამართებით იმის დასტურად, რომ ის თქვენია</translation>
    </message>
    <message>
        <source>Verify messages to ensure they were signed with specified Bitcoin addresses</source>
        <translation>შეამოწმეთ, რომ მესიჯები ხელმოწერილია მითითებული Bitcoin-მისამართით</translation>
    </message>
    <message>
        <source>&amp;File</source>
        <translation>&amp;ფაილი</translation>
    </message>
    <message>
        <source>&amp;Settings</source>
        <translation>&amp;პარამეტრები</translation>
    </message>
    <message>
        <source>&amp;Help</source>
        <translation>&amp;დახმარება</translation>
    </message>
    <message>
        <source>Tabs toolbar</source>
        <translation>ბარათების პანელი</translation>
    </message>
    <message>
        <source>Request payments (generates QR codes and bitcoin: URIs)</source>
        <translation>გადახდის მოთხოვნა (შეიქმნება QR-კოდები და bitcoin: ბმულები)</translation>
    </message>
    <message>
        <source>Show the list of used sending addresses and labels</source>
        <translation>გამოყენებული გაგზავნის მისამართებისა და ნიშნულების სიის ჩვენება</translation>
    </message>
    <message>
        <source>Show the list of used receiving addresses and labels</source>
        <translation>გამოყენებული მიღების მისამართებისა და ნიშნულების სიის ჩვენება</translation>
    </message>
    <message>
        <source>&amp;Command-line options</source>
        <translation>საკომანდო სტრიქონის ოპ&amp;ციები</translation>
    </message>
    <message>
        <source>Indexing blocks on disk...</source>
<<<<<<< HEAD
        <translation>ინდექსაციის ბლოკები დისკზე </translation>
    </message>
    <message>
        <source>Processing blocks on disk...</source>
        <translation>დამუშავება ბლოკები დისკზე</translation>
=======
        <translation>დისკზე ბლოკების რეინდექსაცია...</translation>
>>>>>>> d4a64f61
    </message>
    <message>
        <source>%1 behind</source>
        <translation>%1 გავლილია</translation>
    </message>
    <message>
        <source>Last received block was generated %1 ago.</source>
        <translation>ბოლო მიღებული ბლოკის გენერირებიდან გასულია %1</translation>
    </message>
    <message>
        <source>Transactions after this will not yet be visible.</source>
        <translation>შემდგომი ტრანსაქციები ნაჩვენები ჯერ არ იქნება.</translation>
    </message>
    <message>
        <source>Error</source>
        <translation>შეცდომა</translation>
    </message>
    <message>
        <source>Warning</source>
        <translation>გაფრთხილება</translation>
    </message>
    <message>
        <source>Information</source>
        <translation>ინფორმაცია</translation>
    </message>
    <message>
        <source>Up to date</source>
        <translation>განახლებულია</translation>
    </message>
    <message>
<<<<<<< HEAD
        <source>Node window</source>
        <translation>კვანძის ფანჯარა</translation>
    </message>
    <message>
        <source>Open node debugging and diagnostic console</source>
        <translation>გახსენით კვანძის გამართვის და დიაგნოსტიკური კონსოლი</translation>
    </message>
    <message>
        <source>&amp;Sending addresses</source>
        <translation>მისამართების გაგზავნა</translation>
    </message>
    <message>
        <source>&amp;Receiving addresses</source>
        <translation>მისამართების მიღება</translation>
    </message>
    <message>
        <source>Open a bitcoin: URI</source>
        <translation>გახსენით ბიტკოინი: URI</translation>
    </message>
    <message>
        <source>Open Wallet</source>
        <translation>ღია საფულე</translation>
    </message>
    <message>
        <source>Open a wallet</source>
        <translation>გახსენით საფულე</translation>
    </message>
    <message>
        <source>Close Wallet...</source>
        <translation>საფულის ფახურვა</translation>
    </message>
    <message>
        <source>default wallet</source>
        <translation>ნაგულისხმევი საფულე</translation>
=======
        <source>Open node debugging and diagnostic console</source>
        <translation>დახვეწისა და გიაგნოსტიკის კონსოლის გაშვება</translation>
    </message>
    <message>
        <source>&amp;Sending addresses</source>
        <translation type="unfinished">&amp;გამმგზავნი მისამართ</translation>
    </message>
    <message>
        <source>&amp;Receiving addresses</source>
        <translation type="unfinished">&amp;მიმღები მისამართი</translation>
    </message>
    <message>
        <source>Show the %1 help message to get a list with possible Bitcoin command-line options</source>
        <translation>%1-ს დახმარების ჩვენება Bitcoin-ის საკომანდო სტრიქონის დასაშვები ოპციების სანახავად</translation>
>>>>>>> d4a64f61
    </message>
    <message>
        <source>&amp;Window</source>
        <translation>&amp;ფანჯარა</translation>
    </message>
    <message>
        <source>%1 client</source>
        <translation>%1 კლიენტი</translation>
    </message>
    <message>
        <source>Connecting to peers...</source>
        <translation>შეერთება ქსელთან...</translation>
    </message>
    <message>
        <source>Catching up...</source>
        <translation>ჩართვა...</translation>
    </message>
    <message>
        <source>Date: %1
</source>
        <translation>თარიღი: %1
</translation>
    </message>
    <message>
        <source>Amount: %1
</source>
        <translation>რაოდენობა^ %1
</translation>
    </message>
    <message>
        <source>Wallet: %1
</source>
        <translation>საფულე: %1
</translation>
    </message>
    <message>
        <source>Type: %1
</source>
        <translation>ტიპი: %1
</translation>
    </message>
    <message>
        <source>Label: %1
</source>
        <translation>ლეიბლი: %1
</translation>
    </message>
    <message>
        <source>Address: %1
</source>
        <translation>მისამართი: %1
</translation>
    </message>
    <message>
        <source>Sent transaction</source>
        <translation>გაგზავნილი ტრანსაქციები</translation>
    </message>
    <message>
        <source>Incoming transaction</source>
        <translation>მიღებული ტრანსაქციები</translation>
    </message>
    <message>
        <source>Wallet is &lt;b&gt;encrypted&lt;/b&gt; and currently &lt;b&gt;unlocked&lt;/b&gt;</source>
        <translation>საფულე &lt;b&gt;დაშიფრულია&lt;/b&gt; და ამჟამად &lt;b&gt;განბლოკილია&lt;/b&gt;</translation>
    </message>
    <message>
        <source>Wallet is &lt;b&gt;encrypted&lt;/b&gt; and currently &lt;b&gt;locked&lt;/b&gt;</source>
        <translation>საფულე &lt;b&gt;დაშიფრულია&lt;/b&gt; და ამჟამად &lt;b&gt;დაბლოკილია&lt;/b&gt;</translation>
    </message>
    <message>
        <source>A fatal error occurred. %1 can no longer continue safely and will quit.</source>
        <translation>ფატალური შეცდომა. %1 ვერ უზრუნველყოფს უსაფრთხო გაგრძელებას, ამიტომ იხურება.</translation>
    </message>
</context>
<context>
    <name>CoinControlDialog</name>
    <message>
        <source>Quantity:</source>
        <translation>რაოდენობა:</translation>
    </message>
    <message>
        <source>Bytes:</source>
        <translation>ბაიტები:</translation>
    </message>
    <message>
        <source>Amount:</source>
        <translation>თანხა:</translation>
    </message>
    <message>
        <source>Fee:</source>
        <translation>საკომისიო:</translation>
    </message>
    <message>
        <source>Dust:</source>
        <translation>მტვერი:</translation>
    </message>
    <message>
        <source>After Fee:</source>
        <translation>დამატებითი საკომისიო:</translation>
    </message>
    <message>
        <source>Change:</source>
        <translation>ხურდა:</translation>
    </message>
    <message>
        <source>(un)select all</source>
        <translation>ყველას მონიშვნა/(მოხსნა)</translation>
    </message>
    <message>
        <source>Tree mode</source>
        <translation>განტოტვილი</translation>
    </message>
    <message>
        <source>List mode</source>
        <translation>სია</translation>
    </message>
    <message>
        <source>Amount</source>
        <translation>თანხა</translation>
    </message>
    <message>
        <source>Date</source>
        <translation>თარიღი</translation>
    </message>
    <message>
        <source>Confirmations</source>
        <translation>დადასტურება</translation>
    </message>
    <message>
        <source>Confirmed</source>
        <translation>დადასტურებულია</translation>
    </message>
    <message>
        <source>Copy address</source>
        <translation>მისამართის კოპირება</translation>
    </message>
    <message>
        <source>Copy label</source>
        <translation>ლეიბლის კოპირება</translation>
    </message>
    <message>
        <source>Copy amount</source>
        <translation>რაოდენობის კოპირება</translation>
    </message>
    <message>
        <source>Copy transaction ID</source>
        <translation>ტრანსაქციის ID-ს კოპირება</translation>
    </message>
    <message>
        <source>Lock unspent</source>
        <translation>დაუხარჯავის ჩაკეტვა</translation>
    </message>
    <message>
        <source>Unlock unspent</source>
        <translation>დაუხარჯავის განბლოკვა</translation>
    </message>
    <message>
        <source>Copy quantity</source>
        <translation>რაოდენობის კოპირება</translation>
    </message>
    <message>
        <source>Copy fee</source>
        <translation>საკომისიოს კოპირება</translation>
    </message>
    <message>
        <source>Copy after fee</source>
        <translation>დამატებითი საკომისიოს კოპირება</translation>
    </message>
    <message>
        <source>Copy bytes</source>
        <translation>ბაიტების კოპირება</translation>
    </message>
    <message>
        <source>Copy change</source>
        <translation>ხურდის კოპირება</translation>
    </message>
    <message>
        <source>(%1 locked)</source>
        <translation>(%1 დაბლოკილია)</translation>
    </message>
    <message>
        <source>yes</source>
        <translation>დიახ</translation>
    </message>
    <message>
        <source>no</source>
        <translation>არა</translation>
    </message>
    <message>
        <source>(no label)</source>
        <translation>(ნიშნული არ არის)</translation>
    </message>
    <message>
        <source>change from %1 (%2)</source>
        <translation>ხურდა %1-დან (%2)</translation>
    </message>
    <message>
        <source>(change)</source>
        <translation>(ხურდა)</translation>
    </message>
</context>
<context>
    <name>CreateWalletActivity</name>
    </context>
<context>
    <name>CreateWalletDialog</name>
    <message>
        <source>Wallet</source>
        <translation>საფულე</translation>
    </message>
    <message>
        <source>Encrypt Wallet</source>
        <translation>საფულის დაშიფრვა</translation>
    </message>
    </context>
<context>
    <name>EditAddressDialog</name>
    <message>
        <source>Edit Address</source>
        <translation>მისამართის შეცვლა</translation>
    </message>
    <message>
        <source>&amp;Label</source>
        <translation>ნიშნუ&amp;ლი</translation>
    </message>
    <message>
        <source>The label associated with this address list entry</source>
        <translation>მისამართების სიის ამ ჩანაწერთან ასოცირებული ნიშნული</translation>
    </message>
    <message>
        <source>The address associated with this address list entry. This can only be modified for sending addresses.</source>
        <translation>მისამართების სიის ამ ჩანაწერთან მისამართი ასოცირებული. მისი შეცვლა შეიძლება მხოლოდ გაგზავნის მისამართის შემთხვევაში.</translation>
    </message>
    <message>
        <source>&amp;Address</source>
        <translation>მის&amp;ამართი</translation>
    </message>
    <message>
        <source>New sending address</source>
        <translation>ახალი გაგზავნის მისამართი</translation>
    </message>
    <message>
        <source>Edit receiving address</source>
        <translation>მიღების მისამართის შეცვლა</translation>
    </message>
    <message>
        <source>Edit sending address</source>
        <translation>გაგზავნის მისამართის შეცვლა</translation>
    </message>
    <message>
        <source>The entered address "%1" is not a valid Bitcoin address.</source>
        <translation>შეყვანილი მისამართი "%1" არ არის ვალიდური Bitcoin-მისამართი.</translation>
    </message>
    <message>
        <source>Could not unlock wallet.</source>
        <translation>საფულის განბლოკვა ვერ მოხერხდა.</translation>
    </message>
    <message>
        <source>New key generation failed.</source>
        <translation>ახალი გასაღების გენერირება ვერ მოხერხდა</translation>
    </message>
</context>
<context>
    <name>FreespaceChecker</name>
    <message>
        <source>A new data directory will be created.</source>
        <translation>შეიქმნება ახალი მონაცემთა კატალოგი.</translation>
    </message>
    <message>
        <source>name</source>
        <translation>სახელი</translation>
    </message>
    <message>
        <source>Directory already exists. Add %1 if you intend to create a new directory here.</source>
        <translation>კატალოგი უკვე არსებობს. დაამატეთ %1 თუ გინდათ ახალი კატალოგის აქვე შექმნა.</translation>
    </message>
    <message>
        <source>Path already exists, and is not a directory.</source>
        <translation>მისამართი უკვე არსებობს და არ წარმოადგენს კატალოგს.</translation>
    </message>
    <message>
        <source>Cannot create data directory here.</source>
        <translation>კატალოგის აქ შექმნა შეუძლებელია.</translation>
    </message>
</context>
<context>
    <name>GuiNetWatch</name>
    </context>
<context>
    <name>HelpMessageDialog</name>
    <message>
        <source>version</source>
        <translation>ვერსია</translation>
    </message>
    <message>
        <source>About %1</source>
        <translation>%1-ის შესახებ</translation>
    </message>
    <message>
        <source>Command-line options</source>
        <translation>კომანდების ზოლის ოპციები</translation>
    </message>
</context>
<context>
    <name>Intro</name>
    <message>
        <source>Welcome</source>
        <translation>მოგესალმებით</translation>
    </message>
    <message>
        <source>Welcome to %1.</source>
        <translation>კეთილი იყოს თქვენი მობრძანება %1-ში.</translation>
    </message>
    <message>
        <source>As this is the first time the program is launched, you can choose where %1 will store its data.</source>
        <translation>ეს პროგრამის პირველი გაშვებაა; შეგიძლიათ მიუთითოთ, სად შეინახოს მონაცემები %1-მ.</translation>
    </message>
    <message>
        <source>Use the default data directory</source>
        <translation>ნაგულისხმევი კატალოგის გამოყენება</translation>
    </message>
    <message>
        <source>Use a custom data directory:</source>
        <translation>მითითებული კატალოგის გამოყენება:</translation>
    </message>
    <message>
        <source>Bitcoin</source>
        <translation>Bitcoin</translation>
    </message>
    <message>
        <source>At least %1 GB of data will be stored in this directory, and it will grow over time.</source>
        <translation>მითითებულ კატალოგში დაგროვდება სულ ცოტა %1 გბ მონაცემები, და მომავალში უფრო გაიზრდება.</translation>
    </message>
    <message>
        <source>%1 will download and store a copy of the Bitcoin block chain.</source>
        <translation>%1 გადმოტვირთავს და შეინახავს Bitcoin-ის ბლოკთა ჯაჭვს.</translation>
    </message>
    <message>
        <source>The wallet will also be stored in this directory.</source>
        <translation>საფულეც ამავე კატალოგში შეინახება.</translation>
    </message>
    <message>
        <source>Error</source>
        <translation>შეცდომა</translation>
    </message>
    <message numerus="yes">
        <source>%n GB of free space available</source>
        <translation><numerusform>ხელმისაწვდომია თავისუფალი სივრცის %n გბ</numerusform></translation>
    </message>
    <message numerus="yes">
        <source>(of %n GB needed)</source>
        <translation><numerusform>(საჭირო %n გბ-დან)</numerusform></translation>
    </message>
    </context>
<context>
    <name>MempoolStats</name>
    <message>
        <source>N/A</source>
        <translation>მიუწვდ.</translation>
    </message>
    </context>
<context>
    <name>ModalOverlay</name>
    <message>
        <source>Form</source>
        <translation>ფორმა</translation>
    </message>
    <message>
        <source>Unknown...</source>
        <translation>უცნობი...</translation>
    </message>
    <message>
        <source>Last block time</source>
        <translation>ბოლო ბლოკის დრო</translation>
    </message>
    <message>
        <source>Progress</source>
        <translation>პროგრესი</translation>
    </message>
    <message>
        <source>calculating...</source>
        <translation>მიმდინარეობს გამოთვლა...</translation>
    </message>
    <message>
        <source>Hide</source>
        <translation>დამალვა</translation>
    </message>
    </context>
<context>
    <name>NetWatchLogModel</name>
    <message>
        <source>Type</source>
        <comment>NetWatch: Type header</comment>
        <translation>ტიპი</translation>
    </message>
    <message>
        <source>Address</source>
        <comment>NetWatch: Address header</comment>
        <translation>მისამართი</translation>
    </message>
</context>
<context>
    <name>OpenURIDialog</name>
    <message>
        <source>URI:</source>
        <translation>URI:</translation>
    </message>
    <message>
        <source>Paste address from clipboard</source>
        <translation>მისამართის ჩასმა კლიპბორდიდან</translation>
    </message>
    <message>
        <source>Alt+P</source>
        <translation>Alt+P</translation>
    </message>
</context>
<context>
    <name>OpenWalletActivity</name>
    <message>
        <source>default wallet</source>
        <translation>ნაგულისხმევი საფულე</translation>
    </message>
    </context>
<context>
    <name>OptionsDialog</name>
    <message>
        <source>Options</source>
        <translation>ოპციები</translation>
    </message>
    <message>
        <source>&amp;Main</source>
        <translation>&amp;მთავარი</translation>
    </message>
    <message>
        <source>Size of &amp;database cache</source>
        <translation>მონაცემთა ბაზის კეშის სი&amp;დიდე</translation>
    </message>
    <message>
        <source>Number of script &amp;verification threads</source>
        <translation>სკრიპტის &amp;ვერიფიცირების ნაკადების რაოდენობა</translation>
    </message>
    <message>
        <source>IP address of the proxy (e.g. IPv4: 127.0.0.1 / IPv6: ::1)</source>
        <translation>პროქსის IP-მისამართი (მაგ.: IPv4: 127.0.0.1 / IPv6: ::1)</translation>
    </message>
    <message>
        <source>Reset all client options to default.</source>
        <translation>კლიენტის ყველა პარამეტრის დაბრუნება ნაგულისხმევ მნიშვნელობებზე.</translation>
    </message>
    <message>
        <source>&amp;Reset Options</source>
        <translation>დაბ&amp;რუნების ოპციები</translation>
    </message>
    <message>
        <source>&amp;Network</source>
        <translation>&amp;ქსელი</translation>
    </message>
    <message>
        <source>W&amp;allet</source>
        <translation>ს&amp;აფულე</translation>
    </message>
    <message>
        <source>Expert</source>
        <translation>ექსპერტი</translation>
    </message>
    <message>
        <source>If you disable the spending of unconfirmed change, the change from a transaction cannot be used until that transaction has at least one confirmation. This also affects how your balance is computed.</source>
        <translation>დაუდასტურებელი ხურდის გამოყენების აკრძალვის შემდეგ მათი გამოყენება შეუძლებელი იქნება, სანამ ტრანსაქციას არ ექნება ერთი დასტური მაინც. ეს აისახება თქვენი ნაშთის დათვლაზეც.</translation>
    </message>
    <message>
        <source>Automatically open the Bitcoin client port on the router. This only works when your router supports UPnP and it is enabled.</source>
        <translation>როუტერში Bitcoin-კლიენტის პორტის ავტომატური გახსნა. მუშაობს, თუ თქვენს როუტერს ჩართული აქვს UPnP.</translation>
    </message>
    <message>
        <source>Map port using &amp;UPnP</source>
        <translation>პორტის გადამისამართება &amp;UPnP-ით</translation>
    </message>
    <message>
        <source>Proxy &amp;IP:</source>
        <translation>პროქსის &amp;IP:</translation>
    </message>
    <message>
        <source>&amp;Port:</source>
        <translation>&amp;პორტი</translation>
    </message>
    <message>
        <source>Port of the proxy (e.g. 9050)</source>
        <translation>პროქსის პორტი (მაგ.: 9050)</translation>
    </message>
    <message>
        <source>IPv4</source>
        <translation>IPv4</translation>
    </message>
    <message>
        <source>IPv6</source>
        <translation>IPv6</translation>
    </message>
    <message>
        <source>Tor</source>
        <translation>Tor</translation>
    </message>
    <message>
        <source>&amp;Window</source>
        <translation>&amp;ფანჯარა</translation>
    </message>
    <message>
        <source>Show only a tray icon after minimizing the window.</source>
        <translation>ფანჯრის მინიმიზებისას მხოლოდ იკონა სისტემურ ზონაში</translation>
    </message>
    <message>
        <source>&amp;Minimize to the tray instead of the taskbar</source>
        <translation>&amp;მინიმიზება სისტემურ ზონაში პროგრამების პანელის ნაცვლად</translation>
    </message>
    <message>
        <source>M&amp;inimize on close</source>
        <translation>მ&amp;ინიმიზება დახურვისას</translation>
    </message>
    <message>
        <source>&amp;Display</source>
        <translation>&amp;ჩვენება</translation>
    </message>
    <message>
        <source>User Interface &amp;language:</source>
        <translation>სამომხმარებ&amp;ლო ენა:</translation>
    </message>
    <message>
        <source>&amp;Unit to show amounts in:</source>
        <translation>ერთეუ&amp;ლი:</translation>
    </message>
    <message>
        <source>Choose the default subdivision unit to show in the interface and when sending coins.</source>
        <translation>აირჩიეთ გასაგზავნი თანხის ნაგულისხმევი ერთეული.</translation>
    </message>
    <message>
        <source>Whether to show coin control features or not.</source>
        <translation>ვაჩვენოთ თუ არა მონეტების მართვის პარამეტრები.</translation>
    </message>
    <message>
        <source>&amp;OK</source>
        <translation>&amp;OK</translation>
    </message>
    <message>
        <source>&amp;Cancel</source>
        <translation>&amp;გაუქმება</translation>
    </message>
    <message>
        <source>default</source>
        <translation>ნაგულისხმევი</translation>
    </message>
    <message>
        <source>none</source>
        <translation>ცარიელი</translation>
    </message>
    <message>
        <source>Confirm options reset</source>
        <translation>დაადასტურეთ პარამეტრების დაბრუნება ნაგულისხმევზე</translation>
    </message>
    <message>
        <source>Client restart required to activate changes.</source>
        <translation>ცვლილებები ძალაში შევა კლიენტის ხელახალი გაშვების შემდეგ.</translation>
    </message>
    <message>
        <source>Error</source>
        <translation>შეცდომა</translation>
    </message>
    <message>
        <source>This change would require a client restart.</source>
        <translation>ამ ცვლილებების ძალაში შესასვლელად საჭიროა კლიენტის დახურვა და ხელახალი გაშვება.</translation>
    </message>
    <message>
        <source>The supplied proxy address is invalid.</source>
        <translation>პროქსის მისამართი არასწორია.</translation>
    </message>
</context>
<context>
    <name>OverviewPage</name>
    <message>
        <source>Form</source>
        <translation>ფორმა</translation>
    </message>
    <message>
        <source>The displayed information may be out of date. Your wallet automatically synchronizes with the Bitcoin network after a connection is established, but this process has not completed yet.</source>
        <translation>ნაჩვენები ინფორმაცია შეიძლება მოძველებული იყოს. თქვენი საფულე ავტომატურად სინქრონიზდება Bitcoin-ის ქსელთან კავშირის დამყარების შემდეგ, ეს პროცესი ჯერ არ არის დასრულებული.</translation>
    </message>
    <message>
        <source>Available:</source>
        <translation>ხელმისაწვდომია:</translation>
    </message>
    <message>
        <source>Your current spendable balance</source>
        <translation>თქვენი ხელმისაწვდომი ნაშთი</translation>
    </message>
    <message>
        <source>Pending:</source>
        <translation>იგზავნება:</translation>
    </message>
    <message>
        <source>Total of transactions that have yet to be confirmed, and do not yet count toward the spendable balance</source>
        <translation>დასადასტურებელი ტრანსაქციების საერთო რაოდენობა, რომლებიც ჯერ არ არის ასახული ბალანსში</translation>
    </message>
    <message>
        <source>Immature:</source>
        <translation>მოუმზადებელია:</translation>
    </message>
    <message>
        <source>Mined balance that has not yet matured</source>
        <translation>მოპოვებული თანხა, რომელიც ჯერ არ არის მზადყოფნაში</translation>
    </message>
    <message>
        <source>Total:</source>
        <translation>სულ:</translation>
    </message>
    <message>
        <source>Your current total balance</source>
        <translation>თქვენი სრული მიმდინარე ბალანსი</translation>
    </message>
    </context>
<context>
    <name>PSBTOperationsDialog</name>
    <message>
        <source>Close</source>
        <translation type="unfinished">დახურვა</translation>
    </message>
    <message>
        <source>or</source>
        <translation>ან</translation>
    </message>
    </context>
<context>
    <name>PairingPage</name>
    </context>
<context>
    <name>PaymentServer</name>
    <message>
        <source>Payment request error</source>
        <translation>გადახდის მოთხოვნის შეცდომა</translation>
    </message>
    <message>
        <source>Cannot start bitcoin: click-to-pay handler</source>
        <translation>ვერ გაიშვა bitcoin: click-to-pay</translation>
    </message>
    <message>
        <source>URI handling</source>
        <translation>URI-ების დამუშავება</translation>
    </message>
    <message>
        <source>Invalid payment address %1</source>
        <translation>გადახდის მისამართი არასწორია: %1</translation>
    </message>
    <message>
        <source>Payment request file handling</source>
        <translation>გადახდის მოთხოვნის ფაილის დამუშავება</translation>
    </message>
</context>
<context>
    <name>PeerTableModel</name>
    <message>
        <source>Type</source>
        <translation>ტიპი</translation>
    </message>
    </context>
<context>
    <name>QObject</name>
    <message>
        <source>Amount</source>
        <translation>თანხა</translation>
    </message>
    <message>
        <source>%1 h</source>
        <translation>%1 სთ</translation>
    </message>
    <message>
        <source>%1 m</source>
        <translation>%1 წთ</translation>
    </message>
    <message>
        <source>N/A</source>
        <translation>მიუწვდ.</translation>
    </message>
    <message>
        <source>%1 and %2</source>
        <translation>%1 და %2</translation>
    </message>
    <message>
        <source>%1 B</source>
        <translation>%1 B</translation>
    </message>
    <message>
        <source>%1 KB</source>
        <translation>%1 KB</translation>
    </message>
    <message>
        <source>%1 MB</source>
        <translation>%1 MB</translation>
    </message>
    <message>
        <source>%1 GB</source>
        <translation>%1 GB</translation>
    </message>
    <message>
        <source>Error: Specified data directory "%1" does not exist.</source>
        <translation>შეცდომა: მითითებული მონაცემთა კატალოგი "%1" არ არსებობს.</translation>
    </message>
    <message>
        <source>unknown</source>
        <translation>უცნობია</translation>
    </message>
    <message>
        <source>Blk</source>
        <comment>Tx Watch: Block type abbreviation</comment>
        <translation>ბლოკის</translation>
    </message>
    <message>
        <source>Txn</source>
        <comment>Tx Watch: Transaction type abbreviation</comment>
        <translation>ტრანსაქცია</translation>
    </message>
</context>
<context>
    <name>QRImageWidget</name>
    <message>
        <source>&amp;Save Image...</source>
        <translation>გამო&amp;სახულების შენახვა...</translation>
    </message>
    <message>
        <source>&amp;Copy Image</source>
        <translation>გამოსახულების &amp;კოპირება</translation>
    </message>
    <message>
        <source>Resulting URI too long, try to reduce the text for label / message.</source>
        <translation>URI ძალიან გრძელი გამოდის, შეამოკლეთ ნიშნულის/მესიჯის ტექსტი.</translation>
    </message>
    <message>
        <source>Error encoding URI into QR Code.</source>
        <translation>შედომა URI-ის QR-კოდში გადაყვანისას.</translation>
    </message>
    <message>
        <source>Save QR Code</source>
        <translation>QR-კოდის შენახვა</translation>
    </message>
    <message>
        <source>PNG Image (*.png)</source>
        <translation>PNG სურათი (*.png)</translation>
    </message>
</context>
<context>
    <name>RPCConsole</name>
    <message>
        <source>N/A</source>
        <translation>მიუწვდ.</translation>
    </message>
    <message>
        <source>Client version</source>
        <translation>კლიენტის ვერსია</translation>
    </message>
    <message>
        <source>&amp;Information</source>
        <translation>&amp;ინფორმაცია</translation>
    </message>
    <message>
        <source>General</source>
        <translation>საერთო</translation>
    </message>
    <message>
        <source>Startup time</source>
        <translation>სტარტის დრო</translation>
    </message>
    <message>
        <source>Network</source>
        <translation>ქსელი</translation>
    </message>
    <message>
        <source>Name</source>
        <translation>სახელი</translation>
    </message>
    <message>
        <source>Number of connections</source>
        <translation>შეერთებების რაოდენობა</translation>
    </message>
    <message>
        <source>Block chain</source>
        <translation>ბლოკთა ჯაჭვი</translation>
    </message>
    <message>
<<<<<<< HEAD
        <source>Node window</source>
        <translation>კვანძის ფანჯარა</translation>
=======
        <source>Wallet: </source>
        <translation type="unfinished">საფულე: </translation>
    </message>
    <message>
        <source>Range</source>
        <translation type="unfinished">შუალედი</translation>
>>>>>>> d4a64f61
    </message>
    <message>
        <source>Last block time</source>
        <translation>ბოლო ბლოკის დრო</translation>
    </message>
    <message>
        <source>&amp;Open</source>
        <translation>&amp;შექმნა</translation>
    </message>
    <message>
        <source>&amp;Console</source>
        <translation>&amp;კონსოლი</translation>
    </message>
    <message>
        <source>&amp;Network Traffic</source>
        <translation>&amp;ქსელის ტრაფიკი</translation>
    </message>
    <message>
        <source>Totals</source>
        <translation>სულ:</translation>
    </message>
    <message>
        <source>In:</source>
        <translation>შემომავალი:</translation>
    </message>
    <message>
        <source>Out:</source>
        <translation>გამავალი:</translation>
    </message>
    <message>
        <source>Debug log file</source>
        <translation>დახვეწის ლოგ-ფაილი</translation>
    </message>
    <message>
        <source>Clear console</source>
        <translation>კონსოლის გასუფთავება</translation>
    </message>
    <message>
        <source>Network activity disabled</source>
        <translation type="unfinished">ქსელური აქტივობა გათიშულია</translation>
    </message>
    <message>
        <source>Unknown</source>
        <translation type="unfinished">უცნობია</translation>
    </message>
</context>
<context>
    <name>ReceiveCoinsDialog</name>
    <message>
        <source>&amp;Amount:</source>
        <translation>თ&amp;ანხა:</translation>
    </message>
    <message>
        <source>&amp;Label:</source>
        <translation>ნიშნუ&amp;ლი:</translation>
    </message>
    <message>
        <source>&amp;Message:</source>
        <translation>&amp;მესიჯი:</translation>
    </message>
    <message>
        <source>An optional message to attach to the payment request, which will be displayed when the request is opened. Note: The message will not be sent with the payment over the Bitcoin network.</source>
        <translation>არააუცილებელი მესიჯი, რომელიც ერთვის გადახდის მოთხოვნას და ნაჩვენები იქნება მოთხოვნის გახსნისას. შენიშვნა: მესიჯი არ გაყვება გადახდას ბითქოინის ქსელში.</translation>
    </message>
    <message>
        <source>An optional label to associate with the new receiving address.</source>
        <translation>არააუცილებელი ნიშნული ახალ მიღების მისამართთან ასოცირებისათვის.</translation>
    </message>
    <message>
        <source>Use this form to request payments. All fields are &lt;b&gt;optional&lt;/b&gt;.</source>
        <translation>გამოიყენეთ ეს ფორმა გადახდის მოთხოვნისათვის. ყველა ველი &lt;b&gt;არააუცილებელია&lt;/b&gt;.</translation>
    </message>
    <message>
        <source>An optional amount to request. Leave this empty or zero to not request a specific amount.</source>
        <translation>მოთხოვნის მოცულობა. არააუცილებელია. ჩაწერეთ 0 ან დატოვეთ ცარიელი, თუ არ მოითხოვება კონკრეტული მოცულობა.</translation>
    </message>
    <message>
        <source>&amp;Request payment</source>
        <translation>&amp;გადახდის მოთხოვნა</translation>
    </message>
    <message>
        <source>Clear all fields of the form.</source>
        <translation>ფორმის ყველა ველის წაშლა</translation>
    </message>
    <message>
        <source>Clear</source>
        <translation>წაშლა</translation>
    </message>
    <message>
        <source>Requested payments history</source>
        <translation>მოთხოვნილი გადახდების ისტორია</translation>
    </message>
    <message>
        <source>Show the selected request (does the same as double clicking an entry)</source>
        <translation>არჩეული მოთხოვნის ჩვენება (იგივეა, რაც ჩანაწერზე ორჯერ ჩხვლეტა)</translation>
    </message>
    <message>
        <source>Show</source>
        <translation>ჩვენება</translation>
    </message>
    <message>
        <source>Remove the selected entries from the list</source>
        <translation>მონიშნული ჩანაწერების წაშლა სიიდან</translation>
    </message>
    <message>
        <source>Remove</source>
        <translation>წაშლა</translation>
    </message>
    <message>
        <source>Copy URI</source>
        <translation type="unfinished">URI-ის კოპირება</translation>
    </message>
    <message>
        <source>Copy label</source>
        <translation>ლეიბლის კოპირება</translation>
    </message>
    <message>
        <source>Copy message</source>
        <translation>მესიჯის კოპირება</translation>
    </message>
    <message>
        <source>Copy amount</source>
        <translation>რაოდენობის კოპირება</translation>
    </message>
    <message>
        <source>Could not unlock wallet.</source>
        <translation>საფულის განბლოკვა ვერ მოხერხდა.</translation>
    </message>
    </context>
<context>
    <name>ReceiveRequestDialog</name>
    <message>
        <source>Address:</source>
        <translation type="unfinished">მისამართი:</translation>
    </message>
    <message>
        <source>Amount:</source>
        <translation>თანხა:</translation>
    </message>
    <message>
        <source>Label:</source>
        <translation type="unfinished">ნიშნული:</translation>
    </message>
    <message>
        <source>Message:</source>
        <translation>მესიჯი:</translation>
    </message>
    <message>
        <source>Wallet:</source>
        <translation>საფულე:</translation>
    </message>
    <message>
        <source>Copy &amp;URI</source>
        <translation>&amp;URI-ის კოპირება</translation>
    </message>
    <message>
        <source>Copy &amp;Address</source>
        <translation>მის&amp;ამართის კოპირება</translation>
    </message>
    <message>
        <source>&amp;Save Image...</source>
        <translation>გამო&amp;სახულების შენახვა...</translation>
    </message>
    <message>
        <source>Request payment to %1</source>
        <translation>%1-ის გადაზდის მოთხოვნა</translation>
    </message>
    <message>
        <source>Payment information</source>
        <translation>ინფორმაცია გადახდის შესახებ</translation>
    </message>
</context>
<context>
    <name>RecentRequestsTableModel</name>
    <message>
        <source>Date</source>
        <translation>თარიღი</translation>
    </message>
    <message>
        <source>Label</source>
        <translation>ნიშნული</translation>
    </message>
    <message>
        <source>Message</source>
        <translation>მესიჯი</translation>
    </message>
    <message>
        <source>(no label)</source>
        <translation>(ნიშნული არ არის)</translation>
    </message>
    <message>
        <source>(no message)</source>
        <translation>(მესიჯები არ არის)</translation>
    </message>
    </context>
<context>
    <name>SendCoinsDialog</name>
    <message>
        <source>Send Coins</source>
        <translation>მონეტების გაგზავნა</translation>
    </message>
    <message>
        <source>Coin Control Features</source>
        <translation>მონეტების კონტროლის პარამეტრები</translation>
    </message>
    <message>
        <source>Inputs...</source>
        <translation>ხარჯები...</translation>
    </message>
    <message>
        <source>automatically selected</source>
        <translation>არჩეულია ავტომატურად</translation>
    </message>
    <message>
        <source>Insufficient funds!</source>
        <translation>არ არის საკმარისი თანხა!</translation>
    </message>
    <message>
        <source>Quantity:</source>
        <translation>რაოდენობა:</translation>
    </message>
    <message>
        <source>Bytes:</source>
        <translation>ბაიტები:</translation>
    </message>
    <message>
        <source>Amount:</source>
        <translation>თანხა:</translation>
    </message>
    <message>
        <source>Fee:</source>
        <translation>საკომისიო:</translation>
    </message>
    <message>
        <source>After Fee:</source>
        <translation>დამატებითი საკომისიო:</translation>
    </message>
    <message>
        <source>Change:</source>
        <translation>ხურდა:</translation>
    </message>
    <message>
        <source>If this is activated, but the change address is empty or invalid, change will be sent to a newly generated address.</source>
        <translation>ამის გააქტიურებისას თუ ხურდის მისამართი ცარიელია ან არასწორია, ხურდა გაიგზავნება ახლად გენერირებულ მისამართებზე.</translation>
    </message>
    <message>
        <source>Custom change address</source>
        <translation>ხურდის მისამართი</translation>
    </message>
    <message>
        <source>Transaction Fee:</source>
        <translation>ტრანსაქციის საფასური - საკომისიო:</translation>
    </message>
    <message>
        <source>Choose...</source>
        <translation type="unfinished">არჩევა...</translation>
    </message>
    <message>
        <source>Hide</source>
        <translation>დამალვა</translation>
    </message>
    <message>
        <source>Send to multiple recipients at once</source>
        <translation>გაგზავნა რამდენიმე რეციპიენტთან ერთდროულად</translation>
    </message>
    <message>
        <source>Add &amp;Recipient</source>
        <translation>&amp;რეციპიენტის დამატება</translation>
    </message>
    <message>
        <source>Clear all fields of the form.</source>
        <translation>ფორმის ყველა ველის წაშლა</translation>
    </message>
    <message>
        <source>Dust:</source>
        <translation>მტვერი:</translation>
    </message>
    <message>
        <source>Clear &amp;All</source>
        <translation>გ&amp;ასუფთავება</translation>
    </message>
    <message>
        <source>Balance:</source>
        <translation>ბალანსი:</translation>
    </message>
    <message>
        <source>Confirm the send action</source>
        <translation>გაგზავნის დადასტურება</translation>
    </message>
    <message>
        <source>S&amp;end</source>
        <translation>გაგ&amp;ზავნა</translation>
    </message>
    <message>
        <source>Copy quantity</source>
        <translation>რაოდენობის კოპირება</translation>
    </message>
    <message>
        <source>Copy amount</source>
        <translation>რაოდენობის კოპირება</translation>
    </message>
    <message>
        <source>Copy fee</source>
        <translation>საკომისიოს კოპირება</translation>
    </message>
    <message>
        <source>Copy after fee</source>
        <translation>დამატებითი საკომისიოს კოპირება</translation>
    </message>
    <message>
        <source>Copy bytes</source>
        <translation>ბაიტების კოპირება</translation>
    </message>
    <message>
        <source>Copy change</source>
        <translation>ხურდის კოპირება</translation>
    </message>
    <message>
        <source>%1 to %2</source>
        <translation>%1-დან %2-ში</translation>
    </message>
    <message>
        <source>Are you sure you want to send?</source>
        <translation>დარწმუნებული ხართ, რომ გინდათ გაგზავნა?</translation>
    </message>
    <message>
        <source>or</source>
        <translation>ან</translation>
    </message>
    <message>
        <source>Transaction fee</source>
        <translation>ტრანსაქციის საფასური - საკომისიო</translation>
    </message>
    <message>
        <source>Confirm send coins</source>
        <translation>მონეტების გაგზავნის დადასტურება</translation>
    </message>
    <message>
        <source>Send</source>
        <translation type="unfinished">გაგზავნა</translation>
    </message>
    <message>
        <source>The amount to pay must be larger than 0.</source>
        <translation>გადახდის მოცულობა 0-ზე მეტი უნდა იყოს</translation>
    </message>
    <message>
        <source>The amount exceeds your balance.</source>
        <translation>თანხა აღემატება თქვენს ბალანსს</translation>
    </message>
    <message>
        <source>The total exceeds your balance when the %1 transaction fee is included.</source>
        <translation>საკომისიო %1-ის დამატების შემდეგ თანხა აჭარბებს თქვენს ბალანსს</translation>
    </message>
    <message>
        <source>Transaction creation failed!</source>
        <translation>შეცდომა ტრანსაქციის შექმნისას!</translation>
    </message>
    <message>
        <source>Warning: Invalid Bitcoin address</source>
        <translation>ყურადღება: არასწორია Bitcoin-მისამართი</translation>
    </message>
    <message>
        <source>Warning: Unknown change address</source>
        <translation>ყურადღება: უცნობია ხურდის მისამართი</translation>
    </message>
    <message>
        <source>(no label)</source>
        <translation>(ნიშნული არ არის)</translation>
    </message>
</context>
<context>
    <name>SendCoinsEntry</name>
    <message>
        <source>A&amp;mount:</source>
        <translation>&amp;რაოდენობა</translation>
    </message>
    <message>
        <source>Pay &amp;To:</source>
        <translation>ადრესა&amp;ტი:</translation>
    </message>
    <message>
        <source>&amp;Label:</source>
        <translation>ნიშნუ&amp;ლი:</translation>
    </message>
    <message>
        <source>Choose previously used address</source>
        <translation>აირჩიეთ ადრე გამოყენებული მისამართი</translation>
    </message>
    <message>
        <source>Alt+A</source>
        <translation>Alt+A</translation>
    </message>
    <message>
        <source>Paste address from clipboard</source>
        <translation>მისამართის ჩასმა კლიპბორდიდან</translation>
    </message>
    <message>
        <source>Alt+P</source>
        <translation>Alt+P</translation>
    </message>
    <message>
        <source>Remove this entry</source>
        <translation>ჩანაწერის წაშლა</translation>
    </message>
    <message>
        <source>Message:</source>
        <translation>მესიჯი:</translation>
    </message>
    <message>
        <source>Enter a label for this address to add it to the list of used addresses</source>
        <translation>შეიყვანეთ ამ მისამართის ნიშნული გამოყენებული მისამართების სიაში დასამატებლად</translation>
    </message>
    <message>
        <source>A message that was attached to the bitcoin: URI which will be stored with the transaction for your reference. Note: This message will not be sent over the Bitcoin network.</source>
        <translation>მესიჯი, რომელიც თან ერთვის მონეტებს:  URI, რომელიც შეინახება ტრანსაქციასთან ერთად თქვენთვის. შენიშვნა: მესიჯი არ გაყვება გადახდას ბითქოინის ქსელში.</translation>
    </message>
    <message>
        <source>Pay To:</source>
        <translation>ადრესატი:</translation>
    </message>
    <message>
        <source>Memo:</source>
        <translation>შენიშვნა:</translation>
    </message>
</context>
<context>
    <name>SendConfirmationDialog</name>
    </context>
<context>
    <name>ShutdownWindow</name>
    <message>
        <source>Do not shut down the computer until this window disappears.</source>
        <translation>არ გამორთოთ კომპიუტერი ამ ფანჯრის გაქრობამდე.</translation>
    </message>
</context>
<context>
    <name>SignVerifyMessageDialog</name>
    <message>
        <source>Signatures - Sign / Verify a Message</source>
        <translation>ხელმოწერები - მესიჯის ხელმოწერა/ვერიფიკაცია</translation>
    </message>
    <message>
        <source>&amp;Sign Message</source>
        <translation>მე&amp;სიჯის ხელმოწერა</translation>
    </message>
    <message>
        <source>Choose previously used address</source>
        <translation>აირჩიეთ ადრე გამოყენებული მისამართი</translation>
    </message>
    <message>
        <source>Alt+A</source>
        <translation>Alt+A</translation>
    </message>
    <message>
        <source>Paste address from clipboard</source>
        <translation>მისამართის ჩასმა კლიპბორდიდან</translation>
    </message>
    <message>
        <source>Alt+P</source>
        <translation>Alt+P</translation>
    </message>
    <message>
        <source>Enter the message you want to sign here</source>
        <translation>აკრიფეთ ხელმოსაწერი მესიჯი</translation>
    </message>
    <message>
        <source>Signature</source>
        <translation>ხელმოწერა</translation>
    </message>
    <message>
        <source>Copy the current signature to the system clipboard</source>
        <translation>მიმდინარე ხელმოწერის კოპირება კლიპბორდში</translation>
    </message>
    <message>
        <source>Sign the message to prove you own this Bitcoin address</source>
        <translation>მოაწერეთ ხელი იმის დასადასტურებლად, რომ ეს მისამართი თქვენია</translation>
    </message>
    <message>
        <source>Sign &amp;Message</source>
        <translation>&amp;მესიჯის ხელმოწერა</translation>
    </message>
    <message>
        <source>Reset all sign message fields</source>
        <translation>ხელმოწერის ყველა ველის წაშლა</translation>
    </message>
    <message>
        <source>Clear &amp;All</source>
        <translation>გ&amp;ასუფთავება</translation>
    </message>
    <message>
        <source>&amp;Verify Message</source>
        <translation>მესიჯის &amp;ვერიფიკაცია</translation>
    </message>
    <message>
        <source>Verify the message to ensure it was signed with the specified Bitcoin address</source>
        <translation>შეამოწმეთ, რომ მესიჯი ხელმოწერილია მითითებული Bitcoin-მისამართით</translation>
    </message>
    <message>
        <source>Verify &amp;Message</source>
        <translation>&amp;მესიჯის ვერიფიკაცია</translation>
    </message>
    <message>
        <source>Reset all verify message fields</source>
        <translation>ვერიფიკაციის ყველა ველის წაშლა</translation>
    </message>
    <message>
        <source>Click "Sign Message" to generate signature</source>
        <translation>ხელმოწერის გენერირებისათვის დააჭირეთ "მესიჯის ხელმოწერა"-ს</translation>
    </message>
    <message>
        <source>The entered address is invalid.</source>
        <translation>შეყვანილი მისამართი არასწორია.</translation>
    </message>
    <message>
        <source>Please check the address and try again.</source>
        <translation>შეამოწმეთ მისამართი და სცადეთ ხელახლა.</translation>
    </message>
    <message>
        <source>The entered address does not refer to a key.</source>
        <translation>შეყვანილი მისამართი არ არის კავშირში გასაღებთან.</translation>
    </message>
    <message>
        <source>Wallet unlock was cancelled.</source>
        <translation>საფულის განბლოკვა შეწყვეტილია.</translation>
    </message>
    <message>
        <source>Private key for the entered address is not available.</source>
        <translation>ამ მისამართისათვის პირადი გასაღები მიუწვდომელია.</translation>
    </message>
    <message>
        <source>Message signing failed.</source>
        <translation>ვერ მოხერხდა მესიჯის ხელმოწერა.</translation>
    </message>
    <message>
        <source>Message signed.</source>
        <translation>მესიჯი ხელმოწერილია.</translation>
    </message>
    <message>
        <source>The signature could not be decoded.</source>
        <translation>ხელმოწერის დეკოდირება ვერ ხერხდება.</translation>
    </message>
    <message>
        <source>Please check the signature and try again.</source>
        <translation>შეამოწმეთ ხელმოწერა და სცადეთ ხელახლა.</translation>
    </message>
    <message>
        <source>The signature did not match the message digest.</source>
        <translation>ხელმოწერა არ შეესაბამება მესიჯის დაიჯესტს.</translation>
    </message>
    <message>
        <source>Message verification failed.</source>
        <translation>მესიჯის ვერიფიკაცია ვერ მოხერხდა.</translation>
    </message>
    <message>
        <source>Message verified.</source>
        <translation>მესიჯი ვერიფიცირებულია.</translation>
    </message>
</context>
<context>
    <name>TrafficGraphWidget</name>
    <message>
        <source>KB/s</source>
        <translation>KB/s</translation>
    </message>
</context>
<context>
    <name>TransactionDesc</name>
    <message>
        <source>Open until %1</source>
        <translation>ღია იქნება სანამ %1</translation>
    </message>
    <message>
        <source>%1/unconfirmed</source>
        <translation>%1/დაუდასტურებელია</translation>
    </message>
    <message>
        <source>%1 confirmations</source>
        <translation>%1 დადასტურებულია</translation>
    </message>
    <message>
        <source>Status</source>
        <translation>სტატუსი</translation>
    </message>
    <message>
        <source>Date</source>
        <translation>თარიღი</translation>
    </message>
    <message>
        <source>Source</source>
        <translation>წყარო</translation>
    </message>
    <message>
        <source>Generated</source>
        <translation>გენერირებულია</translation>
    </message>
    <message>
        <source>From</source>
        <translation>გამგზავნი</translation>
    </message>
    <message>
        <source>unknown</source>
        <translation>უცნობია</translation>
    </message>
    <message>
        <source>To</source>
        <translation>მიმღები</translation>
    </message>
    <message>
        <source>own address</source>
        <translation>საკუთარი მისამართი</translation>
    </message>
    <message>
        <source>label</source>
        <translation>ნიშნული</translation>
    </message>
    <message>
        <source>Credit</source>
        <translation>კრედიტი</translation>
    </message>
    <message>
        <source>not accepted</source>
        <translation>უარყოფილია</translation>
    </message>
    <message>
        <source>Debit</source>
        <translation>დებიტი</translation>
    </message>
    <message>
        <source>Transaction fee</source>
        <translation>ტრანსაქციის საფასური - საკომისიო</translation>
    </message>
    <message>
        <source>Net amount</source>
        <translation>სუფთა თანხა</translation>
    </message>
    <message>
        <source>Message</source>
        <translation>მესიჯი</translation>
    </message>
    <message>
        <source>Comment</source>
        <translation>შენიშვნა</translation>
    </message>
    <message>
        <source>Transaction ID</source>
        <translation>ტრანსაქციის ID</translation>
    </message>
    <message>
        <source>Merchant</source>
        <translation>გამყიდველი</translation>
    </message>
    <message>
        <source>Generated coins must mature %1 blocks before they can be spent. When you generated this block, it was broadcast to the network to be added to the block chain. If it fails to get into the chain, its state will change to "not accepted" and it won't be spendable. This may occasionally happen if another node generates a block within a few seconds of yours.</source>
        <translation>გენერირებული მონეტები გასაგზავნად მომწიფდება %1 ბლოკის შემდეგ. ეს ბლოკი გენერირების შემდეგ გავრცელებულ იქნა ქსელში ბლოკთა ჯაჭვზე დასამატებლად. თუ ის ვერ ჩაჯდა ჯაჭვში, მიეცემა სტატუსი "უარყოფილია" და ამ მონეტებს ვერ გამოიყენებთ. ასეთი რამ შეიძლება მოხდეს, თუ რომელიმე კვანძმა რამდენიმე წამით დაგასწროთ ბლოკის გენერირება.</translation>
    </message>
    <message>
        <source>Debug information</source>
        <translation>დახვეწის ინფორმაცია</translation>
    </message>
    <message>
        <source>Transaction</source>
        <translation>ტრანსაქცია</translation>
    </message>
    <message>
        <source>Inputs</source>
        <translation>ხარჯები</translation>
    </message>
    <message>
        <source>Amount</source>
        <translation>თანხა</translation>
    </message>
    <message>
        <source>true</source>
        <translation>ჭეშმარიტი</translation>
    </message>
    <message>
        <source>false</source>
        <translation>მცდარი</translation>
    </message>
</context>
<context>
    <name>TransactionDescDialog</name>
    <message>
        <source>This pane shows a detailed description of the transaction</source>
        <translation>ტრანსაქციის დაწვრილებითი აღწერილობა</translation>
    </message>
    </context>
<context>
    <name>TransactionTableModel</name>
    <message>
        <source>Date</source>
        <translation>თარიღი</translation>
    </message>
    <message>
        <source>Type</source>
        <translation>ტიპი</translation>
    </message>
    <message>
        <source>Label</source>
        <translation>ნიშნული</translation>
    </message>
    <message>
        <source>Open until %1</source>
        <translation>ღია იქნება სანამ %1</translation>
    </message>
    <message>
        <source>Unconfirmed</source>
        <translation>დაუდასტურებელია</translation>
    </message>
    <message>
        <source>Confirming (%1 of %2 recommended confirmations)</source>
        <translation>დადასტურებულია (%1,  რეკომენდებულია %2)</translation>
    </message>
    <message>
        <source>Confirmed (%1 confirmations)</source>
        <translation>დადასტურებულია (%1დასტური)</translation>
    </message>
    <message>
        <source>Conflicted</source>
        <translation>კონფლიქტშია</translation>
    </message>
    <message>
        <source>Immature (%1 confirmations, will be available after %2)</source>
        <translation>არ არის მომწიფებული (%1 დასტური, საჭიროა სულ %2)</translation>
    </message>
    <message>
        <source>Generated but not accepted</source>
        <translation>გენერირებულია, მაგრამ უარყოფილია</translation>
    </message>
    <message>
        <source>Received with</source>
        <translation>შემოსულია</translation>
    </message>
    <message>
        <source>Received from</source>
        <translation>გამომგზავნი</translation>
    </message>
    <message>
        <source>Sent to</source>
        <translation>გაგზავნილია</translation>
    </message>
    <message>
        <source>Payment to yourself</source>
        <translation>გადახდილია საკუთარი თავისათვის</translation>
    </message>
    <message>
        <source>Mined</source>
        <translation>მოპოვებულია</translation>
    </message>
    <message>
        <source>(n/a)</source>
        <translation>(მიუწვდ.)</translation>
    </message>
    <message>
        <source>(no label)</source>
        <translation>(ნიშნული არ არის)</translation>
    </message>
    <message>
        <source>Transaction status. Hover over this field to show number of confirmations.</source>
        <translation>ტრანსაქციის სტატუსი. ველზე კურსორის შეყვანისას გამოჩნდება დასტურების რაოდენობა.</translation>
    </message>
    <message>
        <source>Date and time that the transaction was received.</source>
        <translation>ტრანსაქციის მიღების თარიღი და დრო.</translation>
    </message>
    <message>
        <source>Type of transaction.</source>
        <translation>ტრანსაქციის ტიპი.</translation>
    </message>
    <message>
        <source>Amount removed from or added to balance.</source>
        <translation>ბალანსიდან მოხსნილი ან დამატებული თანხა.</translation>
    </message>
</context>
<context>
    <name>TransactionView</name>
    <message>
        <source>All</source>
        <translation>ყველა</translation>
    </message>
    <message>
        <source>Today</source>
        <translation>დღეს</translation>
    </message>
    <message>
        <source>This week</source>
        <translation>ამ კვირის</translation>
    </message>
    <message>
        <source>This month</source>
        <translation>ამ თვის</translation>
    </message>
    <message>
        <source>Last month</source>
        <translation>ბოლო თვის</translation>
    </message>
    <message>
        <source>This year</source>
        <translation>ამ წლის</translation>
    </message>
    <message>
        <source>Range...</source>
        <translation>შუალედი...</translation>
    </message>
    <message>
        <source>Received with</source>
        <translation>შემოსულია</translation>
    </message>
    <message>
        <source>Sent to</source>
        <translation>გაგზავნილია</translation>
    </message>
    <message>
        <source>Mined</source>
        <translation>მოპოვებულია</translation>
    </message>
    <message>
        <source>Other</source>
        <translation>სხვა</translation>
    </message>
    <message>
        <source>Min amount</source>
        <translation>მინ. თანხა</translation>
    </message>
    <message>
        <source>Copy address</source>
        <translation>მისამართის კოპირება</translation>
    </message>
    <message>
        <source>Copy label</source>
        <translation>ლეიბლის კოპირება</translation>
    </message>
    <message>
        <source>Copy amount</source>
        <translation>რაოდენობის კოპირება</translation>
    </message>
    <message>
        <source>Copy transaction ID</source>
        <translation>ტრანსაქციის ID-ს კოპირება</translation>
    </message>
    <message>
        <source>Edit label</source>
        <translation>ნიშნულის რედაქტირება</translation>
    </message>
    <message>
        <source>Show transaction details</source>
        <translation>ტრანსაქციის დეტალების ჩვენება</translation>
    </message>
    <message>
        <source>Export Transaction History</source>
        <translation>ტრანსაქციების ისტორიის ექსპორტი</translation>
    </message>
    <message>
        <source>Comma separated file (*.csv)</source>
        <translation>CSV ფორმატის ფაილი (*.csv)</translation>
    </message>
    <message>
        <source>Confirmed</source>
        <translation>დადასტურებულია</translation>
    </message>
    <message>
        <source>Date</source>
        <translation>თარიღი</translation>
    </message>
    <message>
        <source>Type</source>
        <translation>ტიპი</translation>
    </message>
    <message>
        <source>Label</source>
        <translation>ნიშნული</translation>
    </message>
    <message>
        <source>Address</source>
        <translation>მისამართი</translation>
    </message>
    <message>
        <source>ID</source>
        <translation>ID</translation>
    </message>
    <message>
        <source>Exporting Failed</source>
        <translation>ექპორტი ვერ განხორციელდა</translation>
    </message>
    <message>
        <source>There was an error trying to save the transaction history to %1.</source>
        <translation>შეცდომა %1-ში ტრანსაქციების შენახვის მცდელობისას.</translation>
    </message>
    <message>
        <source>Exporting Successful</source>
        <translation>ეხპორტი განხორციელებულია</translation>
    </message>
    <message>
        <source>The transaction history was successfully saved to %1.</source>
        <translation>ტრანსაქციების ისტორია შენახულია %1-ში.</translation>
    </message>
    <message>
        <source>Range:</source>
        <translation>შუალედი:</translation>
    </message>
    <message>
        <source>to</source>
        <translation>-</translation>
    </message>
</context>
<context>
    <name>UnitDisplayStatusBarControl</name>
    </context>
<context>
    <name>WalletController</name>
    </context>
<context>
    <name>WalletFrame</name>
    <message>
        <source>Create a new wallet</source>
        <translation>შექმენით ახალი საფულე</translation>
    </message>
</context>
<context>
    <name>WalletModel</name>
    <message>
        <source>Send Coins</source>
        <translation>მონეტების გაგზავნა</translation>
    </message>
    <message>
        <source>default wallet</source>
        <translation>ნაგულისხმევი საფულე</translation>
    </message>
</context>
<context>
    <name>WalletView</name>
    <message>
        <source>&amp;Export</source>
        <translation>&amp;ექსპორტი</translation>
    </message>
    <message>
        <source>Export the data in the current tab to a file</source>
        <translation>ამ ბარათიდან მონაცემების ექსპორტი ფაილში</translation>
    </message>
    <message>
        <source>Error</source>
        <translation>შეცდომა</translation>
    </message>
    <message>
        <source>Backup Wallet</source>
        <translation>საფულის არქივირება</translation>
    </message>
    <message>
        <source>Wallet Data (*.dat)</source>
        <translation>საფულის მონაცემები (*.dat)</translation>
    </message>
    <message>
        <source>Backup Failed</source>
        <translation>არქივირება ვერ მოხერხდა</translation>
    </message>
    <message>
        <source>There was an error trying to save the wallet data to %1.</source>
        <translation>შეცდომა %1-ში საფულის მონაცემების შენახვის მცდელობისას.</translation>
    </message>
    <message>
        <source>Backup Successful</source>
        <translation>არქივირება შესრულებულია</translation>
    </message>
    <message>
        <source>The wallet data was successfully saved to %1.</source>
        <translation>საფულის მონაცემები შენახულია %1-ში.</translation>
    </message>
    <message>
        <source>Cancel</source>
        <translation type="unfinished">გაუქმება</translation>
    </message>
</context>
<context>
    <name>bitcoin-core</name>
    <message>
        <source>This is a pre-release test build - use at your own risk - do not use for mining or merchant applications</source>
        <translation>ეს არის წინასწარი სატესტო ვერსია - გამოიყენეთ საკუთარი რისკით - არ გამოიყენოთ მოპოვებისა ან კომერციული მიზნებისათვის</translation>
    </message>
    <message>
        <source>Warning: The network does not appear to fully agree! Some miners appear to be experiencing issues.</source>
        <translation>ყურადღება: ქსელში შეუთანხმებლობაა. შესაძლოა ცალკეულ მომპოვებლებს პრობლემები ექმნებათ!</translation>
    </message>
    <message>
        <source>Warning: We do not appear to fully agree with our peers! You may need to upgrade, or other nodes may need to upgrade.</source>
        <translation>ყურადღება: ჩვენ არ ვეთანხმებით ყველა პირს. შესაძლოა თქვენ ან სხვა კვანძებს განახლება გჭირდებათ.</translation>
    </message>
    <message>
        <source>Cannot resolve -%s address: '%s'</source>
        <translation>ვერ ხერხდება -%s მისამართის გარკვევა: '%s'</translation>
    </message>
    <message>
        <source>Corrupted block database detected</source>
        <translation>შენიშნულია ბლოკთა ბაზის დაზიანება</translation>
    </message>
    <message>
        <source>Do you want to rebuild the block database now?</source>
        <translation>გავუშვათ ბლოკთა ბაზის ხელახლა აგება ეხლა?</translation>
    </message>
    <message>
        <source>Error initializing block database</source>
        <translation>ვერ ინიციალიზდება ბლოკების ბაზა</translation>
    </message>
    <message>
        <source>Error initializing wallet database environment %s!</source>
        <translation>ვერ ინიციალიზდება საფულის ბაზის გარემო %s!</translation>
    </message>
    <message>
        <source>Error loading block database</source>
        <translation>არ იტვირთება ბლოკების ბაზა</translation>
    </message>
    <message>
        <source>Error opening block database</source>
        <translation>ბლოკთა ბაზის შექმნა ვერ მოხერხდა</translation>
    </message>
    <message>
        <source>Failed to listen on any port. Use -listen=0 if you want this.</source>
        <translation>ვერ ხერხდება პორტების მიყურადება. თუ გსურთ, გამოიყენეთ -listen=0.</translation>
    </message>
    <message>
        <source>Incorrect or no genesis block found. Wrong datadir for network?</source>
        <translation>საწყისი ბლოკი არ არსებობს ან არასწორია. ქსელის მონაცემთა კატალოგი datadir ხომ არის არასწორი?</translation>
    </message>
    <message>
        <source>Loading P2P addresses...</source>
        <translation>მისამართების ჩატვირთვა...</translation>
    </message>
    <message>
        <source>Not enough file descriptors available.</source>
        <translation>არ არის საკმარისი ფაილ-დესკრიპტორები.</translation>
    </message>
    <message>
        <source>Verifying blocks...</source>
        <translation>ბლოკების ვერიფიკაცია...</translation>
    </message>
    <message>
        <source>Signing transaction failed</source>
        <translation>ტრანსაქციების ხელმოწერა ვერ მოხერხდა</translation>
    </message>
    <message>
        <source>Transaction amount too small</source>
        <translation>ტრანსაქციების რაოდენობა ძალიან ცოტაა</translation>
    </message>
    <message>
        <source>Transaction too large</source>
        <translation>ტრანსაქცია ძალიან დიდია</translation>
    </message>
    <message>
        <source>Verifying wallet(s)...</source>
        <translation>საფულის ვერიფიკაცია...</translation>
    </message>
    <message>
        <source>Unknown network specified in -onlynet: '%s'</source>
        <translation>-onlynet-ში მითითებულია უცნობი ქსელი: '%s'</translation>
    </message>
    <message>
        <source>Insufficient funds</source>
        <translation>არ არის საკმარისი თანხა</translation>
    </message>
    <message>
        <source>Loading block index...</source>
        <translation>ბლოკების ინდექსის ჩატვირთვა...</translation>
    </message>
    <message>
        <source>Loading wallet...</source>
        <translation>საფულის ჩატვირთვა...</translation>
    </message>
    <message>
        <source>Rescanning...</source>
        <translation>სკანირება...</translation>
    </message>
    <message>
        <source>Done loading</source>
        <translation>ჩატვირთვა დასრულებულია</translation>
    </message>
</context>
</TS><|MERGE_RESOLUTION|>--- conflicted
+++ resolved
@@ -173,7 +173,6 @@
     </message>
     <message>
         <source>Enter the new passphrase for the wallet.&lt;br/&gt;Please use a passphrase of &lt;b&gt;ten or more random characters&lt;/b&gt;, or &lt;b&gt;eight or more words&lt;/b&gt;.</source>
-<<<<<<< HEAD
         <translation>შეიყვანეთ საფულის ახალი საიდუმლო ფრაზა .1 გამოიყენეთ მე –2 ან მეტი შემთხვევითი სიმბოლოების 2 ან 3 – ზე მეტი რვა ან მეტი სიტყვის პაროლი 3.</translation>
     </message>
     <message>
@@ -195,13 +194,6 @@
     <message>
         <source>Your wallet is now encrypted. </source>
         <translation>თქვენი საფულე ახლა დაშიფრულია</translation>
-=======
-        <translation>აკრიფეთ ახალი პასფრაზა საფულისათვის.&lt;br/&gt; გამოიყენეთ &lt;b&gt;ათი ან მეტი შემთხვევითი სიმბოლოსაგან &lt;/b&gt;, ან &lt;b&gt;რვა ან მეტი სიტყვისაგან&lt;/b&gt; შემდგარი პასფრაზა.</translation>
-    </message>
-    <message>
-        <source>Enter the old passphrase and new passphrase for the wallet.</source>
-        <translation>აკრიფეთ ძველი და ახალი პასფრაზები საფულისათვის.</translation>
->>>>>>> d4a64f61
     </message>
     <message>
         <source>IMPORTANT: Any previous backups you have made of your wallet file should be replaced with the newly generated, encrypted wallet file. For security reasons, previous backups of the unencrypted wallet file will become useless as soon as you start using the new, encrypted wallet.</source>
@@ -338,16 +330,9 @@
         <translation>საფულე:</translation>
     </message>
     <message>
-        <source>Click to disable network activity.</source>
-        <translation>დააწკაპეთ ქსელური აქტივობის გასათიშად.</translation>
-    </message>
-    <message>
         <source>Network activity disabled.</source>
+        <extracomment>A substring of the tooltip.</extracomment>
         <translation>ქსელური აქტივობა გათიშულია.</translation>
-    </message>
-    <message>
-        <source>Click to enable network activity again.</source>
-        <translation>დააჭირეთ ქსელის აქტივობის კვლავ ჩართვას</translation>
     </message>
     <message>
         <source>Reindexing blocks on disk...</source>
@@ -431,15 +416,11 @@
     </message>
     <message>
         <source>Indexing blocks on disk...</source>
-<<<<<<< HEAD
         <translation>ინდექსაციის ბლოკები დისკზე </translation>
     </message>
     <message>
         <source>Processing blocks on disk...</source>
         <translation>დამუშავება ბლოკები დისკზე</translation>
-=======
-        <translation>დისკზე ბლოკების რეინდექსაცია...</translation>
->>>>>>> d4a64f61
     </message>
     <message>
         <source>%1 behind</source>
@@ -470,7 +451,6 @@
         <translation>განახლებულია</translation>
     </message>
     <message>
-<<<<<<< HEAD
         <source>Node window</source>
         <translation>კვანძის ფანჯარა</translation>
     </message>
@@ -503,28 +483,20 @@
         <translation>საფულის ფახურვა</translation>
     </message>
     <message>
-        <source>default wallet</source>
-        <translation>ნაგულისხმევი საფულე</translation>
-=======
-        <source>Open node debugging and diagnostic console</source>
-        <translation>დახვეწისა და გიაგნოსტიკის კონსოლის გაშვება</translation>
-    </message>
-    <message>
-        <source>&amp;Sending addresses</source>
-        <translation type="unfinished">&amp;გამმგზავნი მისამართ</translation>
-    </message>
-    <message>
-        <source>&amp;Receiving addresses</source>
-        <translation type="unfinished">&amp;მიმღები მისამართი</translation>
-    </message>
-    <message>
         <source>Show the %1 help message to get a list with possible Bitcoin command-line options</source>
         <translation>%1-ს დახმარების ჩვენება Bitcoin-ის საკომანდო სტრიქონის დასაშვები ოპციების სანახავად</translation>
->>>>>>> d4a64f61
+    </message>
+    <message>
+        <source>No wallets available</source>
+        <translation>არ არის ჩატვირთული საფულე.</translation>
     </message>
     <message>
         <source>&amp;Window</source>
         <translation>&amp;ფანჯარა</translation>
+    </message>
+    <message>
+        <source>Main Window</source>
+        <translation>ძირითადი ფანჯარა</translation>
     </message>
     <message>
         <source>%1 client</source>
@@ -642,6 +614,10 @@
         <translation>თანხა</translation>
     </message>
     <message>
+        <source>Received with address</source>
+        <translation>მიღებულია მისამართისამებრ</translation>
+    </message>
+    <message>
         <source>Date</source>
         <translation>თარიღი</translation>
     </message>
@@ -654,28 +630,32 @@
         <translation>დადასტურებულია</translation>
     </message>
     <message>
-        <source>Copy address</source>
-        <translation>მისამართის კოპირება</translation>
-    </message>
-    <message>
-        <source>Copy label</source>
-        <translation>ლეიბლის კოპირება</translation>
-    </message>
-    <message>
         <source>Copy amount</source>
         <translation>რაოდენობის კოპირება</translation>
     </message>
     <message>
-        <source>Copy transaction ID</source>
-        <translation>ტრანსაქციის ID-ს კოპირება</translation>
-    </message>
-    <message>
-        <source>Lock unspent</source>
-        <translation>დაუხარჯავის ჩაკეტვა</translation>
-    </message>
-    <message>
-        <source>Unlock unspent</source>
-        <translation>დაუხარჯავის განბლოკვა</translation>
+        <source>&amp;Copy address</source>
+        <translation type="unfinished">&amp;მისამართის კოპირება</translation>
+    </message>
+    <message>
+        <source>Copy &amp;label</source>
+        <translation type="unfinished">&amp;ლეიბლის კოპირება</translation>
+    </message>
+    <message>
+        <source>Copy &amp;amount</source>
+        <translation type="unfinished">&amp;რაოდენობის კოპირება</translation>
+    </message>
+    <message>
+        <source>Copy transaction &amp;ID</source>
+        <translation type="unfinished">&amp;ტრანსაქციის ID-ს კოპირება</translation>
+    </message>
+    <message>
+        <source>L&amp;ock unspent</source>
+        <translation type="unfinished">&amp;დაუხარჯავის ჩაკეტვა</translation>
+    </message>
+    <message>
+        <source>&amp;Unlock unspent</source>
+        <translation type="unfinished">&amp;დაუხარჯავის განბლოკვა</translation>
     </message>
     <message>
         <source>Copy quantity</source>
@@ -806,9 +786,6 @@
         <translation>კატალოგის აქ შექმნა შეუძლებელია.</translation>
     </message>
 </context>
-<context>
-    <name>GuiNetWatch</name>
-    </context>
 <context>
     <name>HelpMessageDialog</name>
     <message>
@@ -925,6 +902,10 @@
 <context>
     <name>OpenURIDialog</name>
     <message>
+        <source>Open bitcoin URI</source>
+        <translation>გახსენით ბიტკოინი: URI</translation>
+    </message>
+    <message>
         <source>URI:</source>
         <translation>URI:</translation>
     </message>
@@ -932,10 +913,6 @@
         <source>Paste address from clipboard</source>
         <translation>მისამართის ჩასმა კლიპბორდიდან</translation>
     </message>
-    <message>
-        <source>Alt+P</source>
-        <translation>Alt+P</translation>
-    </message>
 </context>
 <context>
     <name>OpenWalletActivity</name>
@@ -1150,9 +1127,6 @@
     </message>
     </context>
 <context>
-    <name>PairingPage</name>
-    </context>
-<context>
     <name>PaymentServer</name>
     <message>
         <source>Payment request error</source>
@@ -1167,8 +1141,8 @@
         <translation>URI-ების დამუშავება</translation>
     </message>
     <message>
-        <source>Invalid payment address %1</source>
-        <translation>გადახდის მისამართი არასწორია: %1</translation>
+        <source>Invalid payment address</source>
+        <translation>გადახდის მისამართი არასწორია</translation>
     </message>
     <message>
         <source>Payment request file handling</source>
@@ -1305,17 +1279,12 @@
         <translation>ბლოკთა ჯაჭვი</translation>
     </message>
     <message>
-<<<<<<< HEAD
+        <source>Wallet: </source>
+        <translation type="unfinished">საფულე: </translation>
+    </message>
+    <message>
         <source>Node window</source>
         <translation>კვანძის ფანჯარა</translation>
-=======
-        <source>Wallet: </source>
-        <translation type="unfinished">საფულე: </translation>
-    </message>
-    <message>
-        <source>Range</source>
-        <translation type="unfinished">შუალედი</translation>
->>>>>>> d4a64f61
     </message>
     <message>
         <source>Last block time</source>
@@ -1334,10 +1303,6 @@
         <translation>&amp;ქსელის ტრაფიკი</translation>
     </message>
     <message>
-        <source>Totals</source>
-        <translation>სულ:</translation>
-    </message>
-    <message>
         <source>In:</source>
         <translation>შემომავალი:</translation>
     </message>
@@ -1354,6 +1319,19 @@
         <translation>კონსოლის გასუფთავება</translation>
     </message>
     <message>
+        <source>To</source>
+        <translation>მიმღები</translation>
+    </message>
+    <message>
+        <source>From</source>
+        <translation>გამგზავნი</translation>
+    </message>
+    <message>
+        <source>&amp;Copy address</source>
+        <extracomment>Context menu action to copy the address of a peer</extracomment>
+        <translation type="unfinished">&amp;მისამართის კოპირება</translation>
+    </message>
+    <message>
         <source>Network activity disabled</source>
         <translation type="unfinished">ქსელური აქტივობა გათიშულია</translation>
     </message>
@@ -1361,7 +1339,7 @@
         <source>Unknown</source>
         <translation type="unfinished">უცნობია</translation>
     </message>
-</context>
+    </context>
 <context>
     <name>ReceiveCoinsDialog</name>
     <message>
@@ -1425,822 +1403,823 @@
         <translation>წაშლა</translation>
     </message>
     <message>
-        <source>Copy URI</source>
-        <translation type="unfinished">URI-ის კოპირება</translation>
-    </message>
-    <message>
-        <source>Copy label</source>
-        <translation>ლეიბლის კოპირება</translation>
-    </message>
-    <message>
-        <source>Copy message</source>
-        <translation>მესიჯის კოპირება</translation>
+        <source>Copy &amp;URI</source>
+        <translation>&amp;URI-ის კოპირება</translation>
+    </message>
+    <message>
+        <source>&amp;Copy address</source>
+        <translation type="unfinished">&amp;მისამართის კოპირება</translation>
+    </message>
+    <message>
+        <source>Copy &amp;label</source>
+        <translation type="unfinished">&amp;ლეიბლის კოპირება</translation>
+    </message>
+    <message>
+        <source>Copy &amp;message</source>
+        <translation type="unfinished">&amp;მესიჯის კოპირება</translation>
+    </message>
+    <message>
+        <source>Copy &amp;amount</source>
+        <translation type="unfinished">&amp;რაოდენობის კოპირება</translation>
+    </message>
+    <message>
+        <source>Could not unlock wallet.</source>
+        <translation>საფულის განბლოკვა ვერ მოხერხდა.</translation>
+    </message>
+    </context>
+<context>
+    <name>ReceiveRequestDialog</name>
+    <message>
+        <source>Address:</source>
+        <translation type="unfinished">მისამართი:</translation>
+    </message>
+    <message>
+        <source>Amount:</source>
+        <translation>თანხა:</translation>
+    </message>
+    <message>
+        <source>Label:</source>
+        <translation type="unfinished">ნიშნული:</translation>
+    </message>
+    <message>
+        <source>Message:</source>
+        <translation>მესიჯი:</translation>
+    </message>
+    <message>
+        <source>Wallet:</source>
+        <translation>საფულე:</translation>
+    </message>
+    <message>
+        <source>Copy &amp;URI</source>
+        <translation>&amp;URI-ის კოპირება</translation>
+    </message>
+    <message>
+        <source>Copy &amp;Address</source>
+        <translation>მის&amp;ამართის კოპირება</translation>
+    </message>
+    <message>
+        <source>&amp;Save Image...</source>
+        <translation>გამო&amp;სახულების შენახვა...</translation>
+    </message>
+    <message>
+        <source>Request payment to %1</source>
+        <translation>%1-ის გადაზდის მოთხოვნა</translation>
+    </message>
+    <message>
+        <source>Payment information</source>
+        <translation>ინფორმაცია გადახდის შესახებ</translation>
+    </message>
+</context>
+<context>
+    <name>RecentRequestsTableModel</name>
+    <message>
+        <source>Date</source>
+        <translation>თარიღი</translation>
+    </message>
+    <message>
+        <source>Label</source>
+        <translation>ნიშნული</translation>
+    </message>
+    <message>
+        <source>Message</source>
+        <translation>მესიჯი</translation>
+    </message>
+    <message>
+        <source>(no label)</source>
+        <translation>(ნიშნული არ არის)</translation>
+    </message>
+    <message>
+        <source>(no message)</source>
+        <translation>(მესიჯები არ არის)</translation>
+    </message>
+    </context>
+<context>
+    <name>SendCoinsDialog</name>
+    <message>
+        <source>Send Coins</source>
+        <translation>მონეტების გაგზავნა</translation>
+    </message>
+    <message>
+        <source>Coin Control Features</source>
+        <translation>მონეტების კონტროლის პარამეტრები</translation>
+    </message>
+    <message>
+        <source>Inputs...</source>
+        <translation>ხარჯები...</translation>
+    </message>
+    <message>
+        <source>automatically selected</source>
+        <translation>არჩეულია ავტომატურად</translation>
+    </message>
+    <message>
+        <source>Insufficient funds!</source>
+        <translation>არ არის საკმარისი თანხა!</translation>
+    </message>
+    <message>
+        <source>Quantity:</source>
+        <translation>რაოდენობა:</translation>
+    </message>
+    <message>
+        <source>Bytes:</source>
+        <translation>ბაიტები:</translation>
+    </message>
+    <message>
+        <source>Amount:</source>
+        <translation>თანხა:</translation>
+    </message>
+    <message>
+        <source>Fee:</source>
+        <translation>საკომისიო:</translation>
+    </message>
+    <message>
+        <source>After Fee:</source>
+        <translation>დამატებითი საკომისიო:</translation>
+    </message>
+    <message>
+        <source>Change:</source>
+        <translation>ხურდა:</translation>
+    </message>
+    <message>
+        <source>If this is activated, but the change address is empty or invalid, change will be sent to a newly generated address.</source>
+        <translation>ამის გააქტიურებისას თუ ხურდის მისამართი ცარიელია ან არასწორია, ხურდა გაიგზავნება ახლად გენერირებულ მისამართებზე.</translation>
+    </message>
+    <message>
+        <source>Custom change address</source>
+        <translation>ხურდის მისამართი</translation>
+    </message>
+    <message>
+        <source>Transaction Fee:</source>
+        <translation>ტრანსაქციის საფასური - საკომისიო:</translation>
+    </message>
+    <message>
+        <source>Choose...</source>
+        <translation type="unfinished">არჩევა...</translation>
+    </message>
+    <message>
+        <source>Hide</source>
+        <translation>დამალვა</translation>
+    </message>
+    <message>
+        <source>Send to multiple recipients at once</source>
+        <translation>გაგზავნა რამდენიმე რეციპიენტთან ერთდროულად</translation>
+    </message>
+    <message>
+        <source>Add &amp;Recipient</source>
+        <translation>&amp;რეციპიენტის დამატება</translation>
+    </message>
+    <message>
+        <source>Clear all fields of the form.</source>
+        <translation>ფორმის ყველა ველის წაშლა</translation>
+    </message>
+    <message>
+        <source>Dust:</source>
+        <translation>მტვერი:</translation>
+    </message>
+    <message>
+        <source>Clear &amp;All</source>
+        <translation>გ&amp;ასუფთავება</translation>
+    </message>
+    <message>
+        <source>Balance:</source>
+        <translation>ბალანსი:</translation>
+    </message>
+    <message>
+        <source>Confirm the send action</source>
+        <translation>გაგზავნის დადასტურება</translation>
+    </message>
+    <message>
+        <source>S&amp;end</source>
+        <translation>გაგ&amp;ზავნა</translation>
+    </message>
+    <message>
+        <source>Copy quantity</source>
+        <translation>რაოდენობის კოპირება</translation>
     </message>
     <message>
         <source>Copy amount</source>
         <translation>რაოდენობის კოპირება</translation>
     </message>
     <message>
-        <source>Could not unlock wallet.</source>
-        <translation>საფულის განბლოკვა ვერ მოხერხდა.</translation>
-    </message>
-    </context>
-<context>
-    <name>ReceiveRequestDialog</name>
-    <message>
-        <source>Address:</source>
-        <translation type="unfinished">მისამართი:</translation>
-    </message>
-    <message>
-        <source>Amount:</source>
-        <translation>თანხა:</translation>
-    </message>
-    <message>
-        <source>Label:</source>
-        <translation type="unfinished">ნიშნული:</translation>
+        <source>Copy fee</source>
+        <translation>საკომისიოს კოპირება</translation>
+    </message>
+    <message>
+        <source>Copy after fee</source>
+        <translation>დამატებითი საკომისიოს კოპირება</translation>
+    </message>
+    <message>
+        <source>Copy bytes</source>
+        <translation>ბაიტების კოპირება</translation>
+    </message>
+    <message>
+        <source>Copy change</source>
+        <translation>ხურდის კოპირება</translation>
+    </message>
+    <message>
+        <source>%1 to %2</source>
+        <translation>%1-დან %2-ში</translation>
+    </message>
+    <message>
+        <source>Are you sure you want to send?</source>
+        <translation>დარწმუნებული ხართ, რომ გინდათ გაგზავნა?</translation>
+    </message>
+    <message>
+        <source>or</source>
+        <translation>ან</translation>
+    </message>
+    <message>
+        <source>Transaction fee</source>
+        <translation>ტრანსაქციის საფასური - საკომისიო</translation>
+    </message>
+    <message>
+        <source>Confirm send coins</source>
+        <translation>მონეტების გაგზავნის დადასტურება</translation>
+    </message>
+    <message>
+        <source>Send</source>
+        <translation type="unfinished">გაგზავნა</translation>
+    </message>
+    <message>
+        <source>The amount to pay must be larger than 0.</source>
+        <translation>გადახდის მოცულობა 0-ზე მეტი უნდა იყოს</translation>
+    </message>
+    <message>
+        <source>The amount exceeds your balance.</source>
+        <translation>თანხა აღემატება თქვენს ბალანსს</translation>
+    </message>
+    <message>
+        <source>The total exceeds your balance when the %1 transaction fee is included.</source>
+        <translation>საკომისიო %1-ის დამატების შემდეგ თანხა აჭარბებს თქვენს ბალანსს</translation>
+    </message>
+    <message>
+        <source>Transaction creation failed!</source>
+        <translation>შეცდომა ტრანსაქციის შექმნისას!</translation>
+    </message>
+    <message>
+        <source>Warning: Invalid Bitcoin address</source>
+        <translation>ყურადღება: არასწორია Bitcoin-მისამართი</translation>
+    </message>
+    <message>
+        <source>Warning: Unknown change address</source>
+        <translation>ყურადღება: უცნობია ხურდის მისამართი</translation>
+    </message>
+    <message>
+        <source>(no label)</source>
+        <translation>(ნიშნული არ არის)</translation>
+    </message>
+</context>
+<context>
+    <name>SendCoinsEntry</name>
+    <message>
+        <source>A&amp;mount:</source>
+        <translation>&amp;რაოდენობა</translation>
+    </message>
+    <message>
+        <source>Pay &amp;To:</source>
+        <translation>ადრესა&amp;ტი:</translation>
+    </message>
+    <message>
+        <source>&amp;Label:</source>
+        <translation>ნიშნუ&amp;ლი:</translation>
+    </message>
+    <message>
+        <source>Choose previously used address</source>
+        <translation>აირჩიეთ ადრე გამოყენებული მისამართი</translation>
+    </message>
+    <message>
+        <source>Alt+A</source>
+        <translation>Alt+A</translation>
+    </message>
+    <message>
+        <source>Paste address from clipboard</source>
+        <translation>მისამართის ჩასმა კლიპბორდიდან</translation>
+    </message>
+    <message>
+        <source>Alt+P</source>
+        <translation>Alt+P</translation>
+    </message>
+    <message>
+        <source>Remove this entry</source>
+        <translation>ჩანაწერის წაშლა</translation>
     </message>
     <message>
         <source>Message:</source>
         <translation>მესიჯი:</translation>
     </message>
     <message>
-        <source>Wallet:</source>
-        <translation>საფულე:</translation>
-    </message>
-    <message>
-        <source>Copy &amp;URI</source>
-        <translation>&amp;URI-ის კოპირება</translation>
-    </message>
-    <message>
-        <source>Copy &amp;Address</source>
-        <translation>მის&amp;ამართის კოპირება</translation>
-    </message>
-    <message>
-        <source>&amp;Save Image...</source>
-        <translation>გამო&amp;სახულების შენახვა...</translation>
-    </message>
-    <message>
-        <source>Request payment to %1</source>
-        <translation>%1-ის გადაზდის მოთხოვნა</translation>
-    </message>
-    <message>
-        <source>Payment information</source>
-        <translation>ინფორმაცია გადახდის შესახებ</translation>
-    </message>
-</context>
-<context>
-    <name>RecentRequestsTableModel</name>
+        <source>Enter a label for this address to add it to the list of used addresses</source>
+        <translation>შეიყვანეთ ამ მისამართის ნიშნული გამოყენებული მისამართების სიაში დასამატებლად</translation>
+    </message>
+    <message>
+        <source>A message that was attached to the bitcoin: URI which will be stored with the transaction for your reference. Note: This message will not be sent over the Bitcoin network.</source>
+        <translation>მესიჯი, რომელიც თან ერთვის მონეტებს:  URI, რომელიც შეინახება ტრანსაქციასთან ერთად თქვენთვის. შენიშვნა: მესიჯი არ გაყვება გადახდას ბითქოინის ქსელში.</translation>
+    </message>
+    <message>
+        <source>Pay To:</source>
+        <translation>ადრესატი:</translation>
+    </message>
+    <message>
+        <source>Memo:</source>
+        <translation>შენიშვნა:</translation>
+    </message>
+</context>
+<context>
+    <name>ShutdownWindow</name>
+    <message>
+        <source>Do not shut down the computer until this window disappears.</source>
+        <translation>არ გამორთოთ კომპიუტერი ამ ფანჯრის გაქრობამდე.</translation>
+    </message>
+</context>
+<context>
+    <name>SignVerifyMessageDialog</name>
+    <message>
+        <source>Signatures - Sign / Verify a Message</source>
+        <translation>ხელმოწერები - მესიჯის ხელმოწერა/ვერიფიკაცია</translation>
+    </message>
+    <message>
+        <source>&amp;Sign Message</source>
+        <translation>მე&amp;სიჯის ხელმოწერა</translation>
+    </message>
+    <message>
+        <source>Choose previously used address</source>
+        <translation>აირჩიეთ ადრე გამოყენებული მისამართი</translation>
+    </message>
+    <message>
+        <source>Alt+A</source>
+        <translation>Alt+A</translation>
+    </message>
+    <message>
+        <source>Paste address from clipboard</source>
+        <translation>მისამართის ჩასმა კლიპბორდიდან</translation>
+    </message>
+    <message>
+        <source>Alt+P</source>
+        <translation>Alt+P</translation>
+    </message>
+    <message>
+        <source>Enter the message you want to sign here</source>
+        <translation>აკრიფეთ ხელმოსაწერი მესიჯი</translation>
+    </message>
+    <message>
+        <source>Signature</source>
+        <translation>ხელმოწერა</translation>
+    </message>
+    <message>
+        <source>Copy the current signature to the system clipboard</source>
+        <translation>მიმდინარე ხელმოწერის კოპირება კლიპბორდში</translation>
+    </message>
+    <message>
+        <source>Sign the message to prove you own this Bitcoin address</source>
+        <translation>მოაწერეთ ხელი იმის დასადასტურებლად, რომ ეს მისამართი თქვენია</translation>
+    </message>
+    <message>
+        <source>Sign &amp;Message</source>
+        <translation>&amp;მესიჯის ხელმოწერა</translation>
+    </message>
+    <message>
+        <source>Reset all sign message fields</source>
+        <translation>ხელმოწერის ყველა ველის წაშლა</translation>
+    </message>
+    <message>
+        <source>Clear &amp;All</source>
+        <translation>გ&amp;ასუფთავება</translation>
+    </message>
+    <message>
+        <source>&amp;Verify Message</source>
+        <translation>მესიჯის &amp;ვერიფიკაცია</translation>
+    </message>
+    <message>
+        <source>Verify the message to ensure it was signed with the specified Bitcoin address</source>
+        <translation>შეამოწმეთ, რომ მესიჯი ხელმოწერილია მითითებული Bitcoin-მისამართით</translation>
+    </message>
+    <message>
+        <source>Verify &amp;Message</source>
+        <translation>&amp;მესიჯის ვერიფიკაცია</translation>
+    </message>
+    <message>
+        <source>Reset all verify message fields</source>
+        <translation>ვერიფიკაციის ყველა ველის წაშლა</translation>
+    </message>
+    <message>
+        <source>Click "Sign Message" to generate signature</source>
+        <translation>ხელმოწერის გენერირებისათვის დააჭირეთ "მესიჯის ხელმოწერა"-ს</translation>
+    </message>
+    <message>
+        <source>The entered address is invalid.</source>
+        <translation>შეყვანილი მისამართი არასწორია.</translation>
+    </message>
+    <message>
+        <source>Please check the address and try again.</source>
+        <translation>შეამოწმეთ მისამართი და სცადეთ ხელახლა.</translation>
+    </message>
+    <message>
+        <source>The entered address does not refer to a key.</source>
+        <translation>შეყვანილი მისამართი არ არის კავშირში გასაღებთან.</translation>
+    </message>
+    <message>
+        <source>Wallet unlock was cancelled.</source>
+        <translation>საფულის განბლოკვა შეწყვეტილია.</translation>
+    </message>
+    <message>
+        <source>Private key for the entered address is not available.</source>
+        <translation>ამ მისამართისათვის პირადი გასაღები მიუწვდომელია.</translation>
+    </message>
+    <message>
+        <source>Message signing failed.</source>
+        <translation>ვერ მოხერხდა მესიჯის ხელმოწერა.</translation>
+    </message>
+    <message>
+        <source>Message signed.</source>
+        <translation>მესიჯი ხელმოწერილია.</translation>
+    </message>
+    <message>
+        <source>The signature could not be decoded.</source>
+        <translation>ხელმოწერის დეკოდირება ვერ ხერხდება.</translation>
+    </message>
+    <message>
+        <source>Please check the signature and try again.</source>
+        <translation>შეამოწმეთ ხელმოწერა და სცადეთ ხელახლა.</translation>
+    </message>
+    <message>
+        <source>The signature did not match the message digest.</source>
+        <translation>ხელმოწერა არ შეესაბამება მესიჯის დაიჯესტს.</translation>
+    </message>
+    <message>
+        <source>Message verification failed.</source>
+        <translation>მესიჯის ვერიფიკაცია ვერ მოხერხდა.</translation>
+    </message>
+    <message>
+        <source>Message verified.</source>
+        <translation>მესიჯი ვერიფიცირებულია.</translation>
+    </message>
+</context>
+<context>
+    <name>TrafficGraphWidget</name>
+    <message>
+        <source>KB/s</source>
+        <translation>KB/s</translation>
+    </message>
+</context>
+<context>
+    <name>TransactionDesc</name>
+    <message>
+        <source>Open until %1</source>
+        <translation>ღია იქნება სანამ %1</translation>
+    </message>
+    <message>
+        <source>%1/unconfirmed</source>
+        <translation>%1/დაუდასტურებელია</translation>
+    </message>
+    <message>
+        <source>%1 confirmations</source>
+        <translation>%1 დადასტურებულია</translation>
+    </message>
+    <message>
+        <source>Status</source>
+        <translation>სტატუსი</translation>
+    </message>
     <message>
         <source>Date</source>
         <translation>თარიღი</translation>
     </message>
     <message>
+        <source>Source</source>
+        <translation>წყარო</translation>
+    </message>
+    <message>
+        <source>Generated</source>
+        <translation>გენერირებულია</translation>
+    </message>
+    <message>
+        <source>From</source>
+        <translation>გამგზავნი</translation>
+    </message>
+    <message>
+        <source>unknown</source>
+        <translation>უცნობია</translation>
+    </message>
+    <message>
+        <source>To</source>
+        <translation>მიმღები</translation>
+    </message>
+    <message>
+        <source>own address</source>
+        <translation>საკუთარი მისამართი</translation>
+    </message>
+    <message>
+        <source>label</source>
+        <translation>ნიშნული</translation>
+    </message>
+    <message>
+        <source>Credit</source>
+        <translation>კრედიტი</translation>
+    </message>
+    <message>
+        <source>not accepted</source>
+        <translation>უარყოფილია</translation>
+    </message>
+    <message>
+        <source>Debit</source>
+        <translation>დებიტი</translation>
+    </message>
+    <message>
+        <source>Transaction fee</source>
+        <translation>ტრანსაქციის საფასური - საკომისიო</translation>
+    </message>
+    <message>
+        <source>Net amount</source>
+        <translation>სუფთა თანხა</translation>
+    </message>
+    <message>
+        <source>Message</source>
+        <translation>მესიჯი</translation>
+    </message>
+    <message>
+        <source>Comment</source>
+        <translation>შენიშვნა</translation>
+    </message>
+    <message>
+        <source>Transaction ID</source>
+        <translation>ტრანსაქციის ID</translation>
+    </message>
+    <message>
+        <source>Merchant</source>
+        <translation>გამყიდველი</translation>
+    </message>
+    <message>
+        <source>Generated coins must mature %1 blocks before they can be spent. When you generated this block, it was broadcast to the network to be added to the block chain. If it fails to get into the chain, its state will change to "not accepted" and it won't be spendable. This may occasionally happen if another node generates a block within a few seconds of yours.</source>
+        <translation>გენერირებული მონეტები გასაგზავნად მომწიფდება %1 ბლოკის შემდეგ. ეს ბლოკი გენერირების შემდეგ გავრცელებულ იქნა ქსელში ბლოკთა ჯაჭვზე დასამატებლად. თუ ის ვერ ჩაჯდა ჯაჭვში, მიეცემა სტატუსი "უარყოფილია" და ამ მონეტებს ვერ გამოიყენებთ. ასეთი რამ შეიძლება მოხდეს, თუ რომელიმე კვანძმა რამდენიმე წამით დაგასწროთ ბლოკის გენერირება.</translation>
+    </message>
+    <message>
+        <source>Debug information</source>
+        <translation>დახვეწის ინფორმაცია</translation>
+    </message>
+    <message>
+        <source>Transaction</source>
+        <translation>ტრანსაქცია</translation>
+    </message>
+    <message>
+        <source>Inputs</source>
+        <translation>ხარჯები</translation>
+    </message>
+    <message>
+        <source>Amount</source>
+        <translation>თანხა</translation>
+    </message>
+    <message>
+        <source>true</source>
+        <translation>ჭეშმარიტი</translation>
+    </message>
+    <message>
+        <source>false</source>
+        <translation>მცდარი</translation>
+    </message>
+</context>
+<context>
+    <name>TransactionDescDialog</name>
+    <message>
+        <source>This pane shows a detailed description of the transaction</source>
+        <translation>ტრანსაქციის დაწვრილებითი აღწერილობა</translation>
+    </message>
+    </context>
+<context>
+    <name>TransactionTableModel</name>
+    <message>
+        <source>Date</source>
+        <translation>თარიღი</translation>
+    </message>
+    <message>
+        <source>Type</source>
+        <translation>ტიპი</translation>
+    </message>
+    <message>
         <source>Label</source>
         <translation>ნიშნული</translation>
     </message>
     <message>
-        <source>Message</source>
-        <translation>მესიჯი</translation>
+        <source>Open until %1</source>
+        <translation>ღია იქნება სანამ %1</translation>
+    </message>
+    <message>
+        <source>Unconfirmed</source>
+        <translation>დაუდასტურებელია</translation>
+    </message>
+    <message>
+        <source>Confirming (%1 of %2 recommended confirmations)</source>
+        <translation>დადასტურებულია (%1,  რეკომენდებულია %2)</translation>
+    </message>
+    <message>
+        <source>Confirmed (%1 confirmations)</source>
+        <translation>დადასტურებულია (%1დასტური)</translation>
+    </message>
+    <message>
+        <source>Conflicted</source>
+        <translation>კონფლიქტშია</translation>
+    </message>
+    <message>
+        <source>Immature (%1 confirmations, will be available after %2)</source>
+        <translation>არ არის მომწიფებული (%1 დასტური, საჭიროა სულ %2)</translation>
+    </message>
+    <message>
+        <source>Generated but not accepted</source>
+        <translation>გენერირებულია, მაგრამ უარყოფილია</translation>
+    </message>
+    <message>
+        <source>Received with</source>
+        <translation>შემოსულია</translation>
+    </message>
+    <message>
+        <source>Received from</source>
+        <translation>გამომგზავნი</translation>
+    </message>
+    <message>
+        <source>Sent to</source>
+        <translation>გაგზავნილია</translation>
+    </message>
+    <message>
+        <source>Payment to yourself</source>
+        <translation>გადახდილია საკუთარი თავისათვის</translation>
+    </message>
+    <message>
+        <source>Mined</source>
+        <translation>მოპოვებულია</translation>
+    </message>
+    <message>
+        <source>(n/a)</source>
+        <translation>(მიუწვდ.)</translation>
     </message>
     <message>
         <source>(no label)</source>
         <translation>(ნიშნული არ არის)</translation>
     </message>
     <message>
-        <source>(no message)</source>
-        <translation>(მესიჯები არ არის)</translation>
-    </message>
+        <source>Transaction status. Hover over this field to show number of confirmations.</source>
+        <translation>ტრანსაქციის სტატუსი. ველზე კურსორის შეყვანისას გამოჩნდება დასტურების რაოდენობა.</translation>
+    </message>
+    <message>
+        <source>Date and time that the transaction was received.</source>
+        <translation>ტრანსაქციის მიღების თარიღი და დრო.</translation>
+    </message>
+    <message>
+        <source>Type of transaction.</source>
+        <translation>ტრანსაქციის ტიპი.</translation>
+    </message>
+    <message>
+        <source>Amount removed from or added to balance.</source>
+        <translation>ბალანსიდან მოხსნილი ან დამატებული თანხა.</translation>
+    </message>
+</context>
+<context>
+    <name>TransactionView</name>
+    <message>
+        <source>All</source>
+        <translation>ყველა</translation>
+    </message>
+    <message>
+        <source>Today</source>
+        <translation>დღეს</translation>
+    </message>
+    <message>
+        <source>This week</source>
+        <translation>ამ კვირის</translation>
+    </message>
+    <message>
+        <source>This month</source>
+        <translation>ამ თვის</translation>
+    </message>
+    <message>
+        <source>Last month</source>
+        <translation>ბოლო თვის</translation>
+    </message>
+    <message>
+        <source>This year</source>
+        <translation>ამ წლის</translation>
+    </message>
+    <message>
+        <source>Range...</source>
+        <translation>შუალედი...</translation>
+    </message>
+    <message>
+        <source>Received with</source>
+        <translation>შემოსულია</translation>
+    </message>
+    <message>
+        <source>Sent to</source>
+        <translation>გაგზავნილია</translation>
+    </message>
+    <message>
+        <source>Mined</source>
+        <translation>მოპოვებულია</translation>
+    </message>
+    <message>
+        <source>Other</source>
+        <translation>სხვა</translation>
+    </message>
+    <message>
+        <source>Min amount</source>
+        <translation>მინ. თანხა</translation>
+    </message>
+    <message>
+        <source>&amp;Copy address</source>
+        <translation type="unfinished">&amp;მისამართის კოპირება</translation>
+    </message>
+    <message>
+        <source>Copy &amp;label</source>
+        <translation type="unfinished">&amp;ლეიბლის კოპირება</translation>
+    </message>
+    <message>
+        <source>Copy &amp;amount</source>
+        <translation type="unfinished">&amp;რაოდენობის კოპირება</translation>
+    </message>
+    <message>
+        <source>Copy transaction &amp;ID</source>
+        <translation type="unfinished">&amp;ტრანსაქციის ID-ს კოპირება</translation>
+    </message>
+    <message>
+        <source>&amp;Edit label</source>
+        <translation type="unfinished">&amp;ნიშნულის რედაქტირება</translation>
+    </message>
+    <message>
+        <source>&amp;Show transaction details</source>
+        <translation type="unfinished">&amp;ტრანსაქციის დეტალების ჩვენება</translation>
+    </message>
+    <message>
+        <source>Export Transaction History</source>
+        <translation>ტრანსაქციების ისტორიის ექსპორტი</translation>
+    </message>
+    <message>
+        <source>Comma separated file (*.csv)</source>
+        <translation>CSV ფორმატის ფაილი (*.csv)</translation>
+    </message>
+    <message>
+        <source>Confirmed</source>
+        <translation>დადასტურებულია</translation>
+    </message>
+    <message>
+        <source>Date</source>
+        <translation>თარიღი</translation>
+    </message>
+    <message>
+        <source>Type</source>
+        <translation>ტიპი</translation>
+    </message>
+    <message>
+        <source>Label</source>
+        <translation>ნიშნული</translation>
+    </message>
+    <message>
+        <source>Address</source>
+        <translation>მისამართი</translation>
+    </message>
+    <message>
+        <source>ID</source>
+        <translation>ID</translation>
+    </message>
+    <message>
+        <source>Exporting Failed</source>
+        <translation>ექპორტი ვერ განხორციელდა</translation>
+    </message>
+    <message>
+        <source>There was an error trying to save the transaction history to %1.</source>
+        <translation>შეცდომა %1-ში ტრანსაქციების შენახვის მცდელობისას.</translation>
+    </message>
+    <message>
+        <source>Exporting Successful</source>
+        <translation>ეხპორტი განხორციელებულია</translation>
+    </message>
+    <message>
+        <source>The transaction history was successfully saved to %1.</source>
+        <translation>ტრანსაქციების ისტორია შენახულია %1-ში.</translation>
+    </message>
+    <message>
+        <source>Range:</source>
+        <translation>შუალედი:</translation>
+    </message>
+    <message>
+        <source>to</source>
+        <translation>-</translation>
+    </message>
+</context>
+<context>
+    <name>UnitDisplayStatusBarControl</name>
     </context>
 <context>
-    <name>SendCoinsDialog</name>
+    <name>WalletController</name>
+    </context>
+<context>
+    <name>WalletFrame</name>
+    <message>
+        <source>Create a new wallet</source>
+        <translation>შექმენით ახალი საფულე</translation>
+    </message>
+</context>
+<context>
+    <name>WalletModel</name>
     <message>
         <source>Send Coins</source>
         <translation>მონეტების გაგზავნა</translation>
     </message>
     <message>
-        <source>Coin Control Features</source>
-        <translation>მონეტების კონტროლის პარამეტრები</translation>
-    </message>
-    <message>
-        <source>Inputs...</source>
-        <translation>ხარჯები...</translation>
-    </message>
-    <message>
-        <source>automatically selected</source>
-        <translation>არჩეულია ავტომატურად</translation>
-    </message>
-    <message>
-        <source>Insufficient funds!</source>
-        <translation>არ არის საკმარისი თანხა!</translation>
-    </message>
-    <message>
-        <source>Quantity:</source>
-        <translation>რაოდენობა:</translation>
-    </message>
-    <message>
-        <source>Bytes:</source>
-        <translation>ბაიტები:</translation>
-    </message>
-    <message>
-        <source>Amount:</source>
-        <translation>თანხა:</translation>
-    </message>
-    <message>
-        <source>Fee:</source>
-        <translation>საკომისიო:</translation>
-    </message>
-    <message>
-        <source>After Fee:</source>
-        <translation>დამატებითი საკომისიო:</translation>
-    </message>
-    <message>
-        <source>Change:</source>
-        <translation>ხურდა:</translation>
-    </message>
-    <message>
-        <source>If this is activated, but the change address is empty or invalid, change will be sent to a newly generated address.</source>
-        <translation>ამის გააქტიურებისას თუ ხურდის მისამართი ცარიელია ან არასწორია, ხურდა გაიგზავნება ახლად გენერირებულ მისამართებზე.</translation>
-    </message>
-    <message>
-        <source>Custom change address</source>
-        <translation>ხურდის მისამართი</translation>
-    </message>
-    <message>
-        <source>Transaction Fee:</source>
-        <translation>ტრანსაქციის საფასური - საკომისიო:</translation>
-    </message>
-    <message>
-        <source>Choose...</source>
-        <translation type="unfinished">არჩევა...</translation>
-    </message>
-    <message>
-        <source>Hide</source>
-        <translation>დამალვა</translation>
-    </message>
-    <message>
-        <source>Send to multiple recipients at once</source>
-        <translation>გაგზავნა რამდენიმე რეციპიენტთან ერთდროულად</translation>
-    </message>
-    <message>
-        <source>Add &amp;Recipient</source>
-        <translation>&amp;რეციპიენტის დამატება</translation>
-    </message>
-    <message>
-        <source>Clear all fields of the form.</source>
-        <translation>ფორმის ყველა ველის წაშლა</translation>
-    </message>
-    <message>
-        <source>Dust:</source>
-        <translation>მტვერი:</translation>
-    </message>
-    <message>
-        <source>Clear &amp;All</source>
-        <translation>გ&amp;ასუფთავება</translation>
-    </message>
-    <message>
-        <source>Balance:</source>
-        <translation>ბალანსი:</translation>
-    </message>
-    <message>
-        <source>Confirm the send action</source>
-        <translation>გაგზავნის დადასტურება</translation>
-    </message>
-    <message>
-        <source>S&amp;end</source>
-        <translation>გაგ&amp;ზავნა</translation>
-    </message>
-    <message>
-        <source>Copy quantity</source>
-        <translation>რაოდენობის კოპირება</translation>
-    </message>
-    <message>
-        <source>Copy amount</source>
-        <translation>რაოდენობის კოპირება</translation>
-    </message>
-    <message>
-        <source>Copy fee</source>
-        <translation>საკომისიოს კოპირება</translation>
-    </message>
-    <message>
-        <source>Copy after fee</source>
-        <translation>დამატებითი საკომისიოს კოპირება</translation>
-    </message>
-    <message>
-        <source>Copy bytes</source>
-        <translation>ბაიტების კოპირება</translation>
-    </message>
-    <message>
-        <source>Copy change</source>
-        <translation>ხურდის კოპირება</translation>
-    </message>
-    <message>
-        <source>%1 to %2</source>
-        <translation>%1-დან %2-ში</translation>
-    </message>
-    <message>
-        <source>Are you sure you want to send?</source>
-        <translation>დარწმუნებული ხართ, რომ გინდათ გაგზავნა?</translation>
-    </message>
-    <message>
-        <source>or</source>
-        <translation>ან</translation>
-    </message>
-    <message>
-        <source>Transaction fee</source>
-        <translation>ტრანსაქციის საფასური - საკომისიო</translation>
-    </message>
-    <message>
-        <source>Confirm send coins</source>
-        <translation>მონეტების გაგზავნის დადასტურება</translation>
-    </message>
-    <message>
-        <source>Send</source>
-        <translation type="unfinished">გაგზავნა</translation>
-    </message>
-    <message>
-        <source>The amount to pay must be larger than 0.</source>
-        <translation>გადახდის მოცულობა 0-ზე მეტი უნდა იყოს</translation>
-    </message>
-    <message>
-        <source>The amount exceeds your balance.</source>
-        <translation>თანხა აღემატება თქვენს ბალანსს</translation>
-    </message>
-    <message>
-        <source>The total exceeds your balance when the %1 transaction fee is included.</source>
-        <translation>საკომისიო %1-ის დამატების შემდეგ თანხა აჭარბებს თქვენს ბალანსს</translation>
-    </message>
-    <message>
-        <source>Transaction creation failed!</source>
-        <translation>შეცდომა ტრანსაქციის შექმნისას!</translation>
-    </message>
-    <message>
-        <source>Warning: Invalid Bitcoin address</source>
-        <translation>ყურადღება: არასწორია Bitcoin-მისამართი</translation>
-    </message>
-    <message>
-        <source>Warning: Unknown change address</source>
-        <translation>ყურადღება: უცნობია ხურდის მისამართი</translation>
-    </message>
-    <message>
-        <source>(no label)</source>
-        <translation>(ნიშნული არ არის)</translation>
-    </message>
-</context>
-<context>
-    <name>SendCoinsEntry</name>
-    <message>
-        <source>A&amp;mount:</source>
-        <translation>&amp;რაოდენობა</translation>
-    </message>
-    <message>
-        <source>Pay &amp;To:</source>
-        <translation>ადრესა&amp;ტი:</translation>
-    </message>
-    <message>
-        <source>&amp;Label:</source>
-        <translation>ნიშნუ&amp;ლი:</translation>
-    </message>
-    <message>
-        <source>Choose previously used address</source>
-        <translation>აირჩიეთ ადრე გამოყენებული მისამართი</translation>
-    </message>
-    <message>
-        <source>Alt+A</source>
-        <translation>Alt+A</translation>
-    </message>
-    <message>
-        <source>Paste address from clipboard</source>
-        <translation>მისამართის ჩასმა კლიპბორდიდან</translation>
-    </message>
-    <message>
-        <source>Alt+P</source>
-        <translation>Alt+P</translation>
-    </message>
-    <message>
-        <source>Remove this entry</source>
-        <translation>ჩანაწერის წაშლა</translation>
-    </message>
-    <message>
-        <source>Message:</source>
-        <translation>მესიჯი:</translation>
-    </message>
-    <message>
-        <source>Enter a label for this address to add it to the list of used addresses</source>
-        <translation>შეიყვანეთ ამ მისამართის ნიშნული გამოყენებული მისამართების სიაში დასამატებლად</translation>
-    </message>
-    <message>
-        <source>A message that was attached to the bitcoin: URI which will be stored with the transaction for your reference. Note: This message will not be sent over the Bitcoin network.</source>
-        <translation>მესიჯი, რომელიც თან ერთვის მონეტებს:  URI, რომელიც შეინახება ტრანსაქციასთან ერთად თქვენთვის. შენიშვნა: მესიჯი არ გაყვება გადახდას ბითქოინის ქსელში.</translation>
-    </message>
-    <message>
-        <source>Pay To:</source>
-        <translation>ადრესატი:</translation>
-    </message>
-    <message>
-        <source>Memo:</source>
-        <translation>შენიშვნა:</translation>
-    </message>
-</context>
-<context>
-    <name>SendConfirmationDialog</name>
-    </context>
-<context>
-    <name>ShutdownWindow</name>
-    <message>
-        <source>Do not shut down the computer until this window disappears.</source>
-        <translation>არ გამორთოთ კომპიუტერი ამ ფანჯრის გაქრობამდე.</translation>
-    </message>
-</context>
-<context>
-    <name>SignVerifyMessageDialog</name>
-    <message>
-        <source>Signatures - Sign / Verify a Message</source>
-        <translation>ხელმოწერები - მესიჯის ხელმოწერა/ვერიფიკაცია</translation>
-    </message>
-    <message>
-        <source>&amp;Sign Message</source>
-        <translation>მე&amp;სიჯის ხელმოწერა</translation>
-    </message>
-    <message>
-        <source>Choose previously used address</source>
-        <translation>აირჩიეთ ადრე გამოყენებული მისამართი</translation>
-    </message>
-    <message>
-        <source>Alt+A</source>
-        <translation>Alt+A</translation>
-    </message>
-    <message>
-        <source>Paste address from clipboard</source>
-        <translation>მისამართის ჩასმა კლიპბორდიდან</translation>
-    </message>
-    <message>
-        <source>Alt+P</source>
-        <translation>Alt+P</translation>
-    </message>
-    <message>
-        <source>Enter the message you want to sign here</source>
-        <translation>აკრიფეთ ხელმოსაწერი მესიჯი</translation>
-    </message>
-    <message>
-        <source>Signature</source>
-        <translation>ხელმოწერა</translation>
-    </message>
-    <message>
-        <source>Copy the current signature to the system clipboard</source>
-        <translation>მიმდინარე ხელმოწერის კოპირება კლიპბორდში</translation>
-    </message>
-    <message>
-        <source>Sign the message to prove you own this Bitcoin address</source>
-        <translation>მოაწერეთ ხელი იმის დასადასტურებლად, რომ ეს მისამართი თქვენია</translation>
-    </message>
-    <message>
-        <source>Sign &amp;Message</source>
-        <translation>&amp;მესიჯის ხელმოწერა</translation>
-    </message>
-    <message>
-        <source>Reset all sign message fields</source>
-        <translation>ხელმოწერის ყველა ველის წაშლა</translation>
-    </message>
-    <message>
-        <source>Clear &amp;All</source>
-        <translation>გ&amp;ასუფთავება</translation>
-    </message>
-    <message>
-        <source>&amp;Verify Message</source>
-        <translation>მესიჯის &amp;ვერიფიკაცია</translation>
-    </message>
-    <message>
-        <source>Verify the message to ensure it was signed with the specified Bitcoin address</source>
-        <translation>შეამოწმეთ, რომ მესიჯი ხელმოწერილია მითითებული Bitcoin-მისამართით</translation>
-    </message>
-    <message>
-        <source>Verify &amp;Message</source>
-        <translation>&amp;მესიჯის ვერიფიკაცია</translation>
-    </message>
-    <message>
-        <source>Reset all verify message fields</source>
-        <translation>ვერიფიკაციის ყველა ველის წაშლა</translation>
-    </message>
-    <message>
-        <source>Click "Sign Message" to generate signature</source>
-        <translation>ხელმოწერის გენერირებისათვის დააჭირეთ "მესიჯის ხელმოწერა"-ს</translation>
-    </message>
-    <message>
-        <source>The entered address is invalid.</source>
-        <translation>შეყვანილი მისამართი არასწორია.</translation>
-    </message>
-    <message>
-        <source>Please check the address and try again.</source>
-        <translation>შეამოწმეთ მისამართი და სცადეთ ხელახლა.</translation>
-    </message>
-    <message>
-        <source>The entered address does not refer to a key.</source>
-        <translation>შეყვანილი მისამართი არ არის კავშირში გასაღებთან.</translation>
-    </message>
-    <message>
-        <source>Wallet unlock was cancelled.</source>
-        <translation>საფულის განბლოკვა შეწყვეტილია.</translation>
-    </message>
-    <message>
-        <source>Private key for the entered address is not available.</source>
-        <translation>ამ მისამართისათვის პირადი გასაღები მიუწვდომელია.</translation>
-    </message>
-    <message>
-        <source>Message signing failed.</source>
-        <translation>ვერ მოხერხდა მესიჯის ხელმოწერა.</translation>
-    </message>
-    <message>
-        <source>Message signed.</source>
-        <translation>მესიჯი ხელმოწერილია.</translation>
-    </message>
-    <message>
-        <source>The signature could not be decoded.</source>
-        <translation>ხელმოწერის დეკოდირება ვერ ხერხდება.</translation>
-    </message>
-    <message>
-        <source>Please check the signature and try again.</source>
-        <translation>შეამოწმეთ ხელმოწერა და სცადეთ ხელახლა.</translation>
-    </message>
-    <message>
-        <source>The signature did not match the message digest.</source>
-        <translation>ხელმოწერა არ შეესაბამება მესიჯის დაიჯესტს.</translation>
-    </message>
-    <message>
-        <source>Message verification failed.</source>
-        <translation>მესიჯის ვერიფიკაცია ვერ მოხერხდა.</translation>
-    </message>
-    <message>
-        <source>Message verified.</source>
-        <translation>მესიჯი ვერიფიცირებულია.</translation>
-    </message>
-</context>
-<context>
-    <name>TrafficGraphWidget</name>
-    <message>
-        <source>KB/s</source>
-        <translation>KB/s</translation>
-    </message>
-</context>
-<context>
-    <name>TransactionDesc</name>
-    <message>
-        <source>Open until %1</source>
-        <translation>ღია იქნება სანამ %1</translation>
-    </message>
-    <message>
-        <source>%1/unconfirmed</source>
-        <translation>%1/დაუდასტურებელია</translation>
-    </message>
-    <message>
-        <source>%1 confirmations</source>
-        <translation>%1 დადასტურებულია</translation>
-    </message>
-    <message>
-        <source>Status</source>
-        <translation>სტატუსი</translation>
-    </message>
-    <message>
-        <source>Date</source>
-        <translation>თარიღი</translation>
-    </message>
-    <message>
-        <source>Source</source>
-        <translation>წყარო</translation>
-    </message>
-    <message>
-        <source>Generated</source>
-        <translation>გენერირებულია</translation>
-    </message>
-    <message>
-        <source>From</source>
-        <translation>გამგზავნი</translation>
-    </message>
-    <message>
-        <source>unknown</source>
-        <translation>უცნობია</translation>
-    </message>
-    <message>
-        <source>To</source>
-        <translation>მიმღები</translation>
-    </message>
-    <message>
-        <source>own address</source>
-        <translation>საკუთარი მისამართი</translation>
-    </message>
-    <message>
-        <source>label</source>
-        <translation>ნიშნული</translation>
-    </message>
-    <message>
-        <source>Credit</source>
-        <translation>კრედიტი</translation>
-    </message>
-    <message>
-        <source>not accepted</source>
-        <translation>უარყოფილია</translation>
-    </message>
-    <message>
-        <source>Debit</source>
-        <translation>დებიტი</translation>
-    </message>
-    <message>
-        <source>Transaction fee</source>
-        <translation>ტრანსაქციის საფასური - საკომისიო</translation>
-    </message>
-    <message>
-        <source>Net amount</source>
-        <translation>სუფთა თანხა</translation>
-    </message>
-    <message>
-        <source>Message</source>
-        <translation>მესიჯი</translation>
-    </message>
-    <message>
-        <source>Comment</source>
-        <translation>შენიშვნა</translation>
-    </message>
-    <message>
-        <source>Transaction ID</source>
-        <translation>ტრანსაქციის ID</translation>
-    </message>
-    <message>
-        <source>Merchant</source>
-        <translation>გამყიდველი</translation>
-    </message>
-    <message>
-        <source>Generated coins must mature %1 blocks before they can be spent. When you generated this block, it was broadcast to the network to be added to the block chain. If it fails to get into the chain, its state will change to "not accepted" and it won't be spendable. This may occasionally happen if another node generates a block within a few seconds of yours.</source>
-        <translation>გენერირებული მონეტები გასაგზავნად მომწიფდება %1 ბლოკის შემდეგ. ეს ბლოკი გენერირების შემდეგ გავრცელებულ იქნა ქსელში ბლოკთა ჯაჭვზე დასამატებლად. თუ ის ვერ ჩაჯდა ჯაჭვში, მიეცემა სტატუსი "უარყოფილია" და ამ მონეტებს ვერ გამოიყენებთ. ასეთი რამ შეიძლება მოხდეს, თუ რომელიმე კვანძმა რამდენიმე წამით დაგასწროთ ბლოკის გენერირება.</translation>
-    </message>
-    <message>
-        <source>Debug information</source>
-        <translation>დახვეწის ინფორმაცია</translation>
-    </message>
-    <message>
-        <source>Transaction</source>
-        <translation>ტრანსაქცია</translation>
-    </message>
-    <message>
-        <source>Inputs</source>
-        <translation>ხარჯები</translation>
-    </message>
-    <message>
-        <source>Amount</source>
-        <translation>თანხა</translation>
-    </message>
-    <message>
-        <source>true</source>
-        <translation>ჭეშმარიტი</translation>
-    </message>
-    <message>
-        <source>false</source>
-        <translation>მცდარი</translation>
-    </message>
-</context>
-<context>
-    <name>TransactionDescDialog</name>
-    <message>
-        <source>This pane shows a detailed description of the transaction</source>
-        <translation>ტრანსაქციის დაწვრილებითი აღწერილობა</translation>
-    </message>
-    </context>
-<context>
-    <name>TransactionTableModel</name>
-    <message>
-        <source>Date</source>
-        <translation>თარიღი</translation>
-    </message>
-    <message>
-        <source>Type</source>
-        <translation>ტიპი</translation>
-    </message>
-    <message>
-        <source>Label</source>
-        <translation>ნიშნული</translation>
-    </message>
-    <message>
-        <source>Open until %1</source>
-        <translation>ღია იქნება სანამ %1</translation>
-    </message>
-    <message>
-        <source>Unconfirmed</source>
-        <translation>დაუდასტურებელია</translation>
-    </message>
-    <message>
-        <source>Confirming (%1 of %2 recommended confirmations)</source>
-        <translation>დადასტურებულია (%1,  რეკომენდებულია %2)</translation>
-    </message>
-    <message>
-        <source>Confirmed (%1 confirmations)</source>
-        <translation>დადასტურებულია (%1დასტური)</translation>
-    </message>
-    <message>
-        <source>Conflicted</source>
-        <translation>კონფლიქტშია</translation>
-    </message>
-    <message>
-        <source>Immature (%1 confirmations, will be available after %2)</source>
-        <translation>არ არის მომწიფებული (%1 დასტური, საჭიროა სულ %2)</translation>
-    </message>
-    <message>
-        <source>Generated but not accepted</source>
-        <translation>გენერირებულია, მაგრამ უარყოფილია</translation>
-    </message>
-    <message>
-        <source>Received with</source>
-        <translation>შემოსულია</translation>
-    </message>
-    <message>
-        <source>Received from</source>
-        <translation>გამომგზავნი</translation>
-    </message>
-    <message>
-        <source>Sent to</source>
-        <translation>გაგზავნილია</translation>
-    </message>
-    <message>
-        <source>Payment to yourself</source>
-        <translation>გადახდილია საკუთარი თავისათვის</translation>
-    </message>
-    <message>
-        <source>Mined</source>
-        <translation>მოპოვებულია</translation>
-    </message>
-    <message>
-        <source>(n/a)</source>
-        <translation>(მიუწვდ.)</translation>
-    </message>
-    <message>
-        <source>(no label)</source>
-        <translation>(ნიშნული არ არის)</translation>
-    </message>
-    <message>
-        <source>Transaction status. Hover over this field to show number of confirmations.</source>
-        <translation>ტრანსაქციის სტატუსი. ველზე კურსორის შეყვანისას გამოჩნდება დასტურების რაოდენობა.</translation>
-    </message>
-    <message>
-        <source>Date and time that the transaction was received.</source>
-        <translation>ტრანსაქციის მიღების თარიღი და დრო.</translation>
-    </message>
-    <message>
-        <source>Type of transaction.</source>
-        <translation>ტრანსაქციის ტიპი.</translation>
-    </message>
-    <message>
-        <source>Amount removed from or added to balance.</source>
-        <translation>ბალანსიდან მოხსნილი ან დამატებული თანხა.</translation>
-    </message>
-</context>
-<context>
-    <name>TransactionView</name>
-    <message>
-        <source>All</source>
-        <translation>ყველა</translation>
-    </message>
-    <message>
-        <source>Today</source>
-        <translation>დღეს</translation>
-    </message>
-    <message>
-        <source>This week</source>
-        <translation>ამ კვირის</translation>
-    </message>
-    <message>
-        <source>This month</source>
-        <translation>ამ თვის</translation>
-    </message>
-    <message>
-        <source>Last month</source>
-        <translation>ბოლო თვის</translation>
-    </message>
-    <message>
-        <source>This year</source>
-        <translation>ამ წლის</translation>
-    </message>
-    <message>
-        <source>Range...</source>
-        <translation>შუალედი...</translation>
-    </message>
-    <message>
-        <source>Received with</source>
-        <translation>შემოსულია</translation>
-    </message>
-    <message>
-        <source>Sent to</source>
-        <translation>გაგზავნილია</translation>
-    </message>
-    <message>
-        <source>Mined</source>
-        <translation>მოპოვებულია</translation>
-    </message>
-    <message>
-        <source>Other</source>
-        <translation>სხვა</translation>
-    </message>
-    <message>
-        <source>Min amount</source>
-        <translation>მინ. თანხა</translation>
-    </message>
-    <message>
-        <source>Copy address</source>
-        <translation>მისამართის კოპირება</translation>
-    </message>
-    <message>
-        <source>Copy label</source>
-        <translation>ლეიბლის კოპირება</translation>
-    </message>
-    <message>
-        <source>Copy amount</source>
-        <translation>რაოდენობის კოპირება</translation>
-    </message>
-    <message>
-        <source>Copy transaction ID</source>
-        <translation>ტრანსაქციის ID-ს კოპირება</translation>
-    </message>
-    <message>
-        <source>Edit label</source>
-        <translation>ნიშნულის რედაქტირება</translation>
-    </message>
-    <message>
-        <source>Show transaction details</source>
-        <translation>ტრანსაქციის დეტალების ჩვენება</translation>
-    </message>
-    <message>
-        <source>Export Transaction History</source>
-        <translation>ტრანსაქციების ისტორიის ექსპორტი</translation>
-    </message>
-    <message>
-        <source>Comma separated file (*.csv)</source>
-        <translation>CSV ფორმატის ფაილი (*.csv)</translation>
-    </message>
-    <message>
-        <source>Confirmed</source>
-        <translation>დადასტურებულია</translation>
-    </message>
-    <message>
-        <source>Date</source>
-        <translation>თარიღი</translation>
-    </message>
-    <message>
-        <source>Type</source>
-        <translation>ტიპი</translation>
-    </message>
-    <message>
-        <source>Label</source>
-        <translation>ნიშნული</translation>
-    </message>
-    <message>
-        <source>Address</source>
-        <translation>მისამართი</translation>
-    </message>
-    <message>
-        <source>ID</source>
-        <translation>ID</translation>
-    </message>
-    <message>
-        <source>Exporting Failed</source>
-        <translation>ექპორტი ვერ განხორციელდა</translation>
-    </message>
-    <message>
-        <source>There was an error trying to save the transaction history to %1.</source>
-        <translation>შეცდომა %1-ში ტრანსაქციების შენახვის მცდელობისას.</translation>
-    </message>
-    <message>
-        <source>Exporting Successful</source>
-        <translation>ეხპორტი განხორციელებულია</translation>
-    </message>
-    <message>
-        <source>The transaction history was successfully saved to %1.</source>
-        <translation>ტრანსაქციების ისტორია შენახულია %1-ში.</translation>
-    </message>
-    <message>
-        <source>Range:</source>
-        <translation>შუალედი:</translation>
-    </message>
-    <message>
-        <source>to</source>
-        <translation>-</translation>
-    </message>
-</context>
-<context>
-    <name>UnitDisplayStatusBarControl</name>
-    </context>
-<context>
-    <name>WalletController</name>
-    </context>
-<context>
-    <name>WalletFrame</name>
-    <message>
-        <source>Create a new wallet</source>
-        <translation>შექმენით ახალი საფულე</translation>
-    </message>
-</context>
-<context>
-    <name>WalletModel</name>
-    <message>
-        <source>Send Coins</source>
-        <translation>მონეტების გაგზავნა</translation>
-    </message>
-    <message>
         <source>default wallet</source>
         <translation>ნაგულისხმევი საფულე</translation>
     </message>
@@ -2276,6 +2255,10 @@
         <translation>შეცდომა %1-ში საფულის მონაცემების შენახვის მცდელობისას.</translation>
     </message>
     <message>
+        <source>There was an error trying to save the wallet data to %1: %2</source>
+        <translation>შეცდომა %1-ში საფულის მონაცემების შენახვის მცდელობისას: %2</translation>
+    </message>
+    <message>
         <source>Backup Successful</source>
         <translation>არქივირება შესრულებულია</translation>
     </message>
@@ -2331,6 +2314,10 @@
         <translation>ბლოკთა ბაზის შექმნა ვერ მოხერხდა</translation>
     </message>
     <message>
+        <source>Error</source>
+        <translation>შეცდომა</translation>
+    </message>
+    <message>
         <source>Failed to listen on any port. Use -listen=0 if you want this.</source>
         <translation>ვერ ხერხდება პორტების მიყურადება. თუ გსურთ, გამოიყენეთ -listen=0.</translation>
     </message>
