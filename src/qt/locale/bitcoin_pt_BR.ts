<TS language="pt_BR" version="2.1">
<context>
    <name>AddressBookPage</name>
    <message>
        <source>Right-click to edit address or label</source>
        <translation>Clique com o botão direito para editar o endereço ou rótulo</translation>
    </message>
    <message>
        <source>Create a new address</source>
        <translation>Criar novo endereço</translation>
    </message>
    <message>
        <source>&amp;New</source>
        <translation>&amp;Novo</translation>
    </message>
    <message>
        <source>Copy the currently selected address to the system clipboard</source>
        <translation>Copie o endereço selecionado para a área de transferência do sistema</translation>
    </message>
    <message>
        <source>&amp;Copy</source>
        <translation>&amp;Copiar</translation>
    </message>
    <message>
        <source>C&amp;lose</source>
        <translation>Fechar</translation>
    </message>
    <message>
        <source>Delete the currently selected address from the list</source>
        <translation>Excluir os endereços selecionados da lista</translation>
    </message>
    <message>
        <source>Export the data in the current tab to a file</source>
        <translation>Exportar os dados na aba atual para um arquivo</translation>
    </message>
    <message>
        <source>&amp;Export</source>
        <translation>&amp;Exportar</translation>
    </message>
    <message>
        <source>&amp;Delete</source>
        <translation>&amp;Excluir</translation>
    </message>
    </context>
<context>
    <name>AddressTableModel</name>
    </context>
<context>
    <name>AskPassphraseDialog</name>
    <message>
        <source>Passphrase Dialog</source>
        <translation>Janela da Frase de Segurança</translation>
    </message>
    <message>
        <source>Enter passphrase</source>
        <translation>Digite a frase de segurança</translation>
    </message>
    <message>
        <source>New passphrase</source>
        <translation>Nova frase de segurança</translation>
    </message>
    <message>
        <source>Repeat new passphrase</source>
        <translation>Repita a nova frase de segurança</translation>
    </message>
    </context>
<context>
    <name>BanTableModel</name>
    <message>
        <source>IP/Netmask</source>
        <translation>IP/Máscara</translation>
    </message>
    <message>
        <source>Banned Until</source>
        <translation>Banido até</translation>
    </message>
</context>
<context>
    <name>BitcoinGUI</name>
    <message>
        <source>Sign &amp;message...</source>
        <translation>&amp;Assinar mensagem...</translation>
    </message>
    <message>
        <source>Synchronizing with network...</source>
        <translation>Sincronizando com a rede...</translation>
    </message>
    <message>
        <source>&amp;Overview</source>
        <translation>&amp;Visão geral</translation>
    </message>
    <message>
        <source>Node</source>
        <translation>Nó</translation>
    </message>
    <message>
        <source>Show general overview of wallet</source>
        <translation>Mostrar visão geral da carteira</translation>
    </message>
    <message>
        <source>&amp;Transactions</source>
        <translation>&amp;Transações</translation>
    </message>
    <message>
        <source>Browse transaction history</source>
        <translation>Navegar pelo histórico de transações</translation>
    </message>
    <message>
        <source>E&amp;xit</source>
        <translation>S&amp;air</translation>
    </message>
    <message>
        <source>Quit application</source>
        <translation>Sair da aplicação</translation>
    </message>
    <message>
        <source>&amp;About %1</source>
        <translation>&amp;About %1</translation>
    </message>
    <message>
        <source>Show information about %1</source>
        <translation>Mostrar informações sobre %1</translation>
    </message>
    <message>
        <source>About &amp;Qt</source>
        <translation>Sobre &amp;Qt</translation>
    </message>
    <message>
        <source>Show information about Qt</source>
        <translation>Mostrar informações sobre o Qt</translation>
    </message>
    <message>
        <source>&amp;Options...</source>
        <translation>&amp;Opções...</translation>
    </message>
    <message>
        <source>Modify configuration options for %1</source>
        <translation>Modificar opções de configuração para o %1</translation>
    </message>
    <message>
        <source>&amp;Encrypt Wallet...</source>
        <translation>&amp;Criptografar Carteira...</translation>
    </message>
    <message>
        <source>&amp;Backup Wallet...</source>
        <translation>&amp;Backup da carteira...</translation>
    </message>
    <message>
        <source>&amp;Change Passphrase...</source>
        <translation>&amp;Mudar frase de segurança...</translation>
    </message>
    <message>
        <source>&amp;Sending addresses...</source>
        <translation>Endereço&amp;s de envio...</translation>
    </message>
    <message>
        <source>&amp;Receiving addresses...</source>
        <translation>Endereços de &amp;recebimento...</translation>
    </message>
    <message>
        <source>Open &amp;URI...</source>
        <translation>Abrir &amp;URI...</translation>
    </message>
    <message>
        <source>Reindexing blocks on disk...</source>
        <translation>Reindexando blocos no disco...</translation>
    </message>
    <message>
        <source>Send coins to a Bitcoin address</source>
        <translation>Enviar moedas para um endereço bitcoin</translation>
    </message>
    <message>
        <source>Backup wallet to another location</source>
        <translation>Fazer cópia de segurança da carteira para uma outra localização</translation>
    </message>
    <message>
        <source>Change the passphrase used for wallet encryption</source>
        <translation>Mudar a frase de segurança utilizada na criptografia da carteira</translation>
    </message>
    <message>
        <source>&amp;Debug window</source>
        <translation>Janela de &amp;Depuração</translation>
    </message>
    <message>
        <source>Open debugging and diagnostic console</source>
        <translation>Abrir console de depuração e diagnóstico</translation>
    </message>
    <message>
        <source>&amp;Verify message...</source>
        <translation>&amp;Verificar mensagem...</translation>
    </message>
    <message>
        <source>Bitcoin</source>
        <translation>Bitcoin</translation>
    </message>
    <message>
        <source>Wallet</source>
        <translation>Carteira</translation>
    </message>
    <message>
        <source>&amp;Send</source>
        <translation>&amp;Enviar</translation>
    </message>
    <message>
        <source>&amp;Receive</source>
        <translation>&amp;Receber</translation>
    </message>
    <message>
        <source>&amp;Show / Hide</source>
        <translation>&amp;Exibir/Ocultar</translation>
    </message>
    <message>
        <source>Show or hide the main Window</source>
        <translation>Mostrar ou esconder a Janela Principal.</translation>
    </message>
    <message>
        <source>Encrypt the private keys that belong to your wallet</source>
        <translation>Criptografar as chaves privadas que pertencem à sua carteira</translation>
    </message>
    <message>
        <source>Sign messages with your Bitcoin addresses to prove you own them</source>
        <translation>Assine mensagens com seus endereços Bitcoin para provar que você é dono delas</translation>
    </message>
    <message>
        <source>Verify messages to ensure they were signed with specified Bitcoin addresses</source>
        <translation>Verificar mensagens para se assegurar que elas foram assinadas pelo dono de Endereços Bitcoin específicos</translation>
    </message>
    <message>
        <source>&amp;File</source>
        <translation>&amp;Arquivo</translation>
    </message>
    <message>
        <source>&amp;Settings</source>
        <translation>&amp;Definições</translation>
    </message>
    <message>
        <source>&amp;Help</source>
        <translation>A&amp;juda</translation>
    </message>
    <message>
        <source>Tabs toolbar</source>
        <translation>Barra de ferramentas</translation>
    </message>
    <message>
        <source>Request payments (generates QR codes and bitcoin: URIs)</source>
        <translation>Solicitações de pagamentos (gera códigos QR e bitcoin: URIs)</translation>
    </message>
    <message>
        <source>Show the list of used sending addresses and labels</source>
        <translation>Mostrar a lista de endereços de envio e rótulos usados</translation>
    </message>
    <message>
        <source>Show the list of used receiving addresses and labels</source>
        <translation>Mostrar a lista de endereços de recebimento usados ​​e rótulos</translation>
    </message>
    <message>
        <source>Open a bitcoin: URI or payment request</source>
        <translation>Abrir um bitcoin: URI ou cobrança</translation>
    </message>
    <message>
        <source>&amp;Command-line options</source>
        <translation>Opções de linha de &amp;comando</translation>
    </message>
    <message numerus="yes">
        <source>%n active connection(s) to Bitcoin network</source>
        <translation><numerusform>%n conexão ativa na rede Bitcoin</numerusform><numerusform>%n conexões ativas na rede Bitcoin</numerusform></translation>
    </message>
    <message>
        <source>Indexing blocks on disk...</source>
        <translation>Indexando blocos no disco...</translation>
    </message>
    <message>
        <source>Processing blocks on disk...</source>
        <translation>Processando blocos no disco...</translation>
    </message>
    <message>
        <source>No block source available...</source>
        <translation>Nenhum servidor disponível...</translation>
    </message>
    <message numerus="yes">
        <source>Processed %n block(s) of transaction history.</source>
        <translation><numerusform>%n bloco processado do histórico de transações.</numerusform><numerusform>%n blocos processados do histórico de transações.</numerusform></translation>
    </message>
    <message numerus="yes">
        <source>%n hour(s)</source>
        <translation><numerusform>%n hora</numerusform><numerusform>%n horas</numerusform></translation>
    </message>
    <message numerus="yes">
        <source>%n day(s)</source>
        <translation><numerusform>%n dia</numerusform><numerusform>%n dias</numerusform></translation>
    </message>
    <message numerus="yes">
        <source>%n week(s)</source>
        <translation><numerusform>%n semana</numerusform><numerusform>%n semanas</numerusform></translation>
    </message>
    <message>
        <source>%1 and %2</source>
        <translation>%1 e %2</translation>
    </message>
    <message numerus="yes">
        <source>%n year(s)</source>
        <translation><numerusform>%n ano</numerusform><numerusform>%n anos</numerusform></translation>
    </message>
    <message>
        <source>%1 behind</source>
        <translation>%1 atrás</translation>
    </message>
    <message>
        <source>Last received block was generated %1 ago.</source>
        <translation>Último bloco recebido foi gerado %1 atrás.</translation>
    </message>
    <message>
        <source>Transactions after this will not yet be visible.</source>
        <translation>Transações após isso ainda não estão visíveis.</translation>
    </message>
    <message>
        <source>Error</source>
        <translation>Erro</translation>
    </message>
    <message>
        <source>Warning</source>
        <translation>Atenção</translation>
    </message>
    <message>
        <source>Information</source>
        <translation>Informação</translation>
    </message>
    <message>
        <source>Up to date</source>
        <translation>Atualizado</translation>
    </message>
    <message>
        <source>Show the %1 help message to get a list with possible Bitcoin command-line options</source>
        <translation>Mostrar a mensagem de ajuda do %1 para obter uma lista com possíveis opções de linha de comando Bitcoin</translation>
    </message>
    <message>
        <source>%1 client</source>
        <translation>%1</translation>
    </message>
    <message>
        <source>Catching up...</source>
        <translation>Recuperando o atraso ...</translation>
    </message>
    <message>
        <source>Date: %1
</source>
        <translation>Data: %1
</translation>
    </message>
    <message>
        <source>Amount: %1
</source>
        <translation>Quantidade: %1
</translation>
    </message>
    <message>
        <source>Type: %1
</source>
        <translation>Tipo: %1
</translation>
    </message>
    <message>
        <source>Label: %1
</source>
        <translation>Rótulo: %1
</translation>
    </message>
    <message>
        <source>Address: %1
</source>
        <translation>Endereço: %1
</translation>
    </message>
    <message>
        <source>Sent transaction</source>
        <translation>Transação enviada</translation>
    </message>
    <message>
        <source>Incoming transaction</source>
        <translation>Transação recebida</translation>
    </message>
    <message>
        <source>Wallet is &lt;b&gt;encrypted&lt;/b&gt; and currently &lt;b&gt;unlocked&lt;/b&gt;</source>
        <translation>Carteira está &lt;b&gt;criptografada&lt;/b&gt; e atualmente &lt;b&gt;desbloqueada&lt;/b&gt;</translation>
    </message>
    <message>
        <source>Wallet is &lt;b&gt;encrypted&lt;/b&gt; and currently &lt;b&gt;locked&lt;/b&gt;</source>
        <translation>Carteira está &lt;b&gt;criptografada&lt;/b&gt; e atualmente &lt;b&gt;bloqueada&lt;/b&gt;</translation>
    </message>
</context>
<context>
    <name>CoinControlDialog</name>
    <message>
        <source>Coin Selection</source>
        <translation>Selecionar Moeda</translation>
    </message>
    <message>
        <source>Quantity:</source>
        <translation>Quantidade:</translation>
    </message>
    <message>
        <source>Bytes:</source>
        <translation>Bytes:</translation>
    </message>
    <message>
        <source>Amount:</source>
        <translation>Quantia:</translation>
    </message>
    <message>
        <source>Priority:</source>
        <translation>Prioridade:</translation>
    </message>
    <message>
        <source>Fee:</source>
        <translation>Taxa:</translation>
    </message>
    <message>
        <source>Dust:</source>
        <translation>Poeira:</translation>
    </message>
    <message>
        <source>After Fee:</source>
        <translation>Depois da taxa:</translation>
    </message>
    <message>
        <source>Change:</source>
        <translation>trocar</translation>
    </message>
    <message>
        <source>(un)select all</source>
        <translation>(de)selecionar tudo</translation>
    </message>
    <message>
        <source>Tree mode</source>
        <translation>Modo árvore</translation>
    </message>
    <message>
        <source>List mode</source>
        <translation>Modo lista</translation>
    </message>
    <message>
        <source>Amount</source>
        <translation>Quantidade</translation>
    </message>
    <message>
        <source>Received with label</source>
        <translation>Recebido com rótulo</translation>
    </message>
    <message>
        <source>Received with address</source>
        <translation>Recebido com endereço </translation>
    </message>
    <message>
        <source>Date</source>
        <translation>Data</translation>
    </message>
    <message>
        <source>Confirmations</source>
        <translation>Confirmações</translation>
    </message>
    <message>
        <source>Confirmed</source>
        <translation>Confirmado</translation>
    </message>
    <message>
        <source>Priority</source>
        <translation>Prioridade</translation>
    </message>
    </context>
<context>
    <name>EditAddressDialog</name>
    <message>
        <source>Edit Address</source>
        <translation>Editar Endereço</translation>
    </message>
    <message>
        <source>&amp;Label</source>
        <translation>&amp;Rótulo</translation>
    </message>
    <message>
        <source>The label associated with this address list entry</source>
        <translation>O rótulo associado a esta entrada na lista de endereços</translation>
    </message>
    <message>
        <source>The address associated with this address list entry. This can only be modified for sending addresses.</source>
        <translation>O endereço associado a esta lista de endereços de entrada. Isso só pode ser modificado para o envio de endereços.</translation>
    </message>
    <message>
        <source>&amp;Address</source>
        <translation>&amp;Endereço</translation>
    </message>
    </context>
<context>
    <name>FreespaceChecker</name>
    <message>
        <source>A new data directory will be created.</source>
        <translation>Um novo diretório de dados será criado.</translation>
    </message>
    <message>
        <source>name</source>
        <translation>nome</translation>
    </message>
    <message>
        <source>Directory already exists. Add %1 if you intend to create a new directory here.</source>
        <translation>O diretório já existe. Adicione %1 se você pretende criar um novo diretório aqui.</translation>
    </message>
    <message>
        <source>Path already exists, and is not a directory.</source>
        <translation>Esta pasta já existe, e não é um diretório.</translation>
    </message>
    <message>
        <source>Cannot create data directory here.</source>
        <translation>Não é possível criar um diretório de dados aqui.</translation>
    </message>
</context>
<context>
    <name>HelpMessageDialog</name>
    <message>
        <source>version</source>
        <translation>versão</translation>
    </message>
    <message>
        <source>(%1-bit)</source>
        <translation>(%1-bit)</translation>
    </message>
    <message>
        <source>About %1</source>
        <translation>Sobre %1</translation>
    </message>
    <message>
        <source>Command-line options</source>
        <translation>Opções da linha de comando</translation>
    </message>
    <message>
        <source>Usage:</source>
        <translation>Uso:</translation>
    </message>
    <message>
        <source>command-line options</source>
        <translation>opções da linha de comando</translation>
    </message>
    <message>
        <source>UI Options:</source>
        <translation>Opções de Interface:</translation>
    </message>
    <message>
        <source>Choose data directory on startup (default: %u)</source>
        <translation>Escolher diretório de dados na inicialização (padrão: %u)</translation>
    </message>
    <message>
        <source>Set language, for example "de_DE" (default: system locale)</source>
        <translation>Definir idioma, por exemplo "de_DE" (padrão: idioma do sistema)</translation>
    </message>
    <message>
        <source>Start minimized</source>
        <translation>Iniciar minimizado</translation>
    </message>
    <message>
        <source>Set SSL root certificates for payment request (default: -system-)</source>
        <translation>Definir certificados de root SSL para requisições de pagamento (padrão: -sistema-)</translation>
    </message>
    <message>
        <source>Show splash screen on startup (default: %u)</source>
        <translation>Exibir tela de abertura na inicialização (padrão: %u)</translation>
    </message>
    <message>
        <source>Reset all settings changed in the GUI</source>
        <translation>Resetar todas as configuraçãoes do GUI</translation>
    </message>
</context>
<context>
    <name>Intro</name>
    <message>
        <source>Welcome</source>
        <translation>Bem-vindo</translation>
    </message>
    <message>
        <source>Welcome to %1.</source>
        <translation>Bem vindo ao %1</translation>
    </message>
    <message>
        <source>As this is the first time the program is launched, you can choose where %1 will store its data.</source>
        <translation>Como essa é a primeira vez que o programa é executado, você pode escolher onde %1 armazenará seus dados.</translation>
    </message>
    <message>
        <source>%1 will download and store a copy of the Bitcoin block chain. At least %2GB of data will be stored in this directory, and it will grow over time. The wallet will also be stored in this directory.</source>
        <translation>O %1 irá baixar e armazenar uma cópia do block chain do Bitcoin. Pelo menos %2GB de dados serão armazenados neste diretório, e ele crescerá ao longo do tempo. A carteira também será armazenada neste diretório.</translation>
    </message>
    <message>
        <source>Use the default data directory</source>
        <translation>Use o diretório de dados padrão</translation>
    </message>
    <message>
        <source>Use a custom data directory:</source>
        <translation>Use um diretório de dados personalizado:</translation>
    </message>
    <message>
        <source>Error: Specified data directory "%1" cannot be created.</source>
        <translation>Erro: Diretório de dados "%1" não pode ser criado.</translation>
    </message>
    <message>
        <source>Error</source>
        <translation>Erro</translation>
    </message>
    <message numerus="yes">
        <source>%n GB of free space available</source>
        <translation><numerusform>%n GB de espaço livre disponível</numerusform><numerusform>%n GB de espaço livre disponível</numerusform></translation>
    </message>
    <message numerus="yes">
        <source>(of %n GB needed)</source>
        <translation><numerusform>(de %n GB necessário)</numerusform><numerusform>(de %n GB necessário)</numerusform></translation>
    </message>
</context>
<context>
    <name>OpenURIDialog</name>
    <message>
        <source>Open URI</source>
        <translation>Abrir URI</translation>
    </message>
    <message>
        <source>Open payment request from URI or file</source>
        <translation>Cobrança aberta de URI ou arquivo</translation>
    </message>
    <message>
        <source>URI:</source>
        <translation>URI:</translation>
    </message>
    <message>
        <source>Select payment request file</source>
        <translation>Selecione o arquivo de cobrança</translation>
    </message>
    </context>
<context>
    <name>OptionsDialog</name>
    <message>
        <source>Options</source>
        <translation>Opções</translation>
    </message>
    <message>
        <source>&amp;Main</source>
        <translation>Principal</translation>
    </message>
    <message>
        <source>Automatically start %1 after logging in to the system.</source>
        <translation>Executar o %1 automaticamente ao iniciar o sistema.</translation>
    </message>
    <message>
        <source>&amp;Start %1 on system login</source>
        <translation>&amp;Iniciar %1 ao fazer login no sistema</translation>
    </message>
    <message>
        <source>Size of &amp;database cache</source>
        <translation>Tamanho do banco de &amp;dados do cache</translation>
    </message>
    <message>
        <source>MB</source>
        <translation>MB</translation>
    </message>
    <message>
        <source>Number of script &amp;verification threads</source>
        <translation>Número de threads do script de &amp;verificação</translation>
    </message>
    <message>
        <source>Accept connections from outside</source>
        <translation>Aceitar conexões externas</translation>
    </message>
    <message>
        <source>Allow incoming connections</source>
        <translation>Permitir conexões de entrada</translation>
    </message>
    <message>
        <source>IP address of the proxy (e.g. IPv4: 127.0.0.1 / IPv6: ::1)</source>
        <translation>Endereço de IP do proxy (e.g. IPv4: 127.0.0.1 / IPv6: ::1)</translation>
    </message>
    <message>
        <source>Minimize instead of exit the application when the window is closed. When this option is enabled, the application will be closed only after selecting Exit in the menu.</source>
        <translation>Minimizar em vez de fechar o programa quando a janela for fechada. Quando essa opção estiver ativa, o programa só será fechado somente pela opção Sair no menu Arquivo.</translation>
    </message>
    <message>
        <source>Third party URLs (e.g. a block explorer) that appear in the transactions tab as context menu items. %s in the URL is replaced by transaction hash. Multiple URLs are separated by vertical bar |.</source>
        <translation>URLs de terceiros (exemplo: explorador de blocos) que aparecem na aba de transações como itens do menu de contexto. %s na URL é substituido pela hash da transação. Múltiplas URLs são separadas pela barra vertical |.</translation>
    </message>
    <message>
        <source>Third party transaction URLs</source>
        <translation>URLs de transação de terceiros:</translation>
    </message>
    <message>
        <source>Active command-line options that override above options:</source>
        <translation>Opções de linha de comando ativas que sobrescreve as opções acima:</translation>
    </message>
    <message>
        <source>Reset all client options to default.</source>
        <translation>Redefinir todas as opções do cliente para opções padrão.</translation>
    </message>
    <message>
        <source>&amp;Reset Options</source>
        <translation>&amp;Redefinir opções</translation>
    </message>
    <message>
        <source>&amp;Network</source>
        <translation>Rede</translation>
    </message>
    <message>
        <source>(0 = auto, &lt;0 = leave that many cores free)</source>
        <translation>(0 = automático, &lt;0 = número de cores deixados livres)</translation>
    </message>
    <message>
        <source>W&amp;allet</source>
        <translation>C&amp;arteira</translation>
    </message>
    <message>
        <source>Expert</source>
        <translation>Avançado</translation>
    </message>
    <message>
        <source>Enable coin &amp;control features</source>
        <translation>Habilitar opções de &amp;controle de moedas</translation>
    </message>
    <message>
        <source>If you disable the spending of unconfirmed change, the change from a transaction cannot be used until that transaction has at least one confirmation. This also affects how your balance is computed.</source>
        <translation>Se você desabilitar o gasto de um troco não confirmado, o troco da transação não poderá ser utilizado até a transação ter pelo menos uma confirmação. Isso também afeta seu saldo computado.</translation>
    </message>
    <message>
        <source>&amp;Spend unconfirmed change</source>
        <translation>Ga&amp;star mudança não confirmada</translation>
    </message>
    <message>
        <source>Automatically open the Bitcoin client port on the router. This only works when your router supports UPnP and it is enabled.</source>
        <translation>Abrir as portas do cliente Bitcoin automaticamente no roteador. Isto só funcionará se seu roteador suportar UPnP e esta função estiver habilitada.</translation>
    </message>
    <message>
        <source>Map port using &amp;UPnP</source>
        <translation>Mapear porta usando &amp;UPnP</translation>
    </message>
    <message>
        <source>Connect to the Bitcoin network through a SOCKS5 proxy.</source>
        <translation>Conectar na rede Bitcoin através de um proxy SOCKS5.</translation>
    </message>
    <message>
        <source>&amp;Connect through SOCKS5 proxy (default proxy):</source>
        <translation>&amp;Conectar usando proxy SOCKS5 (proxy pradrão):</translation>
    </message>
    <message>
        <source>Proxy &amp;IP:</source>
        <translation>&amp;IP do proxy:</translation>
    </message>
    <message>
        <source>&amp;Port:</source>
        <translation>&amp;Porta:</translation>
    </message>
    <message>
        <source>Port of the proxy (e.g. 9050)</source>
        <translation>Porta do serviço de proxy (ex. 9050)</translation>
    </message>
    <message>
        <source>Used for reaching peers via:</source>
        <translation>Usado para alcançar participantes via:</translation>
    </message>
    <message>
        <source>Shows, if the supplied default SOCKS5 proxy is used to reach peers via this network type.</source>
        <translation>Exibe, caso o proxy padrão SOCKS5 fornecido seja usado para se conectar a peers através deste tipo de rede.</translation>
    </message>
    <message>
        <source>IPv4</source>
        <translation>IPv4</translation>
    </message>
    <message>
        <source>IPv6</source>
        <translation>IPv6</translation>
    </message>
    <message>
        <source>Tor</source>
        <translation>Tor</translation>
    </message>
    <message>
        <source>Connect to the Bitcoin network through a separate SOCKS5 proxy for Tor hidden services.</source>
        <translation>Conecte-se à rede Bitcoin através de um proxy SOCKS5 separado para utilizar serviços ocultos Tor.</translation>
    </message>
    <message>
        <source>Use separate SOCKS5 proxy to reach peers via Tor hidden services:</source>
        <translation>Use um proxy SOCKS5 separado para alcançar participantes da rede via serviços ocultos Tor:</translation>
    </message>
    <message>
        <source>&amp;Window</source>
        <translation>&amp;Janela</translation>
    </message>
    <message>
        <source>&amp;Hide the icon from the system tray.</source>
        <translation>&amp;Ocultar o ícone da bandeja do sistema.</translation>
    </message>
    <message>
        <source>Hide tray icon</source>
        <translation>Ocultar ícone de bandeja</translation>
    </message>
    <message>
        <source>Show only a tray icon after minimizing the window.</source>
        <translation>Mostrar apenas um ícone na bandeja ao minimizar a janela.</translation>
    </message>
    <message>
        <source>&amp;Minimize to the tray instead of the taskbar</source>
        <translation>&amp;Minimizar para a bandeja em vez da barra de tarefas.</translation>
    </message>
    <message>
        <source>M&amp;inimize on close</source>
        <translation>M&amp;inimizar ao sair</translation>
    </message>
    <message>
        <source>&amp;Display</source>
        <translation>&amp;Mostrar</translation>
    </message>
    <message>
        <source>User Interface &amp;language:</source>
        <translation>&amp;Linguagem da interface:</translation>
    </message>
    <message>
        <source>The user interface language can be set here. This setting will take effect after restarting %1.</source>
        <translation>O idioma de interface do usuário pode ser definido aqui. Essa configuração terá efeito após reiniciar o %1</translation>
    </message>
    <message>
        <source>&amp;Unit to show amounts in:</source>
        <translation>&amp;Unidade usada para mostrar quantidades:</translation>
    </message>
    <message>
        <source>Choose the default subdivision unit to show in the interface and when sending coins.</source>
        <translation>Escolha a unidade padrão de subdivisão para interface mostrar quando enviar bitcoins.</translation>
    </message>
    <message>
        <source>Whether to show coin control features or not.</source>
        <translation>Mostrar ou não opções de controle da moeda.</translation>
    </message>
    <message>
        <source>&amp;OK</source>
        <translation>&amp;OK</translation>
    </message>
    <message>
        <source>&amp;Cancel</source>
        <translation>&amp;Cancelar</translation>
    </message>
    <message>
        <source>default</source>
        <translation>padrão</translation>
    </message>
    <message>
        <source>none</source>
        <translation>Nenhum</translation>
    </message>
    <message>
        <source>Confirm options reset</source>
        <translation>Confirmar redefinição de opções</translation>
    </message>
    <message>
        <source>Client restart required to activate changes.</source>
        <translation>Reinicialização do aplicativo necessária para efetivar alterações.</translation>
    </message>
    <message>
        <source>Client will be shut down. Do you want to proceed?</source>
        <translation>O programa será encerrado. Deseja continuar?</translation>
    </message>
    <message>
        <source>This change would require a client restart.</source>
        <translation>Essa mudança requer uma reinicialização do aplicativo.</translation>
    </message>
    <message>
        <source>The supplied proxy address is invalid.</source>
        <translation>O endereço proxy fornecido é inválido.</translation>
    </message>
</context>
<context>
    <name>OverviewPage</name>
    <message>
        <source>Form</source>
        <translation>Formulário</translation>
    </message>
    <message>
        <source>The displayed information may be out of date. Your wallet automatically synchronizes with the Bitcoin network after a connection is established, but this process has not completed yet.</source>
        <translation>A informação mostrada pode estar desatualizada. Sua carteira sincroniza automaticamente com a rede Bitcoin depois que a conexão é estabelecida, mas este processo pode não estar completo ainda.</translation>
    </message>
    <message>
        <source>Watch-only:</source>
        <translation>Monitorados:</translation>
    </message>
    <message>
        <source>Available:</source>
        <translation>Disponível:</translation>
    </message>
    <message>
        <source>Your current spendable balance</source>
        <translation>Seu saldo atual spendable</translation>
    </message>
    <message>
        <source>Pending:</source>
        <translation>Pendente:</translation>
    </message>
    <message>
        <source>Total of transactions that have yet to be confirmed, and do not yet count toward the spendable balance</source>
        <translation>Total de transações que ainda têm de ser confirmados, e ainda não contam para o equilíbrio spendable</translation>
    </message>
    <message>
        <source>Immature:</source>
        <translation>Imaturo:</translation>
    </message>
    <message>
        <source>Mined balance that has not yet matured</source>
        <translation>Saldo minerado que ainda não maturou</translation>
    </message>
    <message>
        <source>Balances</source>
        <translation>Saldos</translation>
    </message>
    <message>
        <source>Total:</source>
        <translation>Total:</translation>
    </message>
    <message>
        <source>Your current total balance</source>
        <translation>Seu saldo total atual</translation>
    </message>
    <message>
        <source>Your current balance in watch-only addresses</source>
        <translation>Sua balança atual em endereços apenas visualizados</translation>
    </message>
    <message>
        <source>Spendable:</source>
        <translation>Disponível: </translation>
    </message>
    <message>
        <source>Recent transactions</source>
        <translation>Transações recentes</translation>
    </message>
    <message>
        <source>Unconfirmed transactions to watch-only addresses</source>
        <translation>Transações não confirmadas de um endereço monitorado</translation>
    </message>
    <message>
        <source>Mined balance in watch-only addresses that has not yet matured</source>
        <translation>Saldo minerado de endereço monitorado ainda não foi implementado</translation>
    </message>
    <message>
        <source>Current total balance in watch-only addresses</source>
        <translation>Balanço total em endereços monitorados</translation>
    </message>
</context>
<context>
    <name>PaymentServer</name>
    </context>
<context>
    <name>PeerTableModel</name>
    <message>
        <source>User Agent</source>
        <translation>User Agent</translation>
    </message>
    <message>
        <source>Node/Service</source>
        <translation>Nó/Serviço</translation>
    </message>
    <message>
        <source>Ping Time</source>
        <translation>Ping</translation>
    </message>
</context>
<context>
    <name>QObject</name>
    <message>
        <source>Amount</source>
        <translation>Quantidade</translation>
    </message>
    <message>
        <source>Enter a Bitcoin address (e.g. %1)</source>
        <translation>Informe um endereço Bitcoin (ex: %1)</translation>
    </message>
    <message>
        <source>%1 d</source>
        <translation>%1 d</translation>
    </message>
    <message>
        <source>%1 h</source>
        <translation>%1 h</translation>
    </message>
    <message>
        <source>%1 m</source>
        <translation>%1 m</translation>
    </message>
    <message>
        <source>%1 s</source>
        <translation>%1 s</translation>
    </message>
    <message>
        <source>None</source>
        <translation>Nenhum</translation>
    </message>
    <message>
        <source>N/A</source>
        <translation>N/A</translation>
    </message>
    <message>
        <source>%1 ms</source>
        <translation>%1 ms</translation>
    </message>
</context>
<context>
    <name>QRImageWidget</name>
    </context>
<context>
    <name>RPCConsole</name>
    <message>
        <source>N/A</source>
        <translation>N/A</translation>
    </message>
    <message>
        <source>Client version</source>
        <translation>Versão do cliente</translation>
    </message>
    <message>
        <source>&amp;Information</source>
        <translation>&amp;Informação</translation>
    </message>
    <message>
        <source>Debug window</source>
        <translation>Janela de depuração</translation>
    </message>
    <message>
        <source>General</source>
        <translation>Geral</translation>
    </message>
    <message>
        <source>Using BerkeleyDB version</source>
        <translation>Versão do BerkeleyDB</translation>
    </message>
    <message>
        <source>Datadir</source>
        <translation>Datadir</translation>
    </message>
    <message>
        <source>Startup time</source>
        <translation>Horário de inicialização</translation>
    </message>
    <message>
        <source>Network</source>
        <translation>Rede</translation>
    </message>
    <message>
        <source>Name</source>
        <translation>Nome</translation>
    </message>
    <message>
        <source>Number of connections</source>
        <translation>Número de conexões</translation>
    </message>
    <message>
        <source>Block chain</source>
        <translation>Corrente de blocos</translation>
    </message>
    <message>
        <source>Current number of blocks</source>
        <translation>Quantidade atual de blocos</translation>
    </message>
    <message>
        <source>Memory Pool</source>
        <translation>Pool de Memória</translation>
    </message>
    <message>
        <source>Current number of transactions</source>
        <translation>Número atual de transações</translation>
    </message>
    <message>
        <source>Memory usage</source>
        <translation>Uso de memória</translation>
    </message>
    <message>
        <source>Received</source>
        <translation>Recebido</translation>
    </message>
    <message>
        <source>Sent</source>
        <translation>Enviado</translation>
    </message>
    <message>
        <source>&amp;Peers</source>
        <translation>&amp;Pares</translation>
    </message>
    <message>
        <source>Banned peers</source>
        <translation>Nós banidos</translation>
    </message>
    <message>
        <source>Select a peer to view detailed information.</source>
        <translation>Selecione um cliente para ver informações detalhadas.</translation>
    </message>
    <message>
        <source>Whitelisted</source>
        <translation>Lista branca</translation>
    </message>
    <message>
        <source>Direction</source>
        <translation>Direção</translation>
    </message>
    <message>
        <source>Version</source>
        <translation>Versão</translation>
    </message>
    <message>
        <source>Starting Block</source>
        <translation>Bloco inicial</translation>
    </message>
    <message>
        <source>Synced Headers</source>
        <translation>Cabeçalhos Sincronizados</translation>
    </message>
    <message>
        <source>Synced Blocks</source>
        <translation>Blocos Sincronizados</translation>
    </message>
    <message>
        <source>User Agent</source>
        <translation>User Agent</translation>
    </message>
    <message>
        <source>Open the %1 debug log file from the current data directory. This can take a few seconds for large log files.</source>
        <translation>Abrir o arquivo de log de depuração do %1 localizado no diretório atual de dados. Isso pode levar alguns segundos para arquivos de log grandes.</translation>
    </message>
    <message>
        <source>Decrease font size</source>
        <translation>Diminuir o tamanho da fonte</translation>
    </message>
    <message>
        <source>Increase font size</source>
        <translation>Aumentar o tamanho da fonte</translation>
    </message>
    <message>
        <source>Services</source>
        <translation>Serviços</translation>
    </message>
    <message>
        <source>Ban Score</source>
        <translation>Banir pontuação</translation>
    </message>
    <message>
        <source>Connection Time</source>
        <translation>Tempo de conexão </translation>
    </message>
    <message>
        <source>Last Send</source>
        <translation>Ultimo Envio</translation>
    </message>
    <message>
        <source>Last Receive</source>
        <translation>Ultimo Recebido</translation>
    </message>
    <message>
        <source>Ping Time</source>
        <translation>Ping</translation>
    </message>
    <message>
        <source>The duration of a currently outstanding ping.</source>
        <translation>A duração de um ping excepcional no momento.</translation>
    </message>
    <message>
        <source>Ping Wait</source>
        <translation>Espera de ping</translation>
    </message>
    <message>
        <source>Time Offset</source>
        <translation>Offset de tempo</translation>
    </message>
    <message>
        <source>Last block time</source>
        <translation>Horário do último bloco</translation>
    </message>
    <message>
        <source>&amp;Open</source>
        <translation>&amp;Abrir</translation>
    </message>
    <message>
        <source>&amp;Console</source>
        <translation>&amp;Console</translation>
    </message>
    <message>
        <source>&amp;Network Traffic</source>
        <translation>Tráfico de Rede</translation>
    </message>
    <message>
        <source>&amp;Clear</source>
        <translation>&amp;Limpar</translation>
    </message>
    <message>
        <source>Totals</source>
        <translation>Totais</translation>
    </message>
    <message>
        <source>In:</source>
        <translation>Entrada:</translation>
    </message>
    <message>
        <source>Out:</source>
        <translation>Saída:</translation>
    </message>
    <message>
        <source>Debug log file</source>
        <translation>Arquivo de log de Depuração</translation>
    </message>
    <message>
        <source>Clear console</source>
        <translation>Limpar console</translation>
    </message>
    <message>
        <source>&amp;Disconnect Node</source>
        <translation>&amp;Desconectar Nó</translation>
    </message>
    <message>
        <source>Ban Node for</source>
        <translation>Banir nó por</translation>
    </message>
    <message>
        <source>1 &amp;hour</source>
        <translation>1 &amp;hora</translation>
    </message>
    <message>
        <source>1 &amp;day</source>
        <translation>1 &amp;dia</translation>
    </message>
    <message>
        <source>1 &amp;week</source>
        <translation>1 &amp;semana</translation>
    </message>
    <message>
        <source>1 &amp;year</source>
        <translation>1 &amp;ano</translation>
    </message>
    <message>
        <source>&amp;Unban Node</source>
        <translation>&amp;Desbanir nó</translation>
    </message>
    <message>
        <source>Welcome to the %1 RPC console.</source>
        <translation>Bem-vindo ao console RPC do %1</translation>
    </message>
    <message>
        <source>Use up and down arrows to navigate history, and &lt;b&gt;Ctrl-L&lt;/b&gt; to clear screen.</source>
        <translation>Use as setas para cima e para baixo para navegar pelo histórico, e &lt;b&gt;Ctrl-L&lt;/b&gt; para limpar a tela.</translation>
    </message>
    <message>
        <source>Type &lt;b&gt;help&lt;/b&gt; for an overview of available commands.</source>
        <translation>Digite &lt;b&gt;help&lt;/b&gt; para uma visão geral dos comandos disponíveis.</translation>
    </message>
    <message>
        <source>%1 B</source>
        <translation>%1 B</translation>
    </message>
    <message>
        <source>%1 KB</source>
        <translation>%1 KB</translation>
    </message>
    <message>
        <source>%1 MB</source>
        <translation>%1 MB</translation>
    </message>
    <message>
        <source>%1 GB</source>
        <translation>%1 GB</translation>
    </message>
    <message>
        <source>(node id: %1)</source>
        <translation>(id do nó: %1)</translation>
    </message>
    <message>
        <source>via %1</source>
        <translation>por %1</translation>
    </message>
    <message>
        <source>never</source>
        <translation>nunca</translation>
    </message>
    <message>
        <source>Inbound</source>
        <translation>Entrada</translation>
    </message>
    <message>
        <source>Outbound</source>
        <translation>Saída</translation>
    </message>
    <message>
        <source>Yes</source>
        <translation>Sim</translation>
    </message>
    <message>
        <source>No</source>
        <translation>Não</translation>
    </message>
    <message>
        <source>Unknown</source>
        <translation>Desconhecido</translation>
    </message>
</context>
<context>
    <name>ReceiveCoinsDialog</name>
    <message>
        <source>&amp;Amount:</source>
        <translation>Qu&amp;antia:</translation>
    </message>
    <message>
        <source>&amp;Label:</source>
        <translation>&amp;Rótulo:</translation>
    </message>
    <message>
        <source>&amp;Message:</source>
        <translation>&amp;Mensagem</translation>
    </message>
    <message>
        <source>Reuse one of the previously used receiving addresses. Reusing addresses has security and privacy issues. Do not use this unless re-generating a payment request made before.</source>
        <translation>Reutilize um dos endereços de recebimento anteriormente utilizados. Reutilizar um endereço implica em problemas com segurança e privacidade. Não reutilize a menos que esteja refazendo uma cobrança já feita anteriormente.</translation>
    </message>
    <message>
        <source>R&amp;euse an existing receiving address (not recommended)</source>
        <translation>R&amp;eutilize um endereço de recebimento (não recomendado)</translation>
    </message>
    <message>
        <source>An optional message to attach to the payment request, which will be displayed when the request is opened. Note: The message will not be sent with the payment over the Bitcoin network.</source>
        <translation>Uma mensagem opcional que será anexada na cobrança e será mostrada quando ela for aberta. Nota: A mensagem não será enviada com o pagamento pela rede Bitcoin.</translation>
    </message>
    <message>
        <source>An optional label to associate with the new receiving address.</source>
        <translation>Um marcador opcional para associar ao novo endereço de recebimento.</translation>
    </message>
    <message>
        <source>Use this form to request payments. All fields are &lt;b&gt;optional&lt;/b&gt;.</source>
        <translation>Use esse formulário para fazer cobranças. Todos os campos são &lt;b&gt;opcionais&lt;/b&gt;.</translation>
    </message>
    <message>
        <source>An optional amount to request. Leave this empty or zero to not request a specific amount.</source>
        <translation>Uma quantia opcional para cobrar. Deixe vazio ou em branco se o pagador puder especificar a quantia.</translation>
    </message>
    <message>
        <source>Clear all fields of the form.</source>
        <translation>Limpa todos os campos do formulário.</translation>
    </message>
    <message>
        <source>Clear</source>
        <translation>Limpar</translation>
    </message>
    <message>
        <source>Requested payments history</source>
        <translation>Histórico de cobranças</translation>
    </message>
    <message>
        <source>&amp;Request payment</source>
        <translation>&amp;Requisitar Pagamento</translation>
    </message>
    <message>
        <source>Show the selected request (does the same as double clicking an entry)</source>
        <translation>Mostra a cobrança selecionada (o mesmo que clicar duas vezes em um registro)</translation>
    </message>
    <message>
        <source>Show</source>
        <translation>Mostrar</translation>
    </message>
    <message>
        <source>Remove the selected entries from the list</source>
        <translation>Remove o registro selecionado da lista</translation>
    </message>
    <message>
        <source>Remove</source>
        <translation>Remover</translation>
    </message>
    </context>
<context>
    <name>ReceiveRequestDialog</name>
    <message>
        <source>QR Code</source>
        <translation>Código QR</translation>
    </message>
    <message>
        <source>Copy &amp;URI</source>
        <translation>Copiar &amp;URI</translation>
    </message>
    <message>
        <source>Copy &amp;Address</source>
        <translation>&amp;Copiar Endereço</translation>
    </message>
    <message>
        <source>&amp;Save Image...</source>
        <translation>&amp;Salvar Imagem...</translation>
    </message>
    </context>
<context>
    <name>RecentRequestsTableModel</name>
    </context>
<context>
    <name>SendCoinsDialog</name>
    <message>
        <source>Send Coins</source>
        <translation>Enviar moedas</translation>
    </message>
    <message>
        <source>Coin Control Features</source>
        <translation>Opções de controle de moeda</translation>
    </message>
    <message>
        <source>Inputs...</source>
        <translation>Entradas...</translation>
    </message>
    <message>
        <source>automatically selected</source>
        <translation>automaticamente selecionado</translation>
    </message>
    <message>
        <source>Insufficient funds!</source>
        <translation>Saldo insuficiente!</translation>
    </message>
    <message>
        <source>Quantity:</source>
        <translation>Quantidade:</translation>
    </message>
    <message>
        <source>Bytes:</source>
        <translation>Bytes:</translation>
    </message>
    <message>
        <source>Amount:</source>
        <translation>Quantia:</translation>
    </message>
    <message>
        <source>Priority:</source>
        <translation>Prioridade:</translation>
    </message>
    <message>
        <source>Fee:</source>
        <translation>Taxa:</translation>
    </message>
    <message>
        <source>After Fee:</source>
        <translation>Depois da taxa:</translation>
    </message>
    <message>
        <source>Change:</source>
        <translation>troco</translation>
    </message>
    <message>
        <source>If this is activated, but the change address is empty or invalid, change will be sent to a newly generated address.</source>
        <translation>Se essa opção for ativada e o endereço de troco estiver vazio ou inválido, o troco será enviado a um novo endereço gerado na hora.</translation>
    </message>
    <message>
        <source>Custom change address</source>
        <translation>Endereço específico de troco</translation>
    </message>
    <message>
        <source>Transaction Fee:</source>
        <translation>Taxa de transação: </translation>
    </message>
    <message>
        <source>Choose...</source>
        <translation>Escolher</translation>
    </message>
    <message>
        <source>collapse fee-settings</source>
        <translation>Ocultar painel</translation>
    </message>
    <message>
        <source>per kilobyte</source>
        <translation>por kilobyte</translation>
    </message>
    <message>
        <source>If the custom fee is set to 1000 satoshis and the transaction is only 250 bytes, then "per kilobyte" only pays 250 satoshis in fee, while "total at least" pays 1000 satoshis. For transactions bigger than a kilobyte both pay by kilobyte.</source>
        <translation>Se a taxa personalizada for definida em 1000 satoshis e a transação tiver somente 250 bytes, então "por kilobyte" somente paga 250 satoshis de taxa, enquanto "pelo menos" paga 1000 satoshis. Se a transação for maior que 1 kilobyte, ambos pagam por kilobyte.</translation>
    </message>
    <message>
        <source>Hide</source>
        <translation>Ocultar</translation>
    </message>
    <message>
        <source>total at least</source>
        <translation>pelo menos</translation>
    </message>
    <message>
        <source>Paying only the minimum fee is just fine as long as there is less transaction volume than space in the blocks. But be aware that this can end up in a never confirming transaction once there is more demand for bitcoin transactions than the network can process.</source>
        <translation>Pagando apenas a taxa mínima é bom, desde que haja pouco volume de transações. Mas esteja ciente de que isso pode acabar em uma transação nunca confirmanda uma vez que há mais demanda por transações do que a rede pode processar.</translation>
    </message>
    <message>
        <source>(read the tooltip)</source>
        <translation>(Leia o popup)</translation>
    </message>
    <message>
        <source>Recommended:</source>
        <translation>Recomendado:</translation>
    </message>
    <message>
        <source>Custom:</source>
        <translation>Personalizado:</translation>
    </message>
    <message>
        <source>(Smart fee not initialized yet. This usually takes a few blocks...)</source>
        <translation>(Smart fee não iniciado. Isso requer alguns blocos...)</translation>
    </message>
    <message>
        <source>Confirmation time:</source>
        <translation>Tempo de confirmação:</translation>
    </message>
    <message>
        <source>normal</source>
        <translation>normal</translation>
    </message>
    <message>
        <source>fast</source>
        <translation>rápido </translation>
    </message>
    <message>
        <source>Send to multiple recipients at once</source>
        <translation>Enviar para vários destinatários de uma só vez</translation>
    </message>
    <message>
        <source>Add &amp;Recipient</source>
        <translation>Adicionar destinatário</translation>
    </message>
    <message>
        <source>Clear all fields of the form.</source>
        <translation>Limpar todos os campos do formulário.</translation>
    </message>
    <message>
        <source>Dust:</source>
        <translation>Poeira:</translation>
    </message>
    <message>
        <source>Clear &amp;All</source>
        <translation>Limpar Tudo</translation>
    </message>
    <message>
        <source>Balance:</source>
        <translation>Saldo:</translation>
    </message>
    <message>
        <source>Confirm the send action</source>
        <translation>Confirmar o envio</translation>
    </message>
    <message>
        <source>S&amp;end</source>
        <translation>Enviar</translation>
    </message>
    </context>
<context>
    <name>SendCoinsEntry</name>
    <message>
        <source>A&amp;mount:</source>
        <translation>Q&amp;uantidade:</translation>
    </message>
    <message>
        <source>Pay &amp;To:</source>
        <translation>Pagar &amp;Para:</translation>
    </message>
    <message>
        <source>&amp;Label:</source>
        <translation>&amp;Rótulo:</translation>
    </message>
    <message>
        <source>Choose previously used address</source>
        <translation>Escolher endereço usado anteriormente</translation>
    </message>
    <message>
        <source>This is a normal payment.</source>
        <translation>Este é um pagamento normal.</translation>
    </message>
    <message>
        <source>The Bitcoin address to send the payment to</source>
        <translation>Endereço que enviará o pagamento</translation>
    </message>
    <message>
        <source>Alt+A</source>
        <translation>Alt+A</translation>
    </message>
    <message>
        <source>Paste address from clipboard</source>
        <translation>Colar o endereço da área de transferência</translation>
    </message>
    <message>
        <source>Alt+P</source>
        <translation>Alt+P</translation>
    </message>
    <message>
        <source>Remove this entry</source>
        <translation>Remover esta entrada</translation>
    </message>
    <message>
        <source>The fee will be deducted from the amount being sent. The recipient will receive less bitcoins than you enter in the amount field. If multiple recipients are selected, the fee is split equally.</source>
        <translation>A taxa será deduzida da quantia que está sendo enviada. O destinatário receberá menos bitcoins do que você colocou no campo de quantidade. Se vários destinatários estão selecionados, a taxa é dividida igualmente.</translation>
    </message>
    <message>
        <source>S&amp;ubtract fee from amount</source>
        <translation>&amp;Retirar taxa da quantia</translation>
    </message>
    <message>
        <source>Message:</source>
        <translation>Mensagem:</translation>
    </message>
    <message>
        <source>This is an unauthenticated payment request.</source>
        <translation>Esta é uma cobrança não autenticada.</translation>
    </message>
    <message>
        <source>This is an authenticated payment request.</source>
        <translation>Esta é uma cobrança autenticada.</translation>
    </message>
    <message>
        <source>Enter a label for this address to add it to the list of used addresses</source>
        <translation>Digite um rótulo para este endereço para adicioná-lo no catálogo</translation>
    </message>
    <message>
        <source>A message that was attached to the bitcoin: URI which will be stored with the transaction for your reference. Note: This message will not be sent over the Bitcoin network.</source>
        <translation>A mensagem que foi anexada ao bitcoin: URI na qual será gravada na transação para sua referência. Nota: Essa mensagem não será gravada publicamente na rede Bitcoin.</translation>
    </message>
    <message>
        <source>Pay To:</source>
        <translation>Pague Para:</translation>
    </message>
    <message>
        <source>Memo:</source>
        <translation>Memorizar:</translation>
    </message>
    </context>
<context>
    <name>SendConfirmationDialog</name>
    </context>
<context>
    <name>ShutdownWindow</name>
    <message>
        <source>Do not shut down the computer until this window disappears.</source>
        <translation>Não desligue o computador até que esta janela desapareça.</translation>
    </message>
</context>
<context>
    <name>SignVerifyMessageDialog</name>
    <message>
        <source>Signatures - Sign / Verify a Message</source>
        <translation>Assinaturas - Assinar / Verificar uma mensagem</translation>
    </message>
    <message>
        <source>&amp;Sign Message</source>
        <translation>&amp;Assinar mensagem</translation>
    </message>
    <message>
        <source>You can sign messages/agreements with your addresses to prove you can receive bitcoins sent to them. Be careful not to sign anything vague or random, as phishing attacks may try to trick you into signing your identity over to them. Only sign fully-detailed statements you agree to.</source>
        <translation>Você pode assinar mensagens com seus endereços para provar que você pode receber bitcoins enviados por alguém. Cuidado para não assinar nada vago ou aleatório, pois ataques phishing podem tentar te enganar para assinar coisas para eles como se fosse você. Somente assine termos bem detalhados que você concorde.</translation>
    </message>
    <message>
        <source>The Bitcoin address to sign the message with</source>
        <translation>O enderesso Bitcoin que assinará a mensagem</translation>
    </message>
    <message>
        <source>Choose previously used address</source>
        <translation>Escolha um endereço usado anteriormente</translation>
    </message>
    <message>
        <source>Alt+A</source>
        <translation>Alt+A</translation>
    </message>
    <message>
        <source>Paste address from clipboard</source>
        <translation>Colar o endereço da área de transferência</translation>
    </message>
    <message>
        <source>Alt+P</source>
        <translation>Alt+P</translation>
    </message>
    <message>
        <source>Enter the message you want to sign here</source>
        <translation>Entre a mensagem que você quer assinar aqui</translation>
    </message>
    <message>
        <source>Signature</source>
        <translation>Assinatura</translation>
    </message>
    <message>
        <source>Copy the current signature to the system clipboard</source>
        <translation>Copiar a assinatura para a área de transferência do sistema</translation>
    </message>
    <message>
        <source>Sign the message to prove you own this Bitcoin address</source>
        <translation>Assinar mensagem para provar que você é dono deste endereço Bitcoin</translation>
    </message>
    <message>
        <source>Sign &amp;Message</source>
        <translation>Assinar &amp;mensagem</translation>
    </message>
    <message>
        <source>Reset all sign message fields</source>
        <translation>Limpar todos os campos de assinatura da mensagem</translation>
    </message>
    <message>
        <source>Clear &amp;All</source>
        <translation>Limpar Tudo</translation>
    </message>
    <message>
        <source>&amp;Verify Message</source>
        <translation>&amp;Verificar mensagem</translation>
    </message>
    <message>
        <source>Enter the receiver's address, message (ensure you copy line breaks, spaces, tabs, etc. exactly) and signature below to verify the message. Be careful not to read more into the signature than what is in the signed message itself, to avoid being tricked by a man-in-the-middle attack. Note that this only proves the signing party receives with the address, it cannot prove sendership of any transaction!</source>
        <translation>Coloque o endereço do autor, a mensagem (certifique-se de copiar toda a mensagem, incluindo quebras de linha, espaços, tabulações, etc.) e a assinatura embaixo para verificar a mensagem. Cuidado para não ler mais da assinatura do que está assinado na mensagem, para evitar ser enganado pelo ataque man-in-the-middle. Note que isso somente prova a propriedade de um endereço, e não o remetende de qualquer transação.</translation>
    </message>
    <message>
        <source>The Bitcoin address the message was signed with</source>
        <translation>O enderesso Bitcoin que assionou a mesnagem</translation>
    </message>
    <message>
        <source>Verify the message to ensure it was signed with the specified Bitcoin address</source>
        <translation>Verificar mensagem para se assegurar que ela foi assinada pelo dono de um endereço Bitcoin específico.</translation>
    </message>
    <message>
        <source>Verify &amp;Message</source>
        <translation>Verificar &amp;mensagem</translation>
    </message>
    <message>
        <source>Reset all verify message fields</source>
        <translation>Limpar todos os campos de assinatura da mensagem</translation>
    </message>
    </context>
<context>
    <name>SplashScreen</name>
    <message>
        <source>[testnet]</source>
        <translation>[testnet]</translation>
    </message>
</context>
<context>
    <name>TrafficGraphWidget</name>
    <message>
        <source>KB/s</source>
        <translation>KB/s</translation>
    </message>
</context>
<context>
    <name>TransactionDesc</name>
    </context>
<context>
    <name>TransactionDescDialog</name>
    <message>
        <source>This pane shows a detailed description of the transaction</source>
        <translation>Este painel mostra uma descrição detalhada da transação</translation>
    </message>
    </context>
<context>
    <name>TransactionTableModel</name>
    </context>
<context>
    <name>TransactionView</name>
    </context>
<context>
    <name>UnitDisplayStatusBarControl</name>
    <message>
        <source>Unit to show amounts in. Click to select another unit.</source>
        <translation>Unidade para mostrar. Clique para selecionar outra unidade.</translation>
    </message>
</context>
<context>
    <name>WalletFrame</name>
    </context>
<context>
    <name>WalletModel</name>
    </context>
<context>
    <name>WalletView</name>
    </context>
<context>
    <name>bitcoin-core</name>
    <message>
        <source>Options:</source>
        <translation>Opções:</translation>
    </message>
    <message>
        <source>Specify data directory</source>
        <translation>Especificar o diretório de dados</translation>
    </message>
    <message>
        <source>Connect to a node to retrieve peer addresses, and disconnect</source>
        <translation>Conectar a um nó para receber endereços de participantes, e desconectar.</translation>
    </message>
    <message>
        <source>Specify your own public address</source>
        <translation>Especificar seu próprio endereço público</translation>
    </message>
    <message>
        <source>Accept command line and JSON-RPC commands</source>
        <translation>Aceitar linha de comando e comandos JSON-RPC</translation>
    </message>
    <message>
        <source>If &lt;category&gt; is not supplied or if &lt;category&gt; = 1, output all debugging information.</source>
        <translation>Se &lt;category&gt; não for suprida ou se &lt;category&gt; = 1, mostrar toda informação de depuração.</translation>
    </message>
    <message>
        <source>Prune configured below the minimum of %d MiB.  Please use a higher number.</source>
        <translation>Prune configurado abaixo do mínimo de %d MiB. Por favor use um número mais alto.</translation>
    </message>
    <message>
        <source>Prune: last wallet synchronisation goes beyond pruned data. You need to -reindex (download the whole blockchain again in case of pruned node)</source>
        <translation>Prune: A ultima sincronização da carteira foi além do dado comprimido. Você precisa reindexar (fazer o download de toda a blockchain novamente)</translation>
    </message>
    <message>
        <source>Reduce storage requirements by pruning (deleting) old blocks. This mode is incompatible with -txindex and -rescan. Warning: Reverting this setting requires re-downloading the entire blockchain. (default: 0 = disable pruning blocks, &gt;%u = target size in MiB to use for block files)</source>
        <translation>Reduza os requerimentos de armazenamento de dados (cortando) deletando blocos mais antigos. Esse modo é incompatível com -txindex e -rescan. Cuidado: Reverter essa configuração requer um novo download de toda a blockchain. (Padrão: 0 = desabilita o corte de blocos, &gt;%u = tamanho alvo em MiB para o uso de blocos cortados)</translation>
    </message>
    <message>
        <source>Rescans are not possible in pruned mode. You will need to use -reindex which will download the whole blockchain again.</source>
        <translation>Rescans não são possíveis no modo prune. Você precisa usar -reindex, que irá fazer o download de toda a blockchain novamente.</translation>
    </message>
    <message>
        <source>Error: A fatal internal error occurred, see debug.log for details</source>
        <translation>Erro: Um erro interno fatal ocorreu, veja debug.log para detalhes</translation>
    </message>
    <message>
        <source>Fee (in %s/kB) to add to transactions you send (default: %s)</source>
        <translation>Taxa (em %s/kB) a ser adicionada às transações que você mandar (padrão: %s)</translation>
    </message>
    <message>
        <source>Pruning blockstore...</source>
        <translation>Prunando os blocos existentes...</translation>
    </message>
    <message>
        <source>Run in the background as a daemon and accept commands</source>
        <translation>Rodar em segundo plano como serviço e aceitar comandos</translation>
    </message>
    <message>
        <source>Unable to start HTTP server. See debug log for details.</source>
        <translation>Não foi possível iniciar o servidor HTTP. Veja o log para detaihes.</translation>
    </message>
    <message>
        <source>Accept connections from outside (default: 1 if no -proxy or -connect)</source>
        <translation>Aceitar conexões externas (padrão: 1 se opções -proxy ou -connect não estiverem presentes)</translation>
    </message>
    <message>
        <source>Bitcoin Core</source>
        <translation>Bitcoin Core</translation>
    </message>
    <message>
        <source>-fallbackfee is set very high! This is the transaction fee you may pay when fee estimates are not available.</source>
        <translation>-fallbackfee está muito alta! Essa é a taxa de transação que você vai pagar quando a taxa estimada não estiver disponível.</translation>
    </message>
    <message>
        <source>A fee rate (in %s/kB) that will be used when fee estimation has insufficient data (default: %s)</source>
        <translation>A variação da taxa (em %s/kB) que será usada quando não houver dados suficientes para se estimar a taxa (default: %s)</translation>
    </message>
    <message>
        <source>Accept relayed transactions received from whitelisted peers even when not relaying transactions (default: %d)</source>
        <translation>Aceita transações retransmitidas advindas de pares em lista branca, mesmo quando não estiver retransmitindo transações (padrão: %d)</translation>
    </message>
    <message>
        <source>Bind to given address and always listen on it. Use [host]:port notation for IPv6</source>
        <translation>Vincular ao endereço fornecido e sempre escutar nele. Use a notação [host]:port para IPv6</translation>
    </message>
    <message>
        <source>Cannot obtain a lock on data directory %s. %s is probably already running.</source>
        <translation>Não foi possível obter exclusividade de escrita no endereço %s. O %s provavelmente já está sendo executado.</translation>
    </message>
    <message>
        <source>Delete all wallet transactions and only recover those parts of the blockchain through -rescan on startup</source>
        <translation>Apaga todas as transações da carteira e somente recupera essas partes da blockchain usando o comando -rescan na inicialização</translation>
    </message>
    <message>
        <source>Distributed under the MIT software license, see the accompanying file COPYING or &lt;http://www.opensource.org/licenses/mit-license.php&gt;.</source>
        <translation>Distribuido sob a licença MIT software license. Veja os termos em &lt;http://www.opensource.org/licenses/mit-license.php&gt;.</translation>
    </message>
    <message>
        <source>Error loading %s: You can't enable HD on a already existing non-HD wallet</source>
        <translation>Erro ao carregar %s. Não é permitido habilitar HD em carteiras não-HD pre existentes.</translation>
    </message>
    <message>
        <source>Error reading %s! All keys read correctly, but transaction data or address book entries might be missing or incorrect.</source>
        <translation>Erro ao ler arquivo %s! Todas as chaves foram lidas corretamente, mas os dados de transação ou o livro de endereos podem estar faltando ou incorretos.</translation>
    </message>
    <message>
        <source>Execute command when a wallet transaction changes (%s in cmd is replaced by TxID)</source>
        <translation>Executa um comando quando uma transação da carteira mudar (%s no comando será substituído por TxID)</translation>
    </message>
    <message>
        <source>Maximum allowed median peer time offset adjustment. Local perspective of time may be influenced by peers forward or backward by this amount. (default: %u seconds)</source>
        <translation>A media máxima permitida de peer time compensa o ajuste. Perspectiva local de horário pode ser influenciada por pares à frente ou atrás neste montante. (padrão: %u segundos)</translation>
    </message>
    <message>
        <source>Maximum total fees (in %s) to use in a single wallet transaction or raw transaction; setting this too low may abort large transactions (default: %s)</source>
        <translation>Preço máximo total (in %s) aplicado a uma única transação de carteira ou transação crua; aplicar isto tão baixo pode abortar grandes transações (padrão: %s)</translation>
    </message>
    <message>
        <source>Please check that your computer's date and time are correct! If your clock is wrong, %s will not work properly.</source>
        <translation>Por favor verifique que a data e o horário de seu computador estão corretos. Se o relógio de seu computador estiver incorreto, %s não funcionarão corretamente.</translation>
    </message>
    <message>
        <source>Please contribute if you find %s useful. Visit %s for further information about the software.</source>
        <translation>Por favor contribua se você entender que %s é útil. Visite %s para mais informações sobre o software.</translation>
    </message>
    <message>
        <source>Set the number of script verification threads (%u to %d, 0 = auto, &lt;0 = leave that many cores free, default: %d)</source>
        <translation>Define o número de threads de verificação de script (%u a %d, 0 = automático, &lt;0 = número de cores deixados livres, padrão: %d)</translation>
    </message>
    <message>
        <source>The block database contains a block which appears to be from the future. This may be due to your computer's date and time being set incorrectly. Only rebuild the block database if you are sure that your computer's date and time are correct</source>
        <translation>O banco de dados de blocos contém um bloco que parece ser do futuro. Isso pode ser devido à data e hora do seu computador estarem configuradas incorretamente. Apenas reconstrua o banco de dados de blocos se você estiver certo de que a data e hora de seu computador estão corretas.</translation>
    </message>
    <message>
        <source>This is a pre-release test build - use at your own risk - do not use for mining or merchant applications</source>
        <translation>Este pode ser um build de teste pré-lançamento - use por sua conta e risco - não use para mineração ou aplicações de comércio.</translation>
    </message>
    <message>
        <source>Unable to rewind the database to a pre-fork state. You will need to redownload the blockchain</source>
        <translation>Não foi possível reanalisar o banco de dados para o estado pre-fork. Você precisa rebaixar o blockchain</translation>
    </message>
    <message>
        <source>Use UPnP to map the listening port (default: 1 when listening and no -proxy)</source>
        <translation>Use UPnP para mapear a porta escutada (padrão: 1 quando escutando e sem -proxy)</translation>
    </message>
    <message>
        <source>Warning: The network does not appear to fully agree! Some miners appear to be experiencing issues.</source>
        <translation>Atenção: A rede não parecem concordar plenamente! Alguns mineiros parecem estar enfrentando problemas.</translation>
    </message>
    <message>
        <source>Warning: We do not appear to fully agree with our peers! You may need to upgrade, or other nodes may need to upgrade.</source>
        <translation>Atenção: Nós não parecemos concordar plenamente com nossos colegas! Você pode precisar atualizar ou outros nós podem precisar atualizar.</translation>
    </message>
    <message>
        <source>Whitelist peers connecting from the given netmask or IP address. Can be specified multiple times.</source>
        <translation>Lista Branca pares de ligação da máscara de rede dado ou o endereço IP . Pode ser especificado várias vezes.</translation>
    </message>
    <message>
        <source>You need to rebuild the database using -reindex-chainstate to change -txindex</source>
        <translation>Você precisa reconstruir o banco de dados utilizando -reindex-chainstate para mudar -txindex</translation>
    </message>
    <message>
        <source>%s corrupt, salvage failed</source>
        <translation>%s corrompido, recuperação falhou</translation>
    </message>
    <message>
        <source>-maxmempool must be at least %d MB</source>
        <translation>-maxmempool deve ser pelo menos %d MB</translation>
    </message>
    <message>
        <source>&lt;category&gt; can be:</source>
        <translation>&lt;category&gt; pode ser:</translation>
    </message>
    <message>
        <source>Append comment to the user agent string</source>
        <translation>Adiciona comentário ao user-agent do navegador</translation>
    </message>
    <message>
        <source>Attempt to recover private keys from a corrupt wallet on startup</source>
        <translation>Tentando recuperar a chape privada da carteira corrompida ao inicializar</translation>
    </message>
    <message>
        <source>Block creation options:</source>
        <translation>Opções de criação de blocos:</translation>
    </message>
    <message>
        <source>Cannot resolve -%s address: '%s'</source>
        <translation>Impossível resolver  -%s endereço: '%s'</translation>
    </message>
    <message>
<<<<<<< HEAD
        <source>Change index out of range</source>
        <translation>Índice de mudança fora da faixa.</translation>
    </message>
    <message>
=======
>>>>>>> 548c39d1
        <source>Connect only to the specified node(s)</source>
        <translation>Conectar apenas a cliente(s) específico(s)</translation>
    </message>
    <message>
        <source>Connection options:</source>
        <translation>Opções de conexão:</translation>
    </message>
    <message>
        <source>Copyright (C) %i-%i</source>
        <translation>Copyright (C) %i-%i</translation>
    </message>
    <message>
        <source>Corrupted block database detected</source>
        <translation>Detectado Banco de dados de blocos corrompido</translation>
    </message>
    <message>
        <source>Debugging/Testing options:</source>
        <translation>Opções de depuração/teste:</translation>
    </message>
    <message>
        <source>Do not load the wallet and disable wallet RPC calls</source>
        <translation>Não carrega a carteira e desabilita as chamadas RPC para a carteira</translation>
    </message>
    <message>
        <source>Do you want to rebuild the block database now?</source>
        <translation>Você quer reconstruir o banco de dados de blocos agora?</translation>
    </message>
    <message>
        <source>Enable publish hash block in &lt;address&gt;</source>
        <translation>Abilitar a publicação da hash do block em &lt;endereço&gt;</translation>
    </message>
    <message>
        <source>Enable publish hash transaction in &lt;address&gt;</source>
        <translation>Abilitar a publicação da hash da transação em &lt;endereço&gt;</translation>
    </message>
    <message>
        <source>Enable publish raw block in &lt;address&gt;</source>
        <translation>Abilitar a publicação dos dados brutos do block em &lt;endereço&gt;</translation>
    </message>
    <message>
        <source>Enable publish raw transaction in &lt;address&gt;</source>
        <translation>Abilitar a publicação dos dados brutos da transação em &lt;endereço&gt;</translation>
    </message>
    <message>
        <source>Enable transaction replacement in the memory pool (default: %u)</source>
        <translation>Habilita substituição de transação em memória (padrão: %u)</translation>
    </message>
    <message>
        <source>Error initializing block database</source>
        <translation>Erro ao inicializar banco de dados de blocos</translation>
    </message>
    <message>
        <source>Error initializing wallet database environment %s!</source>
        <translation>Erro ao inicializar ambiente de banco de dados de carteira %s!</translation>
    </message>
    <message>
        <source>Error loading %s</source>
        <translation>Erro ao carregar %s</translation>
    </message>
    <message>
        <source>Error loading %s: Wallet corrupted</source>
        <translation>Erro ao carregar %s Carteira corrompida</translation>
    </message>
    <message>
        <source>Error loading %s: Wallet requires newer version of %s</source>
        <translation>Erro ao carregar %s A carteira requer a versão mais nova do %s</translation>
    </message>
    <message>
        <source>Error loading %s: You can't disable HD on a already existing HD wallet</source>
        <translation>Erro ao carregar %s: Você não pode desabilitar HD numa já existente carteira HD.</translation>
    </message>
    <message>
        <source>Error loading block database</source>
        <translation>Erro ao carregar banco de dados de blocos</translation>
    </message>
    <message>
        <source>Error opening block database</source>
        <translation>Erro ao abrir banco de dados de blocos</translation>
    </message>
    <message>
        <source>Error: Disk space is low!</source>
        <translation>Erro: Espaço em disco insuficiente!</translation>
    </message>
    <message>
        <source>Failed to listen on any port. Use -listen=0 if you want this.</source>
        <translation>Falha ao escutar em qualquer porta. Use -listen=0 se você quiser isso.</translation>
    </message>
    <message>
        <source>Importing...</source>
        <translation>Importando...</translation>
    </message>
    <message>
        <source>Incorrect or no genesis block found. Wrong datadir for network?</source>
        <translation>Bloco gênese incorreto ou não encontrado. Datadir errado para a rede?</translation>
    </message>
    <message>
        <source>Initialization sanity check failed. %s is shutting down.</source>
        <translation>O teste de integridade de inicialização falhou. O %s está sendo desligado.</translation>
    </message>
    <message>
        <source>Invalid -onion address: '%s'</source>
        <translation>Endereço -onion inválido: '%s'</translation>
    </message>
    <message>
        <source>Invalid amount for -%s=&lt;amount&gt;: '%s'</source>
        <translation>Valor inválido para -%s=&lt;amount&gt;: '%s'</translation>
    </message>
    <message>
        <source>Invalid amount for -fallbackfee=&lt;amount&gt;: '%s'</source>
        <translation>Valor inválido para -fallbackfee=&lt;amount&gt;: '%s'</translation>
    </message>
    <message>
        <source>Keep the transaction memory pool below &lt;n&gt; megabytes (default: %u)</source>
        <translation>Mantenha a mempool de transações abaixo de &lt;n&gt; megabytes (padrão: %u)</translation>
    </message>
    <message>
        <source>Loading banlist...</source>
        <translation>Carregando lista de banidos...</translation>
    </message>
    <message>
        <source>Location of the auth cookie (default: data dir)</source>
        <translation>Localização do cookie de autenticação (padrão: diretório de dados)</translation>
    </message>
    <message>
        <source>Not enough file descriptors available.</source>
        <translation>Decriptadores de arquivos disponíveis insuficientes.</translation>
    </message>
    <message>
        <source>Only connect to nodes in network &lt;net&gt; (ipv4, ipv6 or onion)</source>
        <translation>Somente conectar a clientes na rede &lt;net&gt; (ipv4, ipv6 ou onion)</translation>
    </message>
    <message>
        <source>Print this help message and exit</source>
        <translation>Mostra essa mensagem de ajuda e sai</translation>
    </message>
    <message>
        <source>Print version and exit</source>
        <translation>Imprimir versão e sair</translation>
    </message>
    <message>
        <source>Prune cannot be configured with a negative value.</source>
        <translation>O modo prune não pode ser configurado com um valor negativo.</translation>
    </message>
    <message>
        <source>Prune mode is incompatible with -txindex.</source>
        <translation>O modo prune é incompatível com -txindex.</translation>
    </message>
    <message>
        <source>Rewinding blocks...</source>
        <translation>Reanalizando blocos...</translation>
    </message>
    <message>
        <source>Set database cache size in megabytes (%d to %d, default: %d)</source>
        <translation>Define o tamanho do cache do banco de dados em megabytes (%d para %d, padrão: %d)</translation>
    </message>
    <message>
        <source>Set maximum BIP141 block weight (default: %d)</source>
        <translation>Define a altura máxima BIP141 do bloco (padrão: %d)</translation>
    </message>
    <message>
        <source>Set maximum block size in bytes (default: %d)</source>
        <translation>Define o tamanho máximo de cada bloco em bytes (padrão: %d)</translation>
    </message>
    <message>
        <source>Specify wallet file (within data directory)</source>
        <translation>Especifique o arquivo da carteira (dentro do diretório de dados)</translation>
    </message>
    <message>
        <source>The source code is available from %s.</source>
        <translation>O código fonte está disponível pelo %s</translation>
    </message>
    <message>
        <source>Unsupported argument -benchmark ignored, use -debug=bench.</source>
        <translation>Argumento não suportado -benchmark ignorado, use -debug=bench.</translation>
    </message>
    <message>
        <source>Unsupported argument -debugnet ignored, use -debug=net.</source>
        <translation>Argumento não suportado -debugnet ignorado, use -debug=net</translation>
    </message>
    <message>
        <source>Unsupported argument -tor found, use -onion.</source>
        <translation>Argumento não suportador encontrado: -tor. Use -onion.</translation>
    </message>
    <message>
        <source>Use UPnP to map the listening port (default: %u)</source>
        <translation>Use UPnP para mapear a porta de entrada (padrão: %u)</translation>
    </message>
    <message>
        <source>User Agent comment (%s) contains unsafe characters.</source>
        <translation>Comentário do Agente de Usuário (%s) contém caracteres inseguros.</translation>
    </message>
    <message>
        <source>Verifying blocks...</source>
        <translation>Verificando blocos...</translation>
    </message>
    <message>
        <source>Verifying wallet...</source>
        <translation>Verificando carteira...</translation>
    </message>
    <message>
        <source>Wallet %s resides outside data directory %s</source>
        <translation>Carteira %s reside fora do diretório de dados %s</translation>
    </message>
    <message>
        <source>Wallet debugging/testing options:</source>
        <translation>Opções de depuração/teste da Carteira</translation>
    </message>
    <message>
        <source>Wallet needed to be rewritten: restart %s to complete</source>
        <translation>A Carteira precisou ser reescrita: reinicie o %s para completar</translation>
    </message>
    <message>
        <source>Wallet options:</source>
        <translation>Opções da carteira:</translation>
    </message>
    <message>
        <source>Allow JSON-RPC connections from specified source. Valid for &lt;ip&gt; are a single IP (e.g. 1.2.3.4), a network/netmask (e.g. 1.2.3.4/255.255.255.0) or a network/CIDR (e.g. 1.2.3.4/24). This option can be specified multiple times</source>
        <translation>Permitir conexões JSON-RPC de uma fonte específica. Válido para um único ip (ex. 1.2.3.4), até uma rede/máscara (ex. 1.2.3.4/255.255.255.0) ou uma rede/CIDR (ex. 1.2.3.4/24). Esta opção pode ser usada múltiplas vezes</translation>
    </message>
    <message>
        <source>Bind to given address and whitelist peers connecting to it. Use [host]:port notation for IPv6</source>
        <translation>Vincular ao endereço fornecido e sempre escutar nele. Use a notação [host]:port para IPv6</translation>
    </message>
    <message>
        <source>Bind to given address to listen for JSON-RPC connections. Use [host]:port notation for IPv6. This option can be specified multiple times (default: bind to all interfaces)</source>
        <translation>Conecte ao endereço dado para receber conecções JSON-RPC. Use a notação [destino]:porta para IPv6. Essa opção pode ser especificada várias vezes (padrão: conecte a todas as interfaces)</translation>
    </message>
    <message>
        <source>Create new files with system default permissions, instead of umask 077 (only effective with disabled wallet functionality)</source>
        <translation>Criar novos arquivos com permissões padrão do sistema, em vez de umask 077 (apenas efetivo com funcionalidade de carteira desabilitada)</translation>
    </message>
    <message>
        <source>Discover own IP addresses (default: 1 when listening and no -externalip or -proxy)</source>
        <translation>Descobrir o próprio IP (padrão: 1 enquanto aguardando conexões e sem -externalip ou -proxy)</translation>
    </message>
    <message>
        <source>Error: Listening for incoming connections failed (listen returned error %s)</source>
        <translation>Erro: Aceitar conexões de entrada falhou (retornou erro %s)</translation>
    </message>
    <message>
        <source>Execute command when a relevant alert is received or we see a really long fork (%s in cmd is replaced by message)</source>
        <translation>Executa um comando quando um alerta relevante é recebido ou vemos uma longa segregação (%s em cmd é substituído pela mensagem)</translation>
    </message>
    <message>
        <source>Fees (in %s/kB) smaller than this are considered zero fee for relaying, mining and transaction creation (default: %s)</source>
        <translation>Comissões (em %s/kB) menores serão consideradas como zero para relaying, mineração e criação de transação (padrão %s)</translation>
    </message>
    <message>
        <source>If paytxfee is not set, include enough fee so transactions begin confirmation on average within n blocks (default: %u)</source>
        <translation>Se paytxfee não estiver definida, incluir comissão suficiente para que as transações comecem a ter confirmações em média dentro de N blocos (padrão %u)</translation>
    </message>
    <message>
        <source>Invalid amount for -maxtxfee=&lt;amount&gt;: '%s' (must be at least the minrelay fee of %s to prevent stuck transactions)</source>
        <translation>Valor inválido para -maxtxfee = &lt;valor&gt;: '%s'( precisa ser pelo menos a comissão mínima de %s para prevenir travamento de transações)</translation>
    </message>
    <message>
        <source>Maximum size of data in data carrier transactions we relay and mine (default: %u)</source>
        <translation>Tamanho máximo de dados em transações de dados de operadora (padrão %u)</translation>
    </message>
    <message>
        <source>Query for peer addresses via DNS lookup, if low on addresses (default: 1 unless -connect)</source>
        <translation>Buscar por endereços de peers via busca DNS, se estiver baixo em endereços (padrão: 1 a não ser que -connect)</translation>
    </message>
    <message>
        <source>Randomize credentials for every proxy connection. This enables Tor stream isolation (default: %u)</source>
        <translation>Gerar credenciais aleatórias para cada conexão por proxy. Isto habilita o isolamento de stream do Tor (padrão: %u)</translation>
    </message>
    <message>
        <source>Set maximum size of high-priority/low-fee transactions in bytes (default: %d)</source>
        <translation>Define o tamanho máximo de alta-prioridade por taxa baixa nas transações em bytes (padrão: %d)</translation>
    </message>
    <message>
        <source>The transaction amount is too small to send after the fee has been deducted</source>
        <translation>A quantia da transação é muito pequena para mandar </translation>
    </message>
    <message>
        <source>This product includes software developed by the OpenSSL Project for use in the OpenSSL Toolkit &lt;https://www.openssl.org/&gt; and cryptographic software written by Eric Young and UPnP software written by Thomas Bernard.</source>
        <translation>Esse produto inclui software desenvolvido pelo Open SSL Project para uso na OpenSSL Toolkit &lt;https://www.openssl.org&gt; e software criptográfico escrito por Eric Young e software UPnP escrito por Thomas Bernard. </translation>
    </message>
    <message>
        <source>Whitelisted peers cannot be DoS banned and their transactions are always relayed, even if they are already in the mempool, useful e.g. for a gateway</source>
        <translation>Peers permitidos não podem ser banidos do DoS e suas transações sempre são transmitidas, até mesmo se eles já estão no pool de memória, útil, por exemplo, para um gateway</translation>
    </message>
    <message>
        <source>You need to rebuild the database using -reindex to go back to unpruned mode.  This will redownload the entire blockchain</source>
        <translation>Você precisa reconstruir o banco de dados usando -reindex para sair do modo prune. Isso irá rebaixar todo o blockchain.</translation>
    </message>
    <message>
        <source>(default: %u)</source>
        <translation>(padrão: %u)</translation>
    </message>
    <message>
        <source>Accept public REST requests (default: %u)</source>
        <translation>Aceitar pedidos restantes públicas (padrão: %u)</translation>
    </message>
    <message>
        <source>Automatically create Tor hidden service (default: %d)</source>
        <translation>Criar automaticamente serviços ocultos do Tor (padrão: %d)</translation>
    </message>
    <message>
        <source>Connect through SOCKS5 proxy</source>
        <translation>Connecte-se através de um proxy SOCKS5</translation>
    </message>
    <message>
        <source>Error reading from database, shutting down.</source>
        <translation>Erro ao ler o banco de dados. Finalizando.</translation>
    </message>
    <message>
        <source>Imports blocks from external blk000??.dat file on startup</source>
        <translation>Importar blocos a partir de arquivo externo blk000??.dat durante a inicialização</translation>
    </message>
    <message>
        <source>Information</source>
        <translation>Informação</translation>
    </message>
    <message>
        <source>Invalid amount for -paytxfee=&lt;amount&gt;: '%s' (must be at least %s)</source>
        <translation>Valor inválido para -paytxfee=&lt;amount&gt;: '%s' (precisa ser no mínimo %s)</translation>
    </message>
    <message>
        <source>Invalid netmask specified in -whitelist: '%s'</source>
        <translation>Máscara de rede especificada em -whitelist: '%s' é inválida</translation>
    </message>
    <message>
        <source>Keep at most &lt;n&gt; unconnectable transactions in memory (default: %u)</source>
        <translation>Manter ao máximo &lt;n&gt; transações inconectáveis na memória (padrão: %u)</translation>
    </message>
    <message>
        <source>Need to specify a port with -whitebind: '%s'</source>
        <translation>Necessário informar uma porta com -whitebind: '%s'</translation>
    </message>
    <message>
        <source>Node relay options:</source>
        <translation>Opções de relé nó :</translation>
    </message>
    <message>
        <source>RPC server options:</source>
        <translation>Opções do servidor RPC:</translation>
    </message>
    <message>
        <source>Reducing -maxconnections from %d to %d, because of system limitations.</source>
        <translation>Reduzindo -maxconnections de %d para %d, devido a limitações do sistema</translation>
    </message>
    <message>
        <source>Rescan the block chain for missing wallet transactions on startup</source>
        <translation>Re-escanear a block-chain por transações faltantes na carteira durante a inicialização</translation>
    </message>
    <message>
        <source>Send trace/debug info to console instead of debug.log file</source>
        <translation>Mandar informação de trace/debug para o console em vez de para o arquivo debug.log</translation>
    </message>
    <message>
        <source>Send transactions as zero-fee transactions if possible (default: %u)</source>
        <translation>Enviar transação sem taxa, se possível (padrão: %u)</translation>
    </message>
    <message>
        <source>Show all debugging options (usage: --help -help-debug)</source>
        <translation>Exibir todas opções de depuração (uso: --help -help-debug)</translation>
    </message>
    <message>
        <source>Shrink debug.log file on client startup (default: 1 when no -debug)</source>
        <translation>Encolher arquivo debug.log ao iniciar o cliente (padrão 1 se opção -debug não estiver presente)</translation>
    </message>
    <message>
        <source>Signing transaction failed</source>
        <translation>Assinatura de transação falhou</translation>
    </message>
    <message>
        <source>The transaction amount is too small to pay the fee</source>
        <translation>A quantidade da transação é pequena demais para  pagar a taxa</translation>
    </message>
    <message>
        <source>This is experimental software.</source>
        <translation>Este é um software experimental.</translation>
    </message>
    <message>
        <source>Tor control port password (default: empty)</source>
        <translation>Senha da porta de controle do Tor (padrão: vazio)</translation>
    </message>
    <message>
        <source>Tor control port to use if onion listening enabled (default: %s)</source>
        <translation>Porta de controle a ser usada se o monitoramento onion estiver habilitado (padrão: %s)</translation>
    </message>
    <message>
        <source>Transaction amount too small</source>
        <translation>Quantidade da transação muito pequena.</translation>
    </message>
    <message>
        <source>Transaction amounts must be positive</source>
        <translation>As quantidades das transações devem ser positivas.</translation>
    </message>
    <message>
        <source>Transaction too large for fee policy</source>
        <translation>Transação muito grande para enviar sem taxa</translation>
    </message>
    <message>
        <source>Transaction too large</source>
        <translation>Transação muito larga</translation>
    </message>
    <message>
        <source>Unable to bind to %s on this computer (bind returned error %s)</source>
        <translation>Impossível se ligar a %s neste computador (bind retornou erro %s)</translation>
    </message>
    <message>
        <source>Upgrade wallet to latest format on startup</source>
        <translation>Atualizar a carteira para o último formato na inicialização</translation>
    </message>
    <message>
        <source>Username for JSON-RPC connections</source>
        <translation>Nome de usuário para conexões JSON-RPC</translation>
    </message>
    <message>
        <source>Warning</source>
        <translation>Atenção</translation>
    </message>
    <message>
        <source>Warning: unknown new rules activated (versionbit %i)</source>
        <translation>Aviso: Novas regras estranhas foram ativadas (versionbit %i)</translation>
    </message>
    <message>
        <source>Whether to operate in a blocks only mode (default: %u)</source>
        <translation>Quando operar em modo de blocos somente (padrãp: %u)</translation>
    </message>
    <message>
        <source>Zapping all transactions from wallet...</source>
        <translation>Aniquilando todas as transações da carteira...</translation>
    </message>
    <message>
        <source>ZeroMQ notification options:</source>
        <translation>Opções de notificação ZeroMQ:</translation>
    </message>
    <message>
        <source>Password for JSON-RPC connections</source>
        <translation>Senha para conexões JSON-RPC</translation>
    </message>
    <message>
        <source>Execute command when the best block changes (%s in cmd is replaced by block hash)</source>
        <translation>Executa um comando quando o melhor bloco mudar (%s no comando será substituído pelo hash do bloco)</translation>
    </message>
    <message>
        <source>Allow DNS lookups for -addnode, -seednode and -connect</source>
        <translation>Permitir consultas DNS para -addnode, -seednode e -connect</translation>
    </message>
    <message>
        <source>Loading addresses...</source>
        <translation>Carregando endereços...</translation>
    </message>
    <message>
        <source>(1 = keep tx meta data e.g. account owner and payment request information, 2 = drop tx meta data)</source>
        <translation>(1 = manter metadados tx e.g. informação do dono da conta e requisição de pagamente, 2 = descartar metadados tx)</translation>
    </message>
    <message>
        <source>-maxtxfee is set very high! Fees this large could be paid on a single transaction.</source>
        <translation>-maxtxfee é muito alto! Essa quantia poderia ser paga em uma única transação.</translation>
    </message>
    <message>
        <source>-paytxfee is set very high! This is the transaction fee you will pay if you send a transaction.</source>
        <translation>-paytxfee é muito alto! Este é o valor da taxa de transação que você irá pagar se enviar a transação.</translation>
    </message>
    <message>
        <source>Do not keep transactions in the mempool longer than &lt;n&gt; hours (default: %u)</source>
        <translation>Não manter transações na mempool por mais que &lt;n&gt; horas (padrão: %u)</translation>
    </message>
    <message>
        <source>Fees (in %s/kB) smaller than this are considered zero fee for transaction creation (default: %s)</source>
        <translation>Comissões (em %s/kB) menores serão consideradas como zero para criação de transação (padrão %s)</translation>
    </message>
    <message>
        <source>How thorough the block verification of -checkblocks is (0-4, default: %u)</source>
        <translation>Quão completa a verificação de blocos do -checkblocks é (0-4, padrão: %u)</translation>
    </message>
    <message>
        <source>Maintain a full transaction index, used by the getrawtransaction rpc call (default: %u)</source>
        <translation>Mantém um índice completo de transações, usado pela chamada rpc getrawtransaction (padrão: %u)</translation>
    </message>
    <message>
        <source>Number of seconds to keep misbehaving peers from reconnecting (default: %u)</source>
        <translation>Número de segundos para impedir que peers mal comportados reconectem (padrão %u)</translation>
    </message>
    <message>
        <source>Output debugging information (default: %u, supplying &lt;category&gt; is optional)</source>
        <translation>Informação de saída de debug (padrão: %u, definir &lt;category&gt; é opcional)</translation>
    </message>
    <message>
        <source>Support filtering of blocks and transaction with bloom filters (default: %u)</source>
        <translation>Suportar filtragem de blocos e transações com filtros bloom (padrão: %u)</translation>
    </message>
    <message>
        <source>Total length of network version string (%i) exceeds maximum length (%i). Reduce the number or size of uacomments.</source>
        <translation>O tamanho total da string de versão da rede (%i) excede o tamanho máximo (%i). Reduza o numero ou tamanho de uacomments.</translation>
    </message>
    <message>
        <source>Tries to keep outbound traffic under the given target (in MiB per 24h), 0 = no limit (default: %d)</source>
        <translation>Tenta manter tráfego fora dos limites dentro do alvo especificado (em MiB por 24h), 0 = sem limite (padrão: %d)</translation>
    </message>
    <message>
        <source>Unsupported argument -socks found. Setting SOCKS version isn't possible anymore, only SOCKS5 proxies are supported.</source>
        <translation>Argumento inválido -socks encontrado. Definir a versão do SOCKS não é mais possível, somente proxys SOCK5 são suportados.</translation>
    </message>
    <message>
        <source>Unsupported argument -whitelistalwaysrelay ignored, use -whitelistrelay and/or -whitelistforcerelay.</source>
        <translation>Argumento não suportado -whitelistalwaysrelay foi ignorado, utilize -whitelistrelay e/ou -whitelistforcerelay.</translation>
    </message>
    <message>
        <source>Use separate SOCKS5 proxy to reach peers via Tor hidden services (default: %s)</source>
        <translation>Use um proxy SOCKS5 separado para alcançar participantes da rede via serviços ocultos Tor (padrão: %s)</translation>
    </message>
    <message>
        <source>Username and hashed password for JSON-RPC connections. The field &lt;userpw&gt; comes in the format: &lt;USERNAME&gt;:&lt;SALT&gt;$&lt;HASH&gt;. A canonical python script is included in share/rpcuser. This option can be specified multiple times</source>
        <translation>Nome de usuário e senha hash para conexões JSON-RPC. O campo &lt;userpw&gt; vem com o formato: &lt;USERNAME&gt;:&lt;SALT&gt;$&lt;HASH&gt;. Um script python canônico é incluído em share/rpcuser. Essa opção pode ser especificada múltiplas vezes.</translation>
    </message>
    <message>
        <source>Warning: Unknown block versions being mined! It's possible unknown rules are in effect</source>
        <translation>Aviso: Versões de bloco desconhecidas sendo mineradas! É possível que regras estranhas estejam ativas</translation>
    </message>
    <message>
        <source>Warning: Wallet file corrupt, data salvaged! Original %s saved as %s in %s; if your balance or transactions are incorrect you should restore from a backup.</source>
        <translation>Atenção: Arquivo da carteira corrompido, dados recuperados! Original %s salvo como %s em %s; se seu saldo ou transações estiverem incorretos, você deve restaurar o backup.</translation>
    </message>
    <message>
        <source>(default: %s)</source>
        <translation>(padrão: %s)</translation>
    </message>
    <message>
        <source>Always query for peer addresses via DNS lookup (default: %u)</source>
        <translation>Sempre pergunte pelo endereço de peer via pesquisa DNS (padrão: %u)</translation>
    </message>
    <message>
        <source>How many blocks to check at startup (default: %u, 0 = all)</source>
        <translation>Quantos blocos devem ser checados ao iniciar (padrão: %u, 0 = todos)</translation>
    </message>
    <message>
        <source>Include IP addresses in debug output (default: %u)</source>
        <translation>Incluir endereço IP na saída de depuração (padrão: %u)</translation>
    </message>
    <message>
        <source>Invalid -proxy address: '%s'</source>
        <translation>Endereço -proxy inválido: '%s'</translation>
    </message>
    <message>
        <source>Listen for JSON-RPC connections on &lt;port&gt; (default: %u or testnet: %u)</source>
        <translation>Escutar por conexões JSON-RPC na porta &lt;port&gt; (padrão: %u ou testnet: %u)</translation>
    </message>
    <message>
        <source>Listen for connections on &lt;port&gt; (default: %u or testnet: %u)</source>
        <translation>Aguardar por conexões na porta &lt;port&gt; (padrão: %u ou testnet: %u)</translation>
    </message>
    <message>
        <source>Maintain at most &lt;n&gt; connections to peers (default: %u)</source>
        <translation>Manter, no máximo, &lt;n&gt; conexões com peers (padrão: %u)</translation>
    </message>
    <message>
        <source>Make the wallet broadcast transactions</source>
        <translation>Fazer a carteira transmitir transações</translation>
    </message>
    <message>
        <source>Maximum per-connection receive buffer, &lt;n&gt;*1000 bytes (default: %u)</source>
        <translation>Buffer máximo de recebimento por conexão, &lt;n&gt;*1000 bytes (padrão: %u)</translation>
    </message>
    <message>
        <source>Maximum per-connection send buffer, &lt;n&gt;*1000 bytes (default: %u)</source>
        <translation>Buffer máximo de envio por conexão, &lt;n&gt;*1000 bytes (padrão: %u)</translation>
    </message>
    <message>
        <source>Prepend debug output with timestamp (default: %u)</source>
        <translation>Adiciona timestamp como prefixo no debug (padrão: %u)</translation>
    </message>
    <message>
        <source>Relay and mine data carrier transactions (default: %u)</source>
        <translation>Transações de dados de operadora (padrão: %u)</translation>
    </message>
    <message>
        <source>Relay non-P2SH multisig (default: %u)</source>
        <translation>Retransmitir P2SH não multisig (padrão: %u)</translation>
    </message>
    <message>
        <source>Set key pool size to &lt;n&gt; (default: %u)</source>
        <translation>Defina o tamanho da chave para piscina&lt;n&gt; (padrão: %u)</translation>
    </message>
    <message>
        <source>Set the number of threads to service RPC calls (default: %d)</source>
        <translation>Defina o número de threads para chamadas do serviço RPC (padrão: %d)</translation>
    </message>
    <message>
        <source>Specify configuration file (default: %s)</source>
        <translation>Especificar arquivo de configuração (padrão: %s)</translation>
    </message>
    <message>
        <source>Specify connection timeout in milliseconds (minimum: 1, default: %d)</source>
        <translation>Especificar tempo para desistência de conexões, em mili segundos (mínimo: 1, padrão: %d)</translation>
    </message>
    <message>
        <source>Specify pid file (default: %s)</source>
        <translation>Especificar aqrquivo pid (padrão: %s)</translation>
    </message>
    <message>
        <source>Spend unconfirmed change when sending transactions (default: %u)</source>
        <translation>Gastar troco não confirmado quando enviar transações (padrão: %u)</translation>
    </message>
    <message>
        <source>Threshold for disconnecting misbehaving peers (default: %u)</source>
        <translation>Limite para desconectar peers mal comportados (padrão: %u)</translation>
    </message>
    <message>
        <source>Unknown network specified in -onlynet: '%s'</source>
        <translation>Rede desconhecida especificada em -onlynet: '%s'</translation>
    </message>
    <message>
        <source>Insufficient funds</source>
        <translation>Saldo insuficiente</translation>
    </message>
    <message>
        <source>Loading block index...</source>
        <translation>Carregando índice de blocos...</translation>
    </message>
    <message>
        <source>Add a node to connect to and attempt to keep the connection open</source>
        <translation>Adicionar um cliente para se conectar e tentar manter a conexão ativa</translation>
    </message>
    <message>
        <source>Loading wallet...</source>
        <translation>Carregando carteira...</translation>
    </message>
    <message>
        <source>Cannot downgrade wallet</source>
        <translation>Não é possível fazer downgrade da carteira</translation>
    </message>
    <message>
        <source>Cannot write default address</source>
        <translation>Não foi possível escrever no endereço padrão</translation>
    </message>
    <message>
        <source>Rescanning...</source>
        <translation>Re-escaneando...</translation>
    </message>
    <message>
        <source>Done loading</source>
        <translation>Carregamento terminado!</translation>
    </message>
    <message>
        <source>Error</source>
        <translation>Erro</translation>
    </message>
</context>
</TS><|MERGE_RESOLUTION|>--- conflicted
+++ resolved
@@ -1,31 +1,15 @@
 <TS language="pt_BR" version="2.1">
 <context>
     <name>AddressBookPage</name>
-    <message>
-        <source>Right-click to edit address or label</source>
-        <translation>Clique com o botão direito para editar o endereço ou rótulo</translation>
-    </message>
     <message>
         <source>Create a new address</source>
         <translation>Criar novo endereço</translation>
     </message>
     <message>
-        <source>&amp;New</source>
-        <translation>&amp;Novo</translation>
-    </message>
-    <message>
         <source>Copy the currently selected address to the system clipboard</source>
         <translation>Copie o endereço selecionado para a área de transferência do sistema</translation>
     </message>
     <message>
-        <source>&amp;Copy</source>
-        <translation>&amp;Copiar</translation>
-    </message>
-    <message>
-        <source>C&amp;lose</source>
-        <translation>Fechar</translation>
-    </message>
-    <message>
         <source>Delete the currently selected address from the list</source>
         <translation>Excluir os endereços selecionados da lista</translation>
     </message>
@@ -44,6 +28,14 @@
     </context>
 <context>
     <name>AddressTableModel</name>
+    <message>
+        <source>Label</source>
+        <translation>Rótulo</translation>
+    </message>
+    <message>
+        <source>Address</source>
+        <translation>Endereço</translation>
+    </message>
     </context>
 <context>
     <name>AskPassphraseDialog</name>
@@ -66,15 +58,7 @@
     </context>
 <context>
     <name>BanTableModel</name>
-    <message>
-        <source>IP/Netmask</source>
-        <translation>IP/Máscara</translation>
-    </message>
-    <message>
-        <source>Banned Until</source>
-        <translation>Banido até</translation>
-    </message>
-</context>
+    </context>
 <context>
     <name>BitcoinGUI</name>
     <message>
@@ -90,10 +74,6 @@
         <translation>&amp;Visão geral</translation>
     </message>
     <message>
-        <source>Node</source>
-        <translation>Nó</translation>
-    </message>
-    <message>
         <source>Show general overview of wallet</source>
         <translation>Mostrar visão geral da carteira</translation>
     </message>
@@ -114,14 +94,6 @@
         <translation>Sair da aplicação</translation>
     </message>
     <message>
-        <source>&amp;About %1</source>
-        <translation>&amp;About %1</translation>
-    </message>
-    <message>
-        <source>Show information about %1</source>
-        <translation>Mostrar informações sobre %1</translation>
-    </message>
-    <message>
         <source>About &amp;Qt</source>
         <translation>Sobre &amp;Qt</translation>
     </message>
@@ -134,10 +106,6 @@
         <translation>&amp;Opções...</translation>
     </message>
     <message>
-        <source>Modify configuration options for %1</source>
-        <translation>Modificar opções de configuração para o %1</translation>
-    </message>
-    <message>
         <source>&amp;Encrypt Wallet...</source>
         <translation>&amp;Criptografar Carteira...</translation>
     </message>
@@ -150,16 +118,8 @@
         <translation>&amp;Mudar frase de segurança...</translation>
     </message>
     <message>
-        <source>&amp;Sending addresses...</source>
-        <translation>Endereço&amp;s de envio...</translation>
-    </message>
-    <message>
-        <source>&amp;Receiving addresses...</source>
-        <translation>Endereços de &amp;recebimento...</translation>
-    </message>
-    <message>
-        <source>Open &amp;URI...</source>
-        <translation>Abrir &amp;URI...</translation>
+        <source>Wallet:</source>
+        <translation type="unfinished">Carteira:</translation>
     </message>
     <message>
         <source>Reindexing blocks on disk...</source>
@@ -241,39 +201,11 @@
         <source>Tabs toolbar</source>
         <translation>Barra de ferramentas</translation>
     </message>
-    <message>
-        <source>Request payments (generates QR codes and bitcoin: URIs)</source>
-        <translation>Solicitações de pagamentos (gera códigos QR e bitcoin: URIs)</translation>
-    </message>
-    <message>
-        <source>Show the list of used sending addresses and labels</source>
-        <translation>Mostrar a lista de endereços de envio e rótulos usados</translation>
-    </message>
-    <message>
-        <source>Show the list of used receiving addresses and labels</source>
-        <translation>Mostrar a lista de endereços de recebimento usados ​​e rótulos</translation>
-    </message>
-    <message>
-        <source>Open a bitcoin: URI or payment request</source>
-        <translation>Abrir um bitcoin: URI ou cobrança</translation>
-    </message>
-    <message>
-        <source>&amp;Command-line options</source>
-        <translation>Opções de linha de &amp;comando</translation>
-    </message>
     <message numerus="yes">
         <source>%n active connection(s) to Bitcoin network</source>
         <translation><numerusform>%n conexão ativa na rede Bitcoin</numerusform><numerusform>%n conexões ativas na rede Bitcoin</numerusform></translation>
     </message>
     <message>
-        <source>Indexing blocks on disk...</source>
-        <translation>Indexando blocos no disco...</translation>
-    </message>
-    <message>
-        <source>Processing blocks on disk...</source>
-        <translation>Processando blocos no disco...</translation>
-    </message>
-    <message>
         <source>No block source available...</source>
         <translation>Nenhum servidor disponível...</translation>
     </message>
@@ -281,6 +213,322 @@
         <source>Processed %n block(s) of transaction history.</source>
         <translation><numerusform>%n bloco processado do histórico de transações.</numerusform><numerusform>%n blocos processados do histórico de transações.</numerusform></translation>
     </message>
+    <message>
+        <source>%1 behind</source>
+        <translation>%1 atrás</translation>
+    </message>
+    <message>
+        <source>Last received block was generated %1 ago.</source>
+        <translation>Último bloco recebido foi gerado %1 atrás.</translation>
+    </message>
+    <message>
+        <source>Transactions after this will not yet be visible.</source>
+        <translation>Transações após isso ainda não estão visíveis.</translation>
+    </message>
+    <message>
+        <source>Error</source>
+        <translation>Erro</translation>
+    </message>
+    <message>
+        <source>Warning</source>
+        <translation>Atenção</translation>
+    </message>
+    <message>
+        <source>Information</source>
+        <translation>Informação</translation>
+    </message>
+    <message>
+        <source>Up to date</source>
+        <translation>Atualizado</translation>
+    </message>
+    <message>
+        <source>Catching up...</source>
+        <translation>Recuperando o atraso ...</translation>
+    </message>
+    <message>
+        <source>Sent transaction</source>
+        <translation>Transação enviada</translation>
+    </message>
+    <message>
+        <source>Incoming transaction</source>
+        <translation>Transação recebida</translation>
+    </message>
+    <message>
+        <source>Wallet is &lt;b&gt;encrypted&lt;/b&gt; and currently &lt;b&gt;unlocked&lt;/b&gt;</source>
+        <translation>Carteira está &lt;b&gt;criptografada&lt;/b&gt; e atualmente &lt;b&gt;desbloqueada&lt;/b&gt;</translation>
+    </message>
+    <message>
+        <source>Wallet is &lt;b&gt;encrypted&lt;/b&gt; and currently &lt;b&gt;locked&lt;/b&gt;</source>
+        <translation>Carteira está &lt;b&gt;criptografada&lt;/b&gt; e atualmente &lt;b&gt;bloqueada&lt;/b&gt;</translation>
+    </message>
+</context>
+<context>
+    <name>CoinControlDialog</name>
+    <message>
+        <source>Amount:</source>
+        <translation>Quantia:</translation>
+    </message>
+    <message>
+        <source>Amount</source>
+        <translation>Quantidade</translation>
+    </message>
+    <message>
+        <source>Date</source>
+        <translation>Data</translation>
+    </message>
+    <message>
+        <source>Confirmed</source>
+        <translation>Confirmado</translation>
+    </message>
+    </context>
+<context>
+    <name>EditAddressDialog</name>
+    <message>
+        <source>Edit Address</source>
+        <translation>Editar Endereço</translation>
+    </message>
+    <message>
+        <source>&amp;Label</source>
+        <translation>&amp;Rótulo</translation>
+    </message>
+    <message>
+        <source>&amp;Address</source>
+        <translation>&amp;Endereço</translation>
+    </message>
+    </context>
+<context>
+    <name>FreespaceChecker</name>
+    <message>
+        <source>A new data directory will be created.</source>
+        <translation>Um novo diretório de dados será criado.</translation>
+    </message>
+    <message>
+        <source>name</source>
+        <translation>nome</translation>
+    </message>
+    <message>
+        <source>Directory already exists. Add %1 if you intend to create a new directory here.</source>
+        <translation>O diretório já existe. Adicione %1 se você pretende criar um novo diretório aqui.</translation>
+    </message>
+    <message>
+        <source>Path already exists, and is not a directory.</source>
+        <translation>Esta pasta já existe, e não é um diretório.</translation>
+    </message>
+    <message>
+        <source>Cannot create data directory here.</source>
+        <translation>Não é possível criar um diretório de dados aqui.</translation>
+    </message>
+</context>
+<context>
+    <name>HelpMessageDialog</name>
+    <message>
+        <source>version</source>
+        <translation>versão</translation>
+    </message>
+    <message>
+        <source>Usage:</source>
+        <translation>Uso:</translation>
+    </message>
+    <message>
+        <source>command-line options</source>
+        <translation>opções da linha de comando</translation>
+    </message>
+    </context>
+<context>
+    <name>Intro</name>
+    <message>
+        <source>Welcome</source>
+        <translation>Bem-vindo</translation>
+    </message>
+    <message>
+        <source>Use the default data directory</source>
+        <translation>Use o diretório de dados padrão</translation>
+    </message>
+    <message>
+        <source>Use a custom data directory:</source>
+        <translation>Use um diretório de dados personalizado:</translation>
+    </message>
+    <message>
+        <source>Error</source>
+        <translation>Erro</translation>
+    </message>
+    <message numerus="yes">
+        <source>%n GB of free space available</source>
+        <translation><numerusform>%n GB de espaço livre disponível</numerusform><numerusform>%n GB de espaço livre disponível</numerusform></translation>
+    </message>
+    <message numerus="yes">
+        <source>(of %n GB needed)</source>
+        <translation><numerusform>(de %n GB necessário)</numerusform><numerusform>(de %n GB necessário)</numerusform></translation>
+    </message>
+</context>
+<context>
+    <name>ModalOverlay</name>
+    <message>
+        <source>Form</source>
+        <translation>Formulário</translation>
+    </message>
+    <message>
+        <source>Last block time</source>
+        <translation>Horário do último bloco</translation>
+    </message>
+    </context>
+<context>
+    <name>OpenURIDialog</name>
+    </context>
+<context>
+    <name>OptionsDialog</name>
+    <message>
+        <source>Options</source>
+        <translation>Opções</translation>
+    </message>
+    <message>
+        <source>&amp;Main</source>
+        <translation>Principal</translation>
+    </message>
+    <message>
+        <source>Reset all client options to default.</source>
+        <translation>Redefinir todas as opções do cliente para opções padrão.</translation>
+    </message>
+    <message>
+        <source>&amp;Reset Options</source>
+        <translation>&amp;Redefinir opções</translation>
+    </message>
+    <message>
+        <source>&amp;Network</source>
+        <translation>Rede</translation>
+    </message>
+    <message>
+        <source>W&amp;allet</source>
+        <translation>C&amp;arteira</translation>
+    </message>
+    <message>
+        <source>Automatically open the Bitcoin client port on the router. This only works when your router supports UPnP and it is enabled.</source>
+        <translation>Abrir as portas do cliente Bitcoin automaticamente no roteador. Isto só funcionará se seu roteador suportar UPnP e esta função estiver habilitada.</translation>
+    </message>
+    <message>
+        <source>Map port using &amp;UPnP</source>
+        <translation>Mapear porta usando &amp;UPnP</translation>
+    </message>
+    <message>
+        <source>Proxy &amp;IP:</source>
+        <translation>&amp;IP do proxy:</translation>
+    </message>
+    <message>
+        <source>&amp;Port:</source>
+        <translation>&amp;Porta:</translation>
+    </message>
+    <message>
+        <source>Port of the proxy (e.g. 9050)</source>
+        <translation>Porta do serviço de proxy (ex. 9050)</translation>
+    </message>
+    <message>
+        <source>&amp;Window</source>
+        <translation>&amp;Janela</translation>
+    </message>
+    <message>
+        <source>Show only a tray icon after minimizing the window.</source>
+        <translation>Mostrar apenas um ícone na bandeja ao minimizar a janela.</translation>
+    </message>
+    <message>
+        <source>&amp;Minimize to the tray instead of the taskbar</source>
+        <translation>&amp;Minimizar para a bandeja em vez da barra de tarefas.</translation>
+    </message>
+    <message>
+        <source>M&amp;inimize on close</source>
+        <translation>M&amp;inimizar ao sair</translation>
+    </message>
+    <message>
+        <source>&amp;Display</source>
+        <translation>&amp;Mostrar</translation>
+    </message>
+    <message>
+        <source>User Interface &amp;language:</source>
+        <translation>&amp;Linguagem da interface:</translation>
+    </message>
+    <message>
+        <source>&amp;Unit to show amounts in:</source>
+        <translation>&amp;Unidade usada para mostrar quantidades:</translation>
+    </message>
+    <message>
+        <source>Choose the default subdivision unit to show in the interface and when sending coins.</source>
+        <translation>Escolha a unidade padrão de subdivisão para interface mostrar quando enviar bitcoins.</translation>
+    </message>
+    <message>
+        <source>&amp;OK</source>
+        <translation>&amp;OK</translation>
+    </message>
+    <message>
+        <source>&amp;Cancel</source>
+        <translation>&amp;Cancelar</translation>
+    </message>
+    <message>
+        <source>default</source>
+        <translation>padrão</translation>
+    </message>
+    <message>
+        <source>Bitcoin Core</source>
+        <translation>Bitcoin Core</translation>
+    </message>
+    <message>
+        <source>Confirm options reset</source>
+        <translation>Confirmar redefinição de opções</translation>
+    </message>
+    <message>
+        <source>The supplied proxy address is invalid.</source>
+        <translation>O endereço proxy fornecido é inválido.</translation>
+    </message>
+</context>
+<context>
+    <name>OverviewPage</name>
+    <message>
+        <source>Form</source>
+        <translation>Formulário</translation>
+    </message>
+    <message>
+        <source>The displayed information may be out of date. Your wallet automatically synchronizes with the Bitcoin network after a connection is established, but this process has not completed yet.</source>
+        <translation>A informação mostrada pode estar desatualizada. Sua carteira sincroniza automaticamente com a rede Bitcoin depois que a conexão é estabelecida, mas este processo pode não estar completo ainda.</translation>
+    </message>
+    <message>
+        <source>Your current spendable balance</source>
+        <translation>Seu saldo atual spendable</translation>
+    </message>
+    <message>
+        <source>Total of transactions that have yet to be confirmed, and do not yet count toward the spendable balance</source>
+        <translation>Total de transações que ainda têm de ser confirmados, e ainda não contam para o equilíbrio spendable</translation>
+    </message>
+    <message>
+        <source>Immature:</source>
+        <translation>Imaturo:</translation>
+    </message>
+    <message>
+        <source>Mined balance that has not yet matured</source>
+        <translation>Saldo minerado que ainda não maturou</translation>
+    </message>
+    <message>
+        <source>Total:</source>
+        <translation>Total:</translation>
+    </message>
+    <message>
+        <source>Your current total balance</source>
+        <translation>Seu saldo total atual</translation>
+    </message>
+    </context>
+<context>
+    <name>PaymentServer</name>
+    </context>
+<context>
+    <name>PeerTableModel</name>
+    </context>
+<context>
+    <name>QObject</name>
+    <message>
+        <source>Amount</source>
+        <translation>Quantidade</translation>
+    </message>
+    <message>
+        <source>N/A</source>
+        <translation>N/A</translation>
+    </message>
     <message numerus="yes">
         <source>%n hour(s)</source>
         <translation><numerusform>%n hora</numerusform><numerusform>%n horas</numerusform></translation>
@@ -293,2310 +541,584 @@
         <source>%n week(s)</source>
         <translation><numerusform>%n semana</numerusform><numerusform>%n semanas</numerusform></translation>
     </message>
-    <message>
-        <source>%1 and %2</source>
-        <translation>%1 e %2</translation>
-    </message>
     <message numerus="yes">
         <source>%n year(s)</source>
         <translation><numerusform>%n ano</numerusform><numerusform>%n anos</numerusform></translation>
     </message>
-    <message>
-        <source>%1 behind</source>
-        <translation>%1 atrás</translation>
-    </message>
-    <message>
-        <source>Last received block was generated %1 ago.</source>
-        <translation>Último bloco recebido foi gerado %1 atrás.</translation>
-    </message>
-    <message>
-        <source>Transactions after this will not yet be visible.</source>
-        <translation>Transações após isso ainda não estão visíveis.</translation>
+</context>
+<context>
+    <name>QRImageWidget</name>
+    </context>
+<context>
+    <name>RPCConsole</name>
+    <message>
+        <source>N/A</source>
+        <translation>N/A</translation>
+    </message>
+    <message>
+        <source>Client version</source>
+        <translation>Versão do cliente</translation>
+    </message>
+    <message>
+        <source>&amp;Information</source>
+        <translation>&amp;Informação</translation>
+    </message>
+    <message>
+        <source>Debug window</source>
+        <translation>Janela de depuração</translation>
+    </message>
+    <message>
+        <source>Startup time</source>
+        <translation>Horário de inicialização</translation>
+    </message>
+    <message>
+        <source>Network</source>
+        <translation>Rede</translation>
+    </message>
+    <message>
+        <source>Number of connections</source>
+        <translation>Número de conexões</translation>
+    </message>
+    <message>
+        <source>Block chain</source>
+        <translation>Corrente de blocos</translation>
+    </message>
+    <message>
+        <source>Current number of blocks</source>
+        <translation>Quantidade atual de blocos</translation>
+    </message>
+    <message>
+        <source>Wallet: </source>
+        <translation type="unfinished">Carteira: </translation>
+    </message>
+    <message>
+        <source>Last block time</source>
+        <translation>Horário do último bloco</translation>
+    </message>
+    <message>
+        <source>&amp;Open</source>
+        <translation>&amp;Abrir</translation>
+    </message>
+    <message>
+        <source>&amp;Console</source>
+        <translation>&amp;Console</translation>
+    </message>
+    <message>
+        <source>Debug log file</source>
+        <translation>Arquivo de log de Depuração</translation>
+    </message>
+    <message>
+        <source>Clear console</source>
+        <translation>Limpar console</translation>
+    </message>
+    <message>
+        <source>Use up and down arrows to navigate history, and &lt;b&gt;Ctrl-L&lt;/b&gt; to clear screen.</source>
+        <translation>Use as setas para cima e para baixo para navegar pelo histórico, e &lt;b&gt;Ctrl-L&lt;/b&gt; para limpar a tela.</translation>
+    </message>
+    <message>
+        <source>Type &lt;b&gt;help&lt;/b&gt; for an overview of available commands.</source>
+        <translation>Digite &lt;b&gt;help&lt;/b&gt; para uma visão geral dos comandos disponíveis.</translation>
+    </message>
+    </context>
+<context>
+    <name>ReceiveCoinsDialog</name>
+    <message>
+        <source>&amp;Amount:</source>
+        <translation>Qu&amp;antia:</translation>
+    </message>
+    <message>
+        <source>&amp;Label:</source>
+        <translation>&amp;Rótulo:</translation>
+    </message>
+    </context>
+<context>
+    <name>ReceiveRequestDialog</name>
+    <message>
+        <source>Address</source>
+        <translation>Endereço</translation>
+    </message>
+    <message>
+        <source>Amount</source>
+        <translation>Quantidade</translation>
+    </message>
+    <message>
+        <source>Label</source>
+        <translation>Rótulo</translation>
+    </message>
+    </context>
+<context>
+    <name>RecentRequestsTableModel</name>
+    <message>
+        <source>Date</source>
+        <translation>Data</translation>
+    </message>
+    <message>
+        <source>Label</source>
+        <translation>Rótulo</translation>
+    </message>
+    </context>
+<context>
+    <name>SendCoinsDialog</name>
+    <message>
+        <source>Send Coins</source>
+        <translation>Enviar moedas</translation>
+    </message>
+    <message>
+        <source>Amount:</source>
+        <translation>Quantia:</translation>
+    </message>
+    <message>
+        <source>Send to multiple recipients at once</source>
+        <translation>Enviar para vários destinatários de uma só vez</translation>
+    </message>
+    <message>
+        <source>Add &amp;Recipient</source>
+        <translation>Adicionar destinatário</translation>
+    </message>
+    <message>
+        <source>Clear &amp;All</source>
+        <translation>Limpar Tudo</translation>
+    </message>
+    <message>
+        <source>Balance:</source>
+        <translation>Saldo:</translation>
+    </message>
+    <message>
+        <source>Confirm the send action</source>
+        <translation>Confirmar o envio</translation>
+    </message>
+    <message>
+        <source>S&amp;end</source>
+        <translation>Enviar</translation>
+    </message>
+    <message numerus="yes">
+        <source>Estimated to begin confirmation within %n block(s).</source>
+        <translation><numerusform>Confirmação estimada em %n bloco.</numerusform><numerusform>Confirmação estimada em %n blocos.</numerusform></translation>
+    </message>
+    </context>
+<context>
+    <name>SendCoinsEntry</name>
+    <message>
+        <source>A&amp;mount:</source>
+        <translation>Q&amp;uantidade:</translation>
+    </message>
+    <message>
+        <source>Pay &amp;To:</source>
+        <translation>Pagar &amp;Para:</translation>
+    </message>
+    <message>
+        <source>&amp;Label:</source>
+        <translation>&amp;Rótulo:</translation>
+    </message>
+    <message>
+        <source>Alt+A</source>
+        <translation>Alt+A</translation>
+    </message>
+    <message>
+        <source>Paste address from clipboard</source>
+        <translation>Colar o endereço da área de transferência</translation>
+    </message>
+    <message>
+        <source>Alt+P</source>
+        <translation>Alt+P</translation>
+    </message>
+    <message>
+        <source>Pay To:</source>
+        <translation>Pague Para:</translation>
+    </message>
+    </context>
+<context>
+    <name>SendConfirmationDialog</name>
+    </context>
+<context>
+    <name>ShutdownWindow</name>
+    </context>
+<context>
+    <name>SignVerifyMessageDialog</name>
+    <message>
+        <source>Signatures - Sign / Verify a Message</source>
+        <translation>Assinaturas - Assinar / Verificar uma mensagem</translation>
+    </message>
+    <message>
+        <source>&amp;Sign Message</source>
+        <translation>&amp;Assinar mensagem</translation>
+    </message>
+    <message>
+        <source>Alt+A</source>
+        <translation>Alt+A</translation>
+    </message>
+    <message>
+        <source>Paste address from clipboard</source>
+        <translation>Colar o endereço da área de transferência</translation>
+    </message>
+    <message>
+        <source>Alt+P</source>
+        <translation>Alt+P</translation>
+    </message>
+    <message>
+        <source>Enter the message you want to sign here</source>
+        <translation>Entre a mensagem que você quer assinar aqui</translation>
+    </message>
+    <message>
+        <source>Signature</source>
+        <translation>Assinatura</translation>
+    </message>
+    <message>
+        <source>Copy the current signature to the system clipboard</source>
+        <translation>Copiar a assinatura para a área de transferência do sistema</translation>
+    </message>
+    <message>
+        <source>Sign the message to prove you own this Bitcoin address</source>
+        <translation>Assinar mensagem para provar que você é dono deste endereço Bitcoin</translation>
+    </message>
+    <message>
+        <source>Sign &amp;Message</source>
+        <translation>Assinar &amp;mensagem</translation>
+    </message>
+    <message>
+        <source>Reset all sign message fields</source>
+        <translation>Limpar todos os campos de assinatura da mensagem</translation>
+    </message>
+    <message>
+        <source>Clear &amp;All</source>
+        <translation>Limpar Tudo</translation>
+    </message>
+    <message>
+        <source>&amp;Verify Message</source>
+        <translation>&amp;Verificar mensagem</translation>
+    </message>
+    <message>
+        <source>Verify the message to ensure it was signed with the specified Bitcoin address</source>
+        <translation>Verificar mensagem para se assegurar que ela foi assinada pelo dono de um endereço Bitcoin específico.</translation>
+    </message>
+    <message>
+        <source>Verify &amp;Message</source>
+        <translation>Verificar &amp;mensagem</translation>
+    </message>
+    <message>
+        <source>Reset all verify message fields</source>
+        <translation>Limpar todos os campos de assinatura da mensagem</translation>
+    </message>
+    </context>
+<context>
+    <name>SplashScreen</name>
+    <message>
+        <source>[testnet]</source>
+        <translation>[testnet]</translation>
+    </message>
+</context>
+<context>
+    <name>TrafficGraphWidget</name>
+    </context>
+<context>
+    <name>TransactionDesc</name>
+    <message numerus="yes">
+        <source>Open for %n more block(s)</source>
+        <translation><numerusform>Abrir para mais %n bloco</numerusform><numerusform>Abrir para mais %n blocos</numerusform></translation>
+    </message>
+    <message numerus="yes">
+        <source>, broadcast through %n node(s)</source>
+        <translation><numerusform>, difundir atráves de %n nó</numerusform><numerusform>, difundir atráves de %n nós</numerusform></translation>
+    </message>
+    <message>
+        <source>Date</source>
+        <translation>Data</translation>
+    </message>
+    <message numerus="yes">
+        <source>matures in %n more block(s)</source>
+        <translation><numerusform>matura em mais %n bloco</numerusform><numerusform>matura em mais %n blocos</numerusform></translation>
+    </message>
+    <message>
+        <source>Amount</source>
+        <translation>Quantidade</translation>
+    </message>
+    </context>
+<context>
+    <name>TransactionDescDialog</name>
+    <message>
+        <source>This pane shows a detailed description of the transaction</source>
+        <translation>Este painel mostra uma descrição detalhada da transação</translation>
+    </message>
+    </context>
+<context>
+    <name>TransactionTableModel</name>
+    <message>
+        <source>Date</source>
+        <translation>Data</translation>
+    </message>
+    <message>
+        <source>Label</source>
+        <translation>Rótulo</translation>
+    </message>
+    <message numerus="yes">
+        <source>Open for %n more block(s)</source>
+        <translation><numerusform>Abrir para mais %n bloco</numerusform><numerusform>Abrir para mais %n blocos</numerusform></translation>
+    </message>
+    </context>
+<context>
+    <name>TransactionView</name>
+    <message>
+        <source>Confirmed</source>
+        <translation>Confirmado</translation>
+    </message>
+    <message>
+        <source>Date</source>
+        <translation>Data</translation>
+    </message>
+    <message>
+        <source>Label</source>
+        <translation>Rótulo</translation>
+    </message>
+    <message>
+        <source>Address</source>
+        <translation>Endereço</translation>
+    </message>
+    </context>
+<context>
+    <name>UnitDisplayStatusBarControl</name>
+    </context>
+<context>
+    <name>WalletFrame</name>
+    </context>
+<context>
+    <name>WalletModel</name>
+    <message>
+        <source>Send Coins</source>
+        <translation>Enviar moedas</translation>
+    </message>
+</context>
+<context>
+    <name>WalletView</name>
+    <message>
+        <source>&amp;Export</source>
+        <translation>&amp;Exportar</translation>
+    </message>
+    <message>
+        <source>Export the data in the current tab to a file</source>
+        <translation>Exportar os dados na aba atual para um arquivo</translation>
+    </message>
+    <message>
+        <source>Backup Wallet</source>
+        <translation>Fazer cópia de segurança da Carteira</translation>
+    </message>
+    </context>
+<context>
+    <name>bitcoin-core</name>
+    <message>
+        <source>Options:</source>
+        <translation>Opções:</translation>
+    </message>
+    <message>
+        <source>Specify data directory</source>
+        <translation>Especificar o diretório de dados</translation>
+    </message>
+    <message>
+        <source>Connect to a node to retrieve peer addresses, and disconnect</source>
+        <translation>Conectar a um nó para receber endereços de participantes, e desconectar.</translation>
+    </message>
+    <message>
+        <source>Specify your own public address</source>
+        <translation>Especificar seu próprio endereço público</translation>
+    </message>
+    <message>
+        <source>Accept command line and JSON-RPC commands</source>
+        <translation>Aceitar linha de comando e comandos JSON-RPC</translation>
+    </message>
+    <message>
+        <source>Run in the background as a daemon and accept commands</source>
+        <translation>Rodar em segundo plano como serviço e aceitar comandos</translation>
+    </message>
+    <message>
+        <source>Accept connections from outside (default: 1 if no -proxy or -connect)</source>
+        <translation>Aceitar conexões externas (padrão: 1 se opções -proxy ou -connect não estiverem presentes)</translation>
+    </message>
+    <message>
+        <source>Bitcoin Core</source>
+        <translation>Bitcoin Core</translation>
+    </message>
+    <message>
+        <source>Bind to given address and always listen on it. Use [host]:port notation for IPv6</source>
+        <translation>Vincular ao endereço fornecido e sempre escutar nele. Use a notação [host]:port para IPv6</translation>
+    </message>
+    <message>
+        <source>Execute command when a wallet transaction changes (%s in cmd is replaced by TxID)</source>
+        <translation>Executa um comando quando uma transação da carteira mudar (%s no comando será substituído por TxID)</translation>
+    </message>
+    <message>
+        <source>This is a pre-release test build - use at your own risk - do not use for mining or merchant applications</source>
+        <translation>Este pode ser um build de teste pré-lançamento - use por sua conta e risco - não use para mineração ou aplicações de comércio.</translation>
+    </message>
+    <message>
+        <source>Warning: The network does not appear to fully agree! Some miners appear to be experiencing issues.</source>
+        <translation>Atenção: A rede não parecem concordar plenamente! Alguns mineiros parecem estar enfrentando problemas.</translation>
+    </message>
+    <message>
+        <source>Warning: We do not appear to fully agree with our peers! You may need to upgrade, or other nodes may need to upgrade.</source>
+        <translation>Atenção: Nós não parecemos concordar plenamente com nossos colegas! Você pode precisar atualizar ou outros nós podem precisar atualizar.</translation>
+    </message>
+    <message>
+        <source>Block creation options:</source>
+        <translation>Opções de criação de blocos:</translation>
+    </message>
+    <message>
+        <source>Connect only to the specified node(s)</source>
+        <translation>Conectar apenas a cliente(s) específico(s)</translation>
+    </message>
+    <message>
+        <source>Corrupted block database detected</source>
+        <translation>Detectado Banco de dados de blocos corrompido</translation>
+    </message>
+    <message>
+        <source>Do you want to rebuild the block database now?</source>
+        <translation>Você quer reconstruir o banco de dados de blocos agora?</translation>
+    </message>
+    <message>
+        <source>Error initializing block database</source>
+        <translation>Erro ao inicializar banco de dados de blocos</translation>
+    </message>
+    <message>
+        <source>Error initializing wallet database environment %s!</source>
+        <translation>Erro ao inicializar ambiente de banco de dados de carteira %s!</translation>
+    </message>
+    <message>
+        <source>Error loading block database</source>
+        <translation>Erro ao carregar banco de dados de blocos</translation>
+    </message>
+    <message>
+        <source>Error opening block database</source>
+        <translation>Erro ao abrir banco de dados de blocos</translation>
+    </message>
+    <message>
+        <source>Error: Disk space is low!</source>
+        <translation>Erro: Espaço em disco insuficiente!</translation>
+    </message>
+    <message>
+        <source>Failed to listen on any port. Use -listen=0 if you want this.</source>
+        <translation>Falha ao escutar em qualquer porta. Use -listen=0 se você quiser isso.</translation>
+    </message>
+    <message>
+        <source>Incorrect or no genesis block found. Wrong datadir for network?</source>
+        <translation>Bloco gênese incorreto ou não encontrado. Datadir errado para a rede?</translation>
+    </message>
+    <message>
+        <source>Not enough file descriptors available.</source>
+        <translation>Decriptadores de arquivos disponíveis insuficientes.</translation>
+    </message>
+    <message>
+        <source>Specify wallet file (within data directory)</source>
+        <translation>Especifique o arquivo da carteira (dentro do diretório de dados)</translation>
+    </message>
+    <message>
+        <source>Verifying blocks...</source>
+        <translation>Verificando blocos...</translation>
+    </message>
+    <message>
+        <source>Verifying wallet...</source>
+        <translation>Verificando carteira...</translation>
+    </message>
+    <message>
+        <source>Wallet %s resides outside data directory %s</source>
+        <translation>Carteira %s reside fora do diretório de dados %s</translation>
+    </message>
+    <message>
+        <source>Execute command when a relevant alert is received or we see a really long fork (%s in cmd is replaced by message)</source>
+        <translation>Executa um comando quando um alerta relevante é recebido ou vemos uma longa segregação (%s em cmd é substituído pela mensagem)</translation>
+    </message>
+    <message>
+        <source>Information</source>
+        <translation>Informação</translation>
+    </message>
+    <message>
+        <source>Send trace/debug info to console instead of debug.log file</source>
+        <translation>Mandar informação de trace/debug para o console em vez de para o arquivo debug.log</translation>
+    </message>
+    <message>
+        <source>Shrink debug.log file on client startup (default: 1 when no -debug)</source>
+        <translation>Encolher arquivo debug.log ao iniciar o cliente (padrão 1 se opção -debug não estiver presente)</translation>
+    </message>
+    <message>
+        <source>Signing transaction failed</source>
+        <translation>Assinatura de transação falhou</translation>
+    </message>
+    <message>
+        <source>Transaction amount too small</source>
+        <translation>Quantidade da transação muito pequena.</translation>
+    </message>
+    <message>
+        <source>Transaction amounts must be positive</source>
+        <translation>As quantidades das transações devem ser positivas.</translation>
+    </message>
+    <message>
+        <source>Transaction too large</source>
+        <translation>Transação muito larga</translation>
+    </message>
+    <message>
+        <source>Username for JSON-RPC connections</source>
+        <translation>Nome de usuário para conexões JSON-RPC</translation>
+    </message>
+    <message>
+        <source>Warning</source>
+        <translation>Atenção</translation>
+    </message>
+    <message>
+        <source>Password for JSON-RPC connections</source>
+        <translation>Senha para conexões JSON-RPC</translation>
+    </message>
+    <message>
+        <source>Execute command when the best block changes (%s in cmd is replaced by block hash)</source>
+        <translation>Executa um comando quando o melhor bloco mudar (%s no comando será substituído pelo hash do bloco)</translation>
+    </message>
+    <message>
+        <source>Allow DNS lookups for -addnode, -seednode and -connect</source>
+        <translation>Permitir consultas DNS para -addnode, -seednode e -connect</translation>
+    </message>
+    <message>
+        <source>Loading addresses...</source>
+        <translation>Carregando endereços...</translation>
+    </message>
+    <message>
+        <source>Invalid -proxy address: '%s'</source>
+        <translation>Endereço -proxy inválido: '%s'</translation>
+    </message>
+    <message>
+        <source>Unknown network specified in -onlynet: '%s'</source>
+        <translation>Rede desconhecida especificada em -onlynet: '%s'</translation>
+    </message>
+    <message>
+        <source>Insufficient funds</source>
+        <translation>Saldo insuficiente</translation>
+    </message>
+    <message>
+        <source>Loading block index...</source>
+        <translation>Carregando índice de blocos...</translation>
+    </message>
+    <message>
+        <source>Add a node to connect to and attempt to keep the connection open</source>
+        <translation>Adicionar um cliente para se conectar e tentar manter a conexão ativa</translation>
+    </message>
+    <message>
+        <source>Loading wallet...</source>
+        <translation>Carregando carteira...</translation>
+    </message>
+    <message>
+        <source>Cannot downgrade wallet</source>
+        <translation>Não é possível fazer downgrade da carteira</translation>
+    </message>
+    <message>
+        <source>Cannot write default address</source>
+        <translation>Não foi possível escrever no endereço padrão</translation>
+    </message>
+    <message>
+        <source>Rescanning...</source>
+        <translation>Re-escaneando...</translation>
+    </message>
+    <message>
+        <source>Done loading</source>
+        <translation>Carregamento terminado!</translation>
     </message>
     <message>
         <source>Error</source>
         <translation>Erro</translation>
     </message>
-    <message>
-        <source>Warning</source>
-        <translation>Atenção</translation>
-    </message>
-    <message>
-        <source>Information</source>
-        <translation>Informação</translation>
-    </message>
-    <message>
-        <source>Up to date</source>
-        <translation>Atualizado</translation>
-    </message>
-    <message>
-        <source>Show the %1 help message to get a list with possible Bitcoin command-line options</source>
-        <translation>Mostrar a mensagem de ajuda do %1 para obter uma lista com possíveis opções de linha de comando Bitcoin</translation>
-    </message>
-    <message>
-        <source>%1 client</source>
-        <translation>%1</translation>
-    </message>
-    <message>
-        <source>Catching up...</source>
-        <translation>Recuperando o atraso ...</translation>
-    </message>
-    <message>
-        <source>Date: %1
-</source>
-        <translation>Data: %1
-</translation>
-    </message>
-    <message>
-        <source>Amount: %1
-</source>
-        <translation>Quantidade: %1
-</translation>
-    </message>
-    <message>
-        <source>Type: %1
-</source>
-        <translation>Tipo: %1
-</translation>
-    </message>
-    <message>
-        <source>Label: %1
-</source>
-        <translation>Rótulo: %1
-</translation>
-    </message>
-    <message>
-        <source>Address: %1
-</source>
-        <translation>Endereço: %1
-</translation>
-    </message>
-    <message>
-        <source>Sent transaction</source>
-        <translation>Transação enviada</translation>
-    </message>
-    <message>
-        <source>Incoming transaction</source>
-        <translation>Transação recebida</translation>
-    </message>
-    <message>
-        <source>Wallet is &lt;b&gt;encrypted&lt;/b&gt; and currently &lt;b&gt;unlocked&lt;/b&gt;</source>
-        <translation>Carteira está &lt;b&gt;criptografada&lt;/b&gt; e atualmente &lt;b&gt;desbloqueada&lt;/b&gt;</translation>
-    </message>
-    <message>
-        <source>Wallet is &lt;b&gt;encrypted&lt;/b&gt; and currently &lt;b&gt;locked&lt;/b&gt;</source>
-        <translation>Carteira está &lt;b&gt;criptografada&lt;/b&gt; e atualmente &lt;b&gt;bloqueada&lt;/b&gt;</translation>
-    </message>
-</context>
-<context>
-    <name>CoinControlDialog</name>
-    <message>
-        <source>Coin Selection</source>
-        <translation>Selecionar Moeda</translation>
-    </message>
-    <message>
-        <source>Quantity:</source>
-        <translation>Quantidade:</translation>
-    </message>
-    <message>
-        <source>Bytes:</source>
-        <translation>Bytes:</translation>
-    </message>
-    <message>
-        <source>Amount:</source>
-        <translation>Quantia:</translation>
-    </message>
-    <message>
-        <source>Priority:</source>
-        <translation>Prioridade:</translation>
-    </message>
-    <message>
-        <source>Fee:</source>
-        <translation>Taxa:</translation>
-    </message>
-    <message>
-        <source>Dust:</source>
-        <translation>Poeira:</translation>
-    </message>
-    <message>
-        <source>After Fee:</source>
-        <translation>Depois da taxa:</translation>
-    </message>
-    <message>
-        <source>Change:</source>
-        <translation>trocar</translation>
-    </message>
-    <message>
-        <source>(un)select all</source>
-        <translation>(de)selecionar tudo</translation>
-    </message>
-    <message>
-        <source>Tree mode</source>
-        <translation>Modo árvore</translation>
-    </message>
-    <message>
-        <source>List mode</source>
-        <translation>Modo lista</translation>
-    </message>
-    <message>
-        <source>Amount</source>
-        <translation>Quantidade</translation>
-    </message>
-    <message>
-        <source>Received with label</source>
-        <translation>Recebido com rótulo</translation>
-    </message>
-    <message>
-        <source>Received with address</source>
-        <translation>Recebido com endereço </translation>
-    </message>
-    <message>
-        <source>Date</source>
-        <translation>Data</translation>
-    </message>
-    <message>
-        <source>Confirmations</source>
-        <translation>Confirmações</translation>
-    </message>
-    <message>
-        <source>Confirmed</source>
-        <translation>Confirmado</translation>
-    </message>
-    <message>
-        <source>Priority</source>
-        <translation>Prioridade</translation>
-    </message>
-    </context>
-<context>
-    <name>EditAddressDialog</name>
-    <message>
-        <source>Edit Address</source>
-        <translation>Editar Endereço</translation>
-    </message>
-    <message>
-        <source>&amp;Label</source>
-        <translation>&amp;Rótulo</translation>
-    </message>
-    <message>
-        <source>The label associated with this address list entry</source>
-        <translation>O rótulo associado a esta entrada na lista de endereços</translation>
-    </message>
-    <message>
-        <source>The address associated with this address list entry. This can only be modified for sending addresses.</source>
-        <translation>O endereço associado a esta lista de endereços de entrada. Isso só pode ser modificado para o envio de endereços.</translation>
-    </message>
-    <message>
-        <source>&amp;Address</source>
-        <translation>&amp;Endereço</translation>
-    </message>
-    </context>
-<context>
-    <name>FreespaceChecker</name>
-    <message>
-        <source>A new data directory will be created.</source>
-        <translation>Um novo diretório de dados será criado.</translation>
-    </message>
-    <message>
-        <source>name</source>
-        <translation>nome</translation>
-    </message>
-    <message>
-        <source>Directory already exists. Add %1 if you intend to create a new directory here.</source>
-        <translation>O diretório já existe. Adicione %1 se você pretende criar um novo diretório aqui.</translation>
-    </message>
-    <message>
-        <source>Path already exists, and is not a directory.</source>
-        <translation>Esta pasta já existe, e não é um diretório.</translation>
-    </message>
-    <message>
-        <source>Cannot create data directory here.</source>
-        <translation>Não é possível criar um diretório de dados aqui.</translation>
-    </message>
-</context>
-<context>
-    <name>HelpMessageDialog</name>
-    <message>
-        <source>version</source>
-        <translation>versão</translation>
-    </message>
-    <message>
-        <source>(%1-bit)</source>
-        <translation>(%1-bit)</translation>
-    </message>
-    <message>
-        <source>About %1</source>
-        <translation>Sobre %1</translation>
-    </message>
-    <message>
-        <source>Command-line options</source>
-        <translation>Opções da linha de comando</translation>
-    </message>
-    <message>
-        <source>Usage:</source>
-        <translation>Uso:</translation>
-    </message>
-    <message>
-        <source>command-line options</source>
-        <translation>opções da linha de comando</translation>
-    </message>
-    <message>
-        <source>UI Options:</source>
-        <translation>Opções de Interface:</translation>
-    </message>
-    <message>
-        <source>Choose data directory on startup (default: %u)</source>
-        <translation>Escolher diretório de dados na inicialização (padrão: %u)</translation>
-    </message>
-    <message>
-        <source>Set language, for example "de_DE" (default: system locale)</source>
-        <translation>Definir idioma, por exemplo "de_DE" (padrão: idioma do sistema)</translation>
-    </message>
-    <message>
-        <source>Start minimized</source>
-        <translation>Iniciar minimizado</translation>
-    </message>
-    <message>
-        <source>Set SSL root certificates for payment request (default: -system-)</source>
-        <translation>Definir certificados de root SSL para requisições de pagamento (padrão: -sistema-)</translation>
-    </message>
-    <message>
-        <source>Show splash screen on startup (default: %u)</source>
-        <translation>Exibir tela de abertura na inicialização (padrão: %u)</translation>
-    </message>
-    <message>
-        <source>Reset all settings changed in the GUI</source>
-        <translation>Resetar todas as configuraçãoes do GUI</translation>
-    </message>
-</context>
-<context>
-    <name>Intro</name>
-    <message>
-        <source>Welcome</source>
-        <translation>Bem-vindo</translation>
-    </message>
-    <message>
-        <source>Welcome to %1.</source>
-        <translation>Bem vindo ao %1</translation>
-    </message>
-    <message>
-        <source>As this is the first time the program is launched, you can choose where %1 will store its data.</source>
-        <translation>Como essa é a primeira vez que o programa é executado, você pode escolher onde %1 armazenará seus dados.</translation>
-    </message>
-    <message>
-        <source>%1 will download and store a copy of the Bitcoin block chain. At least %2GB of data will be stored in this directory, and it will grow over time. The wallet will also be stored in this directory.</source>
-        <translation>O %1 irá baixar e armazenar uma cópia do block chain do Bitcoin. Pelo menos %2GB de dados serão armazenados neste diretório, e ele crescerá ao longo do tempo. A carteira também será armazenada neste diretório.</translation>
-    </message>
-    <message>
-        <source>Use the default data directory</source>
-        <translation>Use o diretório de dados padrão</translation>
-    </message>
-    <message>
-        <source>Use a custom data directory:</source>
-        <translation>Use um diretório de dados personalizado:</translation>
-    </message>
-    <message>
-        <source>Error: Specified data directory "%1" cannot be created.</source>
-        <translation>Erro: Diretório de dados "%1" não pode ser criado.</translation>
-    </message>
-    <message>
-        <source>Error</source>
-        <translation>Erro</translation>
-    </message>
-    <message numerus="yes">
-        <source>%n GB of free space available</source>
-        <translation><numerusform>%n GB de espaço livre disponível</numerusform><numerusform>%n GB de espaço livre disponível</numerusform></translation>
-    </message>
-    <message numerus="yes">
-        <source>(of %n GB needed)</source>
-        <translation><numerusform>(de %n GB necessário)</numerusform><numerusform>(de %n GB necessário)</numerusform></translation>
-    </message>
-</context>
-<context>
-    <name>OpenURIDialog</name>
-    <message>
-        <source>Open URI</source>
-        <translation>Abrir URI</translation>
-    </message>
-    <message>
-        <source>Open payment request from URI or file</source>
-        <translation>Cobrança aberta de URI ou arquivo</translation>
-    </message>
-    <message>
-        <source>URI:</source>
-        <translation>URI:</translation>
-    </message>
-    <message>
-        <source>Select payment request file</source>
-        <translation>Selecione o arquivo de cobrança</translation>
-    </message>
-    </context>
-<context>
-    <name>OptionsDialog</name>
-    <message>
-        <source>Options</source>
-        <translation>Opções</translation>
-    </message>
-    <message>
-        <source>&amp;Main</source>
-        <translation>Principal</translation>
-    </message>
-    <message>
-        <source>Automatically start %1 after logging in to the system.</source>
-        <translation>Executar o %1 automaticamente ao iniciar o sistema.</translation>
-    </message>
-    <message>
-        <source>&amp;Start %1 on system login</source>
-        <translation>&amp;Iniciar %1 ao fazer login no sistema</translation>
-    </message>
-    <message>
-        <source>Size of &amp;database cache</source>
-        <translation>Tamanho do banco de &amp;dados do cache</translation>
-    </message>
-    <message>
-        <source>MB</source>
-        <translation>MB</translation>
-    </message>
-    <message>
-        <source>Number of script &amp;verification threads</source>
-        <translation>Número de threads do script de &amp;verificação</translation>
-    </message>
-    <message>
-        <source>Accept connections from outside</source>
-        <translation>Aceitar conexões externas</translation>
-    </message>
-    <message>
-        <source>Allow incoming connections</source>
-        <translation>Permitir conexões de entrada</translation>
-    </message>
-    <message>
-        <source>IP address of the proxy (e.g. IPv4: 127.0.0.1 / IPv6: ::1)</source>
-        <translation>Endereço de IP do proxy (e.g. IPv4: 127.0.0.1 / IPv6: ::1)</translation>
-    </message>
-    <message>
-        <source>Minimize instead of exit the application when the window is closed. When this option is enabled, the application will be closed only after selecting Exit in the menu.</source>
-        <translation>Minimizar em vez de fechar o programa quando a janela for fechada. Quando essa opção estiver ativa, o programa só será fechado somente pela opção Sair no menu Arquivo.</translation>
-    </message>
-    <message>
-        <source>Third party URLs (e.g. a block explorer) that appear in the transactions tab as context menu items. %s in the URL is replaced by transaction hash. Multiple URLs are separated by vertical bar |.</source>
-        <translation>URLs de terceiros (exemplo: explorador de blocos) que aparecem na aba de transações como itens do menu de contexto. %s na URL é substituido pela hash da transação. Múltiplas URLs são separadas pela barra vertical |.</translation>
-    </message>
-    <message>
-        <source>Third party transaction URLs</source>
-        <translation>URLs de transação de terceiros:</translation>
-    </message>
-    <message>
-        <source>Active command-line options that override above options:</source>
-        <translation>Opções de linha de comando ativas que sobrescreve as opções acima:</translation>
-    </message>
-    <message>
-        <source>Reset all client options to default.</source>
-        <translation>Redefinir todas as opções do cliente para opções padrão.</translation>
-    </message>
-    <message>
-        <source>&amp;Reset Options</source>
-        <translation>&amp;Redefinir opções</translation>
-    </message>
-    <message>
-        <source>&amp;Network</source>
-        <translation>Rede</translation>
-    </message>
-    <message>
-        <source>(0 = auto, &lt;0 = leave that many cores free)</source>
-        <translation>(0 = automático, &lt;0 = número de cores deixados livres)</translation>
-    </message>
-    <message>
-        <source>W&amp;allet</source>
-        <translation>C&amp;arteira</translation>
-    </message>
-    <message>
-        <source>Expert</source>
-        <translation>Avançado</translation>
-    </message>
-    <message>
-        <source>Enable coin &amp;control features</source>
-        <translation>Habilitar opções de &amp;controle de moedas</translation>
-    </message>
-    <message>
-        <source>If you disable the spending of unconfirmed change, the change from a transaction cannot be used until that transaction has at least one confirmation. This also affects how your balance is computed.</source>
-        <translation>Se você desabilitar o gasto de um troco não confirmado, o troco da transação não poderá ser utilizado até a transação ter pelo menos uma confirmação. Isso também afeta seu saldo computado.</translation>
-    </message>
-    <message>
-        <source>&amp;Spend unconfirmed change</source>
-        <translation>Ga&amp;star mudança não confirmada</translation>
-    </message>
-    <message>
-        <source>Automatically open the Bitcoin client port on the router. This only works when your router supports UPnP and it is enabled.</source>
-        <translation>Abrir as portas do cliente Bitcoin automaticamente no roteador. Isto só funcionará se seu roteador suportar UPnP e esta função estiver habilitada.</translation>
-    </message>
-    <message>
-        <source>Map port using &amp;UPnP</source>
-        <translation>Mapear porta usando &amp;UPnP</translation>
-    </message>
-    <message>
-        <source>Connect to the Bitcoin network through a SOCKS5 proxy.</source>
-        <translation>Conectar na rede Bitcoin através de um proxy SOCKS5.</translation>
-    </message>
-    <message>
-        <source>&amp;Connect through SOCKS5 proxy (default proxy):</source>
-        <translation>&amp;Conectar usando proxy SOCKS5 (proxy pradrão):</translation>
-    </message>
-    <message>
-        <source>Proxy &amp;IP:</source>
-        <translation>&amp;IP do proxy:</translation>
-    </message>
-    <message>
-        <source>&amp;Port:</source>
-        <translation>&amp;Porta:</translation>
-    </message>
-    <message>
-        <source>Port of the proxy (e.g. 9050)</source>
-        <translation>Porta do serviço de proxy (ex. 9050)</translation>
-    </message>
-    <message>
-        <source>Used for reaching peers via:</source>
-        <translation>Usado para alcançar participantes via:</translation>
-    </message>
-    <message>
-        <source>Shows, if the supplied default SOCKS5 proxy is used to reach peers via this network type.</source>
-        <translation>Exibe, caso o proxy padrão SOCKS5 fornecido seja usado para se conectar a peers através deste tipo de rede.</translation>
-    </message>
-    <message>
-        <source>IPv4</source>
-        <translation>IPv4</translation>
-    </message>
-    <message>
-        <source>IPv6</source>
-        <translation>IPv6</translation>
-    </message>
-    <message>
-        <source>Tor</source>
-        <translation>Tor</translation>
-    </message>
-    <message>
-        <source>Connect to the Bitcoin network through a separate SOCKS5 proxy for Tor hidden services.</source>
-        <translation>Conecte-se à rede Bitcoin através de um proxy SOCKS5 separado para utilizar serviços ocultos Tor.</translation>
-    </message>
-    <message>
-        <source>Use separate SOCKS5 proxy to reach peers via Tor hidden services:</source>
-        <translation>Use um proxy SOCKS5 separado para alcançar participantes da rede via serviços ocultos Tor:</translation>
-    </message>
-    <message>
-        <source>&amp;Window</source>
-        <translation>&amp;Janela</translation>
-    </message>
-    <message>
-        <source>&amp;Hide the icon from the system tray.</source>
-        <translation>&amp;Ocultar o ícone da bandeja do sistema.</translation>
-    </message>
-    <message>
-        <source>Hide tray icon</source>
-        <translation>Ocultar ícone de bandeja</translation>
-    </message>
-    <message>
-        <source>Show only a tray icon after minimizing the window.</source>
-        <translation>Mostrar apenas um ícone na bandeja ao minimizar a janela.</translation>
-    </message>
-    <message>
-        <source>&amp;Minimize to the tray instead of the taskbar</source>
-        <translation>&amp;Minimizar para a bandeja em vez da barra de tarefas.</translation>
-    </message>
-    <message>
-        <source>M&amp;inimize on close</source>
-        <translation>M&amp;inimizar ao sair</translation>
-    </message>
-    <message>
-        <source>&amp;Display</source>
-        <translation>&amp;Mostrar</translation>
-    </message>
-    <message>
-        <source>User Interface &amp;language:</source>
-        <translation>&amp;Linguagem da interface:</translation>
-    </message>
-    <message>
-        <source>The user interface language can be set here. This setting will take effect after restarting %1.</source>
-        <translation>O idioma de interface do usuário pode ser definido aqui. Essa configuração terá efeito após reiniciar o %1</translation>
-    </message>
-    <message>
-        <source>&amp;Unit to show amounts in:</source>
-        <translation>&amp;Unidade usada para mostrar quantidades:</translation>
-    </message>
-    <message>
-        <source>Choose the default subdivision unit to show in the interface and when sending coins.</source>
-        <translation>Escolha a unidade padrão de subdivisão para interface mostrar quando enviar bitcoins.</translation>
-    </message>
-    <message>
-        <source>Whether to show coin control features or not.</source>
-        <translation>Mostrar ou não opções de controle da moeda.</translation>
-    </message>
-    <message>
-        <source>&amp;OK</source>
-        <translation>&amp;OK</translation>
-    </message>
-    <message>
-        <source>&amp;Cancel</source>
-        <translation>&amp;Cancelar</translation>
-    </message>
-    <message>
-        <source>default</source>
-        <translation>padrão</translation>
-    </message>
-    <message>
-        <source>none</source>
-        <translation>Nenhum</translation>
-    </message>
-    <message>
-        <source>Confirm options reset</source>
-        <translation>Confirmar redefinição de opções</translation>
-    </message>
-    <message>
-        <source>Client restart required to activate changes.</source>
-        <translation>Reinicialização do aplicativo necessária para efetivar alterações.</translation>
-    </message>
-    <message>
-        <source>Client will be shut down. Do you want to proceed?</source>
-        <translation>O programa será encerrado. Deseja continuar?</translation>
-    </message>
-    <message>
-        <source>This change would require a client restart.</source>
-        <translation>Essa mudança requer uma reinicialização do aplicativo.</translation>
-    </message>
-    <message>
-        <source>The supplied proxy address is invalid.</source>
-        <translation>O endereço proxy fornecido é inválido.</translation>
-    </message>
-</context>
-<context>
-    <name>OverviewPage</name>
-    <message>
-        <source>Form</source>
-        <translation>Formulário</translation>
-    </message>
-    <message>
-        <source>The displayed information may be out of date. Your wallet automatically synchronizes with the Bitcoin network after a connection is established, but this process has not completed yet.</source>
-        <translation>A informação mostrada pode estar desatualizada. Sua carteira sincroniza automaticamente com a rede Bitcoin depois que a conexão é estabelecida, mas este processo pode não estar completo ainda.</translation>
-    </message>
-    <message>
-        <source>Watch-only:</source>
-        <translation>Monitorados:</translation>
-    </message>
-    <message>
-        <source>Available:</source>
-        <translation>Disponível:</translation>
-    </message>
-    <message>
-        <source>Your current spendable balance</source>
-        <translation>Seu saldo atual spendable</translation>
-    </message>
-    <message>
-        <source>Pending:</source>
-        <translation>Pendente:</translation>
-    </message>
-    <message>
-        <source>Total of transactions that have yet to be confirmed, and do not yet count toward the spendable balance</source>
-        <translation>Total de transações que ainda têm de ser confirmados, e ainda não contam para o equilíbrio spendable</translation>
-    </message>
-    <message>
-        <source>Immature:</source>
-        <translation>Imaturo:</translation>
-    </message>
-    <message>
-        <source>Mined balance that has not yet matured</source>
-        <translation>Saldo minerado que ainda não maturou</translation>
-    </message>
-    <message>
-        <source>Balances</source>
-        <translation>Saldos</translation>
-    </message>
-    <message>
-        <source>Total:</source>
-        <translation>Total:</translation>
-    </message>
-    <message>
-        <source>Your current total balance</source>
-        <translation>Seu saldo total atual</translation>
-    </message>
-    <message>
-        <source>Your current balance in watch-only addresses</source>
-        <translation>Sua balança atual em endereços apenas visualizados</translation>
-    </message>
-    <message>
-        <source>Spendable:</source>
-        <translation>Disponível: </translation>
-    </message>
-    <message>
-        <source>Recent transactions</source>
-        <translation>Transações recentes</translation>
-    </message>
-    <message>
-        <source>Unconfirmed transactions to watch-only addresses</source>
-        <translation>Transações não confirmadas de um endereço monitorado</translation>
-    </message>
-    <message>
-        <source>Mined balance in watch-only addresses that has not yet matured</source>
-        <translation>Saldo minerado de endereço monitorado ainda não foi implementado</translation>
-    </message>
-    <message>
-        <source>Current total balance in watch-only addresses</source>
-        <translation>Balanço total em endereços monitorados</translation>
-    </message>
-</context>
-<context>
-    <name>PaymentServer</name>
-    </context>
-<context>
-    <name>PeerTableModel</name>
-    <message>
-        <source>User Agent</source>
-        <translation>User Agent</translation>
-    </message>
-    <message>
-        <source>Node/Service</source>
-        <translation>Nó/Serviço</translation>
-    </message>
-    <message>
-        <source>Ping Time</source>
-        <translation>Ping</translation>
-    </message>
-</context>
-<context>
-    <name>QObject</name>
-    <message>
-        <source>Amount</source>
-        <translation>Quantidade</translation>
-    </message>
-    <message>
-        <source>Enter a Bitcoin address (e.g. %1)</source>
-        <translation>Informe um endereço Bitcoin (ex: %1)</translation>
-    </message>
-    <message>
-        <source>%1 d</source>
-        <translation>%1 d</translation>
-    </message>
-    <message>
-        <source>%1 h</source>
-        <translation>%1 h</translation>
-    </message>
-    <message>
-        <source>%1 m</source>
-        <translation>%1 m</translation>
-    </message>
-    <message>
-        <source>%1 s</source>
-        <translation>%1 s</translation>
-    </message>
-    <message>
-        <source>None</source>
-        <translation>Nenhum</translation>
-    </message>
-    <message>
-        <source>N/A</source>
-        <translation>N/A</translation>
-    </message>
-    <message>
-        <source>%1 ms</source>
-        <translation>%1 ms</translation>
-    </message>
-</context>
-<context>
-    <name>QRImageWidget</name>
-    </context>
-<context>
-    <name>RPCConsole</name>
-    <message>
-        <source>N/A</source>
-        <translation>N/A</translation>
-    </message>
-    <message>
-        <source>Client version</source>
-        <translation>Versão do cliente</translation>
-    </message>
-    <message>
-        <source>&amp;Information</source>
-        <translation>&amp;Informação</translation>
-    </message>
-    <message>
-        <source>Debug window</source>
-        <translation>Janela de depuração</translation>
-    </message>
-    <message>
-        <source>General</source>
-        <translation>Geral</translation>
-    </message>
-    <message>
-        <source>Using BerkeleyDB version</source>
-        <translation>Versão do BerkeleyDB</translation>
-    </message>
-    <message>
-        <source>Datadir</source>
-        <translation>Datadir</translation>
-    </message>
-    <message>
-        <source>Startup time</source>
-        <translation>Horário de inicialização</translation>
-    </message>
-    <message>
-        <source>Network</source>
-        <translation>Rede</translation>
-    </message>
-    <message>
-        <source>Name</source>
-        <translation>Nome</translation>
-    </message>
-    <message>
-        <source>Number of connections</source>
-        <translation>Número de conexões</translation>
-    </message>
-    <message>
-        <source>Block chain</source>
-        <translation>Corrente de blocos</translation>
-    </message>
-    <message>
-        <source>Current number of blocks</source>
-        <translation>Quantidade atual de blocos</translation>
-    </message>
-    <message>
-        <source>Memory Pool</source>
-        <translation>Pool de Memória</translation>
-    </message>
-    <message>
-        <source>Current number of transactions</source>
-        <translation>Número atual de transações</translation>
-    </message>
-    <message>
-        <source>Memory usage</source>
-        <translation>Uso de memória</translation>
-    </message>
-    <message>
-        <source>Received</source>
-        <translation>Recebido</translation>
-    </message>
-    <message>
-        <source>Sent</source>
-        <translation>Enviado</translation>
-    </message>
-    <message>
-        <source>&amp;Peers</source>
-        <translation>&amp;Pares</translation>
-    </message>
-    <message>
-        <source>Banned peers</source>
-        <translation>Nós banidos</translation>
-    </message>
-    <message>
-        <source>Select a peer to view detailed information.</source>
-        <translation>Selecione um cliente para ver informações detalhadas.</translation>
-    </message>
-    <message>
-        <source>Whitelisted</source>
-        <translation>Lista branca</translation>
-    </message>
-    <message>
-        <source>Direction</source>
-        <translation>Direção</translation>
-    </message>
-    <message>
-        <source>Version</source>
-        <translation>Versão</translation>
-    </message>
-    <message>
-        <source>Starting Block</source>
-        <translation>Bloco inicial</translation>
-    </message>
-    <message>
-        <source>Synced Headers</source>
-        <translation>Cabeçalhos Sincronizados</translation>
-    </message>
-    <message>
-        <source>Synced Blocks</source>
-        <translation>Blocos Sincronizados</translation>
-    </message>
-    <message>
-        <source>User Agent</source>
-        <translation>User Agent</translation>
-    </message>
-    <message>
-        <source>Open the %1 debug log file from the current data directory. This can take a few seconds for large log files.</source>
-        <translation>Abrir o arquivo de log de depuração do %1 localizado no diretório atual de dados. Isso pode levar alguns segundos para arquivos de log grandes.</translation>
-    </message>
-    <message>
-        <source>Decrease font size</source>
-        <translation>Diminuir o tamanho da fonte</translation>
-    </message>
-    <message>
-        <source>Increase font size</source>
-        <translation>Aumentar o tamanho da fonte</translation>
-    </message>
-    <message>
-        <source>Services</source>
-        <translation>Serviços</translation>
-    </message>
-    <message>
-        <source>Ban Score</source>
-        <translation>Banir pontuação</translation>
-    </message>
-    <message>
-        <source>Connection Time</source>
-        <translation>Tempo de conexão </translation>
-    </message>
-    <message>
-        <source>Last Send</source>
-        <translation>Ultimo Envio</translation>
-    </message>
-    <message>
-        <source>Last Receive</source>
-        <translation>Ultimo Recebido</translation>
-    </message>
-    <message>
-        <source>Ping Time</source>
-        <translation>Ping</translation>
-    </message>
-    <message>
-        <source>The duration of a currently outstanding ping.</source>
-        <translation>A duração de um ping excepcional no momento.</translation>
-    </message>
-    <message>
-        <source>Ping Wait</source>
-        <translation>Espera de ping</translation>
-    </message>
-    <message>
-        <source>Time Offset</source>
-        <translation>Offset de tempo</translation>
-    </message>
-    <message>
-        <source>Last block time</source>
-        <translation>Horário do último bloco</translation>
-    </message>
-    <message>
-        <source>&amp;Open</source>
-        <translation>&amp;Abrir</translation>
-    </message>
-    <message>
-        <source>&amp;Console</source>
-        <translation>&amp;Console</translation>
-    </message>
-    <message>
-        <source>&amp;Network Traffic</source>
-        <translation>Tráfico de Rede</translation>
-    </message>
-    <message>
-        <source>&amp;Clear</source>
-        <translation>&amp;Limpar</translation>
-    </message>
-    <message>
-        <source>Totals</source>
-        <translation>Totais</translation>
-    </message>
-    <message>
-        <source>In:</source>
-        <translation>Entrada:</translation>
-    </message>
-    <message>
-        <source>Out:</source>
-        <translation>Saída:</translation>
-    </message>
-    <message>
-        <source>Debug log file</source>
-        <translation>Arquivo de log de Depuração</translation>
-    </message>
-    <message>
-        <source>Clear console</source>
-        <translation>Limpar console</translation>
-    </message>
-    <message>
-        <source>&amp;Disconnect Node</source>
-        <translation>&amp;Desconectar Nó</translation>
-    </message>
-    <message>
-        <source>Ban Node for</source>
-        <translation>Banir nó por</translation>
-    </message>
-    <message>
-        <source>1 &amp;hour</source>
-        <translation>1 &amp;hora</translation>
-    </message>
-    <message>
-        <source>1 &amp;day</source>
-        <translation>1 &amp;dia</translation>
-    </message>
-    <message>
-        <source>1 &amp;week</source>
-        <translation>1 &amp;semana</translation>
-    </message>
-    <message>
-        <source>1 &amp;year</source>
-        <translation>1 &amp;ano</translation>
-    </message>
-    <message>
-        <source>&amp;Unban Node</source>
-        <translation>&amp;Desbanir nó</translation>
-    </message>
-    <message>
-        <source>Welcome to the %1 RPC console.</source>
-        <translation>Bem-vindo ao console RPC do %1</translation>
-    </message>
-    <message>
-        <source>Use up and down arrows to navigate history, and &lt;b&gt;Ctrl-L&lt;/b&gt; to clear screen.</source>
-        <translation>Use as setas para cima e para baixo para navegar pelo histórico, e &lt;b&gt;Ctrl-L&lt;/b&gt; para limpar a tela.</translation>
-    </message>
-    <message>
-        <source>Type &lt;b&gt;help&lt;/b&gt; for an overview of available commands.</source>
-        <translation>Digite &lt;b&gt;help&lt;/b&gt; para uma visão geral dos comandos disponíveis.</translation>
-    </message>
-    <message>
-        <source>%1 B</source>
-        <translation>%1 B</translation>
-    </message>
-    <message>
-        <source>%1 KB</source>
-        <translation>%1 KB</translation>
-    </message>
-    <message>
-        <source>%1 MB</source>
-        <translation>%1 MB</translation>
-    </message>
-    <message>
-        <source>%1 GB</source>
-        <translation>%1 GB</translation>
-    </message>
-    <message>
-        <source>(node id: %1)</source>
-        <translation>(id do nó: %1)</translation>
-    </message>
-    <message>
-        <source>via %1</source>
-        <translation>por %1</translation>
-    </message>
-    <message>
-        <source>never</source>
-        <translation>nunca</translation>
-    </message>
-    <message>
-        <source>Inbound</source>
-        <translation>Entrada</translation>
-    </message>
-    <message>
-        <source>Outbound</source>
-        <translation>Saída</translation>
-    </message>
-    <message>
-        <source>Yes</source>
-        <translation>Sim</translation>
-    </message>
-    <message>
-        <source>No</source>
-        <translation>Não</translation>
-    </message>
-    <message>
-        <source>Unknown</source>
-        <translation>Desconhecido</translation>
-    </message>
-</context>
-<context>
-    <name>ReceiveCoinsDialog</name>
-    <message>
-        <source>&amp;Amount:</source>
-        <translation>Qu&amp;antia:</translation>
-    </message>
-    <message>
-        <source>&amp;Label:</source>
-        <translation>&amp;Rótulo:</translation>
-    </message>
-    <message>
-        <source>&amp;Message:</source>
-        <translation>&amp;Mensagem</translation>
-    </message>
-    <message>
-        <source>Reuse one of the previously used receiving addresses. Reusing addresses has security and privacy issues. Do not use this unless re-generating a payment request made before.</source>
-        <translation>Reutilize um dos endereços de recebimento anteriormente utilizados. Reutilizar um endereço implica em problemas com segurança e privacidade. Não reutilize a menos que esteja refazendo uma cobrança já feita anteriormente.</translation>
-    </message>
-    <message>
-        <source>R&amp;euse an existing receiving address (not recommended)</source>
-        <translation>R&amp;eutilize um endereço de recebimento (não recomendado)</translation>
-    </message>
-    <message>
-        <source>An optional message to attach to the payment request, which will be displayed when the request is opened. Note: The message will not be sent with the payment over the Bitcoin network.</source>
-        <translation>Uma mensagem opcional que será anexada na cobrança e será mostrada quando ela for aberta. Nota: A mensagem não será enviada com o pagamento pela rede Bitcoin.</translation>
-    </message>
-    <message>
-        <source>An optional label to associate with the new receiving address.</source>
-        <translation>Um marcador opcional para associar ao novo endereço de recebimento.</translation>
-    </message>
-    <message>
-        <source>Use this form to request payments. All fields are &lt;b&gt;optional&lt;/b&gt;.</source>
-        <translation>Use esse formulário para fazer cobranças. Todos os campos são &lt;b&gt;opcionais&lt;/b&gt;.</translation>
-    </message>
-    <message>
-        <source>An optional amount to request. Leave this empty or zero to not request a specific amount.</source>
-        <translation>Uma quantia opcional para cobrar. Deixe vazio ou em branco se o pagador puder especificar a quantia.</translation>
-    </message>
-    <message>
-        <source>Clear all fields of the form.</source>
-        <translation>Limpa todos os campos do formulário.</translation>
-    </message>
-    <message>
-        <source>Clear</source>
-        <translation>Limpar</translation>
-    </message>
-    <message>
-        <source>Requested payments history</source>
-        <translation>Histórico de cobranças</translation>
-    </message>
-    <message>
-        <source>&amp;Request payment</source>
-        <translation>&amp;Requisitar Pagamento</translation>
-    </message>
-    <message>
-        <source>Show the selected request (does the same as double clicking an entry)</source>
-        <translation>Mostra a cobrança selecionada (o mesmo que clicar duas vezes em um registro)</translation>
-    </message>
-    <message>
-        <source>Show</source>
-        <translation>Mostrar</translation>
-    </message>
-    <message>
-        <source>Remove the selected entries from the list</source>
-        <translation>Remove o registro selecionado da lista</translation>
-    </message>
-    <message>
-        <source>Remove</source>
-        <translation>Remover</translation>
-    </message>
-    </context>
-<context>
-    <name>ReceiveRequestDialog</name>
-    <message>
-        <source>QR Code</source>
-        <translation>Código QR</translation>
-    </message>
-    <message>
-        <source>Copy &amp;URI</source>
-        <translation>Copiar &amp;URI</translation>
-    </message>
-    <message>
-        <source>Copy &amp;Address</source>
-        <translation>&amp;Copiar Endereço</translation>
-    </message>
-    <message>
-        <source>&amp;Save Image...</source>
-        <translation>&amp;Salvar Imagem...</translation>
-    </message>
-    </context>
-<context>
-    <name>RecentRequestsTableModel</name>
-    </context>
-<context>
-    <name>SendCoinsDialog</name>
-    <message>
-        <source>Send Coins</source>
-        <translation>Enviar moedas</translation>
-    </message>
-    <message>
-        <source>Coin Control Features</source>
-        <translation>Opções de controle de moeda</translation>
-    </message>
-    <message>
-        <source>Inputs...</source>
-        <translation>Entradas...</translation>
-    </message>
-    <message>
-        <source>automatically selected</source>
-        <translation>automaticamente selecionado</translation>
-    </message>
-    <message>
-        <source>Insufficient funds!</source>
-        <translation>Saldo insuficiente!</translation>
-    </message>
-    <message>
-        <source>Quantity:</source>
-        <translation>Quantidade:</translation>
-    </message>
-    <message>
-        <source>Bytes:</source>
-        <translation>Bytes:</translation>
-    </message>
-    <message>
-        <source>Amount:</source>
-        <translation>Quantia:</translation>
-    </message>
-    <message>
-        <source>Priority:</source>
-        <translation>Prioridade:</translation>
-    </message>
-    <message>
-        <source>Fee:</source>
-        <translation>Taxa:</translation>
-    </message>
-    <message>
-        <source>After Fee:</source>
-        <translation>Depois da taxa:</translation>
-    </message>
-    <message>
-        <source>Change:</source>
-        <translation>troco</translation>
-    </message>
-    <message>
-        <source>If this is activated, but the change address is empty or invalid, change will be sent to a newly generated address.</source>
-        <translation>Se essa opção for ativada e o endereço de troco estiver vazio ou inválido, o troco será enviado a um novo endereço gerado na hora.</translation>
-    </message>
-    <message>
-        <source>Custom change address</source>
-        <translation>Endereço específico de troco</translation>
-    </message>
-    <message>
-        <source>Transaction Fee:</source>
-        <translation>Taxa de transação: </translation>
-    </message>
-    <message>
-        <source>Choose...</source>
-        <translation>Escolher</translation>
-    </message>
-    <message>
-        <source>collapse fee-settings</source>
-        <translation>Ocultar painel</translation>
-    </message>
-    <message>
-        <source>per kilobyte</source>
-        <translation>por kilobyte</translation>
-    </message>
-    <message>
-        <source>If the custom fee is set to 1000 satoshis and the transaction is only 250 bytes, then "per kilobyte" only pays 250 satoshis in fee, while "total at least" pays 1000 satoshis. For transactions bigger than a kilobyte both pay by kilobyte.</source>
-        <translation>Se a taxa personalizada for definida em 1000 satoshis e a transação tiver somente 250 bytes, então "por kilobyte" somente paga 250 satoshis de taxa, enquanto "pelo menos" paga 1000 satoshis. Se a transação for maior que 1 kilobyte, ambos pagam por kilobyte.</translation>
-    </message>
-    <message>
-        <source>Hide</source>
-        <translation>Ocultar</translation>
-    </message>
-    <message>
-        <source>total at least</source>
-        <translation>pelo menos</translation>
-    </message>
-    <message>
-        <source>Paying only the minimum fee is just fine as long as there is less transaction volume than space in the blocks. But be aware that this can end up in a never confirming transaction once there is more demand for bitcoin transactions than the network can process.</source>
-        <translation>Pagando apenas a taxa mínima é bom, desde que haja pouco volume de transações. Mas esteja ciente de que isso pode acabar em uma transação nunca confirmanda uma vez que há mais demanda por transações do que a rede pode processar.</translation>
-    </message>
-    <message>
-        <source>(read the tooltip)</source>
-        <translation>(Leia o popup)</translation>
-    </message>
-    <message>
-        <source>Recommended:</source>
-        <translation>Recomendado:</translation>
-    </message>
-    <message>
-        <source>Custom:</source>
-        <translation>Personalizado:</translation>
-    </message>
-    <message>
-        <source>(Smart fee not initialized yet. This usually takes a few blocks...)</source>
-        <translation>(Smart fee não iniciado. Isso requer alguns blocos...)</translation>
-    </message>
-    <message>
-        <source>Confirmation time:</source>
-        <translation>Tempo de confirmação:</translation>
-    </message>
-    <message>
-        <source>normal</source>
-        <translation>normal</translation>
-    </message>
-    <message>
-        <source>fast</source>
-        <translation>rápido </translation>
-    </message>
-    <message>
-        <source>Send to multiple recipients at once</source>
-        <translation>Enviar para vários destinatários de uma só vez</translation>
-    </message>
-    <message>
-        <source>Add &amp;Recipient</source>
-        <translation>Adicionar destinatário</translation>
-    </message>
-    <message>
-        <source>Clear all fields of the form.</source>
-        <translation>Limpar todos os campos do formulário.</translation>
-    </message>
-    <message>
-        <source>Dust:</source>
-        <translation>Poeira:</translation>
-    </message>
-    <message>
-        <source>Clear &amp;All</source>
-        <translation>Limpar Tudo</translation>
-    </message>
-    <message>
-        <source>Balance:</source>
-        <translation>Saldo:</translation>
-    </message>
-    <message>
-        <source>Confirm the send action</source>
-        <translation>Confirmar o envio</translation>
-    </message>
-    <message>
-        <source>S&amp;end</source>
-        <translation>Enviar</translation>
-    </message>
-    </context>
-<context>
-    <name>SendCoinsEntry</name>
-    <message>
-        <source>A&amp;mount:</source>
-        <translation>Q&amp;uantidade:</translation>
-    </message>
-    <message>
-        <source>Pay &amp;To:</source>
-        <translation>Pagar &amp;Para:</translation>
-    </message>
-    <message>
-        <source>&amp;Label:</source>
-        <translation>&amp;Rótulo:</translation>
-    </message>
-    <message>
-        <source>Choose previously used address</source>
-        <translation>Escolher endereço usado anteriormente</translation>
-    </message>
-    <message>
-        <source>This is a normal payment.</source>
-        <translation>Este é um pagamento normal.</translation>
-    </message>
-    <message>
-        <source>The Bitcoin address to send the payment to</source>
-        <translation>Endereço que enviará o pagamento</translation>
-    </message>
-    <message>
-        <source>Alt+A</source>
-        <translation>Alt+A</translation>
-    </message>
-    <message>
-        <source>Paste address from clipboard</source>
-        <translation>Colar o endereço da área de transferência</translation>
-    </message>
-    <message>
-        <source>Alt+P</source>
-        <translation>Alt+P</translation>
-    </message>
-    <message>
-        <source>Remove this entry</source>
-        <translation>Remover esta entrada</translation>
-    </message>
-    <message>
-        <source>The fee will be deducted from the amount being sent. The recipient will receive less bitcoins than you enter in the amount field. If multiple recipients are selected, the fee is split equally.</source>
-        <translation>A taxa será deduzida da quantia que está sendo enviada. O destinatário receberá menos bitcoins do que você colocou no campo de quantidade. Se vários destinatários estão selecionados, a taxa é dividida igualmente.</translation>
-    </message>
-    <message>
-        <source>S&amp;ubtract fee from amount</source>
-        <translation>&amp;Retirar taxa da quantia</translation>
-    </message>
-    <message>
-        <source>Message:</source>
-        <translation>Mensagem:</translation>
-    </message>
-    <message>
-        <source>This is an unauthenticated payment request.</source>
-        <translation>Esta é uma cobrança não autenticada.</translation>
-    </message>
-    <message>
-        <source>This is an authenticated payment request.</source>
-        <translation>Esta é uma cobrança autenticada.</translation>
-    </message>
-    <message>
-        <source>Enter a label for this address to add it to the list of used addresses</source>
-        <translation>Digite um rótulo para este endereço para adicioná-lo no catálogo</translation>
-    </message>
-    <message>
-        <source>A message that was attached to the bitcoin: URI which will be stored with the transaction for your reference. Note: This message will not be sent over the Bitcoin network.</source>
-        <translation>A mensagem que foi anexada ao bitcoin: URI na qual será gravada na transação para sua referência. Nota: Essa mensagem não será gravada publicamente na rede Bitcoin.</translation>
-    </message>
-    <message>
-        <source>Pay To:</source>
-        <translation>Pague Para:</translation>
-    </message>
-    <message>
-        <source>Memo:</source>
-        <translation>Memorizar:</translation>
-    </message>
-    </context>
-<context>
-    <name>SendConfirmationDialog</name>
-    </context>
-<context>
-    <name>ShutdownWindow</name>
-    <message>
-        <source>Do not shut down the computer until this window disappears.</source>
-        <translation>Não desligue o computador até que esta janela desapareça.</translation>
-    </message>
-</context>
-<context>
-    <name>SignVerifyMessageDialog</name>
-    <message>
-        <source>Signatures - Sign / Verify a Message</source>
-        <translation>Assinaturas - Assinar / Verificar uma mensagem</translation>
-    </message>
-    <message>
-        <source>&amp;Sign Message</source>
-        <translation>&amp;Assinar mensagem</translation>
-    </message>
-    <message>
-        <source>You can sign messages/agreements with your addresses to prove you can receive bitcoins sent to them. Be careful not to sign anything vague or random, as phishing attacks may try to trick you into signing your identity over to them. Only sign fully-detailed statements you agree to.</source>
-        <translation>Você pode assinar mensagens com seus endereços para provar que você pode receber bitcoins enviados por alguém. Cuidado para não assinar nada vago ou aleatório, pois ataques phishing podem tentar te enganar para assinar coisas para eles como se fosse você. Somente assine termos bem detalhados que você concorde.</translation>
-    </message>
-    <message>
-        <source>The Bitcoin address to sign the message with</source>
-        <translation>O enderesso Bitcoin que assinará a mensagem</translation>
-    </message>
-    <message>
-        <source>Choose previously used address</source>
-        <translation>Escolha um endereço usado anteriormente</translation>
-    </message>
-    <message>
-        <source>Alt+A</source>
-        <translation>Alt+A</translation>
-    </message>
-    <message>
-        <source>Paste address from clipboard</source>
-        <translation>Colar o endereço da área de transferência</translation>
-    </message>
-    <message>
-        <source>Alt+P</source>
-        <translation>Alt+P</translation>
-    </message>
-    <message>
-        <source>Enter the message you want to sign here</source>
-        <translation>Entre a mensagem que você quer assinar aqui</translation>
-    </message>
-    <message>
-        <source>Signature</source>
-        <translation>Assinatura</translation>
-    </message>
-    <message>
-        <source>Copy the current signature to the system clipboard</source>
-        <translation>Copiar a assinatura para a área de transferência do sistema</translation>
-    </message>
-    <message>
-        <source>Sign the message to prove you own this Bitcoin address</source>
-        <translation>Assinar mensagem para provar que você é dono deste endereço Bitcoin</translation>
-    </message>
-    <message>
-        <source>Sign &amp;Message</source>
-        <translation>Assinar &amp;mensagem</translation>
-    </message>
-    <message>
-        <source>Reset all sign message fields</source>
-        <translation>Limpar todos os campos de assinatura da mensagem</translation>
-    </message>
-    <message>
-        <source>Clear &amp;All</source>
-        <translation>Limpar Tudo</translation>
-    </message>
-    <message>
-        <source>&amp;Verify Message</source>
-        <translation>&amp;Verificar mensagem</translation>
-    </message>
-    <message>
-        <source>Enter the receiver's address, message (ensure you copy line breaks, spaces, tabs, etc. exactly) and signature below to verify the message. Be careful not to read more into the signature than what is in the signed message itself, to avoid being tricked by a man-in-the-middle attack. Note that this only proves the signing party receives with the address, it cannot prove sendership of any transaction!</source>
-        <translation>Coloque o endereço do autor, a mensagem (certifique-se de copiar toda a mensagem, incluindo quebras de linha, espaços, tabulações, etc.) e a assinatura embaixo para verificar a mensagem. Cuidado para não ler mais da assinatura do que está assinado na mensagem, para evitar ser enganado pelo ataque man-in-the-middle. Note que isso somente prova a propriedade de um endereço, e não o remetende de qualquer transação.</translation>
-    </message>
-    <message>
-        <source>The Bitcoin address the message was signed with</source>
-        <translation>O enderesso Bitcoin que assionou a mesnagem</translation>
-    </message>
-    <message>
-        <source>Verify the message to ensure it was signed with the specified Bitcoin address</source>
-        <translation>Verificar mensagem para se assegurar que ela foi assinada pelo dono de um endereço Bitcoin específico.</translation>
-    </message>
-    <message>
-        <source>Verify &amp;Message</source>
-        <translation>Verificar &amp;mensagem</translation>
-    </message>
-    <message>
-        <source>Reset all verify message fields</source>
-        <translation>Limpar todos os campos de assinatura da mensagem</translation>
-    </message>
-    </context>
-<context>
-    <name>SplashScreen</name>
-    <message>
-        <source>[testnet]</source>
-        <translation>[testnet]</translation>
-    </message>
-</context>
-<context>
-    <name>TrafficGraphWidget</name>
-    <message>
-        <source>KB/s</source>
-        <translation>KB/s</translation>
-    </message>
-</context>
-<context>
-    <name>TransactionDesc</name>
-    </context>
-<context>
-    <name>TransactionDescDialog</name>
-    <message>
-        <source>This pane shows a detailed description of the transaction</source>
-        <translation>Este painel mostra uma descrição detalhada da transação</translation>
-    </message>
-    </context>
-<context>
-    <name>TransactionTableModel</name>
-    </context>
-<context>
-    <name>TransactionView</name>
-    </context>
-<context>
-    <name>UnitDisplayStatusBarControl</name>
-    <message>
-        <source>Unit to show amounts in. Click to select another unit.</source>
-        <translation>Unidade para mostrar. Clique para selecionar outra unidade.</translation>
-    </message>
-</context>
-<context>
-    <name>WalletFrame</name>
-    </context>
-<context>
-    <name>WalletModel</name>
-    </context>
-<context>
-    <name>WalletView</name>
-    </context>
-<context>
-    <name>bitcoin-core</name>
-    <message>
-        <source>Options:</source>
-        <translation>Opções:</translation>
-    </message>
-    <message>
-        <source>Specify data directory</source>
-        <translation>Especificar o diretório de dados</translation>
-    </message>
-    <message>
-        <source>Connect to a node to retrieve peer addresses, and disconnect</source>
-        <translation>Conectar a um nó para receber endereços de participantes, e desconectar.</translation>
-    </message>
-    <message>
-        <source>Specify your own public address</source>
-        <translation>Especificar seu próprio endereço público</translation>
-    </message>
-    <message>
-        <source>Accept command line and JSON-RPC commands</source>
-        <translation>Aceitar linha de comando e comandos JSON-RPC</translation>
-    </message>
-    <message>
-        <source>If &lt;category&gt; is not supplied or if &lt;category&gt; = 1, output all debugging information.</source>
-        <translation>Se &lt;category&gt; não for suprida ou se &lt;category&gt; = 1, mostrar toda informação de depuração.</translation>
-    </message>
-    <message>
-        <source>Prune configured below the minimum of %d MiB.  Please use a higher number.</source>
-        <translation>Prune configurado abaixo do mínimo de %d MiB. Por favor use um número mais alto.</translation>
-    </message>
-    <message>
-        <source>Prune: last wallet synchronisation goes beyond pruned data. You need to -reindex (download the whole blockchain again in case of pruned node)</source>
-        <translation>Prune: A ultima sincronização da carteira foi além do dado comprimido. Você precisa reindexar (fazer o download de toda a blockchain novamente)</translation>
-    </message>
-    <message>
-        <source>Reduce storage requirements by pruning (deleting) old blocks. This mode is incompatible with -txindex and -rescan. Warning: Reverting this setting requires re-downloading the entire blockchain. (default: 0 = disable pruning blocks, &gt;%u = target size in MiB to use for block files)</source>
-        <translation>Reduza os requerimentos de armazenamento de dados (cortando) deletando blocos mais antigos. Esse modo é incompatível com -txindex e -rescan. Cuidado: Reverter essa configuração requer um novo download de toda a blockchain. (Padrão: 0 = desabilita o corte de blocos, &gt;%u = tamanho alvo em MiB para o uso de blocos cortados)</translation>
-    </message>
-    <message>
-        <source>Rescans are not possible in pruned mode. You will need to use -reindex which will download the whole blockchain again.</source>
-        <translation>Rescans não são possíveis no modo prune. Você precisa usar -reindex, que irá fazer o download de toda a blockchain novamente.</translation>
-    </message>
-    <message>
-        <source>Error: A fatal internal error occurred, see debug.log for details</source>
-        <translation>Erro: Um erro interno fatal ocorreu, veja debug.log para detalhes</translation>
-    </message>
-    <message>
-        <source>Fee (in %s/kB) to add to transactions you send (default: %s)</source>
-        <translation>Taxa (em %s/kB) a ser adicionada às transações que você mandar (padrão: %s)</translation>
-    </message>
-    <message>
-        <source>Pruning blockstore...</source>
-        <translation>Prunando os blocos existentes...</translation>
-    </message>
-    <message>
-        <source>Run in the background as a daemon and accept commands</source>
-        <translation>Rodar em segundo plano como serviço e aceitar comandos</translation>
-    </message>
-    <message>
-        <source>Unable to start HTTP server. See debug log for details.</source>
-        <translation>Não foi possível iniciar o servidor HTTP. Veja o log para detaihes.</translation>
-    </message>
-    <message>
-        <source>Accept connections from outside (default: 1 if no -proxy or -connect)</source>
-        <translation>Aceitar conexões externas (padrão: 1 se opções -proxy ou -connect não estiverem presentes)</translation>
-    </message>
-    <message>
-        <source>Bitcoin Core</source>
-        <translation>Bitcoin Core</translation>
-    </message>
-    <message>
-        <source>-fallbackfee is set very high! This is the transaction fee you may pay when fee estimates are not available.</source>
-        <translation>-fallbackfee está muito alta! Essa é a taxa de transação que você vai pagar quando a taxa estimada não estiver disponível.</translation>
-    </message>
-    <message>
-        <source>A fee rate (in %s/kB) that will be used when fee estimation has insufficient data (default: %s)</source>
-        <translation>A variação da taxa (em %s/kB) que será usada quando não houver dados suficientes para se estimar a taxa (default: %s)</translation>
-    </message>
-    <message>
-        <source>Accept relayed transactions received from whitelisted peers even when not relaying transactions (default: %d)</source>
-        <translation>Aceita transações retransmitidas advindas de pares em lista branca, mesmo quando não estiver retransmitindo transações (padrão: %d)</translation>
-    </message>
-    <message>
-        <source>Bind to given address and always listen on it. Use [host]:port notation for IPv6</source>
-        <translation>Vincular ao endereço fornecido e sempre escutar nele. Use a notação [host]:port para IPv6</translation>
-    </message>
-    <message>
-        <source>Cannot obtain a lock on data directory %s. %s is probably already running.</source>
-        <translation>Não foi possível obter exclusividade de escrita no endereço %s. O %s provavelmente já está sendo executado.</translation>
-    </message>
-    <message>
-        <source>Delete all wallet transactions and only recover those parts of the blockchain through -rescan on startup</source>
-        <translation>Apaga todas as transações da carteira e somente recupera essas partes da blockchain usando o comando -rescan na inicialização</translation>
-    </message>
-    <message>
-        <source>Distributed under the MIT software license, see the accompanying file COPYING or &lt;http://www.opensource.org/licenses/mit-license.php&gt;.</source>
-        <translation>Distribuido sob a licença MIT software license. Veja os termos em &lt;http://www.opensource.org/licenses/mit-license.php&gt;.</translation>
-    </message>
-    <message>
-        <source>Error loading %s: You can't enable HD on a already existing non-HD wallet</source>
-        <translation>Erro ao carregar %s. Não é permitido habilitar HD em carteiras não-HD pre existentes.</translation>
-    </message>
-    <message>
-        <source>Error reading %s! All keys read correctly, but transaction data or address book entries might be missing or incorrect.</source>
-        <translation>Erro ao ler arquivo %s! Todas as chaves foram lidas corretamente, mas os dados de transação ou o livro de endereos podem estar faltando ou incorretos.</translation>
-    </message>
-    <message>
-        <source>Execute command when a wallet transaction changes (%s in cmd is replaced by TxID)</source>
-        <translation>Executa um comando quando uma transação da carteira mudar (%s no comando será substituído por TxID)</translation>
-    </message>
-    <message>
-        <source>Maximum allowed median peer time offset adjustment. Local perspective of time may be influenced by peers forward or backward by this amount. (default: %u seconds)</source>
-        <translation>A media máxima permitida de peer time compensa o ajuste. Perspectiva local de horário pode ser influenciada por pares à frente ou atrás neste montante. (padrão: %u segundos)</translation>
-    </message>
-    <message>
-        <source>Maximum total fees (in %s) to use in a single wallet transaction or raw transaction; setting this too low may abort large transactions (default: %s)</source>
-        <translation>Preço máximo total (in %s) aplicado a uma única transação de carteira ou transação crua; aplicar isto tão baixo pode abortar grandes transações (padrão: %s)</translation>
-    </message>
-    <message>
-        <source>Please check that your computer's date and time are correct! If your clock is wrong, %s will not work properly.</source>
-        <translation>Por favor verifique que a data e o horário de seu computador estão corretos. Se o relógio de seu computador estiver incorreto, %s não funcionarão corretamente.</translation>
-    </message>
-    <message>
-        <source>Please contribute if you find %s useful. Visit %s for further information about the software.</source>
-        <translation>Por favor contribua se você entender que %s é útil. Visite %s para mais informações sobre o software.</translation>
-    </message>
-    <message>
-        <source>Set the number of script verification threads (%u to %d, 0 = auto, &lt;0 = leave that many cores free, default: %d)</source>
-        <translation>Define o número de threads de verificação de script (%u a %d, 0 = automático, &lt;0 = número de cores deixados livres, padrão: %d)</translation>
-    </message>
-    <message>
-        <source>The block database contains a block which appears to be from the future. This may be due to your computer's date and time being set incorrectly. Only rebuild the block database if you are sure that your computer's date and time are correct</source>
-        <translation>O banco de dados de blocos contém um bloco que parece ser do futuro. Isso pode ser devido à data e hora do seu computador estarem configuradas incorretamente. Apenas reconstrua o banco de dados de blocos se você estiver certo de que a data e hora de seu computador estão corretas.</translation>
-    </message>
-    <message>
-        <source>This is a pre-release test build - use at your own risk - do not use for mining or merchant applications</source>
-        <translation>Este pode ser um build de teste pré-lançamento - use por sua conta e risco - não use para mineração ou aplicações de comércio.</translation>
-    </message>
-    <message>
-        <source>Unable to rewind the database to a pre-fork state. You will need to redownload the blockchain</source>
-        <translation>Não foi possível reanalisar o banco de dados para o estado pre-fork. Você precisa rebaixar o blockchain</translation>
-    </message>
-    <message>
-        <source>Use UPnP to map the listening port (default: 1 when listening and no -proxy)</source>
-        <translation>Use UPnP para mapear a porta escutada (padrão: 1 quando escutando e sem -proxy)</translation>
-    </message>
-    <message>
-        <source>Warning: The network does not appear to fully agree! Some miners appear to be experiencing issues.</source>
-        <translation>Atenção: A rede não parecem concordar plenamente! Alguns mineiros parecem estar enfrentando problemas.</translation>
-    </message>
-    <message>
-        <source>Warning: We do not appear to fully agree with our peers! You may need to upgrade, or other nodes may need to upgrade.</source>
-        <translation>Atenção: Nós não parecemos concordar plenamente com nossos colegas! Você pode precisar atualizar ou outros nós podem precisar atualizar.</translation>
-    </message>
-    <message>
-        <source>Whitelist peers connecting from the given netmask or IP address. Can be specified multiple times.</source>
-        <translation>Lista Branca pares de ligação da máscara de rede dado ou o endereço IP . Pode ser especificado várias vezes.</translation>
-    </message>
-    <message>
-        <source>You need to rebuild the database using -reindex-chainstate to change -txindex</source>
-        <translation>Você precisa reconstruir o banco de dados utilizando -reindex-chainstate para mudar -txindex</translation>
-    </message>
-    <message>
-        <source>%s corrupt, salvage failed</source>
-        <translation>%s corrompido, recuperação falhou</translation>
-    </message>
-    <message>
-        <source>-maxmempool must be at least %d MB</source>
-        <translation>-maxmempool deve ser pelo menos %d MB</translation>
-    </message>
-    <message>
-        <source>&lt;category&gt; can be:</source>
-        <translation>&lt;category&gt; pode ser:</translation>
-    </message>
-    <message>
-        <source>Append comment to the user agent string</source>
-        <translation>Adiciona comentário ao user-agent do navegador</translation>
-    </message>
-    <message>
-        <source>Attempt to recover private keys from a corrupt wallet on startup</source>
-        <translation>Tentando recuperar a chape privada da carteira corrompida ao inicializar</translation>
-    </message>
-    <message>
-        <source>Block creation options:</source>
-        <translation>Opções de criação de blocos:</translation>
-    </message>
-    <message>
-        <source>Cannot resolve -%s address: '%s'</source>
-        <translation>Impossível resolver  -%s endereço: '%s'</translation>
-    </message>
-    <message>
-<<<<<<< HEAD
-        <source>Change index out of range</source>
-        <translation>Índice de mudança fora da faixa.</translation>
-    </message>
-    <message>
-=======
->>>>>>> 548c39d1
-        <source>Connect only to the specified node(s)</source>
-        <translation>Conectar apenas a cliente(s) específico(s)</translation>
-    </message>
-    <message>
-        <source>Connection options:</source>
-        <translation>Opções de conexão:</translation>
-    </message>
-    <message>
-        <source>Copyright (C) %i-%i</source>
-        <translation>Copyright (C) %i-%i</translation>
-    </message>
-    <message>
-        <source>Corrupted block database detected</source>
-        <translation>Detectado Banco de dados de blocos corrompido</translation>
-    </message>
-    <message>
-        <source>Debugging/Testing options:</source>
-        <translation>Opções de depuração/teste:</translation>
-    </message>
-    <message>
-        <source>Do not load the wallet and disable wallet RPC calls</source>
-        <translation>Não carrega a carteira e desabilita as chamadas RPC para a carteira</translation>
-    </message>
-    <message>
-        <source>Do you want to rebuild the block database now?</source>
-        <translation>Você quer reconstruir o banco de dados de blocos agora?</translation>
-    </message>
-    <message>
-        <source>Enable publish hash block in &lt;address&gt;</source>
-        <translation>Abilitar a publicação da hash do block em &lt;endereço&gt;</translation>
-    </message>
-    <message>
-        <source>Enable publish hash transaction in &lt;address&gt;</source>
-        <translation>Abilitar a publicação da hash da transação em &lt;endereço&gt;</translation>
-    </message>
-    <message>
-        <source>Enable publish raw block in &lt;address&gt;</source>
-        <translation>Abilitar a publicação dos dados brutos do block em &lt;endereço&gt;</translation>
-    </message>
-    <message>
-        <source>Enable publish raw transaction in &lt;address&gt;</source>
-        <translation>Abilitar a publicação dos dados brutos da transação em &lt;endereço&gt;</translation>
-    </message>
-    <message>
-        <source>Enable transaction replacement in the memory pool (default: %u)</source>
-        <translation>Habilita substituição de transação em memória (padrão: %u)</translation>
-    </message>
-    <message>
-        <source>Error initializing block database</source>
-        <translation>Erro ao inicializar banco de dados de blocos</translation>
-    </message>
-    <message>
-        <source>Error initializing wallet database environment %s!</source>
-        <translation>Erro ao inicializar ambiente de banco de dados de carteira %s!</translation>
-    </message>
-    <message>
-        <source>Error loading %s</source>
-        <translation>Erro ao carregar %s</translation>
-    </message>
-    <message>
-        <source>Error loading %s: Wallet corrupted</source>
-        <translation>Erro ao carregar %s Carteira corrompida</translation>
-    </message>
-    <message>
-        <source>Error loading %s: Wallet requires newer version of %s</source>
-        <translation>Erro ao carregar %s A carteira requer a versão mais nova do %s</translation>
-    </message>
-    <message>
-        <source>Error loading %s: You can't disable HD on a already existing HD wallet</source>
-        <translation>Erro ao carregar %s: Você não pode desabilitar HD numa já existente carteira HD.</translation>
-    </message>
-    <message>
-        <source>Error loading block database</source>
-        <translation>Erro ao carregar banco de dados de blocos</translation>
-    </message>
-    <message>
-        <source>Error opening block database</source>
-        <translation>Erro ao abrir banco de dados de blocos</translation>
-    </message>
-    <message>
-        <source>Error: Disk space is low!</source>
-        <translation>Erro: Espaço em disco insuficiente!</translation>
-    </message>
-    <message>
-        <source>Failed to listen on any port. Use -listen=0 if you want this.</source>
-        <translation>Falha ao escutar em qualquer porta. Use -listen=0 se você quiser isso.</translation>
-    </message>
-    <message>
-        <source>Importing...</source>
-        <translation>Importando...</translation>
-    </message>
-    <message>
-        <source>Incorrect or no genesis block found. Wrong datadir for network?</source>
-        <translation>Bloco gênese incorreto ou não encontrado. Datadir errado para a rede?</translation>
-    </message>
-    <message>
-        <source>Initialization sanity check failed. %s is shutting down.</source>
-        <translation>O teste de integridade de inicialização falhou. O %s está sendo desligado.</translation>
-    </message>
-    <message>
-        <source>Invalid -onion address: '%s'</source>
-        <translation>Endereço -onion inválido: '%s'</translation>
-    </message>
-    <message>
-        <source>Invalid amount for -%s=&lt;amount&gt;: '%s'</source>
-        <translation>Valor inválido para -%s=&lt;amount&gt;: '%s'</translation>
-    </message>
-    <message>
-        <source>Invalid amount for -fallbackfee=&lt;amount&gt;: '%s'</source>
-        <translation>Valor inválido para -fallbackfee=&lt;amount&gt;: '%s'</translation>
-    </message>
-    <message>
-        <source>Keep the transaction memory pool below &lt;n&gt; megabytes (default: %u)</source>
-        <translation>Mantenha a mempool de transações abaixo de &lt;n&gt; megabytes (padrão: %u)</translation>
-    </message>
-    <message>
-        <source>Loading banlist...</source>
-        <translation>Carregando lista de banidos...</translation>
-    </message>
-    <message>
-        <source>Location of the auth cookie (default: data dir)</source>
-        <translation>Localização do cookie de autenticação (padrão: diretório de dados)</translation>
-    </message>
-    <message>
-        <source>Not enough file descriptors available.</source>
-        <translation>Decriptadores de arquivos disponíveis insuficientes.</translation>
-    </message>
-    <message>
-        <source>Only connect to nodes in network &lt;net&gt; (ipv4, ipv6 or onion)</source>
-        <translation>Somente conectar a clientes na rede &lt;net&gt; (ipv4, ipv6 ou onion)</translation>
-    </message>
-    <message>
-        <source>Print this help message and exit</source>
-        <translation>Mostra essa mensagem de ajuda e sai</translation>
-    </message>
-    <message>
-        <source>Print version and exit</source>
-        <translation>Imprimir versão e sair</translation>
-    </message>
-    <message>
-        <source>Prune cannot be configured with a negative value.</source>
-        <translation>O modo prune não pode ser configurado com um valor negativo.</translation>
-    </message>
-    <message>
-        <source>Prune mode is incompatible with -txindex.</source>
-        <translation>O modo prune é incompatível com -txindex.</translation>
-    </message>
-    <message>
-        <source>Rewinding blocks...</source>
-        <translation>Reanalizando blocos...</translation>
-    </message>
-    <message>
-        <source>Set database cache size in megabytes (%d to %d, default: %d)</source>
-        <translation>Define o tamanho do cache do banco de dados em megabytes (%d para %d, padrão: %d)</translation>
-    </message>
-    <message>
-        <source>Set maximum BIP141 block weight (default: %d)</source>
-        <translation>Define a altura máxima BIP141 do bloco (padrão: %d)</translation>
-    </message>
-    <message>
-        <source>Set maximum block size in bytes (default: %d)</source>
-        <translation>Define o tamanho máximo de cada bloco em bytes (padrão: %d)</translation>
-    </message>
-    <message>
-        <source>Specify wallet file (within data directory)</source>
-        <translation>Especifique o arquivo da carteira (dentro do diretório de dados)</translation>
-    </message>
-    <message>
-        <source>The source code is available from %s.</source>
-        <translation>O código fonte está disponível pelo %s</translation>
-    </message>
-    <message>
-        <source>Unsupported argument -benchmark ignored, use -debug=bench.</source>
-        <translation>Argumento não suportado -benchmark ignorado, use -debug=bench.</translation>
-    </message>
-    <message>
-        <source>Unsupported argument -debugnet ignored, use -debug=net.</source>
-        <translation>Argumento não suportado -debugnet ignorado, use -debug=net</translation>
-    </message>
-    <message>
-        <source>Unsupported argument -tor found, use -onion.</source>
-        <translation>Argumento não suportador encontrado: -tor. Use -onion.</translation>
-    </message>
-    <message>
-        <source>Use UPnP to map the listening port (default: %u)</source>
-        <translation>Use UPnP para mapear a porta de entrada (padrão: %u)</translation>
-    </message>
-    <message>
-        <source>User Agent comment (%s) contains unsafe characters.</source>
-        <translation>Comentário do Agente de Usuário (%s) contém caracteres inseguros.</translation>
-    </message>
-    <message>
-        <source>Verifying blocks...</source>
-        <translation>Verificando blocos...</translation>
-    </message>
-    <message>
-        <source>Verifying wallet...</source>
-        <translation>Verificando carteira...</translation>
-    </message>
-    <message>
-        <source>Wallet %s resides outside data directory %s</source>
-        <translation>Carteira %s reside fora do diretório de dados %s</translation>
-    </message>
-    <message>
-        <source>Wallet debugging/testing options:</source>
-        <translation>Opções de depuração/teste da Carteira</translation>
-    </message>
-    <message>
-        <source>Wallet needed to be rewritten: restart %s to complete</source>
-        <translation>A Carteira precisou ser reescrita: reinicie o %s para completar</translation>
-    </message>
-    <message>
-        <source>Wallet options:</source>
-        <translation>Opções da carteira:</translation>
-    </message>
-    <message>
-        <source>Allow JSON-RPC connections from specified source. Valid for &lt;ip&gt; are a single IP (e.g. 1.2.3.4), a network/netmask (e.g. 1.2.3.4/255.255.255.0) or a network/CIDR (e.g. 1.2.3.4/24). This option can be specified multiple times</source>
-        <translation>Permitir conexões JSON-RPC de uma fonte específica. Válido para um único ip (ex. 1.2.3.4), até uma rede/máscara (ex. 1.2.3.4/255.255.255.0) ou uma rede/CIDR (ex. 1.2.3.4/24). Esta opção pode ser usada múltiplas vezes</translation>
-    </message>
-    <message>
-        <source>Bind to given address and whitelist peers connecting to it. Use [host]:port notation for IPv6</source>
-        <translation>Vincular ao endereço fornecido e sempre escutar nele. Use a notação [host]:port para IPv6</translation>
-    </message>
-    <message>
-        <source>Bind to given address to listen for JSON-RPC connections. Use [host]:port notation for IPv6. This option can be specified multiple times (default: bind to all interfaces)</source>
-        <translation>Conecte ao endereço dado para receber conecções JSON-RPC. Use a notação [destino]:porta para IPv6. Essa opção pode ser especificada várias vezes (padrão: conecte a todas as interfaces)</translation>
-    </message>
-    <message>
-        <source>Create new files with system default permissions, instead of umask 077 (only effective with disabled wallet functionality)</source>
-        <translation>Criar novos arquivos com permissões padrão do sistema, em vez de umask 077 (apenas efetivo com funcionalidade de carteira desabilitada)</translation>
-    </message>
-    <message>
-        <source>Discover own IP addresses (default: 1 when listening and no -externalip or -proxy)</source>
-        <translation>Descobrir o próprio IP (padrão: 1 enquanto aguardando conexões e sem -externalip ou -proxy)</translation>
-    </message>
-    <message>
-        <source>Error: Listening for incoming connections failed (listen returned error %s)</source>
-        <translation>Erro: Aceitar conexões de entrada falhou (retornou erro %s)</translation>
-    </message>
-    <message>
-        <source>Execute command when a relevant alert is received or we see a really long fork (%s in cmd is replaced by message)</source>
-        <translation>Executa um comando quando um alerta relevante é recebido ou vemos uma longa segregação (%s em cmd é substituído pela mensagem)</translation>
-    </message>
-    <message>
-        <source>Fees (in %s/kB) smaller than this are considered zero fee for relaying, mining and transaction creation (default: %s)</source>
-        <translation>Comissões (em %s/kB) menores serão consideradas como zero para relaying, mineração e criação de transação (padrão %s)</translation>
-    </message>
-    <message>
-        <source>If paytxfee is not set, include enough fee so transactions begin confirmation on average within n blocks (default: %u)</source>
-        <translation>Se paytxfee não estiver definida, incluir comissão suficiente para que as transações comecem a ter confirmações em média dentro de N blocos (padrão %u)</translation>
-    </message>
-    <message>
-        <source>Invalid amount for -maxtxfee=&lt;amount&gt;: '%s' (must be at least the minrelay fee of %s to prevent stuck transactions)</source>
-        <translation>Valor inválido para -maxtxfee = &lt;valor&gt;: '%s'( precisa ser pelo menos a comissão mínima de %s para prevenir travamento de transações)</translation>
-    </message>
-    <message>
-        <source>Maximum size of data in data carrier transactions we relay and mine (default: %u)</source>
-        <translation>Tamanho máximo de dados em transações de dados de operadora (padrão %u)</translation>
-    </message>
-    <message>
-        <source>Query for peer addresses via DNS lookup, if low on addresses (default: 1 unless -connect)</source>
-        <translation>Buscar por endereços de peers via busca DNS, se estiver baixo em endereços (padrão: 1 a não ser que -connect)</translation>
-    </message>
-    <message>
-        <source>Randomize credentials for every proxy connection. This enables Tor stream isolation (default: %u)</source>
-        <translation>Gerar credenciais aleatórias para cada conexão por proxy. Isto habilita o isolamento de stream do Tor (padrão: %u)</translation>
-    </message>
-    <message>
-        <source>Set maximum size of high-priority/low-fee transactions in bytes (default: %d)</source>
-        <translation>Define o tamanho máximo de alta-prioridade por taxa baixa nas transações em bytes (padrão: %d)</translation>
-    </message>
-    <message>
-        <source>The transaction amount is too small to send after the fee has been deducted</source>
-        <translation>A quantia da transação é muito pequena para mandar </translation>
-    </message>
-    <message>
-        <source>This product includes software developed by the OpenSSL Project for use in the OpenSSL Toolkit &lt;https://www.openssl.org/&gt; and cryptographic software written by Eric Young and UPnP software written by Thomas Bernard.</source>
-        <translation>Esse produto inclui software desenvolvido pelo Open SSL Project para uso na OpenSSL Toolkit &lt;https://www.openssl.org&gt; e software criptográfico escrito por Eric Young e software UPnP escrito por Thomas Bernard. </translation>
-    </message>
-    <message>
-        <source>Whitelisted peers cannot be DoS banned and their transactions are always relayed, even if they are already in the mempool, useful e.g. for a gateway</source>
-        <translation>Peers permitidos não podem ser banidos do DoS e suas transações sempre são transmitidas, até mesmo se eles já estão no pool de memória, útil, por exemplo, para um gateway</translation>
-    </message>
-    <message>
-        <source>You need to rebuild the database using -reindex to go back to unpruned mode.  This will redownload the entire blockchain</source>
-        <translation>Você precisa reconstruir o banco de dados usando -reindex para sair do modo prune. Isso irá rebaixar todo o blockchain.</translation>
-    </message>
-    <message>
-        <source>(default: %u)</source>
-        <translation>(padrão: %u)</translation>
-    </message>
-    <message>
-        <source>Accept public REST requests (default: %u)</source>
-        <translation>Aceitar pedidos restantes públicas (padrão: %u)</translation>
-    </message>
-    <message>
-        <source>Automatically create Tor hidden service (default: %d)</source>
-        <translation>Criar automaticamente serviços ocultos do Tor (padrão: %d)</translation>
-    </message>
-    <message>
-        <source>Connect through SOCKS5 proxy</source>
-        <translation>Connecte-se através de um proxy SOCKS5</translation>
-    </message>
-    <message>
-        <source>Error reading from database, shutting down.</source>
-        <translation>Erro ao ler o banco de dados. Finalizando.</translation>
-    </message>
-    <message>
-        <source>Imports blocks from external blk000??.dat file on startup</source>
-        <translation>Importar blocos a partir de arquivo externo blk000??.dat durante a inicialização</translation>
-    </message>
-    <message>
-        <source>Information</source>
-        <translation>Informação</translation>
-    </message>
-    <message>
-        <source>Invalid amount for -paytxfee=&lt;amount&gt;: '%s' (must be at least %s)</source>
-        <translation>Valor inválido para -paytxfee=&lt;amount&gt;: '%s' (precisa ser no mínimo %s)</translation>
-    </message>
-    <message>
-        <source>Invalid netmask specified in -whitelist: '%s'</source>
-        <translation>Máscara de rede especificada em -whitelist: '%s' é inválida</translation>
-    </message>
-    <message>
-        <source>Keep at most &lt;n&gt; unconnectable transactions in memory (default: %u)</source>
-        <translation>Manter ao máximo &lt;n&gt; transações inconectáveis na memória (padrão: %u)</translation>
-    </message>
-    <message>
-        <source>Need to specify a port with -whitebind: '%s'</source>
-        <translation>Necessário informar uma porta com -whitebind: '%s'</translation>
-    </message>
-    <message>
-        <source>Node relay options:</source>
-        <translation>Opções de relé nó :</translation>
-    </message>
-    <message>
-        <source>RPC server options:</source>
-        <translation>Opções do servidor RPC:</translation>
-    </message>
-    <message>
-        <source>Reducing -maxconnections from %d to %d, because of system limitations.</source>
-        <translation>Reduzindo -maxconnections de %d para %d, devido a limitações do sistema</translation>
-    </message>
-    <message>
-        <source>Rescan the block chain for missing wallet transactions on startup</source>
-        <translation>Re-escanear a block-chain por transações faltantes na carteira durante a inicialização</translation>
-    </message>
-    <message>
-        <source>Send trace/debug info to console instead of debug.log file</source>
-        <translation>Mandar informação de trace/debug para o console em vez de para o arquivo debug.log</translation>
-    </message>
-    <message>
-        <source>Send transactions as zero-fee transactions if possible (default: %u)</source>
-        <translation>Enviar transação sem taxa, se possível (padrão: %u)</translation>
-    </message>
-    <message>
-        <source>Show all debugging options (usage: --help -help-debug)</source>
-        <translation>Exibir todas opções de depuração (uso: --help -help-debug)</translation>
-    </message>
-    <message>
-        <source>Shrink debug.log file on client startup (default: 1 when no -debug)</source>
-        <translation>Encolher arquivo debug.log ao iniciar o cliente (padrão 1 se opção -debug não estiver presente)</translation>
-    </message>
-    <message>
-        <source>Signing transaction failed</source>
-        <translation>Assinatura de transação falhou</translation>
-    </message>
-    <message>
-        <source>The transaction amount is too small to pay the fee</source>
-        <translation>A quantidade da transação é pequena demais para  pagar a taxa</translation>
-    </message>
-    <message>
-        <source>This is experimental software.</source>
-        <translation>Este é um software experimental.</translation>
-    </message>
-    <message>
-        <source>Tor control port password (default: empty)</source>
-        <translation>Senha da porta de controle do Tor (padrão: vazio)</translation>
-    </message>
-    <message>
-        <source>Tor control port to use if onion listening enabled (default: %s)</source>
-        <translation>Porta de controle a ser usada se o monitoramento onion estiver habilitado (padrão: %s)</translation>
-    </message>
-    <message>
-        <source>Transaction amount too small</source>
-        <translation>Quantidade da transação muito pequena.</translation>
-    </message>
-    <message>
-        <source>Transaction amounts must be positive</source>
-        <translation>As quantidades das transações devem ser positivas.</translation>
-    </message>
-    <message>
-        <source>Transaction too large for fee policy</source>
-        <translation>Transação muito grande para enviar sem taxa</translation>
-    </message>
-    <message>
-        <source>Transaction too large</source>
-        <translation>Transação muito larga</translation>
-    </message>
-    <message>
-        <source>Unable to bind to %s on this computer (bind returned error %s)</source>
-        <translation>Impossível se ligar a %s neste computador (bind retornou erro %s)</translation>
-    </message>
-    <message>
-        <source>Upgrade wallet to latest format on startup</source>
-        <translation>Atualizar a carteira para o último formato na inicialização</translation>
-    </message>
-    <message>
-        <source>Username for JSON-RPC connections</source>
-        <translation>Nome de usuário para conexões JSON-RPC</translation>
-    </message>
-    <message>
-        <source>Warning</source>
-        <translation>Atenção</translation>
-    </message>
-    <message>
-        <source>Warning: unknown new rules activated (versionbit %i)</source>
-        <translation>Aviso: Novas regras estranhas foram ativadas (versionbit %i)</translation>
-    </message>
-    <message>
-        <source>Whether to operate in a blocks only mode (default: %u)</source>
-        <translation>Quando operar em modo de blocos somente (padrãp: %u)</translation>
-    </message>
-    <message>
-        <source>Zapping all transactions from wallet...</source>
-        <translation>Aniquilando todas as transações da carteira...</translation>
-    </message>
-    <message>
-        <source>ZeroMQ notification options:</source>
-        <translation>Opções de notificação ZeroMQ:</translation>
-    </message>
-    <message>
-        <source>Password for JSON-RPC connections</source>
-        <translation>Senha para conexões JSON-RPC</translation>
-    </message>
-    <message>
-        <source>Execute command when the best block changes (%s in cmd is replaced by block hash)</source>
-        <translation>Executa um comando quando o melhor bloco mudar (%s no comando será substituído pelo hash do bloco)</translation>
-    </message>
-    <message>
-        <source>Allow DNS lookups for -addnode, -seednode and -connect</source>
-        <translation>Permitir consultas DNS para -addnode, -seednode e -connect</translation>
-    </message>
-    <message>
-        <source>Loading addresses...</source>
-        <translation>Carregando endereços...</translation>
-    </message>
-    <message>
-        <source>(1 = keep tx meta data e.g. account owner and payment request information, 2 = drop tx meta data)</source>
-        <translation>(1 = manter metadados tx e.g. informação do dono da conta e requisição de pagamente, 2 = descartar metadados tx)</translation>
-    </message>
-    <message>
-        <source>-maxtxfee is set very high! Fees this large could be paid on a single transaction.</source>
-        <translation>-maxtxfee é muito alto! Essa quantia poderia ser paga em uma única transação.</translation>
-    </message>
-    <message>
-        <source>-paytxfee is set very high! This is the transaction fee you will pay if you send a transaction.</source>
-        <translation>-paytxfee é muito alto! Este é o valor da taxa de transação que você irá pagar se enviar a transação.</translation>
-    </message>
-    <message>
-        <source>Do not keep transactions in the mempool longer than &lt;n&gt; hours (default: %u)</source>
-        <translation>Não manter transações na mempool por mais que &lt;n&gt; horas (padrão: %u)</translation>
-    </message>
-    <message>
-        <source>Fees (in %s/kB) smaller than this are considered zero fee for transaction creation (default: %s)</source>
-        <translation>Comissões (em %s/kB) menores serão consideradas como zero para criação de transação (padrão %s)</translation>
-    </message>
-    <message>
-        <source>How thorough the block verification of -checkblocks is (0-4, default: %u)</source>
-        <translation>Quão completa a verificação de blocos do -checkblocks é (0-4, padrão: %u)</translation>
-    </message>
-    <message>
-        <source>Maintain a full transaction index, used by the getrawtransaction rpc call (default: %u)</source>
-        <translation>Mantém um índice completo de transações, usado pela chamada rpc getrawtransaction (padrão: %u)</translation>
-    </message>
-    <message>
-        <source>Number of seconds to keep misbehaving peers from reconnecting (default: %u)</source>
-        <translation>Número de segundos para impedir que peers mal comportados reconectem (padrão %u)</translation>
-    </message>
-    <message>
-        <source>Output debugging information (default: %u, supplying &lt;category&gt; is optional)</source>
-        <translation>Informação de saída de debug (padrão: %u, definir &lt;category&gt; é opcional)</translation>
-    </message>
-    <message>
-        <source>Support filtering of blocks and transaction with bloom filters (default: %u)</source>
-        <translation>Suportar filtragem de blocos e transações com filtros bloom (padrão: %u)</translation>
-    </message>
-    <message>
-        <source>Total length of network version string (%i) exceeds maximum length (%i). Reduce the number or size of uacomments.</source>
-        <translation>O tamanho total da string de versão da rede (%i) excede o tamanho máximo (%i). Reduza o numero ou tamanho de uacomments.</translation>
-    </message>
-    <message>
-        <source>Tries to keep outbound traffic under the given target (in MiB per 24h), 0 = no limit (default: %d)</source>
-        <translation>Tenta manter tráfego fora dos limites dentro do alvo especificado (em MiB por 24h), 0 = sem limite (padrão: %d)</translation>
-    </message>
-    <message>
-        <source>Unsupported argument -socks found. Setting SOCKS version isn't possible anymore, only SOCKS5 proxies are supported.</source>
-        <translation>Argumento inválido -socks encontrado. Definir a versão do SOCKS não é mais possível, somente proxys SOCK5 são suportados.</translation>
-    </message>
-    <message>
-        <source>Unsupported argument -whitelistalwaysrelay ignored, use -whitelistrelay and/or -whitelistforcerelay.</source>
-        <translation>Argumento não suportado -whitelistalwaysrelay foi ignorado, utilize -whitelistrelay e/ou -whitelistforcerelay.</translation>
-    </message>
-    <message>
-        <source>Use separate SOCKS5 proxy to reach peers via Tor hidden services (default: %s)</source>
-        <translation>Use um proxy SOCKS5 separado para alcançar participantes da rede via serviços ocultos Tor (padrão: %s)</translation>
-    </message>
-    <message>
-        <source>Username and hashed password for JSON-RPC connections. The field &lt;userpw&gt; comes in the format: &lt;USERNAME&gt;:&lt;SALT&gt;$&lt;HASH&gt;. A canonical python script is included in share/rpcuser. This option can be specified multiple times</source>
-        <translation>Nome de usuário e senha hash para conexões JSON-RPC. O campo &lt;userpw&gt; vem com o formato: &lt;USERNAME&gt;:&lt;SALT&gt;$&lt;HASH&gt;. Um script python canônico é incluído em share/rpcuser. Essa opção pode ser especificada múltiplas vezes.</translation>
-    </message>
-    <message>
-        <source>Warning: Unknown block versions being mined! It's possible unknown rules are in effect</source>
-        <translation>Aviso: Versões de bloco desconhecidas sendo mineradas! É possível que regras estranhas estejam ativas</translation>
-    </message>
-    <message>
-        <source>Warning: Wallet file corrupt, data salvaged! Original %s saved as %s in %s; if your balance or transactions are incorrect you should restore from a backup.</source>
-        <translation>Atenção: Arquivo da carteira corrompido, dados recuperados! Original %s salvo como %s em %s; se seu saldo ou transações estiverem incorretos, você deve restaurar o backup.</translation>
-    </message>
-    <message>
-        <source>(default: %s)</source>
-        <translation>(padrão: %s)</translation>
-    </message>
-    <message>
-        <source>Always query for peer addresses via DNS lookup (default: %u)</source>
-        <translation>Sempre pergunte pelo endereço de peer via pesquisa DNS (padrão: %u)</translation>
-    </message>
-    <message>
-        <source>How many blocks to check at startup (default: %u, 0 = all)</source>
-        <translation>Quantos blocos devem ser checados ao iniciar (padrão: %u, 0 = todos)</translation>
-    </message>
-    <message>
-        <source>Include IP addresses in debug output (default: %u)</source>
-        <translation>Incluir endereço IP na saída de depuração (padrão: %u)</translation>
-    </message>
-    <message>
-        <source>Invalid -proxy address: '%s'</source>
-        <translation>Endereço -proxy inválido: '%s'</translation>
-    </message>
-    <message>
-        <source>Listen for JSON-RPC connections on &lt;port&gt; (default: %u or testnet: %u)</source>
-        <translation>Escutar por conexões JSON-RPC na porta &lt;port&gt; (padrão: %u ou testnet: %u)</translation>
-    </message>
-    <message>
-        <source>Listen for connections on &lt;port&gt; (default: %u or testnet: %u)</source>
-        <translation>Aguardar por conexões na porta &lt;port&gt; (padrão: %u ou testnet: %u)</translation>
-    </message>
-    <message>
-        <source>Maintain at most &lt;n&gt; connections to peers (default: %u)</source>
-        <translation>Manter, no máximo, &lt;n&gt; conexões com peers (padrão: %u)</translation>
-    </message>
-    <message>
-        <source>Make the wallet broadcast transactions</source>
-        <translation>Fazer a carteira transmitir transações</translation>
-    </message>
-    <message>
-        <source>Maximum per-connection receive buffer, &lt;n&gt;*1000 bytes (default: %u)</source>
-        <translation>Buffer máximo de recebimento por conexão, &lt;n&gt;*1000 bytes (padrão: %u)</translation>
-    </message>
-    <message>
-        <source>Maximum per-connection send buffer, &lt;n&gt;*1000 bytes (default: %u)</source>
-        <translation>Buffer máximo de envio por conexão, &lt;n&gt;*1000 bytes (padrão: %u)</translation>
-    </message>
-    <message>
-        <source>Prepend debug output with timestamp (default: %u)</source>
-        <translation>Adiciona timestamp como prefixo no debug (padrão: %u)</translation>
-    </message>
-    <message>
-        <source>Relay and mine data carrier transactions (default: %u)</source>
-        <translation>Transações de dados de operadora (padrão: %u)</translation>
-    </message>
-    <message>
-        <source>Relay non-P2SH multisig (default: %u)</source>
-        <translation>Retransmitir P2SH não multisig (padrão: %u)</translation>
-    </message>
-    <message>
-        <source>Set key pool size to &lt;n&gt; (default: %u)</source>
-        <translation>Defina o tamanho da chave para piscina&lt;n&gt; (padrão: %u)</translation>
-    </message>
-    <message>
-        <source>Set the number of threads to service RPC calls (default: %d)</source>
-        <translation>Defina o número de threads para chamadas do serviço RPC (padrão: %d)</translation>
-    </message>
-    <message>
-        <source>Specify configuration file (default: %s)</source>
-        <translation>Especificar arquivo de configuração (padrão: %s)</translation>
-    </message>
-    <message>
-        <source>Specify connection timeout in milliseconds (minimum: 1, default: %d)</source>
-        <translation>Especificar tempo para desistência de conexões, em mili segundos (mínimo: 1, padrão: %d)</translation>
-    </message>
-    <message>
-        <source>Specify pid file (default: %s)</source>
-        <translation>Especificar aqrquivo pid (padrão: %s)</translation>
-    </message>
-    <message>
-        <source>Spend unconfirmed change when sending transactions (default: %u)</source>
-        <translation>Gastar troco não confirmado quando enviar transações (padrão: %u)</translation>
-    </message>
-    <message>
-        <source>Threshold for disconnecting misbehaving peers (default: %u)</source>
-        <translation>Limite para desconectar peers mal comportados (padrão: %u)</translation>
-    </message>
-    <message>
-        <source>Unknown network specified in -onlynet: '%s'</source>
-        <translation>Rede desconhecida especificada em -onlynet: '%s'</translation>
-    </message>
-    <message>
-        <source>Insufficient funds</source>
-        <translation>Saldo insuficiente</translation>
-    </message>
-    <message>
-        <source>Loading block index...</source>
-        <translation>Carregando índice de blocos...</translation>
-    </message>
-    <message>
-        <source>Add a node to connect to and attempt to keep the connection open</source>
-        <translation>Adicionar um cliente para se conectar e tentar manter a conexão ativa</translation>
-    </message>
-    <message>
-        <source>Loading wallet...</source>
-        <translation>Carregando carteira...</translation>
-    </message>
-    <message>
-        <source>Cannot downgrade wallet</source>
-        <translation>Não é possível fazer downgrade da carteira</translation>
-    </message>
-    <message>
-        <source>Cannot write default address</source>
-        <translation>Não foi possível escrever no endereço padrão</translation>
-    </message>
-    <message>
-        <source>Rescanning...</source>
-        <translation>Re-escaneando...</translation>
-    </message>
-    <message>
-        <source>Done loading</source>
-        <translation>Carregamento terminado!</translation>
-    </message>
-    <message>
-        <source>Error</source>
-        <translation>Erro</translation>
-    </message>
 </context>
 </TS>