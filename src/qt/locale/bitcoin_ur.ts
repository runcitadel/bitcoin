--- conflicted
+++ resolved
@@ -3,7 +3,7 @@
     <name>AddressBookPage</name>
     <message>
         <source>Create a new address</source>
-        <translation>نیا پتہ تخلیق کریں</translation>
+        <translation>ایک نیا پتہ تخلیق کریں</translation>
     </message>
     <message>
         <source>&amp;New</source>
@@ -11,19 +11,19 @@
     </message>
     <message>
         <source>Copy the currently selected address to the system clipboard</source>
-        <translation>موجودہ چنے ہوئے پتے کو نقل کریں سسٹم کلپ بورڈ پر</translation>
+        <translation>موجودہ چنے ہوئے پتے کو سسٹم کلپ بورڈ پر نقل کریں </translation>
     </message>
     <message>
         <source>&amp;Copy</source>
-        <translation>نقل</translation>
+        <translation>&amp;نقل</translation>
     </message>
     <message>
         <source>C&amp;lose</source>
-        <translation>بند</translation>
+        <translation>C&amp;بند</translation>
     </message>
     <message>
         <source>Delete the currently selected address from the list</source>
-        <translation>سلیکٹڈ پتے کو مٹائیں</translation>
+        <translation>منتخب کردہ پتے کو مٹائیں</translation>
     </message>
     <message>
         <source>Enter address or label to search</source>
@@ -66,11 +66,6 @@
         <translation>یہ آپ کے ادائیگی بھیجنے کے لئے بٹ کوائن ایڈریس ہیں.سکے بھیجنے سے پہلے ہمیشہ رقم اور وصول کنندہ پتہ چیک کریں۔</translation>
     </message>
     <message>
-        <source>These are your Bitcoin addresses for receiving payments. Use the 'Create new receiving address' button in the receive tab to create new addresses.
-Signing is only possible with addresses of the type 'legacy'.</source>
-        <translation>ادائیگیوں کے لئے آپ کے بٹ کوائن ایڈریس ہیں۔ نئے پتے بنانے کے لئے وصول کنندہ ٹیب میں 'نیا وصول کنندہ پتہ بنائیں' بٹن کا استعمال کریں۔دستخط صرف 'میراثی' قسم کے پتے کے ساتھ ہی ممکن ہے۔</translation>
-    </message>
-    <message>
         <source>&amp;Copy Address</source>
         <translation>&amp;پتا نقل کریں</translation>
     </message>
@@ -291,7 +286,6 @@
         <translation>%1 کے بارے میں معلومات دکھایں</translation>
     </message>
     <message>
-<<<<<<< HEAD
         <source>About &amp;Qt</source>
         <translation>کے بارے میں &amp;Qt</translation>
     </message>
@@ -300,10 +294,30 @@
         <translation>Qt کے بارے میں معلومات دکھائیں</translation>
     </message>
     <message>
+        <source>&amp;Options...</source>
+        <translation>&amp;اختیارات</translation>
+    </message>
+    <message>
         <source>Modify configuration options for %1</source>
         <translation>%1 اختیارات کے لئےترتیب ترمیم کریں</translation>
     </message>
     <message>
+        <source>&amp;Encrypt Wallet...</source>
+        <translation type="unfinished">&amp;بٹوے کو خفیہ کریں...</translation>
+    </message>
+    <message>
+        <source>&amp;Backup Wallet...</source>
+        <translation type="unfinished">&amp; بیک اپ والیٹ...</translation>
+    </message>
+    <message>
+        <source>&amp;Change Passphrase...</source>
+        <translation type="unfinished">&amp; بیک اپ والیٹ...</translation>
+    </message>
+    <message>
+        <source>Open &amp;URI...</source>
+        <translation type="unfinished">کھولیں اور یو آر آئی...</translation>
+    </message>
+    <message>
         <source>Create a new wallet</source>
         <translation>ایک نیا پرس بنائیں</translation>
     </message>
@@ -313,6 +327,7 @@
     </message>
     <message>
         <source>Network activity disabled.</source>
+        <extracomment>A substring of the tooltip.</extracomment>
         <translation>نیٹ ورک کی سرگرمی غیر فعال ہے۔</translation>
     </message>
     <message>
@@ -332,6 +347,10 @@
         <translation>بٹوے کی خفیہ کاری کے لئے استعمال ہونے والا پاسفریز تبدیل کریں</translation>
     </message>
     <message>
+        <source>&amp;Verify message...</source>
+        <translation type="unfinished">پیغام کی توثیق کریں...</translation>
+    </message>
+    <message>
         <source>&amp;Send</source>
         <translation>&amp;بھیجیں</translation>
     </message>
@@ -348,39 +367,42 @@
         <translation>مین ونڈو دکھائیں یا چھپائیں</translation>
     </message>
     <message>
-        <source>Encrypt the private keys that belong to your wallet</source>
-        <translation>Encrypt the private keys that belong to your wallet</translation>
-    </message>
-    <message>
         <source>Sign messages with your Bitcoin addresses to prove you own them</source>
         <translation>اپنے ویکیپیڈیا پتوں کے ساتھ پیغامات پر دستخط کریں تاکہ آپ ان کے مالک ہوں</translation>
     </message>
     <message>
         <source>Verify messages to ensure they were signed with specified Bitcoin addresses</source>
         <translation>پیغامات کی توثیق کریں تاکہ یہ یقینی بن سکے کہ ان پر بٹ کوائن کے مخصوص پتوں پر دستخط ہوئے ہیں</translation>
-=======
-        <source>&amp;Encrypt Wallet...</source>
-        <translation type="unfinished">&amp;بٹوے کو خفیہ کریں...</translation>
->>>>>>> a8868117
     </message>
     <message>
         <source>Error</source>
         <translation>نقص</translation>
     </message>
     <message>
-<<<<<<< HEAD
+        <source>Load PSBT from clipboard...</source>
+        <translation type="unfinished">کلپ بورڈ سے پی ایس بی ٹی لوڈ کریں...</translation>
+    </message>
+    <message>
+        <source>&amp;Sending addresses</source>
+        <translation type="unfinished">&amp;پتے ارسال کیے جارہے ہیں</translation>
+    </message>
+    <message>
+        <source>&amp;Receiving addresses</source>
+        <translation type="unfinished">&amp;پتے موصول ہورہے ہیں</translation>
+    </message>
+    <message>
+        <source>Close Wallet...</source>
+        <translation type="unfinished">پرس بند کریں...</translation>
+    </message>
+    <message>
         <source>Error: %1</source>
         <translation>خرابی:%1</translation>
-=======
-        <source>&amp;Sending addresses</source>
-        <translation type="unfinished">&amp;پتے ارسال کیے جارہے ہیں</translation>
-    </message>
-    <message>
-        <source>&amp;Receiving addresses</source>
-        <translation type="unfinished">&amp;پتے موصول ہورہے ہیں</translation>
->>>>>>> a8868117
-    </message>
-    </context>
+    </message>
+    <message>
+        <source>A fatal error occurred. %1 can no longer continue safely and will quit.</source>
+        <translation type="unfinished">ایک مہلک خرابی واقع ہوئی ہے۔  %1 اب مزید سلامتی سے جاری نہیں رہ سکتا ہے اور چھوڑ دے گا۔</translation>
+    </message>
+</context>
 <context>
     <name>CoinControlDialog</name>
     <message>
@@ -413,6 +435,10 @@
     </context>
 <context>
     <name>CreateWalletDialog</name>
+    <message>
+        <source>Wallet</source>
+        <translation type="unfinished">پرس</translation>
+    </message>
     <message>
         <source>Encrypt Wallet</source>
         <translation>بٹوے کو خفیہ کریں</translation>
@@ -466,6 +492,14 @@
 <context>
     <name>OptionsDialog</name>
     <message>
+        <source>Options</source>
+        <translation type="unfinished">اختیارات</translation>
+    </message>
+    <message>
+        <source>W&amp;allet</source>
+        <translation type="unfinished">&amp;پرس</translation>
+    </message>
+    <message>
         <source>Error</source>
         <translation>نقص</translation>
     </message>
@@ -508,8 +542,8 @@
         <translation>خرابی:%1</translation>
     </message>
     <message>
-        <source>Error initializing settings: %1</source>
-        <translation>ترتیبات کو شروع کرنے میں خرابی:%1</translation>
+        <source>%1 didn't yet exit safely...</source>
+        <translation type="unfinished">%1ابھی تک سلامتی سے باہر نہیں نکلا...</translation>
     </message>
     </context>
 <context>
@@ -517,11 +551,19 @@
     </context>
 <context>
     <name>RPCConsole</name>
+    <message>
+        <source>Wallet: </source>
+        <translation type="unfinished">پرس: </translation>
+    </message>
     <message>
         <source>&amp;Copy address</source>
         <extracomment>Context menu action to copy the address of a peer</extracomment>
         <translation>&amp;پتا نقل کریں</translation>
     </message>
+    <message>
+        <source>Network activity disabled</source>
+        <translation>نیٹ ورک کی سرگرمی غیر فعال ہے۔</translation>
+    </message>
     </context>
 <context>
     <name>ReceiveCoinsDialog</name>
@@ -553,13 +595,12 @@
         <translation>رقم:</translation>
     </message>
     <message>
-<<<<<<< HEAD
+        <source>Label:</source>
+        <translation type="unfinished">لیبل:</translation>
+    </message>
+    <message>
         <source>Wallet:</source>
         <translation>پرس:</translation>
-=======
-        <source>Label:</source>
-        <translation type="unfinished">لیبل:</translation>
->>>>>>> a8868117
     </message>
     <message>
         <source>Copy &amp;Address</source>
@@ -600,6 +641,14 @@
         <translation>بیلنس:</translation>
     </message>
     <message>
+        <source>S&amp;end</source>
+        <translation type="unfinished">&amp;بھیجیں</translation>
+    </message>
+    <message>
+        <source>Send</source>
+        <translation type="unfinished">بھیجیں</translation>
+    </message>
+    <message>
         <source>(no label)</source>
         <translation>(کوئی لیبل نہیں)</translation>
     </message>
@@ -620,6 +669,14 @@
     </context>
 <context>
     <name>SignVerifyMessageDialog</name>
+    <message>
+        <source>&amp;Verify Message</source>
+        <translation>پیغام کی توثیق کریں</translation>
+    </message>
+    <message>
+        <source>Verify &amp;Message</source>
+        <translation type="unfinished">پیغام کی توثیق کریں</translation>
+    </message>
     </context>
 <context>
     <name>TrafficGraphWidget</name>
@@ -631,6 +688,10 @@
         <translation>تاریخ</translation>
     </message>
     <message>
+        <source>Transaction</source>
+        <translation>ٹرانزیکشن</translation>
+    </message>
+    <message>
         <source>Amount</source>
         <translation>رقم</translation>
     </message>
@@ -656,10 +717,6 @@
 <context>
     <name>TransactionView</name>
     <message>
-        <source>Other</source>
-        <translation>Other</translation>
-    </message>
-    <message>
         <source>&amp;Copy address</source>
         <translation>&amp;پتا نقل کریں</translation>
     </message>
@@ -700,7 +757,11 @@
         <source>Create a new wallet</source>
         <translation>ایک نیا پرس بنائیں</translation>
     </message>
-</context>
+    <message>
+        <source>Error</source>
+        <translation>نقص</translation>
+    </message>
+    </context>
 <context>
     <name>WalletModel</name>
     </context>
@@ -715,16 +776,16 @@
         <translation>موجودہ ڈیٹا کو فائیل میں محفوظ کریں</translation>
     </message>
     <message>
+        <source>Backup Wallet</source>
+        <translation type="unfinished"> بیک اپ والیٹ</translation>
+    </message>
+    </context>
+<context>
+    <name>bitcoin-core</name>
+    <message>
         <source>Error</source>
         <translation>نقص</translation>
     </message>
-    </context>
-<context>
-    <name>bitcoin-core</name>
-    <message>
-        <source>Error</source>
-        <translation>نقص</translation>
-    </message>
     <message>
         <source>Insufficient funds</source>
         <translation>ناکافی فنڈز</translation>
