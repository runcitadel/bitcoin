<TS language="nl" version="2.1">
<context>
    <name>AddressBookPage</name>
    <message>
        <source>Right-click to edit address or label</source>
        <translation>Rechtermuisklik om het adres of label te wijzigen</translation>
    </message>
    <message>
        <source>Create a new address</source>
        <translation>Maak een nieuw adres aan</translation>
    </message>
    <message>
        <source>&amp;New</source>
        <translation>&amp;Nieuw</translation>
    </message>
    <message>
        <source>Copy the currently selected address to the system clipboard</source>
        <translation>Kopieer het geselecteerde adres naar het klembord</translation>
    </message>
    <message>
        <source>&amp;Copy</source>
        <translation>&amp;Kopieer</translation>
    </message>
    <message>
        <source>C&amp;lose</source>
        <translation>S&amp;luiten</translation>
    </message>
    <message>
        <source>Delete the currently selected address from the list</source>
        <translation>Verwijder het geselecteerde adres van de lijst</translation>
    </message>
    <message>
        <source>Enter address or label to search</source>
        <translation>Vul adres of label in om te zoeken</translation>
    </message>
    <message>
        <source>Export the data in the current tab to a file</source>
        <translation>Exporteer de data in de huidige tab naar een bestand</translation>
    </message>
    <message>
        <source>&amp;Export</source>
        <translation>&amp;Exporteer</translation>
    </message>
    <message>
        <source>&amp;Delete</source>
        <translation>&amp;Verwijder</translation>
    </message>
    <message>
        <source>Choose the address to send coins to</source>
        <translation>Kies het adres om munten naar te versturen</translation>
    </message>
    <message>
        <source>Choose the address to receive coins with</source>
        <translation>Kies het adres om munten op te ontvangen</translation>
    </message>
    <message>
        <source>C&amp;hoose</source>
        <translation>K&amp;iezen</translation>
    </message>
    <message>
        <source>Sending addresses</source>
        <translation>Verzendadressen</translation>
    </message>
    <message>
        <source>Receiving addresses</source>
        <translation>Ontvangstadressen</translation>
    </message>
    <message>
        <source>These are your Bitcoin addresses for sending payments. Always check the amount and the receiving address before sending coins.</source>
        <translation>Dit zijn uw Bitcoinadressen om betalingen mee te verzenden. Controleer altijd het bedrag en het ontvangstadres voordat u uw bitcoins verzendt.</translation>
    </message>
    <message>
        <source>These are your Bitcoin addresses for receiving payments. It is recommended to use a new receiving address for each transaction.</source>
        <translation>Dit zijn uw Bitcoin-adressen waarmee u betalingen kunt ontvangen. We raden u aan om een nieuw ontvangstadres voor elke transactie te gebruiken.</translation>
    </message>
    <message>
        <source>&amp;Copy Address</source>
        <translation>&amp;Kopiëer adres</translation>
    </message>
    <message>
        <source>Copy &amp;Label</source>
        <translation>Kopieer &amp;label</translation>
    </message>
    <message>
        <source>&amp;Edit</source>
        <translation>&amp;Bewerk</translation>
    </message>
    <message>
        <source>Export Address List</source>
        <translation>Exporteer adreslijst</translation>
    </message>
    <message>
        <source>Comma separated file (*.csv)</source>
        <translation>Kommagescheiden bestand (*.csv)</translation>
    </message>
    <message>
        <source>Exporting Failed</source>
        <translation>Exporteren mislukt</translation>
    </message>
    <message>
        <source>There was an error trying to save the address list to %1. Please try again.</source>
        <translation>Een fout is opgetreden tijdens het opslaan van deze adreslijst naar %1. Probeer het nogmaals.</translation>
    </message>
</context>
<context>
    <name>AddressTableModel</name>
    <message>
        <source>Label</source>
        <translation>Label</translation>
    </message>
    <message>
        <source>Address</source>
        <translation>Adres</translation>
    </message>
    <message>
        <source>(no label)</source>
        <translation>(geen label)</translation>
    </message>
</context>
<context>
    <name>AskPassphraseDialog</name>
    <message>
        <source>Passphrase Dialog</source>
        <translation>Wachtwoordzindialoog</translation>
    </message>
    <message>
        <source>Enter passphrase</source>
        <translation>Voer wachtwoordzin in</translation>
    </message>
    <message>
        <source>New passphrase</source>
        <translation>Nieuwe wachtwoordzin</translation>
    </message>
    <message>
        <source>Repeat new passphrase</source>
        <translation>Herhaal nieuwe wachtwoordzin</translation>
    </message>
    <message>
        <source>Show password</source>
        <translation>Laat wachtwoord zien</translation>
    </message>
    <message>
        <source>Enter the new passphrase to the wallet.&lt;br/&gt;Please use a passphrase of &lt;b&gt;ten or more random characters&lt;/b&gt;, or &lt;b&gt;eight or more words&lt;/b&gt;.</source>
        <translation>Voer een nieuw wachtwoord in voor uw portemonnee.&lt;br/&gt;Gebruik een wachtwoord van &lt;b&gt;tien of meer willekeurige karakters&lt;/b&gt;, of &lt;b&gt;acht of meer woorden&lt;/b&gt;.</translation>
    </message>
    <message>
        <source>Encrypt wallet</source>
        <translation>Versleutel portemonnee</translation>
    </message>
    <message>
        <source>This operation needs your wallet passphrase to unlock the wallet.</source>
        <translation>Deze operatie vereist uw portemonneewachtwoord om de portemonnee te openen.</translation>
    </message>
    <message>
        <source>Unlock wallet</source>
        <translation>Open portemonnee</translation>
    </message>
    <message>
        <source>This operation needs your wallet passphrase to decrypt the wallet.</source>
        <translation>Deze operatie vereist uw portemonneewachtwoord om de portemonnee te ontsleutelen</translation>
    </message>
    <message>
        <source>Decrypt wallet</source>
        <translation>Ontsleutel portemonnee</translation>
    </message>
    <message>
        <source>Change passphrase</source>
        <translation>Wijzig wachtwoord</translation>
    </message>
    <message>
        <source>Enter the old passphrase and new passphrase to the wallet.</source>
        <translation>Voer het oude en nieuwe wachtwoord in voor uw portemonnee.</translation>
    </message>
    <message>
        <source>Confirm wallet encryption</source>
        <translation>Bevestig versleuteling van de portemonnee</translation>
    </message>
    <message>
        <source>Warning: If you encrypt your wallet and lose your passphrase, you will &lt;b&gt;LOSE ALL OF YOUR BITCOINS&lt;/b&gt;!</source>
        <translation>Waarschuwing: Als u uw portemonnee versleutelt en uw wachtwoord vergeet, zult u &lt;b&gt;AL UW BITCOINS VERLIEZEN&lt;/b&gt;!</translation>
    </message>
    <message>
        <source>Are you sure you wish to encrypt your wallet?</source>
        <translation>Weet u zeker dat u uw portemonnee wilt versleutelen?</translation>
    </message>
    <message>
        <source>Wallet encrypted</source>
        <translation>Portemonnee versleuteld</translation>
    </message>
    <message>
        <source>%1 will close now to finish the encryption process. Remember that encrypting your wallet cannot fully protect your bitcoins from being stolen by malware infecting your computer.</source>
        <translation>%1 zal nu afsluiten om het versleutelingsproces te voltooien. Onthoud dat het versleutelen van uw portemonnee u niet volledig kan beschermen: Malware kan uw computer infecteren en uw bitcoins stelen.</translation>
    </message>
    <message>
        <source>IMPORTANT: Any previous backups you have made of your wallet file should be replaced with the newly generated, encrypted wallet file. For security reasons, previous backups of the unencrypted wallet file will become useless as soon as you start using the new, encrypted wallet.</source>
        <translation>BELANGRIJK: Elke eerder gemaakte backup van uw portemonneebestand dient u te vervangen door het nieuw gegenereerde, versleutelde portemonneebestand. Om veiligheidsredenen zullen eerdere backups van het niet-versleutelde portemonneebestand onbruikbaar worden zodra u uw nieuwe, versleutelde, portemonnee begint te gebruiken.</translation>
    </message>
    <message>
        <source>Wallet encryption failed</source>
        <translation>Portemonneeversleuteling mislukt</translation>
    </message>
    <message>
        <source>Wallet encryption failed due to an internal error. Your wallet was not encrypted.</source>
        <translation>Portemonneeversleuteling mislukt door een interne fout. Uw portemonnee is niet versleuteld.</translation>
    </message>
    <message>
        <source>The supplied passphrases do not match.</source>
        <translation>De opgegeven wachtwoorden komen niet overeen</translation>
    </message>
    <message>
        <source>Wallet unlock failed</source>
        <translation>Portemonnee openen mislukt</translation>
    </message>
    <message>
        <source>The passphrase entered for the wallet decryption was incorrect.</source>
        <translation>Het opgegeven wachtwoord voor de portemonnee-ontsleuteling is niet correct.</translation>
    </message>
    <message>
        <source>Wallet decryption failed</source>
        <translation>Portemonnee-ontsleuteling mislukt</translation>
    </message>
    <message>
        <source>Wallet passphrase was successfully changed.</source>
        <translation>Portemonneewachtwoord is met succes gewijzigd.</translation>
    </message>
    <message>
        <source>Warning: The Caps Lock key is on!</source>
        <translation>Waarschuwing: De Caps-Lock-toets staat aan!</translation>
    </message>
</context>
<context>
    <name>BanTableModel</name>
    <message>
        <source>IP/Netmask</source>
        <translation>IP/Netmasker</translation>
    </message>
    <message>
        <source>Banned Until</source>
        <translation>Geband tot</translation>
    </message>
</context>
<context>
    <name>BitcoinGUI</name>
    <message>
        <source>Sign &amp;message...</source>
        <translation>&amp;Onderteken bericht...</translation>
    </message>
    <message>
        <source>Synchronizing with network...</source>
        <translation>Synchroniseren met netwerk...</translation>
    </message>
    <message>
        <source>&amp;Overview</source>
        <translation>&amp;Overzicht</translation>
    </message>
    <message>
        <source>Node</source>
        <translation>Node</translation>
    </message>
    <message>
        <source>Show general overview of wallet</source>
        <translation>Toon algemeen overzicht van uw portemonnee</translation>
    </message>
    <message>
        <source>&amp;Transactions</source>
        <translation>&amp;Transacties</translation>
    </message>
    <message>
        <source>Browse transaction history</source>
        <translation>Blader door transactiegescheidenis</translation>
    </message>
    <message>
        <source>E&amp;xit</source>
        <translation>A&amp;fsluiten</translation>
    </message>
    <message>
        <source>Quit application</source>
        <translation>Programma afsluiten</translation>
    </message>
    <message>
        <source>&amp;About %1</source>
        <translation>&amp;Over %1</translation>
    </message>
    <message>
        <source>Show information about %1</source>
        <translation>Toon informatie over %1</translation>
    </message>
    <message>
        <source>About &amp;Qt</source>
        <translation>Over &amp;Qt</translation>
    </message>
    <message>
        <source>Show information about Qt</source>
        <translation>Toon informatie over Qt</translation>
    </message>
    <message>
        <source>&amp;Options...</source>
        <translation>&amp;Opties...</translation>
    </message>
    <message>
        <source>Modify configuration options for %1</source>
        <translation>Wijzig configuratieopties voor %1</translation>
    </message>
    <message>
        <source>&amp;Encrypt Wallet...</source>
        <translation>&amp;Versleutel portemonnee...</translation>
    </message>
    <message>
        <source>&amp;Backup Wallet...</source>
        <translation>&amp;Backup portemonnee...</translation>
    </message>
    <message>
        <source>&amp;Change Passphrase...</source>
        <translation>&amp;Wijzig Wachtwoord</translation>
    </message>
    <message>
        <source>&amp;Sending addresses...</source>
        <translation>&amp;Verstuuradressen...</translation>
    </message>
    <message>
        <source>&amp;Receiving addresses...</source>
        <translation>&amp;Ontvangstadressen...</translation>
    </message>
    <message>
        <source>Open &amp;URI...</source>
        <translation>Open &amp;URI...</translation>
    </message>
    <message>
        <source>Wallet:</source>
        <translation type="unfinished">Portemonnee:</translation>
    </message>
    <message>
        <source>Click to disable network activity.</source>
        <translation>Klik om de netwerkactiviteit te stoppen.</translation>
    </message>
    <message>
        <source>Network activity disabled.</source>
        <translation>Netwerkactiviteit gestopt.</translation>
    </message>
    <message>
        <source>Click to enable network activity again.</source>
        <translation>Klik om de netwerkactiviteit opnieuw te starten.</translation>
    </message>
    <message>
        <source>Syncing Headers (%1%)...</source>
        <translation>Blokhoofden synchroniseren (%1%)...</translation>
    </message>
    <message>
        <source>Reindexing blocks on disk...</source>
        <translation>Bezig met herindexeren van blokken op harde schijf...</translation>
    </message>
    <message>
        <source>Send coins to a Bitcoin address</source>
        <translation>Verstuur munten naar een Bitcoinadres</translation>
    </message>
    <message>
        <source>Backup wallet to another location</source>
        <translation>Backup portemonnee naar een andere locatie</translation>
    </message>
    <message>
        <source>Change the passphrase used for wallet encryption</source>
        <translation>Wijzig het wachtwoord voor uw portemonneversleuteling</translation>
    </message>
    <message>
        <source>&amp;Debug window</source>
        <translation>&amp;Debugscherm</translation>
    </message>
    <message>
        <source>Open debugging and diagnostic console</source>
        <translation>Open debugging en diagnostische console</translation>
    </message>
    <message>
        <source>&amp;Verify message...</source>
        <translation>&amp;Verifiëer bericht...</translation>
    </message>
    <message>
        <source>Bitcoin</source>
        <translation>Bitcoin</translation>
    </message>
    <message>
        <source>Wallet</source>
        <translation>Portemonnee</translation>
    </message>
    <message>
        <source>&amp;Send</source>
        <translation>&amp;Verstuur</translation>
    </message>
    <message>
        <source>&amp;Receive</source>
        <translation>&amp;Ontvangen</translation>
    </message>
    <message>
        <source>&amp;Show / Hide</source>
        <translation>&amp;Toon / verberg</translation>
    </message>
    <message>
        <source>Show or hide the main Window</source>
        <translation>Toon of verberg het hoofdvenster</translation>
    </message>
    <message>
        <source>Encrypt the private keys that belong to your wallet</source>
        <translation>Versleutel de geheime sleutels die bij uw portemonnee horen</translation>
    </message>
    <message>
        <source>Sign messages with your Bitcoin addresses to prove you own them</source>
        <translation>Onderteken berichten met uw Bitcoinadressen om te bewijzen dat u deze adressen bezit</translation>
    </message>
    <message>
        <source>Verify messages to ensure they were signed with specified Bitcoin addresses</source>
        <translation>Verifiëer handtekeningen om zeker te zijn dat de berichten zijn ondertekend met de gespecificeerde Bitcoinadressen</translation>
    </message>
    <message>
        <source>&amp;File</source>
        <translation>&amp;Bestand</translation>
    </message>
    <message>
        <source>&amp;Settings</source>
        <translation>&amp;Instellingen</translation>
    </message>
    <message>
        <source>&amp;Help</source>
        <translation>&amp;Hulp</translation>
    </message>
    <message>
        <source>Tabs toolbar</source>
        <translation>Tab-werkbalk</translation>
    </message>
    <message>
        <source>Request payments (generates QR codes and bitcoin: URIs)</source>
        <translation>Vraag betaling aan (genereert QR-codes en bitcoin: URI's)</translation>
    </message>
    <message>
        <source>Show the list of used sending addresses and labels</source>
        <translation>Toon de lijst met gebruikte verstuuradressen en -labels</translation>
    </message>
    <message>
        <source>Show the list of used receiving addresses and labels</source>
        <translation>Toon de lijst met gebruikte ontvangstadressen en labels</translation>
    </message>
    <message>
        <source>Open a bitcoin: URI or payment request</source>
        <translation>Open een bitcoin: URI of betalingsverzoek</translation>
    </message>
    <message>
        <source>&amp;Command-line options</source>
        <translation>&amp;Opdrachtregelopties</translation>
    </message>
    <message numerus="yes">
        <source>%n active connection(s) to Bitcoin network</source>
        <translation><numerusform>%n actieve verbinding met Bitcoinnetwerk</numerusform><numerusform>%n actieve verbindingen met Bitcoinnetwerk</numerusform></translation>
    </message>
    <message>
        <source>Indexing blocks on disk...</source>
        <translation>Bezig met indexeren van blokken op harde schijf...</translation>
    </message>
    <message>
        <source>Processing blocks on disk...</source>
        <translation>Bezig met verwerken van blokken op harde schijf...</translation>
    </message>
    <message numerus="yes">
        <source>Processed %n block(s) of transaction history.</source>
        <translation><numerusform>%n blok aan transactiegeschiedenis verwerkt.</numerusform><numerusform>%n blokken aan transactiegeschiedenis verwerkt.</numerusform></translation>
    </message>
    <message>
        <source>%1 behind</source>
        <translation>%1 achter</translation>
    </message>
    <message>
        <source>Last received block was generated %1 ago.</source>
        <translation>Laatst ontvangen blok was %1 geleden gegenereerd.</translation>
    </message>
    <message>
        <source>Transactions after this will not yet be visible.</source>
        <translation>Transacties na dit moment zullen nu nog niet zichtbaar zijn.</translation>
    </message>
    <message>
        <source>Error</source>
        <translation>Fout</translation>
    </message>
    <message>
        <source>Warning</source>
        <translation>Waarschuwing</translation>
    </message>
    <message>
        <source>Information</source>
        <translation>Informatie</translation>
    </message>
    <message>
        <source>Up to date</source>
        <translation>Bijgewerkt</translation>
    </message>
    <message>
        <source>Show the %1 help message to get a list with possible Bitcoin command-line options</source>
        <translation>Toon het %1 hulpbericht om een lijst te krijgen met mogelijke Bitcoin commandoregelopties</translation>
    </message>
    <message>
        <source>%1 client</source>
        <translation>%1 client</translation>
    </message>
    <message>
        <source>Connecting to peers...</source>
        <translation>Verbinden met peers...</translation>
    </message>
    <message>
        <source>Catching up...</source>
        <translation>Aan het bijwerken...</translation>
    </message>
    <message>
        <source>Date: %1
</source>
        <translation>Datum: %1
</translation>
    </message>
    <message>
        <source>Amount: %1
</source>
        <translation>Aantal: %1
</translation>
    </message>
    <message>
        <source>Type: %1
</source>
        <translation>Type: %1
</translation>
    </message>
    <message>
        <source>Label: %1
</source>
        <translation>Label: %1
</translation>
    </message>
    <message>
        <source>Address: %1
</source>
        <translation>Adres: %1
</translation>
    </message>
    <message>
        <source>Sent transaction</source>
        <translation>Verstuurde transactie</translation>
    </message>
    <message>
        <source>Incoming transaction</source>
        <translation>Binnenkomende transactie</translation>
    </message>
    <message>
        <source>HD key generation is &lt;b&gt;enabled&lt;/b&gt;</source>
        <translation>HD-sleutel voortbrenging is &lt;b&gt;ingeschakeld&lt;/b&gt;</translation>
    </message>
    <message>
        <source>HD key generation is &lt;b&gt;disabled&lt;/b&gt;</source>
        <translation>HD-sleutel voortbrenging is &lt;b&gt;uitgeschakeld&lt;/b&gt;</translation>
    </message>
    <message>
        <source>Wallet is &lt;b&gt;encrypted&lt;/b&gt; and currently &lt;b&gt;unlocked&lt;/b&gt;</source>
        <translation>Portemonnee is &lt;b&gt;versleuteld&lt;/b&gt; en momenteel &lt;b&gt;geopend&lt;/b&gt;</translation>
    </message>
    <message>
        <source>Wallet is &lt;b&gt;encrypted&lt;/b&gt; and currently &lt;b&gt;locked&lt;/b&gt;</source>
        <translation>Portemonnee is &lt;b&gt;versleuteld&lt;/b&gt; en momenteel &lt;b&gt;gesloten&lt;/b&gt;</translation>
    </message>
    <message>
        <source>A fatal error occurred. Bitcoin can no longer continue safely and will quit.</source>
        <translation>Een fatale fout heeft zich voorgedaan. Bitcoin kan niet veilig worden verdergezet en wordt afgesloten.</translation>
    </message>
</context>
<context>
    <name>CoinControlDialog</name>
    <message>
        <source>Coin Selection</source>
        <translation>Munt Selectie</translation>
    </message>
    <message>
        <source>Quantity:</source>
        <translation>Kwantiteit</translation>
    </message>
    <message>
        <source>Bytes:</source>
        <translation>Bytes:</translation>
    </message>
    <message>
        <source>Amount:</source>
        <translation>Bedrag:</translation>
    </message>
    <message>
        <source>Fee:</source>
        <translation>Vergoeding:</translation>
    </message>
    <message>
        <source>Dust:</source>
        <translation>Stof:</translation>
    </message>
    <message>
        <source>After Fee:</source>
        <translation>Naheffing:</translation>
    </message>
    <message>
        <source>Change:</source>
        <translation>Wisselgeld:</translation>
    </message>
    <message>
        <source>(un)select all</source>
        <translation>(de)selecteer alles</translation>
    </message>
    <message>
        <source>Tree mode</source>
        <translation>Boom modus</translation>
    </message>
    <message>
        <source>List mode</source>
        <translation>Lijst modus</translation>
    </message>
    <message>
        <source>Amount</source>
        <translation>Bedrag</translation>
    </message>
    <message>
        <source>Received with label</source>
        <translation>Ontvangen met label</translation>
    </message>
    <message>
        <source>Received with address</source>
        <translation>Ontvangen met adres</translation>
    </message>
    <message>
        <source>Date</source>
        <translation>Datum</translation>
    </message>
    <message>
        <source>Confirmations</source>
        <translation>Bevestigingen</translation>
    </message>
    <message>
        <source>Confirmed</source>
        <translation>Bevestigd</translation>
    </message>
    <message>
        <source>Copy address</source>
        <translation>Kopieer adres</translation>
    </message>
    <message>
        <source>Copy label</source>
        <translation>Kopieer label</translation>
    </message>
    <message>
        <source>Copy amount</source>
        <translation>Kopieer bedrag</translation>
    </message>
    <message>
        <source>Copy transaction ID</source>
        <translation>Kopieer transactie-ID</translation>
    </message>
    <message>
        <source>Lock unspent</source>
        <translation>Blokeer ongebruikte</translation>
    </message>
    <message>
        <source>Unlock unspent</source>
        <translation>Deblokkeer ongebruikte</translation>
    </message>
    <message>
        <source>Copy quantity</source>
        <translation>Kopieer aantal</translation>
    </message>
    <message>
        <source>Copy fee</source>
        <translation>Kopieer vergoeding</translation>
    </message>
    <message>
        <source>Copy after fee</source>
        <translation>Kopieer na vergoeding</translation>
    </message>
    <message>
        <source>Copy bytes</source>
        <translation>Kopieer bytes</translation>
    </message>
    <message>
        <source>Copy dust</source>
        <translation>Kopieër stof</translation>
    </message>
    <message>
        <source>Copy change</source>
        <translation>Kopieer wijziging</translation>
    </message>
    <message>
        <source>(%1 locked)</source>
        <translation>(%1 geblokkeerd)</translation>
    </message>
    <message>
        <source>yes</source>
        <translation>ja</translation>
    </message>
    <message>
        <source>no</source>
        <translation>nee</translation>
    </message>
    <message>
        <source>This label turns red if any recipient receives an amount smaller than the current dust threshold.</source>
        <translation>Dit label wordt rood, als een ontvanger een bedrag van minder dan de huidige dust-drempel gekregen heeft.</translation>
    </message>
    <message>
        <source>Can vary +/- %1 satoshi(s) per input.</source>
        <translation>Kan per input +/- %1 satoshi(s)  variëren.</translation>
    </message>
    <message>
        <source>(no label)</source>
        <translation>(geen label)</translation>
    </message>
    <message>
        <source>change from %1 (%2)</source>
        <translation>wijzig van %1 (%2)</translation>
    </message>
    <message>
        <source>(change)</source>
        <translation>(wijzig)</translation>
    </message>
</context>
<context>
    <name>EditAddressDialog</name>
    <message>
        <source>Edit Address</source>
        <translation>Bewerk adres</translation>
    </message>
    <message>
        <source>&amp;Label</source>
        <translation>&amp;Label</translation>
    </message>
    <message>
        <source>The label associated with this address list entry</source>
        <translation>Het label dat bij dit adres item hoort</translation>
    </message>
    <message>
        <source>The address associated with this address list entry. This can only be modified for sending addresses.</source>
        <translation>Het adres dat bij dit adresitem hoort. Dit kan alleen bewerkt worden voor verstuuradressen.</translation>
    </message>
    <message>
        <source>&amp;Address</source>
        <translation>&amp;Adres</translation>
    </message>
    <message>
        <source>New receiving address</source>
        <translation>Nieuw ontvangstadres</translation>
    </message>
    <message>
        <source>New sending address</source>
        <translation>Nieuw verzendadres</translation>
    </message>
    <message>
        <source>Edit receiving address</source>
        <translation>Bewerk ontvangstadres</translation>
    </message>
    <message>
        <source>Edit sending address</source>
        <translation>Bewerk verzendadres</translation>
    </message>
    <message>
        <source>The entered address "%1" is not a valid Bitcoin address.</source>
        <translation>Het opgegeven adres "%1" is een ongeldig Bitcoinadres.</translation>
    </message>
    <message>
        <source>The entered address "%1" is already in the address book.</source>
        <translation>Het opgegeven adres "%1" bestaat al in uw adresboek.</translation>
    </message>
    <message>
        <source>Could not unlock wallet.</source>
        <translation>Kon de portemonnee niet openen.</translation>
    </message>
    <message>
        <source>New key generation failed.</source>
        <translation>Genereren nieuwe sleutel mislukt.</translation>
    </message>
</context>
<context>
    <name>FreespaceChecker</name>
    <message>
        <source>A new data directory will be created.</source>
        <translation>Een nieuwe gegevensmap wordt aangemaakt.</translation>
    </message>
    <message>
        <source>name</source>
        <translation>naam</translation>
    </message>
    <message>
        <source>Directory already exists. Add %1 if you intend to create a new directory here.</source>
        <translation>Map bestaat al. Voeg %1 toe als u van plan bent hier een nieuwe map aan te maken.</translation>
    </message>
    <message>
        <source>Path already exists, and is not a directory.</source>
        <translation>Pad bestaat al en is geen map.</translation>
    </message>
    <message>
        <source>Cannot create data directory here.</source>
        <translation>Kan hier geen gegevensmap aanmaken.</translation>
    </message>
</context>
<context>
    <name>GuiNetWatch</name>
    </context>
<context>
    <name>HelpMessageDialog</name>
    <message>
        <source>version</source>
        <translation>versie</translation>
    </message>
    <message>
        <source>(%1-bit)</source>
        <translation>(%1-bit)</translation>
    </message>
    <message>
        <source>About %1</source>
        <translation>Over %1</translation>
    </message>
    <message>
        <source>Command-line options</source>
        <translation>Opdrachtregelopties</translation>
    </message>
    <message>
        <source>Usage:</source>
        <translation>Gebruik:</translation>
    </message>
    <message>
        <source>command-line options</source>
        <translation>opdrachtregelopties</translation>
    </message>
    <message>
        <source>UI Options:</source>
        <translation>UI-opties:</translation>
    </message>
    <message>
        <source>Choose data directory on startup (default: %u)</source>
        <translation>Kies gegevensmap bij opstarten (standaard: %u)</translation>
    </message>
    <message>
        <source>Set language, for example "de_DE" (default: system locale)</source>
        <translation>Stel taal in, bijvoorbeeld "nl_NL" (standaard: systeemlocale)</translation>
    </message>
    <message>
        <source>Start minimized</source>
        <translation>Geminimaliseerd starten</translation>
    </message>
    <message>
        <source>Set SSL root certificates for payment request (default: -system-)</source>
        <translation>Zet SSL-rootcertificaat voor betalingsverzoeken (standaard: -systeem-)</translation>
    </message>
    <message>
        <source>Show splash screen on startup (default: %u)</source>
        <translation>Toon opstartscherm bij opstarten (standaard: %u)</translation>
    </message>
    <message>
        <source>Reset all settings changed in the GUI</source>
        <translation>Reset alle wijzigingen aan instellingen gedaan in de GUI</translation>
    </message>
</context>
<context>
    <name>Intro</name>
    <message>
        <source>Welcome</source>
        <translation>Welkom</translation>
    </message>
    <message>
        <source>Welcome to %1.</source>
        <translation>Welkom bij %1.</translation>
    </message>
    <message>
        <source>As this is the first time the program is launched, you can choose where %1 will store its data.</source>
        <translation>Omdat dit de eerste keer is dat het programma gestart is, kunt u nu kiezen waar %1 de data moet opslaan.</translation>
    </message>
    <message>
        <source>When you click OK, %1 will begin to download and process the full %4 block chain (%2GB) starting with the earliest transactions in %3 when %4 initially launched.</source>
        <translation>Als u op OK klikt, dan zal %1 beginnen met downloaden en verwerken van de volledige %4 blokketen (%2GB) startend met de eerste transacties in %3 toen %4 initeel werd gestart.</translation>
    </message>
    <message>
        <source>This initial synchronisation is very demanding, and may expose hardware problems with your computer that had previously gone unnoticed. Each time you run %1, it will continue downloading where it left off.</source>
        <translation>Deze initiële synchronisatie is heel veeleisend, en kan hardware problemen met uw computer blootleggen die voorheen onopgemerkt bleven. Elke keer dat %1 gebruikt word, zal verdergegaan worden waar gebleven is.</translation>
    </message>
    <message>
        <source>If you have chosen to limit block chain storage (pruning), the historical data must still be downloaded and processed, but will be deleted afterward to keep your disk usage low.</source>
        <translation>Als u gekozen heeft om de blokketenopslag te beperken (pruning), dan moet de historische data nog steeds gedownload en verwerkt worden, maar zal verwijderd worden naderhand om schijf gebruik zo laag mogelijk te houden.</translation>
    </message>
    <message>
        <source>Use the default data directory</source>
        <translation>Gebruik de standaard gegevensmap</translation>
    </message>
    <message>
        <source>Use a custom data directory:</source>
        <translation>Gebruik een aangepaste gegevensmap:</translation>
    </message>
    <message>
        <source>Bitcoin</source>
        <translation>Bitcoin</translation>
    </message>
    <message>
        <source>At least %1 GB of data will be stored in this directory, and it will grow over time.</source>
        <translation>Tenminste %1 GB aan data zal worden opgeslagen in deze map, en dit zal naarmate de tijd voortschrijdt groeien.</translation>
    </message>
    <message>
        <source>Approximately %1 GB of data will be stored in this directory.</source>
        <translation>Gemiddeld %1 GB aan data zal worden opgeslagen in deze map.</translation>
    </message>
    <message>
        <source>%1 will download and store a copy of the Bitcoin block chain.</source>
        <translation>%1 zal een kopie van de blokketen van Bitcoin downloaden en opslaan.</translation>
    </message>
    <message>
        <source>The wallet will also be stored in this directory.</source>
        <translation>De portemonnee wordt ook in deze map opgeslagen.</translation>
    </message>
    <message>
        <source>Error: Specified data directory "%1" cannot be created.</source>
        <translation>Fout: De gespecificeerde map "%1" kan niet worden gecreëerd.</translation>
    </message>
    <message>
        <source>Error</source>
        <translation>Fout</translation>
    </message>
    <message numerus="yes">
        <source>%n GB of free space available</source>
        <translation><numerusform>%n GB aan vrije opslagruimte beschikbaar</numerusform><numerusform>%n GB aan vrije opslagruimte beschikbaar</numerusform></translation>
    </message>
    <message numerus="yes">
        <source>(of %n GB needed)</source>
        <translation><numerusform>(van %n GB nodig)</numerusform><numerusform>(van %n GB nodig)</numerusform></translation>
    </message>
</context>
<context>
    <name>MempoolStats</name>
    <message>
        <source>N/A</source>
        <translation>N.v.t.</translation>
    </message>
    </context>
<context>
    <name>ModalOverlay</name>
    <message>
        <source>Form</source>
        <translation>Vorm</translation>
    </message>
    <message>
        <source>Recent transactions may not yet be visible, and therefore your wallet's balance might be incorrect. This information will be correct once your wallet has finished synchronizing with the bitcoin network, as detailed below.</source>
        <translation>Recente transacties zijn mogelijk nog niet zichtbaar. De balans van de portemonnee is daarom mogelijk niet correct. Deze informatie is correct van zodra de synchronisatie met het Bitcoin-netwerk werd voltooid, zoals onderaan beschreven.</translation>
    </message>
    <message>
        <source>Attempting to spend bitcoins that are affected by not-yet-displayed transactions will not be accepted by the network.</source>
        <translation>Poging om bitcoins te besteden die door "nog niet weergegeven" transacties worden beïnvloed, worden niet door het netwerk geaccepteerd.</translation>
    </message>
    <message>
        <source>Number of blocks left</source>
        <translation>Aantal blokken resterend.</translation>
    </message>
    <message>
        <source>Unknown...</source>
        <translation>Onbekend...</translation>
    </message>
    <message>
        <source>Last block time</source>
        <translation>Tijd laatste blok</translation>
    </message>
    <message>
        <source>Progress</source>
        <translation>Vooruitgang</translation>
    </message>
    <message>
        <source>Progress increase per hour</source>
        <translation>Vooruitgang per uur</translation>
    </message>
    <message>
        <source>calculating...</source>
        <translation>Berekenen...</translation>
    </message>
    <message>
        <source>Estimated time left until synced</source>
        <translation>Geschatte tijd tot volledig synchroon</translation>
    </message>
    <message>
        <source>Hide</source>
        <translation>Verbergen</translation>
    </message>
    <message>
        <source>Unknown. Syncing Headers (%1)...</source>
        <translation>Onbekend. Blokhoofden synchroniseren (%1%)...</translation>
<<<<<<< HEAD
=======
    </message>
</context>
<context>
    <name>NetWatchLogModel</name>
    <message>
        <source>Type</source>
        <comment>NetWatch: Type header</comment>
        <translation>Type</translation>
    </message>
    <message>
        <source>Address</source>
        <comment>NetWatch: Address header</comment>
        <translation>Adres</translation>
>>>>>>> 6eccb372
    </message>
</context>
<context>
    <name>OpenURIDialog</name>
    <message>
        <source>Open URI</source>
        <translation>Open URI</translation>
    </message>
    <message>
        <source>Open payment request from URI or file</source>
        <translation>Open betalingsverzoek via URI of bestand</translation>
    </message>
    <message>
        <source>URI:</source>
        <translation>URI:</translation>
    </message>
    <message>
        <source>Select payment request file</source>
        <translation>Selecteer betalingsverzoek bestand</translation>
    </message>
    <message>
        <source>Select payment request file to open</source>
        <translation>Selecteer betalingsverzoekbestand om te openen</translation>
    </message>
</context>
<context>
    <name>OptionsDialog</name>
    <message>
        <source>Options</source>
        <translation>Opties</translation>
    </message>
    <message>
        <source>&amp;Main</source>
        <translation>&amp;Algemeen</translation>
    </message>
    <message>
        <source>Automatically start %1 after logging in to the system.</source>
        <translation>Start %1 automatisch na inloggen in het systeem.</translation>
    </message>
    <message>
        <source>&amp;Start %1 on system login</source>
        <translation>&amp;Start %1 bij het inloggen op het systeem</translation>
    </message>
    <message>
        <source>Size of &amp;database cache</source>
        <translation>Grootte van de &amp;databasecache</translation>
    </message>
    <message>
        <source>MB</source>
        <translation>MB</translation>
    </message>
    <message>
        <source>Number of script &amp;verification threads</source>
        <translation>Aantal threads voor &amp;scriptverificatie</translation>
    </message>
    <message>
        <source>IP address of the proxy (e.g. IPv4: 127.0.0.1 / IPv6: ::1)</source>
        <translation>IP-adres van de proxy (bijv. IPv4: 127.0.0.1 / IPv6: ::1)</translation>
    </message>
    <message>
        <source>Shows if the supplied default SOCKS5 proxy is used to reach peers via this network type.</source>
        <translation>Toont aan of de aangeleverde standaard SOCKS5 proxy gebruikt word om peers te bereiken via dit netwerktype.</translation>
    </message>
    <message>
        <source>Use separate SOCKS&amp;5 proxy to reach peers via Tor hidden services:</source>
        <translation>Gebruik aparte SOCKS&amp;5-proxy om peers te bereiken via verborgen Tor-diensten:</translation>
    </message>
    <message>
        <source>Hide the icon from the system tray.</source>
        <translation>Verberg het icoon van de systeembalk.</translation>
    </message>
    <message>
        <source>&amp;Hide tray icon</source>
        <translation>&amp;Verberg systeembalkicoon</translation>
    </message>
    <message>
        <source>Minimize instead of exit the application when the window is closed. When this option is enabled, the application will be closed only after selecting Exit in the menu.</source>
        <translation>Minimaliseren in plaats van de applicatie af te sluiten wanneer het venster is afgesloten. Als deze optie is ingeschakeld, zal de toepassing pas worden afgesloten na het selecteren van Exit in het menu.</translation>
    </message>
    <message>
        <source>Third party URLs (e.g. a block explorer) that appear in the transactions tab as context menu items. %s in the URL is replaced by transaction hash. Multiple URLs are separated by vertical bar |.</source>
        <translation>URL's van derden (bijvoorbeeld blokexplorer) die in de transacties tab verschijnen als contextmenuelementen. %s in de URL is vervangen door transactiehash. Verscheidene URL's zijn gescheiden door een verticale streep |.  </translation>
    </message>
    <message>
        <source>Active command-line options that override above options:</source>
        <translation>Actieve opdrachtregelopties die bovenstaande opties overschrijven:</translation>
    </message>
    <message>
        <source>Open the %1 configuration file from the working directory.</source>
        <translation>Open het %1 configuratiebestand van de werkmap.</translation>
    </message>
    <message>
        <source>Open Configuration File</source>
        <translation>Open configuratiebestand</translation>
    </message>
    <message>
        <source>Reset all client options to default.</source>
        <translation>Reset alle clientopties naar de standaardinstellingen.</translation>
    </message>
    <message>
        <source>&amp;Reset Options</source>
        <translation>&amp;Reset opties</translation>
    </message>
    <message>
        <source>&amp;Network</source>
        <translation>&amp;Netwerk</translation>
    </message>
    <message>
        <source>(0 = auto, &lt;0 = leave that many cores free)</source>
        <translation>(0 = auto, &lt;0 = laat dit aantal kernen vrij)</translation>
    </message>
    <message>
        <source>W&amp;allet</source>
        <translation>W&amp;allet</translation>
    </message>
    <message>
        <source>Expert</source>
        <translation>Expert</translation>
    </message>
    <message>
        <source>Enable coin &amp;control features</source>
        <translation>Coin &amp;control activeren</translation>
    </message>
    <message>
        <source>If you disable the spending of unconfirmed change, the change from a transaction cannot be used until that transaction has at least one confirmation. This also affects how your balance is computed.</source>
        <translation>Indien het uitgeven van onbevestigd wisselgeld uitgeschakeld wordt dan kan het wisselgeld van een transactie niet worden gebruikt totdat de transactie ten minste een bevestiging heeft. Dit heeft ook invloed op de manier waarop uw saldo wordt berekend.</translation>
    </message>
    <message>
        <source>&amp;Spend unconfirmed change</source>
        <translation>&amp;Spendeer onbevestigd wisselgeld</translation>
    </message>
    <message>
        <source>Automatically open the Bitcoin client port on the router. This only works when your router supports UPnP and it is enabled.</source>
        <translation>Open de Bitcoinpoort automatisch op de router. Dit werkt alleen als de router UPnP ondersteunt en het aanstaat.</translation>
    </message>
    <message>
        <source>Map port using &amp;UPnP</source>
        <translation>Portmapping via &amp;UPnP</translation>
    </message>
    <message>
        <source>Accept connections from outside.</source>
        <translation>Accepteer verbindingen van buiten.</translation>
    </message>
    <message>
        <source>Allow incomin&amp;g connections</source>
        <translation>Sta inkomende verbindingen toe</translation>
    </message>
    <message>
        <source>Connect to the Bitcoin network through a SOCKS5 proxy.</source>
        <translation>Verbind met het Bitcoinnetwerk via een SOCKS5 proxy.</translation>
    </message>
    <message>
        <source>&amp;Connect through SOCKS5 proxy (default proxy):</source>
        <translation>&amp;Verbind via een SOCKS5-proxy (standaardproxy):</translation>
    </message>
    <message>
        <source>Proxy &amp;IP:</source>
        <translation>Proxy &amp;IP:</translation>
    </message>
    <message>
        <source>&amp;Port:</source>
        <translation>&amp;Poort:</translation>
    </message>
    <message>
        <source>Port of the proxy (e.g. 9050)</source>
        <translation>Poort van de proxy (bijv. 9050)</translation>
    </message>
    <message>
        <source>Used for reaching peers via:</source>
        <translation>Gebruikt om peers te bereiken via:</translation>
    </message>
    <message>
        <source>IPv4</source>
        <translation>IPv4</translation>
    </message>
    <message>
        <source>IPv6</source>
        <translation>IPv6</translation>
    </message>
    <message>
        <source>Tor</source>
        <translation>Tor</translation>
    </message>
    <message>
        <source>Connect to the Bitcoin network through a separate SOCKS5 proxy for Tor hidden services.</source>
        <translation>Maak verbinding met Bitcoinnetwerk door een aparte SOCKS5-proxy voor verborgen diensten van Tor.</translation>
    </message>
    <message>
        <source>&amp;Window</source>
        <translation>&amp;Scherm</translation>
    </message>
    <message>
        <source>Show only a tray icon after minimizing the window.</source>
        <translation>Laat alleen een systeemvakicoon zien wanneer het venster geminimaliseerd is</translation>
    </message>
    <message>
        <source>&amp;Minimize to the tray instead of the taskbar</source>
        <translation>&amp;Minimaliseer naar het systeemvak in plaats van de taakbalk</translation>
    </message>
    <message>
        <source>M&amp;inimize on close</source>
        <translation>M&amp;inimaliseer bij sluiten van het venster</translation>
    </message>
    <message>
        <source>&amp;Display</source>
        <translation>&amp;Interface</translation>
    </message>
    <message>
        <source>User Interface &amp;language:</source>
        <translation>Taal &amp;gebruikersinterface:</translation>
    </message>
    <message>
        <source>The user interface language can be set here. This setting will take effect after restarting %1.</source>
        <translation>De taal van de gebruikersinterface kan hier ingesteld worden. Deze instelling zal pas van kracht worden nadat %1 herstart wordt.</translation>
    </message>
    <message>
        <source>&amp;Unit to show amounts in:</source>
        <translation>&amp;Eenheid om bedrag in te tonen:</translation>
    </message>
    <message>
        <source>Choose the default subdivision unit to show in the interface and when sending coins.</source>
        <translation>Kies de standaardonderverdelingseenheid om weer te geven in uw programma, en voor het versturen van munten</translation>
    </message>
    <message>
        <source>Whether to show coin control features or not.</source>
        <translation>Munt controle functies weergeven of niet.</translation>
    </message>
    <message>
        <source>&amp;Third party transaction URLs</source>
        <translation>Transactie-URL's van &amp;derden</translation>
    </message>
    <message>
        <source>&amp;OK</source>
        <translation>&amp;Oké</translation>
    </message>
    <message>
        <source>&amp;Cancel</source>
        <translation>&amp;Annuleren</translation>
    </message>
    <message>
        <source>default</source>
        <translation>standaard</translation>
    </message>
    <message>
        <source>none</source>
        <translation>geen</translation>
    </message>
    <message>
        <source>Bitcoin Core</source>
        <translation>Bitcoin Core</translation>
    </message>
    <message>
        <source>Confirm options reset</source>
        <translation>Bevestig reset opties</translation>
    </message>
    <message>
        <source>Client restart required to activate changes.</source>
        <translation>Herstart van de client is vereist om veranderingen door te voeren.</translation>
    </message>
    <message>
        <source>Client will be shut down. Do you want to proceed?</source>
        <translation>Applicatie zal worden afgesloten. Wilt u doorgaan?</translation>
    </message>
    <message>
        <source>Configuration options</source>
        <translation>Configuratieopties</translation>
    </message>
    <message>
        <source>The configuration file is used to specify advanced user options which override GUI settings. Additionally, any command-line options will override this configuration file.</source>
        <translation>Het configuratiebestand wordt gebruikt om geavanceerde gebruikersopties te specificeren welke de GUI instellingen overschrijd. Daarnaast, zullen alle command-line opties dit configuratiebestand overschrijven.</translation>
    </message>
    <message>
        <source>Error</source>
        <translation>Fout</translation>
    </message>
    <message>
        <source>The configuration file could not be opened.</source>
        <translation>Het configuratiebestand kon niet worden geopend.</translation>
    </message>
    <message>
        <source>This change would require a client restart.</source>
        <translation>Om dit aan te passen moet de client opnieuw gestart worden.</translation>
    </message>
    <message>
        <source>The supplied proxy address is invalid.</source>
        <translation>Het opgegeven proxyadres is ongeldig.</translation>
    </message>
</context>
<context>
    <name>OverviewPage</name>
    <message>
        <source>Form</source>
        <translation>Vorm</translation>
    </message>
    <message>
        <source>The displayed information may be out of date. Your wallet automatically synchronizes with the Bitcoin network after a connection is established, but this process has not completed yet.</source>
        <translation>De weergegeven informatie kan verouderd zijn. Uw portemonnee synchroniseert automatisch met het Bitcoinnetwerk nadat een verbinding is gelegd, maar dit proces is nog niet voltooid.</translation>
    </message>
    <message>
        <source>Watch-only:</source>
        <translation>Alleen-bekijkbaar:</translation>
    </message>
    <message>
        <source>Available:</source>
        <translation>Beschikbaar:</translation>
    </message>
    <message>
        <source>Your current spendable balance</source>
        <translation>Uw beschikbare saldo</translation>
    </message>
    <message>
        <source>Pending:</source>
        <translation>Afwachtend:</translation>
    </message>
    <message>
        <source>Total of transactions that have yet to be confirmed, and do not yet count toward the spendable balance</source>
        <translation>De som van de transacties die nog bevestigd moeten worden, en nog niet meetellen in uw beschikbare saldo</translation>
    </message>
    <message>
        <source>Immature:</source>
        <translation>Immatuur:</translation>
    </message>
    <message>
        <source>Mined balance that has not yet matured</source>
        <translation>Gedolven saldo dat nog niet tot wasdom is gekomen</translation>
    </message>
    <message>
        <source>Balances</source>
        <translation>Saldi</translation>
    </message>
    <message>
        <source>Total:</source>
        <translation>Totaal:</translation>
    </message>
    <message>
        <source>Your current total balance</source>
        <translation>Uw totale saldo</translation>
    </message>
    <message>
        <source>Your current balance in watch-only addresses</source>
        <translation>Uw huidige balans in alleen-bekijkbare adressen</translation>
    </message>
    <message>
        <source>Spendable:</source>
        <translation>Besteedbaar:</translation>
    </message>
    <message>
        <source>Recent transactions</source>
        <translation>Recente transacties</translation>
    </message>
    <message>
        <source>Unconfirmed transactions to watch-only addresses</source>
        <translation>Onbevestigde transacties naar alleen-bekijkbare adressen</translation>
    </message>
    <message>
        <source>Mined balance in watch-only addresses that has not yet matured</source>
        <translation>Ontgonnen saldo dat nog niet tot wasdom is gekomen</translation>
    </message>
    <message>
        <source>Current total balance in watch-only addresses</source>
        <translation>Huidige balans in alleen-bekijkbare adressen.</translation>
    </message>
</context>
<context>
    <name>PaymentServer</name>
    <message>
        <source>Payment request error</source>
        <translation>Fout bij betalingsverzoek</translation>
    </message>
    <message>
        <source>Cannot start bitcoin: click-to-pay handler</source>
        <translation>Kan bitcoin niet starten: click-to-pay handler</translation>
    </message>
    <message>
        <source>URI handling</source>
        <translation>URI-behandeling</translation>
    </message>
    <message>
        <source>Payment request fetch URL is invalid: %1</source>
        <translation>URL om betalingsverzoek te verkrijgen is ongeldig: %1</translation>
    </message>
    <message>
        <source>Invalid payment address %1</source>
        <translation>Ongeldig betalingsadres %1</translation>
    </message>
    <message>
        <source>URI cannot be parsed! This can be caused by an invalid Bitcoin address or malformed URI parameters.</source>
        <translation>URI kan niet verwerkt worden! Dit kan het gevolg zijn van een ongeldig Bitcoin adres of misvormde URI parameters.</translation>
    </message>
    <message>
        <source>Payment request file handling</source>
        <translation>Betalingsverzoek bestandsafhandeling</translation>
    </message>
    <message>
        <source>Payment request file cannot be read! This can be caused by an invalid payment request file.</source>
        <translation>Betalingsverzoekbestand kan niet gelezen of verwerkt worden! Dit kan veroorzaakt worden door een ongeldig betalingsverzoekbestand.</translation>
    </message>
    <message>
        <source>Payment request rejected</source>
        <translation>Betalingsverzoek geweigerd</translation>
    </message>
    <message>
        <source>Payment request network doesn't match client network.</source>
        <translation>Betalingsaanvraagnetwerk komt niet overeen met klantennetwerk.</translation>
    </message>
    <message>
        <source>Payment request expired.</source>
        <translation>Betalingsverzoek verlopen.</translation>
    </message>
    <message>
        <source>Payment request is not initialized.</source>
        <translation>Betalingsaanvraag is niet geïnitialiseerd.</translation>
    </message>
    <message>
        <source>Unverified payment requests to custom payment scripts are unsupported.</source>
        <translation>Niet-geverifieerde betalingsverzoeken naar aangepaste betalingsscripts worden niet ondersteund.</translation>
    </message>
    <message>
        <source>Invalid payment request.</source>
        <translation>Ongeldig betalingsverzoek.</translation>
    </message>
    <message>
        <source>Requested payment amount of %1 is too small (considered dust).</source>
        <translation>Het gevraagde betalingsbedrag van %1 is te weinig (beschouwd als stof).</translation>
    </message>
    <message>
        <source>Refund from %1</source>
        <translation>Restitutie van %1</translation>
    </message>
    <message>
        <source>Payment request %1 is too large (%2 bytes, allowed %3 bytes).</source>
        <translation>Betalingsverzoek %1 is te groot (%2 bytes, toegestaan ​​%3 bytes).</translation>
    </message>
    <message>
        <source>Error communicating with %1: %2</source>
        <translation>Fout bij communiceren met %1: %2</translation>
    </message>
    <message>
        <source>Payment request cannot be parsed!</source>
        <translation>Betalingsverzoek kan niet worden verwerkt!</translation>
    </message>
    <message>
        <source>Bad response from server %1</source>
        <translation>Ongeldige respons van server %1</translation>
    </message>
    <message>
        <source>Network request error</source>
        <translation>Fout bij netwerkverzoek</translation>
    </message>
    <message>
        <source>Payment acknowledged</source>
        <translation>Betaling bevestigd</translation>
    </message>
</context>
<context>
    <name>PeerTableModel</name>
    <message>
        <source>User Agent</source>
        <translation>User Agent</translation>
    </message>
    <message>
        <source>Node/Service</source>
        <translation>Node/Dienst</translation>
    </message>
    <message>
        <source>NodeId</source>
        <translation>Node ID</translation>
    </message>
    <message>
        <source>Ping</source>
        <translation>Ping</translation>
    </message>
    <message>
        <source>Sent</source>
        <translation>Verstuurd</translation>
    </message>
    <message>
        <source>Received</source>
        <translation>Ontvangen</translation>
    </message>
</context>
<context>
    <name>QObject</name>
    <message>
        <source>Amount</source>
        <translation>Bedrag</translation>
    </message>
    <message>
        <source>Enter a Bitcoin address (e.g. %1)</source>
        <translation>Voer een Bitcoinadres in (bijv. %1)</translation>
    </message>
    <message>
        <source>%1 d</source>
        <translation>%1 d</translation>
    </message>
    <message>
        <source>%1 h</source>
        <translation>%1 uur</translation>
    </message>
    <message>
        <source>%1 m</source>
        <translation>%1 m</translation>
    </message>
    <message>
        <source>%1 s</source>
        <translation>%1 s</translation>
    </message>
    <message>
        <source>None</source>
        <translation>Geen</translation>
    </message>
    <message>
        <source>N/A</source>
        <translation>N.v.t.</translation>
    </message>
    <message>
        <source>%1 ms</source>
        <translation>%1 ms</translation>
    </message>
    <message numerus="yes">
        <source>%n second(s)</source>
        <translation><numerusform>%n seconde</numerusform><numerusform>%n seconden</numerusform></translation>
    </message>
    <message numerus="yes">
        <source>%n minute(s)</source>
        <translation><numerusform>%n minuut</numerusform><numerusform>%n minuten</numerusform></translation>
    </message>
    <message numerus="yes">
        <source>%n hour(s)</source>
        <translation><numerusform>%n uur</numerusform><numerusform>%n uren</numerusform></translation>
    </message>
    <message numerus="yes">
        <source>%n day(s)</source>
        <translation><numerusform>%n dag</numerusform><numerusform>%n dagen</numerusform></translation>
    </message>
    <message numerus="yes">
        <source>%n week(s)</source>
        <translation><numerusform>%n week</numerusform><numerusform>%n weken</numerusform></translation>
    </message>
    <message>
        <source>%1 and %2</source>
        <translation>%1 en %2</translation>
    </message>
    <message numerus="yes">
        <source>%n year(s)</source>
        <translation><numerusform>%n jaar</numerusform><numerusform>%n jaren</numerusform></translation>
    </message>
    <message>
        <source>%1 B</source>
        <translation>%1 B</translation>
    </message>
    <message>
        <source>%1 KB</source>
        <translation>%1 Kb</translation>
    </message>
    <message>
        <source>%1 MB</source>
        <translation>%1 MB</translation>
    </message>
    <message>
        <source>%1 GB</source>
        <translation>%1 Gb</translation>
    </message>
    <message>
        <source>%1 didn't yet exit safely...</source>
        <translation>%1 sloot nog niet veilig af...</translation>
    </message>
    <message>
        <source>unknown</source>
        <translation>onbekend</translation>
    </message>
    <message>
        <source>Txn</source>
        <comment>Tx Watch: Transaction type abbreviation</comment>
        <translation>Tse</translation>
    </message>
</context>
<context>
    <name>QObject::QObject</name>
    <message>
        <source>Error: Specified data directory "%1" does not exist.</source>
        <translation>Fout: Opgegeven gegevensmap "%1" bestaat niet.</translation>
    </message>
    <message>
        <source>Error: Cannot parse configuration file: %1. Only use key=value syntax.</source>
        <translation>Fout: Kan configuratiebestand niet verwerken: %1. Gebruik enkel de key=value syntax.</translation>
    </message>
    <message>
        <source>Error: %1</source>
        <translation>Fout: %1</translation>
    </message>
</context>
<context>
    <name>QRImageWidget</name>
    <message>
        <source>&amp;Save Image...</source>
        <translation>&amp;Sla afbeelding op...</translation>
    </message>
    <message>
        <source>&amp;Copy Image</source>
        <translation>&amp;Afbeelding kopiëren</translation>
    </message>
    <message>
        <source>Save QR Code</source>
        <translation>Sla QR-code op</translation>
    </message>
    <message>
        <source>PNG Image (*.png)</source>
        <translation>PNG afbeelding (*.png)</translation>
    </message>
</context>
<context>
    <name>RPCConsole</name>
    <message>
        <source>N/A</source>
        <translation>N.v.t.</translation>
    </message>
    <message>
        <source>Client version</source>
        <translation>Clientversie</translation>
    </message>
    <message>
        <source>&amp;Information</source>
        <translation>&amp;Informatie</translation>
    </message>
    <message>
        <source>Debug window</source>
        <translation>Debug venster</translation>
    </message>
    <message>
        <source>General</source>
        <translation>Algemeen</translation>
    </message>
    <message>
        <source>Using BerkeleyDB version</source>
        <translation>Gebruikt BerkeleyDB versie</translation>
    </message>
    <message>
        <source>Datadir</source>
        <translation>Gegevensmap</translation>
    </message>
    <message>
        <source>Startup time</source>
        <translation>Opstarttijd</translation>
    </message>
    <message>
        <source>Network</source>
        <translation>Netwerk</translation>
    </message>
    <message>
        <source>Name</source>
        <translation>Naam</translation>
    </message>
    <message>
        <source>Number of connections</source>
        <translation>Aantal connecties</translation>
    </message>
    <message>
        <source>Block chain</source>
        <translation>Blokketen</translation>
    </message>
    <message>
        <source>Current number of blocks</source>
        <translation>Huidig aantal blokken</translation>
    </message>
    <message>
        <source>Memory Pool</source>
        <translation>Geheugenpoel</translation>
    </message>
    <message>
        <source>Current number of transactions</source>
        <translation>Huidig aantal transacties</translation>
    </message>
    <message>
        <source>Memory usage</source>
        <translation>Geheugengebruik</translation>
    </message>
    <message>
        <source>Wallet: </source>
        <translation type="unfinished">Portemonnee: </translation>
    </message>
    <message>
        <source>&amp;Reset</source>
        <translation>&amp;Reset</translation>
    </message>
    <message>
        <source>Received</source>
        <translation>Ontvangen</translation>
    </message>
    <message>
        <source>Sent</source>
        <translation>Verstuurd</translation>
    </message>
    <message>
        <source>&amp;Peers</source>
        <translation>&amp;Peers</translation>
    </message>
    <message>
        <source>Banned peers</source>
        <translation>Gebande peers</translation>
    </message>
    <message>
        <source>Select a peer to view detailed information.</source>
        <translation>Selecteer een peer om gedetailleerde informatie te bekijken.</translation>
    </message>
    <message>
        <source>Whitelisted</source>
        <translation>Toegestaan</translation>
    </message>
    <message>
        <source>Direction</source>
        <translation>Directie</translation>
    </message>
    <message>
        <source>Version</source>
        <translation>Versie</translation>
    </message>
    <message>
        <source>Starting Block</source>
        <translation>Start Blok</translation>
    </message>
    <message>
        <source>Synced Headers</source>
        <translation>Gesynchroniseerde headers</translation>
    </message>
    <message>
        <source>Synced Blocks</source>
        <translation>Gesynchroniseerde blokken</translation>
    </message>
    <message>
        <source>User Agent</source>
        <translation>User Agent</translation>
    </message>
    <message>
        <source>Open the %1 debug log file from the current data directory. This can take a few seconds for large log files.</source>
        <translation>Open het %1 debug-logbestand van de huidige gegevensmap. Dit kan een aantal seconden duren voor grote logbestanden.</translation>
    </message>
    <message>
        <source>Decrease font size</source>
        <translation>Verklein lettergrootte</translation>
    </message>
    <message>
        <source>Increase font size</source>
        <translation>Vergroot lettergrootte</translation>
    </message>
    <message>
        <source>Services</source>
        <translation>Diensten</translation>
    </message>
    <message>
        <source>Ban Score</source>
        <translation>Ban score</translation>
    </message>
    <message>
        <source>Connection Time</source>
        <translation>Connectie tijd</translation>
    </message>
    <message>
        <source>Last Send</source>
        <translation>Laatst verstuurd</translation>
    </message>
    <message>
        <source>Last Receive</source>
        <translation>Laatst ontvangen</translation>
    </message>
    <message>
        <source>Ping Time</source>
        <translation>Ping Tijd</translation>
    </message>
    <message>
        <source>The duration of a currently outstanding ping.</source>
        <translation>De tijdsduur van een op het moment openstaande ping.</translation>
    </message>
    <message>
        <source>Ping Wait</source>
        <translation>Pingwachttijd</translation>
    </message>
    <message>
        <source>Min Ping</source>
        <translation>Min Ping</translation>
    </message>
    <message>
        <source>Time Offset</source>
        <translation>Tijdcompensatie</translation>
    </message>
    <message>
        <source>Last block time</source>
        <translation>Tijd laatste blok</translation>
    </message>
    <message>
        <source>&amp;Open</source>
        <translation>&amp;Open</translation>
    </message>
    <message>
        <source>&amp;Console</source>
        <translation>&amp;Console</translation>
    </message>
    <message>
        <source>&amp;Network Traffic</source>
        <translation>&amp;Netwerkverkeer</translation>
    </message>
    <message>
        <source>Totals</source>
        <translation>Totalen</translation>
    </message>
    <message>
        <source>In:</source>
        <translation>In:</translation>
    </message>
    <message>
        <source>Out:</source>
        <translation>Uit:</translation>
    </message>
    <message>
        <source>Debug log file</source>
        <translation>Debuglogbestand</translation>
    </message>
    <message>
        <source>Clear console</source>
        <translation>Maak console leeg</translation>
    </message>
    <message>
        <source>1 &amp;hour</source>
        <translation>1 &amp;uur</translation>
    </message>
    <message>
        <source>1 &amp;day</source>
        <translation>1 &amp;dag</translation>
    </message>
    <message>
        <source>1 &amp;week</source>
        <translation>1 &amp;week</translation>
    </message>
    <message>
        <source>1 &amp;year</source>
        <translation>1 &amp;jaar</translation>
    </message>
    <message>
        <source>&amp;Disconnect</source>
        <translation>&amp;Verbreek verbinding</translation>
    </message>
    <message>
        <source>Ban for</source>
        <translation>Ban Node voor</translation>
    </message>
    <message>
        <source>&amp;Unban</source>
        <translation>&amp;Maak ban voor node ongedaan</translation>
    </message>
    <message>
        <source>Welcome to the %1 RPC console.</source>
        <translation>Welkom bij de %1 RPC-console.</translation>
    </message>
    <message>
        <source>Use up and down arrows to navigate history, and %1 to clear screen.</source>
        <translation>Gebruik pijltjes omhoog en omlaag om door de geschiedenis te navigeren en %1 om het scherm te wissen.</translation>
    </message>
    <message>
        <source>Type %1 for an overview of available commands.</source>
        <translation>Typ %1  voor een overzicht van de beschikbare commando's.</translation>
    </message>
    <message>
        <source>For more information on using this console type %1.</source>
        <translation>Typ %1 voor meer informatie over het gebruik van deze console.</translation>
    </message>
    <message>
        <source>WARNING: Scammers have been active, telling users to type commands here, stealing their wallet contents. Do not use this console without fully understanding the ramifications of a command.</source>
        <translation>WAARSCHUWING: Er zijn Scammers actief geweest, die gebruikers vragen om hier commando's te typen, waardoor de inhoud van hun portemonnee werd gestolen. Gebruik deze console niet zonder de gevolgen van een commando volledig te begrijpen.</translation>
    </message>
    <message>
        <source>Network activity disabled</source>
        <translation>Netwerkactiviteit uitgeschakeld</translation>
    </message>
    <message>
        <source>(node id: %1)</source>
        <translation>(node id: %1)</translation>
    </message>
    <message>
        <source>via %1</source>
        <translation>via %1</translation>
    </message>
    <message>
        <source>never</source>
        <translation>nooit</translation>
    </message>
    <message>
        <source>Inbound</source>
        <translation>Inkomend</translation>
    </message>
    <message>
        <source>Outbound</source>
        <translation>Uitgaand</translation>
    </message>
    <message>
        <source>Yes</source>
        <translation>Ja</translation>
    </message>
    <message>
        <source>No</source>
        <translation>Nee</translation>
    </message>
    <message>
        <source>Unknown</source>
        <translation>Onbekend</translation>
    </message>
</context>
<context>
    <name>ReceiveCoinsDialog</name>
    <message>
        <source>&amp;Amount:</source>
        <translation>&amp;Bedrag</translation>
    </message>
    <message>
        <source>&amp;Label:</source>
        <translation>&amp;Label:</translation>
    </message>
    <message>
        <source>&amp;Message:</source>
        <translation>&amp;Bericht</translation>
    </message>
    <message>
        <source>An optional message to attach to the payment request, which will be displayed when the request is opened. Note: The message will not be sent with the payment over the Bitcoin network.</source>
        <translation>Een optioneel bericht om bij te voegen aan het betalingsverzoek, welke zal getoond worden wanneer het verzoek is geopend. Opmerking: Het bericht zal niet worden verzonden met de betaling over het Bitcoinnetwerk.</translation>
    </message>
    <message>
        <source>An optional label to associate with the new receiving address.</source>
        <translation>Een optioneel label om te associëren met het nieuwe ontvangstadres</translation>
    </message>
    <message>
        <source>Use this form to request payments. All fields are &lt;b&gt;optional&lt;/b&gt;.</source>
        <translation>Gebruik dit formulier om te verzoeken tot betaling. Alle velden zijn &lt;b&gt;optioneel&lt;/b&gt;.</translation>
    </message>
    <message>
        <source>An optional amount to request. Leave this empty or zero to not request a specific amount.</source>
        <translation>Een optioneel te verzoeken bedrag. Laat dit leeg, of nul, om geen specifiek bedrag aan te vragen.</translation>
    </message>
    <message>
        <source>Clear all fields of the form.</source>
        <translation>Wis alle velden op het formulier.</translation>
    </message>
    <message>
        <source>Clear</source>
        <translation>Wissen</translation>
    </message>
    <message>
        <source>Native segwit addresses (aka Bech32 or BIP-173) reduce your transaction fees later on and offer better protection against typos, but old wallets don't support them. When unchecked, an address compatible with older wallets will be created instead.</source>
        <translation>Native segwit-adressen (Bech32 of BIP-173) reduceren later je transactiekosten en bieden een betere bescherming tegen typefouten, maar oude portemonnees ondersteunen deze niet. Een adres dat is compatibel met oudere portemonnees zal worden gecreëerd indien dit niet is aangevinkt.</translation>
    </message>
    <message>
        <source>Generate native segwit (Bech32) address</source>
        <translation>Genereer native segwit-adres (Bech32)</translation>
    </message>
    <message>
<<<<<<< HEAD
        <source>Requested payments history</source>
        <translation>Geschiedenis van de betalingsverzoeken</translation>
    </message>
    <message>
        <source>&amp;Request payment</source>
        <translation>&amp;Betalingsverzoek</translation>
    </message>
    <message>
=======
>>>>>>> 6eccb372
        <source>Show the selected request (does the same as double clicking an entry)</source>
        <translation>Toon het geselecteerde verzoek (doet hetzelfde als dubbelklikken)</translation>
    </message>
    <message>
        <source>Show</source>
        <translation>Toon</translation>
    </message>
    <message>
        <source>Remove the selected entries from the list</source>
        <translation>Verwijder de geselecteerde items van de lijst</translation>
    </message>
    <message>
        <source>Remove</source>
        <translation>Verwijder</translation>
    </message>
    <message>
        <source>Copy URI</source>
        <translation>Kopieer URI</translation>
    </message>
    <message>
        <source>Copy label</source>
        <translation>Kopieer label</translation>
    </message>
    <message>
        <source>Copy message</source>
        <translation>Kopieer bericht</translation>
    </message>
    <message>
        <source>Copy amount</source>
        <translation>Kopieer bedrag</translation>
    </message>
</context>
<context>
    <name>ReceiveRequestDialog</name>
    <message>
        <source>QR Code</source>
        <translation>QR-code</translation>
    </message>
    <message>
        <source>Copy &amp;URI</source>
        <translation>Kopieer &amp;URI</translation>
    </message>
    <message>
        <source>Copy &amp;Address</source>
        <translation>Kopieer &amp;adres</translation>
    </message>
    <message>
        <source>&amp;Save Image...</source>
        <translation>&amp;Sla afbeelding op...</translation>
    </message>
    <message>
        <source>Request payment to %1</source>
        <translation>Betalingsverzoek tot %1</translation>
    </message>
    <message>
        <source>Payment information</source>
        <translation>Betalingsinformatie</translation>
    </message>
    <message>
        <source>URI</source>
        <translation>URI</translation>
    </message>
    <message>
        <source>Address</source>
        <translation>Adres</translation>
    </message>
    <message>
        <source>Amount</source>
        <translation>Bedrag</translation>
    </message>
    <message>
        <source>Label</source>
        <translation>Label</translation>
    </message>
    <message>
        <source>Message</source>
        <translation>Bericht</translation>
    </message>
    <message>
        <source>Resulting URI too long, try to reduce the text for label / message.</source>
        <translation>Resulterende URI te lang, probeer de tekst korter te maken voor het label/bericht.</translation>
    </message>
    <message>
        <source>Error encoding URI into QR Code.</source>
        <translation>Fout tijdens encoderen URI in QR-code</translation>
    </message>
</context>
<context>
    <name>RecentRequestsTableModel</name>
    <message>
        <source>Date</source>
        <translation>Datum</translation>
    </message>
    <message>
        <source>Label</source>
        <translation>Label</translation>
    </message>
    <message>
        <source>Message</source>
        <translation>Bericht</translation>
    </message>
    <message>
        <source>(no label)</source>
        <translation>(geen label)</translation>
    </message>
    <message>
        <source>(no message)</source>
        <translation>(geen bericht)</translation>
    </message>
    <message>
        <source>(no amount requested)</source>
        <translation>(geen bedrag aangevraagd)</translation>
    </message>
    <message>
        <source>Requested</source>
        <translation>Verzoek ingediend</translation>
    </message>
</context>
<context>
    <name>SendCoinsDialog</name>
    <message>
        <source>Send Coins</source>
        <translation>Verstuurde munten</translation>
    </message>
    <message>
        <source>Coin Control Features</source>
        <translation>Coin controle opties</translation>
    </message>
    <message>
        <source>Inputs...</source>
        <translation>Invoer...</translation>
    </message>
    <message>
        <source>automatically selected</source>
        <translation>automatisch geselecteerd</translation>
    </message>
    <message>
        <source>Insufficient funds!</source>
        <translation>Onvoldoende fonds!</translation>
    </message>
    <message>
        <source>Quantity:</source>
        <translation>Kwantiteit</translation>
    </message>
    <message>
        <source>Bytes:</source>
        <translation>Bytes:</translation>
    </message>
    <message>
        <source>Amount:</source>
        <translation>Bedrag:</translation>
    </message>
    <message>
        <source>Fee:</source>
        <translation>Vergoeding:</translation>
    </message>
    <message>
        <source>After Fee:</source>
        <translation>Naheffing:</translation>
    </message>
    <message>
        <source>Change:</source>
        <translation>Wisselgeld:</translation>
    </message>
    <message>
        <source>If this is activated, but the change address is empty or invalid, change will be sent to a newly generated address.</source>
        <translation>Als dit is geactiveerd, maar het wisselgeldadres is leeg of ongeldig, dan wordt het wisselgeld verstuurd naar een nieuw gegenereerd adres.</translation>
    </message>
    <message>
        <source>Custom change address</source>
        <translation>Aangepast wisselgeldadres</translation>
    </message>
    <message>
        <source>Transaction Fee:</source>
        <translation>Transactievergoeding:</translation>
    </message>
    <message>
        <source>Choose...</source>
        <translation>Kies...</translation>
    </message>
    <message>
        <source>Using the fallbackfee can result in sending a transaction that will take several hours or days (or never) to confirm. Consider choosing your fee manually or wait until you have validated the complete chain.</source>
        <translation>Gebruik van de terugvalkosten kan resulteren in het verzenden van een transactie die meerdere uren of dagen (of nooit) zal duren om bevestigd te worden. Overweeg om handmatig de vergoeding in te geven of wacht totdat je de volledige keten hebt gevalideerd.</translation>
    </message>
    <message>
        <source>Warning: Fee estimation is currently not possible.</source>
        <translation>Waarschuwing: Schatting van de vergoeding is momenteel niet mogelijk.</translation>
    </message>
    <message>
        <source>collapse fee-settings</source>
        <translation>verberg vergoeding-instellingen</translation>
    </message>
    <message>
        <source>per kilobyte</source>
        <translation>per kilobyte</translation>
    </message>
    <message>
        <source>Hide</source>
        <translation>Verbergen</translation>
    </message>
    <message>
        <source>Paying only the minimum fee is just fine as long as there is less transaction volume than space in the blocks. But be aware that this can end up in a never confirming transaction once there is more demand for bitcoin transactions than the network can process.</source>
        <translation>De minimale toeslag betalen is prima mits het transactievolume kleiner is dan de ruimte in de blokken. Let wel op dat dit tot gevolg kan hebben dat een transactie nooit wordt bevestigd als er meer vraag is naar bitcointransacties dan het netwerk kan verwerken.</translation>
    </message>
    <message>
        <source>(read the tooltip)</source>
        <translation>(lees de tooltip)</translation>
    </message>
    <message>
        <source>Recommended:</source>
        <translation>Aanbevolen:</translation>
    </message>
    <message>
        <source>Custom:</source>
        <translation>Aangepast:</translation>
    </message>
    <message>
        <source>(Smart fee not initialized yet. This usually takes a few blocks...)</source>
        <translation>(Slimme transactiekosten is nog niet geïnitialiseerd. Dit duurt meestal een paar blokken...)</translation>
    </message>
    <message>
        <source>Send to multiple recipients at once</source>
        <translation>Verstuur in een keer aan verschillende ontvangers</translation>
    </message>
    <message>
        <source>Add &amp;Recipient</source>
        <translation>Voeg &amp;ontvanger toe</translation>
    </message>
    <message>
        <source>Clear all fields of the form.</source>
        <translation>Wis alle velden van het formulier.</translation>
    </message>
    <message>
        <source>Dust:</source>
        <translation>Stof:</translation>
    </message>
    <message>
        <source>Confirmation time target:</source>
        <translation>Bevestigingstijddoel:</translation>
    </message>
    <message>
        <source>Enable Replace-By-Fee</source>
        <translation>Activeer Replace-By-Fee</translation>
    </message>
    <message>
        <source>With Replace-By-Fee (BIP-125) you can increase a transaction's fee after it is sent. Without this, a higher fee may be recommended to compensate for increased transaction delay risk.</source>
        <translation>Met Replace-By-Fee (BIP-125) kun je de vergoeding voor een transactie verhogen na dat deze verstuurd is. Zonder dit kan een hogere vergoeding aangeraden worden om te compenseren voor de hogere kans op transactie vertragingen.</translation>
    </message>
    <message>
        <source>Clear &amp;All</source>
        <translation>Verwijder &amp;alles</translation>
    </message>
    <message>
        <source>Balance:</source>
        <translation>Saldo:</translation>
    </message>
    <message>
        <source>Confirm the send action</source>
        <translation>Bevestig de verstuuractie</translation>
    </message>
    <message>
        <source>S&amp;end</source>
        <translation>V&amp;erstuur</translation>
    </message>
    <message>
        <source>Copy quantity</source>
        <translation>Kopieer aantal</translation>
    </message>
    <message>
        <source>Copy amount</source>
        <translation>Kopieer bedrag</translation>
    </message>
    <message>
        <source>Copy fee</source>
        <translation>Kopieer vergoeding</translation>
    </message>
    <message>
        <source>Copy after fee</source>
        <translation>Kopieer na vergoeding</translation>
    </message>
    <message>
        <source>Copy bytes</source>
        <translation>Kopieer bytes</translation>
    </message>
    <message>
        <source>Copy dust</source>
        <translation>Kopieër stof</translation>
    </message>
    <message>
        <source>Copy change</source>
        <translation>Kopieer wijziging</translation>
    </message>
    <message>
        <source>%1 (%2 blocks)</source>
        <translation>%1 (%2 blokken)</translation>
    </message>
    <message>
        <source>%1 to %2</source>
        <translation>%1 tot %2</translation>
    </message>
    <message>
        <source>Are you sure you want to send?</source>
        <translation>Weet u zeker dat u wilt verzenden?</translation>
    </message>
    <message>
        <source>added as transaction fee</source>
        <translation>toegevoegd als transactie vergoeding</translation>
    </message>
    <message>
        <source>Total Amount %1</source>
        <translation>Totaalbedrag %1</translation>
    </message>
    <message>
        <source>or</source>
        <translation>of</translation>
    </message>
    <message>
        <source>You can increase the fee later (signals Replace-By-Fee, BIP-125).</source>
        <translation>Je kunt de vergoeding later verhogen (signaleert Replace-By-Fee, BIP-125).</translation>
    </message>
    <message>
        <source>Not signalling Replace-By-Fee, BIP-125.</source>
        <translation>Signaleert geen Replace-By-Fee, BIP-125.</translation>
    </message>
    <message>
        <source>Confirm send coins</source>
        <translation>Bevestig versturen munten</translation>
    </message>
    <message>
        <source>The recipient address is not valid. Please recheck.</source>
        <translation>Het adres van de ontvanger is niet geldig. Gelieve opnieuw te controleren.</translation>
    </message>
    <message>
        <source>The amount to pay must be larger than 0.</source>
        <translation>Het ingevoerde bedrag moet groter zijn dan 0.</translation>
    </message>
    <message>
        <source>The amount exceeds your balance.</source>
        <translation>Het bedrag is hoger dan uw huidige saldo.</translation>
    </message>
    <message>
        <source>The total exceeds your balance when the %1 transaction fee is included.</source>
        <translation>Het totaal overschrijdt uw huidige saldo wanneer de %1 transactie vergoeding wordt meegerekend.</translation>
    </message>
    <message>
        <source>Duplicate address found: addresses should only be used once each.</source>
        <translation>Dubbel adres gevonden: adressen mogen maar één keer worden gebruikt worden.</translation>
    </message>
    <message>
        <source>Transaction creation failed!</source>
        <translation>Transactiecreatie mislukt</translation>
    </message>
    <message>
        <source>The transaction was rejected with the following reason: %1</source>
        <translation>De transactie werd afgewezen om de volgende reden: %1</translation>
    </message>
    <message>
        <source>A fee higher than %1 is considered an absurdly high fee.</source>
        <translation>Een vergoeding van meer dan %1 wordt beschouwd als een absurd hoge vergoeding.</translation>
    </message>
    <message>
        <source>Payment request expired.</source>
        <translation>Betalingsverzoek verlopen.</translation>
    </message>
    <message>
        <source>Pay only the required fee of %1</source>
        <translation>Betaal alleen de verplichte transactie vergoeding van %1</translation>
    </message>
    <message numerus="yes">
        <source>Estimated to begin confirmation within %n block(s).</source>
        <translation><numerusform>Schatting is dat bevestiging begint over %n blok.</numerusform><numerusform>Schatting is dat bevestiging begint over %n blokken.</numerusform></translation>
    </message>
    <message>
        <source>Warning: Invalid Bitcoin address</source>
        <translation>Waarschuwing: Ongeldig Bitcoinadres</translation>
    </message>
    <message>
        <source>Warning: Unknown change address</source>
        <translation>Waarschuwing: Onbekend wisselgeldadres</translation>
    </message>
    <message>
        <source>Confirm custom change address</source>
        <translation>Bevestig aangepast wisselgeldadres</translation>
    </message>
    <message>
        <source>The address you selected for change is not part of this wallet. Any or all funds in your wallet may be sent to this address. Are you sure?</source>
        <translation>Het wisselgeldadres dat u heeft geselecteerd maakt geen deel uit van deze portemonnee. Een deel of zelfs alle geld in uw portemonnee kan mogelijk naar dit adres worden verzonden. Weet je het zeker?</translation>
    </message>
    <message>
        <source>(no label)</source>
        <translation>(geen label)</translation>
    </message>
</context>
<context>
    <name>SendCoinsEntry</name>
    <message>
        <source>A&amp;mount:</source>
        <translation>B&amp;edrag:</translation>
    </message>
    <message>
        <source>Pay &amp;To:</source>
        <translation>Betaal &amp;aan:</translation>
    </message>
    <message>
        <source>&amp;Label:</source>
        <translation>&amp;Label:</translation>
    </message>
    <message>
        <source>Choose previously used address</source>
        <translation>Kies een eerder gebruikt adres</translation>
    </message>
    <message>
        <source>This is a normal payment.</source>
        <translation>Dit is een normale betaling.</translation>
    </message>
    <message>
        <source>The Bitcoin address to send the payment to</source>
        <translation>Het Bitcoinadres om betaling aan te versturen</translation>
    </message>
    <message>
        <source>Alt+A</source>
        <translation>Alt+A</translation>
    </message>
    <message>
        <source>Paste address from clipboard</source>
        <translation>Plak adres vanuit klembord</translation>
    </message>
    <message>
        <source>Alt+P</source>
        <translation>Alt+P</translation>
    </message>
    <message>
        <source>Remove this entry</source>
        <translation>Verwijder deze toevoeging</translation>
    </message>
    <message>
        <source>The fee will be deducted from the amount being sent. The recipient will receive less bitcoins than you enter in the amount field. If multiple recipients are selected, the fee is split equally.</source>
        <translation>De transactiekosten zal worden afgetrokken van het bedrag dat verstuurd wordt. De ontvangers zullen minder bitcoins ontvangen dan ingevoerd is in het hoeveelheidsveld. Als er meerdere ontvangers geselecteerd zijn, dan worden de transactiekosten gelijk verdeeld.</translation>
    </message>
    <message>
        <source>S&amp;ubtract fee from amount</source>
        <translation>Trek de transactiekosten a&amp;f van het bedrag.</translation>
    </message>
    <message>
        <source>Use available balance</source>
        <translation>Gebruik beschikbaar saldo</translation>
    </message>
    <message>
        <source>Message:</source>
        <translation>Bericht:</translation>
    </message>
    <message>
        <source>This is an unauthenticated payment request.</source>
        <translation>Dit is een niet-geverifieerd betalingsverzoek.</translation>
    </message>
    <message>
        <source>This is an authenticated payment request.</source>
        <translation>Dit is een geverifieerd betalingsverzoek.</translation>
    </message>
    <message>
        <source>Enter a label for this address to add it to the list of used addresses</source>
        <translation>Vul een label voor dit adres in om het aan de lijst met gebruikte adressen toe te voegen</translation>
    </message>
    <message>
        <source>A message that was attached to the bitcoin: URI which will be stored with the transaction for your reference. Note: This message will not be sent over the Bitcoin network.</source>
        <translation>Een bericht dat werd toegevoegd aan de bitcoin: URI welke wordt opgeslagen met de transactie ter referentie. Opmerking: Dit bericht zal niet worden verzonden over het Bitcoinnetwerk.</translation>
    </message>
    <message>
        <source>Pay To:</source>
        <translation>Betaal Aan:</translation>
    </message>
    <message>
        <source>Memo:</source>
        <translation>Memo:</translation>
    </message>
    <message>
        <source>Enter a label for this address to add it to your address book</source>
        <translation>Vul een label in voor dit adres om het toe te voegen aan uw adresboek</translation>
    </message>
</context>
<context>
    <name>SendConfirmationDialog</name>
    <message>
        <source>Yes</source>
        <translation>Ja</translation>
    </message>
</context>
<context>
    <name>ShutdownWindow</name>
    <message>
        <source>%1 is shutting down...</source>
        <translation>%1 is aan het afsluiten...</translation>
    </message>
    <message>
        <source>Do not shut down the computer until this window disappears.</source>
        <translation>Sluit de computer niet af totdat dit venster verdwenen is.</translation>
    </message>
</context>
<context>
    <name>SignVerifyMessageDialog</name>
    <message>
        <source>Signatures - Sign / Verify a Message</source>
        <translation>Handtekeningen – Onderteken een bericht / Verifiëer een handtekening</translation>
    </message>
    <message>
        <source>&amp;Sign Message</source>
        <translation>&amp;Onderteken bericht</translation>
    </message>
    <message>
        <source>You can sign messages/agreements with your addresses to prove you can receive bitcoins sent to them. Be careful not to sign anything vague or random, as phishing attacks may try to trick you into signing your identity over to them. Only sign fully-detailed statements you agree to.</source>
        <translation>U kunt berichten/overeenkomsten ondertekenen met uw adres om te bewijzen dat u Bitcoins kunt versturen. Wees voorzichtig met het ondertekenen van iets vaags of willekeurigs, omdat phishingaanvallen u kunnen proberen te misleiden tot het ondertekenen van overeenkomsten om uw identiteit aan hen toe te vertrouwen. Onderteken alleen volledig gedetailleerde verklaringen voordat u akkoord gaat.</translation>
    </message>
    <message>
        <source>The Bitcoin address to sign the message with</source>
        <translation>Het Bitcoinadres om bericht mee te ondertekenen</translation>
    </message>
    <message>
        <source>Choose previously used address</source>
        <translation>Kies een eerder gebruikt adres</translation>
    </message>
    <message>
        <source>Alt+A</source>
        <translation>Alt+A</translation>
    </message>
    <message>
        <source>Paste address from clipboard</source>
        <translation>Plak adres vanuit klembord</translation>
    </message>
    <message>
        <source>Alt+P</source>
        <translation>Alt+P</translation>
    </message>
    <message>
        <source>Enter the message you want to sign here</source>
        <translation>Typ hier het bericht dat u wilt ondertekenen</translation>
    </message>
    <message>
        <source>Signature</source>
        <translation>Handtekening</translation>
    </message>
    <message>
        <source>Copy the current signature to the system clipboard</source>
        <translation>Kopieer de huidige handtekening naar het systeemklembord</translation>
    </message>
    <message>
        <source>Sign the message to prove you own this Bitcoin address</source>
        <translation>Onderteken een bericht om te bewijzen dat u een bepaald Bitcoinadres bezit</translation>
    </message>
    <message>
        <source>Sign &amp;Message</source>
        <translation>Onderteken &amp;bericht</translation>
    </message>
    <message>
        <source>Reset all sign message fields</source>
        <translation>Verwijder alles in de invulvelden</translation>
    </message>
    <message>
        <source>Clear &amp;All</source>
        <translation>Verwijder &amp;alles</translation>
    </message>
    <message>
        <source>&amp;Verify Message</source>
        <translation>&amp;Verifiëer bericht</translation>
    </message>
    <message>
        <source>Enter the receiver's address, message (ensure you copy line breaks, spaces, tabs, etc. exactly) and signature below to verify the message. Be careful not to read more into the signature than what is in the signed message itself, to avoid being tricked by a man-in-the-middle attack. Note that this only proves the signing party receives with the address, it cannot prove sendership of any transaction!</source>
        <translation>Voer het adres van de ontvanger in, bericht (zorg ervoor dat de regeleinden, spaties, tabs etc. precies kloppen) en onderteken onderaan om het bericht te verifiëren. Wees voorzicht om niet meer in de ondertekening te lezen dan in het getekende bericht zelf, om te voorkomen dat je wordt aangevallen met een man-in-the-middle attack. Houd er mee rekening dat dit alleen de ondertekende partij bewijst met het ontvangen adres, er kan niet bewezen worden dat er een transactie heeft plaatsgevonden!</translation>
    </message>
    <message>
        <source>The Bitcoin address the message was signed with</source>
        <translation>Het Bitcoinadres waarmee het bericht ondertekend is</translation>
    </message>
    <message>
        <source>Verify the message to ensure it was signed with the specified Bitcoin address</source>
        <translation>Controleer een bericht om te verifiëren dat het gespecificeerde Bitcoinadres het bericht heeft ondertekend.</translation>
    </message>
    <message>
        <source>Verify &amp;Message</source>
        <translation>Verifiëer &amp;bericht</translation>
    </message>
    <message>
        <source>Reset all verify message fields</source>
        <translation>Verwijder alles in de invulvelden</translation>
    </message>
    <message>
        <source>Click "Sign Message" to generate signature</source>
        <translation>Klik op "Onderteken Bericht" om de handtekening te genereren</translation>
    </message>
    <message>
        <source>The entered address is invalid.</source>
        <translation>Het opgegeven adres is ongeldig.</translation>
    </message>
    <message>
        <source>Please check the address and try again.</source>
        <translation>Controleer het adres en probeer het opnieuw.</translation>
    </message>
    <message>
        <source>The entered address does not refer to a key.</source>
        <translation>Het opgegeven adres verwijst niet naar een sleutel.</translation>
    </message>
    <message>
        <source>Wallet unlock was cancelled.</source>
        <translation>Portemonnee-ontsleuteling is geannuleerd.</translation>
    </message>
    <message>
        <source>Private key for the entered address is not available.</source>
        <translation>Geheime sleutel voor het ingevoerde adres is niet beschikbaar.</translation>
    </message>
    <message>
        <source>Message signing failed.</source>
        <translation>Ondertekenen van het bericht is mislukt.</translation>
    </message>
    <message>
        <source>Message signed.</source>
        <translation>Bericht ondertekend.</translation>
    </message>
    <message>
        <source>The signature could not be decoded.</source>
        <translation>De handtekening kon niet worden gedecodeerd.</translation>
    </message>
    <message>
        <source>Please check the signature and try again.</source>
        <translation>Controleer de handtekening en probeer het opnieuw.</translation>
    </message>
    <message>
        <source>The signature did not match the message digest.</source>
        <translation>De handtekening hoort niet bij het bericht.</translation>
    </message>
    <message>
        <source>Message verification failed.</source>
        <translation>Berichtverificatie mislukt.</translation>
    </message>
    <message>
        <source>Message verified.</source>
        <translation>Bericht geverifiëerd.</translation>
    </message>
</context>
<context>
    <name>SplashScreen</name>
    <message>
        <source>[testnet]</source>
        <translation>[testnetwerk]</translation>
    </message>
</context>
<context>
    <name>TrafficGraphWidget</name>
    <message>
        <source>KB/s</source>
        <translation>KB/s</translation>
    </message>
</context>
<context>
    <name>TransactionDesc</name>
    <message numerus="yes">
        <source>Open for %n more block(s)</source>
        <translation><numerusform>Open voor nog %n blok</numerusform><numerusform>Open voor nog %n blokken</numerusform></translation>
    </message>
    <message>
        <source>Open until %1</source>
        <translation>Open tot %1</translation>
    </message>
    <message>
        <source>conflicted with a transaction with %1 confirmations</source>
        <translation>geconflicteerd met een transactie met %1 confirmaties</translation>
    </message>
    <message>
        <source>%1/offline</source>
        <translation>%1/offline</translation>
    </message>
    <message>
        <source>0/unconfirmed, %1</source>
        <translation>0/onbevestigd, %1</translation>
    </message>
    <message>
        <source>in memory pool</source>
        <translation>in geheugenpoel</translation>
    </message>
    <message>
        <source>not in memory pool</source>
        <translation>niet in geheugenpoel</translation>
    </message>
    <message>
        <source>abandoned</source>
        <translation>opgegeven</translation>
    </message>
    <message>
        <source>%1/unconfirmed</source>
        <translation>%1/onbevestigd</translation>
    </message>
    <message>
        <source>%1 confirmations</source>
        <translation>%1 bevestigingen</translation>
    </message>
    <message>
        <source>Status</source>
        <translation>Status</translation>
    </message>
    <message>
        <source>, has not been successfully broadcast yet</source>
        <translation>, is nog niet met succes uitgezonden</translation>
    </message>
    <message numerus="yes">
        <source>, broadcast through %n node(s)</source>
        <translation><numerusform>, uitgezonden naar %n node</numerusform><numerusform>, uitgezonden naar %n nodes</numerusform></translation>
    </message>
    <message>
        <source>Date</source>
        <translation>Datum</translation>
    </message>
    <message>
        <source>Source</source>
        <translation>Bron</translation>
    </message>
    <message>
        <source>Generated</source>
        <translation>Gegenereerd</translation>
    </message>
    <message>
        <source>From</source>
        <translation>Van</translation>
    </message>
    <message>
        <source>unknown</source>
        <translation>onbekend</translation>
    </message>
    <message>
        <source>To</source>
        <translation>Aan</translation>
    </message>
    <message>
        <source>own address</source>
        <translation>eigen adres</translation>
    </message>
    <message>
        <source>watch-only</source>
        <translation>alleen-bekijkbaar</translation>
    </message>
    <message>
        <source>label</source>
        <translation>label</translation>
    </message>
    <message>
        <source>Credit</source>
        <translation>Credit</translation>
    </message>
    <message numerus="yes">
        <source>matures in %n more block(s)</source>
        <translation><numerusform>komt beschikbaar na %n nieuwe blok</numerusform><numerusform>komt beschikbaar na %n nieuwe blokken</numerusform></translation>
    </message>
    <message>
        <source>not accepted</source>
        <translation>niet geaccepteerd</translation>
    </message>
    <message>
        <source>Debit</source>
        <translation>Debet</translation>
    </message>
    <message>
        <source>Total debit</source>
        <translation>Totaal debit</translation>
    </message>
    <message>
        <source>Total credit</source>
        <translation>Totaal credit</translation>
    </message>
    <message>
        <source>Transaction fee</source>
        <translation>Transactiekosten</translation>
    </message>
    <message>
        <source>Net amount</source>
        <translation>Netto bedrag</translation>
    </message>
    <message>
        <source>Message</source>
        <translation>Bericht</translation>
    </message>
    <message>
        <source>Comment</source>
        <translation>Opmerking</translation>
    </message>
    <message>
        <source>Transaction ID</source>
        <translation>Transactie-ID</translation>
    </message>
    <message>
        <source>Transaction total size</source>
        <translation>Transactie totale grootte</translation>
    </message>
    <message>
        <source>Output index</source>
        <translation>Output index</translation>
    </message>
    <message>
        <source>Merchant</source>
        <translation>Handelaar</translation>
    </message>
    <message>
        <source>Generated coins must mature %1 blocks before they can be spent. When you generated this block, it was broadcast to the network to be added to the block chain. If it fails to get into the chain, its state will change to "not accepted" and it won't be spendable. This may occasionally happen if another node generates a block within a few seconds of yours.</source>
        <translation>Gegenereerde munten moeten %1 blokken rijpen voordat ze kunnen worden besteed. Toen dit blok gegenereerd werd, werd het uitgezonden naar het netwerk om aan de blokketen toegevoegd te worden. Als het niet lukt om in de keten toegevoegd te worden, zal de status te veranderen naar "niet geaccepteerd" en zal het niet besteedbaar zijn. Dit kan soms gebeuren als een ander node een blok genereert binnen een paar seconden na die van u.</translation>
    </message>
    <message>
        <source>Debug information</source>
        <translation>Debug-informatie</translation>
    </message>
    <message>
        <source>Transaction</source>
        <translation>Transactie</translation>
    </message>
    <message>
        <source>Inputs</source>
        <translation>Inputs</translation>
    </message>
    <message>
        <source>Amount</source>
        <translation>Bedrag</translation>
    </message>
    <message>
        <source>true</source>
        <translation>waar</translation>
    </message>
    <message>
        <source>false</source>
        <translation>onwaar</translation>
    </message>
</context>
<context>
    <name>TransactionDescDialog</name>
    <message>
        <source>This pane shows a detailed description of the transaction</source>
        <translation>Dit venster laat een uitgebreide beschrijving van de transactie zien</translation>
    </message>
    <message>
        <source>Details for %1</source>
        <translation>Details voor %1</translation>
    </message>
</context>
<context>
    <name>TransactionTableModel</name>
    <message>
        <source>Date</source>
        <translation>Datum</translation>
    </message>
    <message>
        <source>Type</source>
        <translation>Type</translation>
    </message>
    <message>
        <source>Label</source>
        <translation>Label</translation>
    </message>
    <message numerus="yes">
        <source>Open for %n more block(s)</source>
        <translation><numerusform>Open voor nog %n blok</numerusform><numerusform>Open voor nog %n blokken</numerusform></translation>
    </message>
    <message>
        <source>Open until %1</source>
        <translation>Open tot %1</translation>
    </message>
    <message>
        <source>Offline</source>
        <translation>Offline</translation>
    </message>
    <message>
        <source>Unconfirmed</source>
        <translation>Onbevestigd</translation>
    </message>
    <message>
        <source>Abandoned</source>
        <translation>Opgegeven</translation>
    </message>
    <message>
        <source>Confirming (%1 of %2 recommended confirmations)</source>
        <translation>Bevestigen (%1 van %2 aanbevolen bevestigingen)</translation>
    </message>
    <message>
        <source>Confirmed (%1 confirmations)</source>
        <translation>Bevestigd (%1 bevestigingen)</translation>
    </message>
    <message>
        <source>Conflicted</source>
        <translation>Conflicterend</translation>
    </message>
    <message>
        <source>Immature (%1 confirmations, will be available after %2)</source>
        <translation>Niet beschikbaar (%1 bevestigingen, zal beschikbaar zijn na %2)</translation>
    </message>
    <message>
        <source>This block was not received by any other nodes and will probably not be accepted!</source>
        <translation>Dit blok is niet ontvangen bij andere nodes en zal waarschijnlijk niet worden geaccepteerd!</translation>
    </message>
    <message>
        <source>Generated but not accepted</source>
        <translation>Gegenereerd maar niet geaccepteerd</translation>
    </message>
    <message>
        <source>Received with</source>
        <translation>Ontvangen met</translation>
    </message>
    <message>
        <source>Received from</source>
        <translation>Ontvangen van</translation>
    </message>
    <message>
        <source>Sent to</source>
        <translation>Verzonden aan</translation>
    </message>
    <message>
        <source>Payment to yourself</source>
        <translation>Betaling aan uzelf</translation>
    </message>
    <message>
        <source>Mined</source>
        <translation>Gedolven</translation>
    </message>
    <message>
        <source>watch-only</source>
        <translation>alleen-bekijkbaar</translation>
    </message>
    <message>
        <source>(n/a)</source>
        <translation>(nvt)</translation>
    </message>
    <message>
        <source>(no label)</source>
        <translation>(geen label)</translation>
    </message>
    <message>
        <source>Transaction status. Hover over this field to show number of confirmations.</source>
        <translation>Transactiestatus. Houd de cursor boven dit veld om het aantal bevestigingen te laten zien.</translation>
    </message>
    <message>
        <source>Date and time that the transaction was received.</source>
        <translation>Datum en tijd waarop deze transactie is ontvangen.</translation>
    </message>
    <message>
        <source>Type of transaction.</source>
        <translation>Type transactie.</translation>
    </message>
    <message>
        <source>Whether or not a watch-only address is involved in this transaction.</source>
        <translation>Of er een alleen-bekijken-adres is betrokken bij deze transactie.</translation>
    </message>
    <message>
        <source>User-defined intent/purpose of the transaction.</source>
        <translation>Door gebruiker gedefinieerde intentie/doel van de transactie.</translation>
    </message>
    <message>
        <source>Amount removed from or added to balance.</source>
        <translation>Bedrag verwijderd van of toegevoegd aan saldo.</translation>
    </message>
</context>
<context>
    <name>TransactionView</name>
    <message>
        <source>All</source>
        <translation>Alles</translation>
    </message>
    <message>
        <source>Today</source>
        <translation>Vandaag</translation>
    </message>
    <message>
        <source>This week</source>
        <translation>Deze week</translation>
    </message>
    <message>
        <source>This month</source>
        <translation>Deze maand</translation>
    </message>
    <message>
        <source>Last month</source>
        <translation>Vorige maand</translation>
    </message>
    <message>
        <source>This year</source>
        <translation>Dit jaar</translation>
    </message>
    <message>
        <source>Range...</source>
        <translation>Bereik...</translation>
    </message>
    <message>
        <source>Received with</source>
        <translation>Ontvangen met</translation>
    </message>
    <message>
        <source>Sent to</source>
        <translation>Verzonden aan</translation>
    </message>
    <message>
        <source>To yourself</source>
        <translation>Aan uzelf</translation>
    </message>
    <message>
        <source>Mined</source>
        <translation>Gedolven</translation>
    </message>
    <message>
        <source>Other</source>
        <translation>Anders</translation>
    </message>
    <message>
        <source>Enter address, transaction id, or label to search</source>
        <translation>Voer adres, transactie-ID of etiket in om te zoeken</translation>
    </message>
    <message>
        <source>Min amount</source>
        <translation>Min. bedrag</translation>
    </message>
    <message>
        <source>Abandon transaction</source>
        <translation>Doe afstand van transactie</translation>
    </message>
    <message>
        <source>Increase transaction fee</source>
        <translation>Toename transactiekosten</translation>
    </message>
    <message>
        <source>Copy address</source>
        <translation>Kopieer adres</translation>
    </message>
    <message>
        <source>Copy label</source>
        <translation>Kopieer label</translation>
    </message>
    <message>
        <source>Copy amount</source>
        <translation>Kopieer bedrag</translation>
    </message>
    <message>
        <source>Copy transaction ID</source>
        <translation>Kopieer transactie-ID</translation>
    </message>
    <message>
        <source>Copy raw transaction</source>
        <translation>Kopieer ruwe transactie</translation>
    </message>
    <message>
        <source>Copy full transaction details</source>
        <translation>Kopieer volledige transactiedetials</translation>
    </message>
    <message>
        <source>Edit label</source>
        <translation>Bewerk label</translation>
    </message>
    <message>
        <source>Show transaction details</source>
        <translation>Toon transactiedetails</translation>
    </message>
    <message>
        <source>Export Transaction History</source>
        <translation>Exporteer transactiegeschiedenis</translation>
    </message>
    <message>
        <source>Comma separated file (*.csv)</source>
        <translation>Kommagescheiden bestand (*.csv)</translation>
    </message>
    <message>
        <source>Confirmed</source>
        <translation>Bevestigd</translation>
    </message>
    <message>
        <source>Watch-only</source>
        <translation>Alleen-bekijkbaar</translation>
    </message>
    <message>
        <source>Date</source>
        <translation>Datum</translation>
    </message>
    <message>
        <source>Type</source>
        <translation>Type</translation>
    </message>
    <message>
        <source>Label</source>
        <translation>Label</translation>
    </message>
    <message>
        <source>Address</source>
        <translation>Adres</translation>
    </message>
    <message>
        <source>ID</source>
        <translation>ID</translation>
    </message>
    <message>
        <source>Exporting Failed</source>
        <translation>Export mislukt</translation>
    </message>
    <message>
        <source>There was an error trying to save the transaction history to %1.</source>
        <translation>Er is een fout opgetreden bij het opslaan van de transactiegeschiedenis naar %1.</translation>
    </message>
    <message>
        <source>Exporting Successful</source>
        <translation>Export succesvol</translation>
    </message>
    <message>
        <source>The transaction history was successfully saved to %1.</source>
        <translation>De transactiegeschiedenis was succesvol bewaard in %1.</translation>
    </message>
    <message>
        <source>Range:</source>
        <translation>Bereik:</translation>
    </message>
    <message>
        <source>to</source>
        <translation>naar</translation>
    </message>
</context>
<context>
    <name>UnitDisplayStatusBarControl</name>
    <message>
        <source>Unit to show amounts in. Click to select another unit.</source>
        <translation>Eenheid om bedragen uit te drukken. Klik om een andere eenheid te selecteren.</translation>
    </message>
</context>
<context>
    <name>WalletFrame</name>
    <message>
        <source>No wallet has been loaded.</source>
        <translation>Er is geen portemonnee geladen.</translation>
    </message>
</context>
<context>
    <name>WalletModel</name>
    <message>
        <source>Send Coins</source>
        <translation>Verstuur munten</translation>
    </message>
    <message>
        <source>Fee bump error</source>
        <translation>Vergoedingsverhoging fout</translation>
    </message>
    <message>
        <source>Increasing transaction fee failed</source>
        <translation>Verhogen transactie vergoeding is mislukt</translation>
    </message>
    <message>
        <source>Do you want to increase the fee?</source>
        <translation>Wil je de vergoeding verhogen?</translation>
    </message>
    <message>
        <source>Current fee:</source>
        <translation>Huidige vergoeding:</translation>
    </message>
    <message>
        <source>Increase:</source>
        <translation>Toename:</translation>
    </message>
    <message>
        <source>New fee:</source>
        <translation>Nieuwe vergoeding:</translation>
    </message>
    <message>
        <source>Confirm fee bump</source>
        <translation>Bevestig vergoedingsaanpassing</translation>
    </message>
    <message>
        <source>Can't sign transaction.</source>
        <translation>Kan transactie niet ondertekenen.</translation>
    </message>
    <message>
        <source>Could not commit transaction</source>
        <translation>Kon de transactie niet voltooien</translation>
    </message>
</context>
<context>
    <name>WalletView</name>
    <message>
        <source>&amp;Export</source>
        <translation>&amp;Exporteer</translation>
    </message>
    <message>
        <source>Export the data in the current tab to a file</source>
        <translation>Exporteer de data in de huidige tab naar een bestand</translation>
    </message>
    <message>
        <source>Backup Wallet</source>
        <translation>Portemonnee backuppen</translation>
    </message>
    <message>
        <source>Wallet Data (*.dat)</source>
        <translation>Portemonneedata (*.dat)</translation>
    </message>
    <message>
        <source>Backup Failed</source>
        <translation>Backup mislukt</translation>
    </message>
    <message>
        <source>There was an error trying to save the wallet data to %1.</source>
        <translation>Er is een fout opgetreden bij het wegschrijven van de portemonneedata naar %1.</translation>
    </message>
    <message>
        <source>Backup Successful</source>
        <translation>Backup succesvol</translation>
    </message>
    <message>
        <source>The wallet data was successfully saved to %1.</source>
        <translation>De portemonneedata is succesvol opgeslagen in %1.</translation>
    </message>
</context>
<context>
    <name>bitcoin-core</name>
    <message>
        <source>Options:</source>
        <translation>Opties:</translation>
    </message>
    <message>
        <source>Specify data directory</source>
        <translation>Stel gegevensmap in</translation>
    </message>
    <message>
        <source>Connect to a node to retrieve peer addresses, and disconnect</source>
        <translation>Verbind naar een node om adressen van anderen op te halen, en verbreek vervolgens de verbinding</translation>
    </message>
    <message>
        <source>Specify your own public address</source>
        <translation>Specificeer uw eigen publieke adres</translation>
    </message>
    <message>
        <source>Accept command line and JSON-RPC commands</source>
        <translation>Aanvaard opdrachtregel- en JSON-RPC-opdrachten</translation>
    </message>
    <message>
        <source>Distributed under the MIT software license, see the accompanying file %s or %s</source>
        <translation>Uitgegeven onder de MIT software licentie, zie het bijgevoegde bestand %s of %s</translation>
    </message>
    <message>
        <source>If &lt;category&gt; is not supplied or if &lt;category&gt; = 1, output all debugging information.</source>
        <translation>Als er geen &lt;categorie&gt; is opgegeven of als de &lt;categorie&gt; 1 is, laat dan alle debugginginformatie zien.</translation>
    </message>
    <message>
        <source>Prune configured below the minimum of %d MiB.  Please use a higher number.</source>
        <translation>Prune is ingesteld op minder dan het minimum van %d MiB. Gebruik a.u.b. een hoger aantal.</translation>
    </message>
    <message>
        <source>Prune: last wallet synchronisation goes beyond pruned data. You need to -reindex (download the whole blockchain again in case of pruned node)</source>
        <translation>Prune: laatste wallet synchronisatie gaat verder terug dan de middels -prune beperkte data. U moet -reindex gebruiken (downloadt opnieuw de gehele blokketen voor een pruned node)</translation>
    </message>
    <message>
        <source>Rescans are not possible in pruned mode. You will need to use -reindex which will download the whole blockchain again.</source>
        <translation>Herscannen is niet mogelijk i.c.m. -prune. U moet -reindex gebruiken dat de hele blokketen opnieuw zal downloaden.</translation>
    </message>
    <message>
        <source>Error: A fatal internal error occurred, see debug.log for details</source>
        <translation>Fout: er is een fout opgetreden,  zie debug.log voor details</translation>
    </message>
    <message>
        <source>Fee (in %s/kB) to add to transactions you send (default: %s)</source>
        <translation>Transactievergoeding (in %s/kB) toevoegen aan transacties die u doet (standaard: %s)</translation>
    </message>
    <message>
        <source>Pruning blockstore...</source>
        <translation>Blokopslag prunen...</translation>
    </message>
    <message>
        <source>Run in the background as a daemon and accept commands</source>
        <translation>Draai in de achtergrond als daemon en aanvaard opdrachten</translation>
    </message>
    <message>
        <source>Unable to start HTTP server. See debug log for details.</source>
        <translation>Niet mogelijk ok HTTP-server te starten. Zie debuglogboek voor details.</translation>
    </message>
    <message>
        <source>Bitcoin Core</source>
        <translation>Bitcoin Core</translation>
    </message>
    <message>
        <source>The %s developers</source>
        <translation>De %s ontwikkelaars</translation>
    </message>
    <message>
        <source>A fee rate (in %s/kB) that will be used when fee estimation has insufficient data (default: %s)</source>
        <translation>Een transactietarief (in %s/kB) dat gebruikt wordt als de transactiekosten schatting niet genoeg data heeft. (normaal: %s)</translation>
    </message>
    <message>
        <source>Accept relayed transactions received from whitelisted peers even when not relaying transactions (default: %d)</source>
        <translation>Accepteer doorgestuurde transacties ontvangen van goedgekeurde peers, ook wanneer je zelf geen transacties doorstuurt (standaard: %d)</translation>
    </message>
    <message>
        <source>Add a node to connect to and attempt to keep the connection open (see the `addnode` RPC command help for more info)</source>
        <translation>Voeg een node toe om mee te verbinden en probeer de verbinding open te houden (zie bij help voor het `addnode` RPC commando voor meer info)</translation>
    </message>
    <message>
        <source>Bind to given address and always listen on it. Use [host]:port notation for IPv6</source>
        <translation>Bind aan opgegeven adres en luister er altijd op. Gebruik [host]:port notatie voor IPv6</translation>
    </message>
    <message>
        <source>Cannot obtain a lock on data directory %s. %s is probably already running.</source>
        <translation>Kan geen lock verkrijgen op gegevensmap %s. %s draait waarschijnlijk al.</translation>
    </message>
    <message>
        <source>Cannot provide specific connections and have addrman find outgoing connections at the same.</source>
        <translation>Kan niet specifieke verbindingen voorzien en tegelijk addrman uitgaande verbindingen laten vinden.</translation>
    </message>
    <message>
        <source>Connect only to the specified node(s); -connect=0 disables automatic connections (the rules for this peer are the same as for -addnode)</source>
        <translation>Verbind enkel met de opgegeven node(s); -connect=0 schakelt automatische verbindingen uit (de regels voor deze peer zijn dezelfde als voor -addnode)</translation>
    </message>
    <message>
        <source>Delete all wallet transactions and only recover those parts of the blockchain through -rescan on startup</source>
        <translation>Verwijder alle transacties van de portemonnee en herstel alleen de delen van de blokketen door -rescan tijdens het opstarten</translation>
    </message>
    <message>
        <source>Error reading %s! All keys read correctly, but transaction data or address book entries might be missing or incorrect.</source>
        <translation>Waarschuwing: Fout bij het lezen van %s! Alle sleutels zijn in goede orde uitgelezen, maar transactiedata of adresboeklemma's zouden kunnen ontbreken of fouten bevatten.</translation>
    </message>
    <message>
        <source>Exclude debugging information for a category. Can be used in conjunction with -debug=1 to output debug logs for all categories except one or more specified categories.</source>
        <translation>Sluit debugging informatie uit van een categorie. Dit kan samen gebruikt worden met -debug=1 om uitvoer debug logboeken te creëren voor alle categorieën, behalve één of meerdere categorieën.</translation>
    </message>
    <message>
        <source>Execute command when a wallet transaction changes (%s in cmd is replaced by TxID)</source>
        <translation>Voer opdracht uit zodra een portemonneetransactie verandert (%s in cmd wordt vervangen door TxID)</translation>
    </message>
    <message>
        <source>Extra transactions to keep in memory for compact block reconstructions (default: %u)</source>
        <translation>Extra transacties wordt bijgehouden voor compacte blokreconstructie (standaard: %u)</translation>
    </message>
    <message>
        <source>If this block is in the chain assume that it and its ancestors are valid and potentially skip their script verification (0 to verify all, default: %s, testnet: %s)</source>
        <translation>Als dit blok in de keten staat, gaat het ervan uit dat dit blok en zijn voorouders geldig zijn en mogelijk hun script verificatie overslaan (0 om alles te verifiëren, standaard:%s, testnet:%s)</translation>
    </message>
    <message>
        <source>Maximum allowed median peer time offset adjustment. Local perspective of time may be influenced by peers forward or backward by this amount. (default: %u seconds)</source>
        <translation>Maximum toegestane peer tijd compensatie. Lokaal perspectief van tijd mag worden beinvloed door peers die met deze hoeveelheid voor of achter lopen. (standaard: %u seconden)</translation>
    </message>
    <message>
        <source>Maximum total fees (in %s) to use in a single wallet transaction or raw transaction; setting this too low may abort large transactions (default: %s)</source>
        <translation>Maximum totale transactiekosten (in %s) om te gebruiken in een enkele portemonneetransactie; als dit te laag is ingesteld kunnen grote transacties worden verhinderd (standaard: %s)</translation>
    </message>
    <message>
        <source>Please check that your computer's date and time are correct! If your clock is wrong, %s will not work properly.</source>
        <translation>Waarschuwing: Controleer dat de datum en tijd van uw computer correct zijn ingesteld! Bij een onjuist ingestelde klok zal %s niet goed werken.</translation>
    </message>
    <message>
        <source>Please contribute if you find %s useful. Visit %s for further information about the software.</source>
        <translation>Gelieve bij te dragen als je %s nuttig vindt. Bezoek %s voor meer informatie over de software.</translation>
    </message>
    <message>
        <source>Query for peer addresses via DNS lookup, if low on addresses (default: 1 unless -connect used)</source>
        <translation>Query voor peer adressen via DNS-lookup, als er weinig adressen zijn (standaard: 1 tenzij -connect gebruikt word)</translation>
    </message>
    <message>
        <source>Reduce storage requirements by enabling pruning (deleting) of old blocks. This allows the pruneblockchain RPC to be called to delete specific blocks, and enables automatic pruning of old blocks if a target size in MiB is provided. This mode is incompatible with -txindex and -rescan. Warning: Reverting this setting requires re-downloading the entire blockchain. (default: 0 = disable pruning blocks, 1 = allow manual pruning via RPC, &gt;%u = automatically prune block files to stay under the specified target size in MiB)</source>
        <translation>Beperk benodigde opslag door het prunen (verwijderen) van oude blokken in te schakelen. Dit maakt het mogelijk om het pruneblockchain RPC commando aan te roepen om specifieke bloks te verwijderen, en maakt het automatische prunen van oude bloks mogelijk wanneer een doelgrootte in MiB is ingesteld. Deze modus is niet compatibel met -txindex en -rescan. Waarschuwing: ongedaan maken van deze instellingen vereist het opnieuw downloaden van gehele de blokketen. (standaard:0 = uitschakelen prunen, 1 = handmatig prunen via RPC toestaan, &gt;%u = automatisch blokketen bestanden prunen om beneden de gespecificeerde doelgrootte in MiB te blijven)</translation>
    </message>
    <message>
        <source>Set lowest fee rate (in %s/kB) for transactions to be included in block creation. (default: %s)</source>
        <translation>Specificeer het laagste tarief (in %s/kB) voor transacties die bij het maken van een blok moeten worden in rekening worden gebracht (standaard: %s)</translation>
    </message>
    <message>
        <source>Set maximum size of high-priority/low-fee transactions in bytes (default: %d)</source>
        <translation>Stel maximumgrootte in bytes in voor hoge-prioriteits-/lage-transactiekosten-transacties (standaard: %d)</translation>
    </message>
    <message>
        <source>Set the number of script verification threads (%u to %d, 0 = auto, &lt;0 = leave that many cores free, default: %d)</source>
        <translation>Kies het aantal scriptverificatie processen (%u tot %d, 0 = auto, &lt;0 = laat dit aantal kernen vrij, standaard: %d)</translation>
    </message>
    <message>
        <source>The block database contains a block which appears to be from the future. This may be due to your computer's date and time being set incorrectly. Only rebuild the block database if you are sure that your computer's date and time are correct</source>
        <translation>De blokdatabase bevat een blok dat lijkt uit de toekomst te komen. Dit kan gebeuren omdat de datum en tijd van uw computer niet goed staat. Herbouw de blokdatabase pas nadat u de datum en tijd van uw computer correct heeft ingesteld.</translation>
    </message>
    <message>
        <source>This is a pre-release test build - use at your own risk - do not use for mining or merchant applications</source>
        <translation>Dit is een pre-release testversie - gebruik op eigen risico! Gebruik deze niet voor het delven van munten of handelsdoeleinden</translation>
    </message>
    <message>
        <source>This is the transaction fee you may discard if change is smaller than dust at this level</source>
        <translation>Dit is de transactievergoeding die u mag afleggen als het wisselgeld kleiner is dan stof op dit niveau</translation>
    </message>
    <message>
        <source>Unable to replay blocks. You will need to rebuild the database using -reindex-chainstate.</source>
        <translation>Onmogelijk om blokken opnieuw af te spelen. U dient de database opnieuw op te bouwen met behulp van -reindex-chainstate.</translation>
    </message>
    <message>
        <source>Unable to rewind the database to a pre-fork state. You will need to redownload the blockchain</source>
        <translation>Niet mogelijk om de databank terug te draaien naar een staat voor de vork. Je zal je blokketen opnieuw moeten downloaden</translation>
    </message>
    <message>
        <source>Use UPnP to map the listening port (default: 1 when listening and no -proxy)</source>
        <translation>Gebruik UPnP om de luisterende poort te mappen (standaard: 1 als er geluisterd worden en geen -proxy is meegegeven)</translation>
    </message>
    <message>
        <source>Username and hashed password for JSON-RPC connections. The field &lt;userpw&gt; comes in the format: &lt;USERNAME&gt;:&lt;SALT&gt;$&lt;HASH&gt;. A canonical python script is included in share/rpcuser. The client then connects normally using the rpcuser=&lt;USERNAME&gt;/rpcpassword=&lt;PASSWORD&gt; pair of arguments. This option can be specified multiple times</source>
        <translation>Gebruikersnaam en gehasht wachtwoord voor JSON-RPC-verbindingen. Het veld &lt;userpw&gt; is in het formaat: &lt;GEBRUIKERSNAAM&gt;:&lt;SALT&gt;$&lt;HASH&gt;. Een kanoniek Pythonscript is inbegrepen in share/rpcuser. De client verbindt dan normaal via de rpcuser=&lt;GEBRUIKERSNAAM&gt;/rpcpassword=&lt;PASWOORD&gt; argumenten. Deze optie kan meerdere keren worden meegegeven</translation>
    </message>
    <message>
        <source>Wallet will not create transactions that violate mempool chain limits (default: %u)</source>
        <translation>Portemonnee creëert geen transacties die mempool-ketenlimieten schenden (standaard: %u)</translation>
    </message>
    <message>
        <source>Warning: The network does not appear to fully agree! Some miners appear to be experiencing issues.</source>
        <translation>Waarschuwing: Het lijkt erop dat het netwerk geen consensus kan vinden! Sommige delvers lijken problemen te ondervinden.</translation>
    </message>
    <message>
        <source>Warning: We do not appear to fully agree with our peers! You may need to upgrade, or other nodes may need to upgrade.</source>
        <translation>Waarschuwing: Het lijkt erop dat we geen consensus kunnen vinden met onze peers! Mogelijk dient u te upgraden, of andere nodes moeten wellicht upgraden.</translation>
    </message>
    <message>
        <source>Whether to save the mempool on shutdown and load on restart (default: %u)</source>
        <translation>Of de mempool opgeslagen moet worden bij afsluiten en ingeladen moet worden tijdens herstarten (standaard: %u)</translation>
    </message>
    <message>
        <source>Whitelist peers using the given IP address (e.g. 1.2.3.4) or CIDR notated network (e.g. 1.2.3.0/24). Can be specified multiple times.</source>
        <translation>Goedgekeurde peers die verbinden vanaf een bepaald IP adres (vb. 1.2.3.4) of CIDR genoteerd netwerk (vb. 1.2.3.0/24). Kan meerdere keren worden gespecificeerd.</translation>
    </message>
    <message>
        <source>%d of last 100 blocks have unexpected version</source>
        <translation>%d van de laatste 100 blokken hebben een onverwachte versie</translation>
    </message>
    <message>
        <source>%s corrupt, salvage failed</source>
        <translation>%s corrupt, veiligstellen mislukt</translation>
    </message>
    <message>
        <source>-maxmempool must be at least %d MB</source>
        <translation>-maxmempool moet minstens %d MB zijn</translation>
    </message>
    <message>
        <source>&lt;category&gt; can be:</source>
        <translation>&lt;categorie&gt; kan zijn:</translation>
    </message>
    <message>
        <source>Accept connections from outside (default: 1 if no -proxy or -connect)</source>
        <translation>Accepteer verbindingen van buitenaf (standaard: 1 als geen -proxy of -connect is opgegeven)</translation>
    </message>
    <message>
        <source>Append comment to the user agent string</source>
        <translation>Voeg commentaar toe aan de user agent string</translation>
    </message>
    <message>
        <source>Attempt to recover private keys from a corrupt wallet on startup</source>
        <translation>Probeer privésleutels te herstellen van een corrupte wallet bij opstarten</translation>
    </message>
    <message>
        <source>Block creation options:</source>
        <translation>Blokcreatie-opties:</translation>
    </message>
    <message>
        <source>Cannot resolve -%s address: '%s'</source>
        <translation>Kan -%s adres niet herleiden: '%s'</translation>
    </message>
    <message>
        <source>Chain selection options:</source>
        <translation>Keten selectie opties:</translation>
    </message>
    <message>
        <source>Change index out of range</source>
        <translation>Wijzigingsindex buiten bereik</translation>
    </message>
    <message>
        <source>Connection options:</source>
        <translation>Verbindingsopties:</translation>
    </message>
    <message>
        <source>Copyright (C) %i-%i</source>
        <translation>Auteursrecht (C) %i-%i</translation>
    </message>
    <message>
        <source>Corrupted block database detected</source>
        <translation>Corrupte blokkendatabase gedetecteerd</translation>
    </message>
    <message>
        <source>Debugging/Testing options:</source>
        <translation>Foutopsporing/Testopties:</translation>
    </message>
    <message>
        <source>Do not load the wallet and disable wallet RPC calls</source>
        <translation>Laad de wallet niet en schakel wallet RPC oproepen uit</translation>
    </message>
    <message>
        <source>Do you want to rebuild the block database now?</source>
        <translation>Wilt u de blokkendatabase nu herbouwen?</translation>
    </message>
    <message>
        <source>Enable publish hash block in &lt;address&gt;</source>
        <translation>Sta toe om hashblok te publiceren in &lt;adres&gt;</translation>
    </message>
    <message>
        <source>Enable publish hash transaction in &lt;address&gt;</source>
        <translation>Sta toe om hashtransactie te publiceren in &lt;adres&gt;</translation>
    </message>
    <message>
        <source>Enable publish raw block in &lt;address&gt;</source>
        <translation>Sta toe rauw blok te publiceren in &lt;adres&gt;</translation>
    </message>
    <message>
        <source>Enable publish raw transaction in &lt;address&gt;</source>
        <translation>Sta toe ruwe transacties te publiceren in &lt;adres&gt;</translation>
    </message>
    <message>
        <source>Enable transaction replacement in the memory pool (default: %u)</source>
        <translation>Transactie vervanging inschakelen in het geheugen (standaard: %u)</translation>
    </message>
    <message>
        <source>Error creating %s: You can't create non-HD wallets with this version.</source>
        <translation>Fout bij het maken van %s: Je kunt geen niet-HD portemonnees maken met deze versie.</translation>
    </message>
    <message>
        <source>Error initializing block database</source>
        <translation>Fout bij intialisatie blokkendatabase</translation>
    </message>
    <message>
        <source>Error initializing wallet database environment %s!</source>
        <translation>Probleem met initializeren van de database-omgeving %s!</translation>
    </message>
    <message>
        <source>Error loading %s</source>
        <translation>Fout bij het laden van %s</translation>
    </message>
    <message>
        <source>Error loading %s: Wallet corrupted</source>
        <translation>Fout bij het laden van %s: Portomonnee corrupt</translation>
    </message>
    <message>
        <source>Error loading %s: Wallet requires newer version of %s</source>
        <translation>Fout bij laden %s: Portemonnee vereist een nieuwere versie van %s</translation>
    </message>
    <message>
        <source>Error loading block database</source>
        <translation>Fout bij het laden van blokkendatabase</translation>
    </message>
    <message>
        <source>Error opening block database</source>
        <translation>Fout bij openen blokkendatabase</translation>
    </message>
    <message>
        <source>Error: Disk space is low!</source>
        <translation>Fout: Weinig vrije diskruimte!</translation>
    </message>
    <message>
        <source>Failed to listen on any port. Use -listen=0 if you want this.</source>
        <translation>Mislukt om op welke poort dan ook te luisteren. Gebruik -listen=0 as u dit wilt.</translation>
    </message>
    <message>
        <source>Failed to rescan the wallet during initialization</source>
        <translation>Portemonnee herscannen tijdens initialisatie mislukt</translation>
    </message>
    <message>
        <source>Importing...</source>
        <translation>Importeren...</translation>
    </message>
    <message>
        <source>Incorrect or no genesis block found. Wrong datadir for network?</source>
        <translation>Incorrect of geen genesisblok gevonden. Verkeerde gegevensmap voor het netwerk?</translation>
    </message>
    <message>
        <source>Initialization sanity check failed. %s is shutting down.</source>
        <translation>Initialisatie sanity check mislukt. %s is aan het afsluiten.</translation>
    </message>
    <message>
        <source>Invalid amount for -%s=&lt;amount&gt;: '%s'</source>
        <translation>Ongeldig bedrag voor -%s=&lt;bedrag&gt;: '%s'</translation>
    </message>
    <message>
        <source>Invalid amount for -discardfee=&lt;amount&gt;: '%s'</source>
        <translation>Ongeldig bedrag for -discardfee=&lt;amount&gt;: '%s'</translation>
    </message>
    <message>
        <source>Invalid amount for -fallbackfee=&lt;amount&gt;: '%s'</source>
        <translation>Ongeldig bedrag voor -fallbackfee=&lt;bedrag&gt;: '%s'</translation>
    </message>
    <message>
        <source>Keep the transaction memory pool below &lt;n&gt; megabytes (default: %u)</source>
        <translation>De transactiegeheugenpool moet onder de &lt;n&gt; megabytes blijven (standaard: %u)</translation>
    </message>
    <message>
        <source>Loading P2P addresses...</source>
        <translation>P2P-adressen aan het laden...</translation>
    </message>
    <message>
        <source>Loading banlist...</source>
        <translation>Verbanningslijst aan het laden...</translation>
    </message>
    <message>
        <source>Location of the auth cookie (default: data dir)</source>
        <translation>Locatie van de auth cookie (standaard: data dir)</translation>
    </message>
    <message>
        <source>Minimum bytes per sigop in transactions we relay and mine (default: %u)</source>
        <translation>Minimum aantal bytes dat er per sigop in een transactie gerelayed en gemined worden (standaard: %u)</translation>
    </message>
    <message>
        <source>Not enough file descriptors available.</source>
        <translation>Niet genoeg file descriptors beschikbaar.</translation>
    </message>
    <message>
        <source>Only connect to nodes in network &lt;net&gt; (ipv4, ipv6 or onion)</source>
        <translation>Verbind alleen met nodes in netwerk &lt;net&gt; (ipv4, ipv6 of onion)</translation>
    </message>
    <message>
        <source>Print this help message and exit</source>
        <translation>Print dit helpbericht en sluit af</translation>
    </message>
    <message>
        <source>Print version and exit</source>
        <translation>Laat versie zien en sluit af</translation>
    </message>
    <message>
        <source>Prune cannot be configured with a negative value.</source>
        <translation>Prune kan niet worden geconfigureerd met een negatieve waarde.</translation>
    </message>
    <message>
        <source>Prune mode is incompatible with -txindex.</source>
        <translation>Prune-modus is niet compatible met -txindex</translation>
    </message>
    <message>
        <source>Rebuild chain state and block index from the blk*.dat files on disk</source>
        <translation>Herbouw ketenstaat en blokindex met behulp van de blk*.dat bestanden op de harde schijf</translation>
    </message>
    <message>
        <source>Rebuild chain state from the currently indexed blocks</source>
        <translation>Herbouw ketenstaat vanuit de huidige geindexeerde blokken</translation>
    </message>
    <message>
        <source>Replaying blocks...</source>
        <translation>Blokken opnieuw aan het afspelen...</translation>
    </message>
    <message>
        <source>Rewinding blocks...</source>
        <translation>Blokken aan het terugdraaien...</translation>
    </message>
    <message>
        <source>Send transactions with full-RBF opt-in enabled (RPC only, default: %u)</source>
        <translation>Verstuur transacties met full-RBF opt-in ingeschakeld (enkel RPC, standaard: %u)</translation>
    </message>
    <message>
        <source>Set database cache size in megabytes (%d to %d, default: %d)</source>
        <translation>Zet database cache grootte in megabytes (%d tot %d, standaard: %d)</translation>
    </message>
    <message>
        <source>Set maximum block size in bytes (default: %d)</source>
        <translation>Stel maximum blokgrootte in in bytes (standaard: %d)</translation>
    </message>
    <message>
        <source>Specify wallet file (within data directory)</source>
        <translation>Specificeer het portemonnee bestand (vanuit de gegevensmap)</translation>
    </message>
    <message>
        <source>The source code is available from %s.</source>
        <translation>De broncode is beschikbaar van %s.</translation>
    </message>
    <message>
        <source>Transaction fee and change calculation failed</source>
        <translation>Transactievergoeding en wisselgeldberekening mislukt</translation>
    </message>
    <message>
        <source>Unable to bind to %s on this computer. %s is probably already running.</source>
        <translation>Niet in staat om %s te verbinden op deze computer. %s draait waarschijnlijk al.</translation>
    </message>
    <message>
        <source>Unsupported argument -benchmark ignored, use -debug=bench.</source>
        <translation>Niet-ondersteund argument -benchmark genegeerd, gebruik -debug=bench.</translation>
    </message>
    <message>
        <source>Unsupported argument -debugnet ignored, use -debug=net.</source>
        <translation>Niet-ondersteund argument -debugnet genegeerd, gebruik -debug=net</translation>
    </message>
    <message>
        <source>Unsupported argument -tor found, use -onion.</source>
        <translation>Niet-ondersteund argument -tor gevonden, gebruik -onion.</translation>
    </message>
    <message>
        <source>Unsupported logging category %s=%s.</source>
        <translation>Niet-ondersteunde logcategorie %s=%s.</translation>
    </message>
    <message>
        <source>Upgrading UTXO database</source>
        <translation>Upgraden UTXO-database</translation>
    </message>
    <message>
        <source>Use UPnP to map the listening port (default: %u)</source>
        <translation>Gebruik UPnP om de luisterende poort te mappen (standaard: %u)</translation>
    </message>
    <message>
        <source>Use the test chain</source>
        <translation>Gebruik de test keten</translation>
    </message>
    <message>
        <source>User Agent comment (%s) contains unsafe characters.</source>
        <translation>User Agentcommentaar (%s) bevat onveilige karakters.</translation>
    </message>
    <message>
        <source>Verifying blocks...</source>
        <translation>Blokken aan het controleren...</translation>
    </message>
    <message>
        <source>Wallet debugging/testing options:</source>
        <translation>Portemonee debugging/testing opties:</translation>
    </message>
    <message>
        <source>Wallet needed to be rewritten: restart %s to complete</source>
        <translation>Portemonnee moest herschreven worden: Herstart %s om te voltooien</translation>
    </message>
    <message>
        <source>Wallet options:</source>
        <translation>Portemonnee instellingen:</translation>
    </message>
    <message>
        <source>Allow JSON-RPC connections from specified source. Valid for &lt;ip&gt; are a single IP (e.g. 1.2.3.4), a network/netmask (e.g. 1.2.3.4/255.255.255.0) or a network/CIDR (e.g. 1.2.3.4/24). This option can be specified multiple times</source>
        <translation>Sta JSON-RPC verbindingen toe vanuit een gespecificeerde bron. Geldig voor &lt;ip&gt; zijn een enkel IP (bijv. 1.2.3.4), een netwerk/netmask (bijv. 1.2.3.4/255.255.255.0) of een netwerk/CIDR (bijv. 1.2.3.4/24). Deze optie kan meerdere keren gespecificeerd worden.</translation>
    </message>
    <message>
        <source>Bind to given address and whitelist peers connecting to it. Use [host]:port notation for IPv6</source>
        <translation>Bind aan opgegeven adres en keur peers die ermee verbinden goed. Gebruik [host]:poort notatie voor IPv6</translation>
    </message>
    <message>
        <source>Create new files with system default permissions, instead of umask 077 (only effective with disabled wallet functionality)</source>
        <translation>Creër nieuwe bestanden met standaard systeem bestandsrechten in plaats van umask 077 (alleen effectief met uitgeschakelde portemonnee functionaliteit)</translation>
    </message>
    <message>
        <source>Discover own IP addresses (default: 1 when listening and no -externalip or -proxy)</source>
        <translation>Ontdek eigen IP-adressen (standaard: 1 voor luisteren en geen -externalip of -proxy)</translation>
    </message>
    <message>
        <source>Error: Listening for incoming connections failed (listen returned error %s)</source>
        <translation>Fout: luisteren naar binnenkomende verbindingen mislukt (luisteren gaf foutmelding %s)</translation>
    </message>
    <message>
        <source>Execute command when a relevant alert is received or we see a really long fork (%s in cmd is replaced by message)</source>
        <translation>Voer opdracht uit zodra een waarschuwing is ontvangen of wanneer we een erg lange fork detecteren (%s in opdracht wordt vervangen door bericht)</translation>
    </message>
    <message>
        <source>Fees (in %s/kB) smaller than this are considered zero fee for relaying, mining and transaction creation (default: %s)</source>
        <translation>Vergoedingen (in %s/kB) kleiner dan dit worden beschouwd als nul-vergoeding voor doorgeven, mijnen en transactiecreatie (standaard: %s)</translation>
    </message>
    <message>
        <source>If paytxfee is not set, include enough fee so transactions begin confirmation on average within n blocks (default: %u)</source>
        <translation>Als paytxfee niet is ingesteld, voeg voldoende vergoeding toe zodat transacties starten met bevestigingen binnen n blokken (standaard: %u)</translation>
    </message>
    <message>
        <source>Invalid amount for -maxtxfee=&lt;amount&gt;: '%s' (must be at least the minrelay fee of %s to prevent stuck transactions)</source>
        <translation>ongeldig bedrag voor -maxtxfee=&lt;bedrag&gt;: '%s' (moet ten minste de minimale doorgeefvergoeding van %s zijn om vastgelopen transacties te voorkomen)</translation>
    </message>
    <message>
        <source>Maximum size of data in data carrier transactions we relay and mine (default: %u)</source>
        <translation>Maximale grootte van de gegevens in gegevensdragertransacties die we doorgeven en mijnen (standaard: %u)</translation>
    </message>
    <message>
        <source>Randomize credentials for every proxy connection. This enables Tor stream isolation (default: %u)</source>
        <translation>Gebruik willekeurige inloggegevens voor elke proxyverbinding. Dit maakt streamisolatie voor Tor mogelijk (standaard: %u)</translation>
    </message>
    <message>
        <source>The transaction amount is too small to send after the fee has been deducted</source>
        <translation>Het transactiebedrag is te klein om te versturen nadat de transactievergoeding in mindering is gebracht</translation>
    </message>
    <message>
        <source>Whitelisted peers cannot be DoS banned and their transactions are always relayed, even if they are already in the mempool, useful e.g. for a gateway</source>
        <translation>Goedgekeurde peers kunnen niet ge-DoS-banned worden en hun transacties worden altijd doorgegeven, zelfs als ze reeds in de mempool aanwezig zijn, nuttig voor bijv. een gateway</translation>
    </message>
    <message>
        <source>You need to rebuild the database using -reindex to go back to unpruned mode.  This will redownload the entire blockchain</source>
        <translation>U moet de database herbouwen met -reindex om terug te gaan naar de niet-prune modus. Dit zal de gehele blokketen opnieuw downloaden.</translation>
    </message>
    <message>
        <source>(default: %u)</source>
        <translation>(standaard: %u)</translation>
    </message>
    <message>
        <source>Accept public REST requests (default: %u)</source>
        <translation>Accepteer publieke REST-verzoeken (standaard: %u)</translation>
    </message>
    <message>
        <source>Automatically create Tor hidden service (default: %d)</source>
        <translation>Creëer automatisch verborgen dienst van Tor (standaard:%d)</translation>
    </message>
    <message>
        <source>Connect through SOCKS5 proxy</source>
        <translation>Verbind door SOCKS5 proxy</translation>
    </message>
    <message>
        <source>Error loading %s: You can't disable HD on an already existing HD wallet</source>
        <translation>Fout bij het laden van %s: Je kan HD niet deactiveren voor een reeds bestaande niet-HD-portemonnee</translation>
    </message>
    <message>
        <source>Error reading from database, shutting down.</source>
        <translation>Fout bij het lezen van de database, afsluiten. </translation>
    </message>
    <message>
        <source>Error upgrading chainstate database</source>
        <translation>Fout bij het upgraden van de ketenstaat database</translation>
    </message>
    <message>
        <source>Imports blocks from external blk000??.dat file on startup</source>
        <translation>Importeer blokken van externe blk000??.dat-bestand bij opstarten</translation>
    </message>
    <message>
        <source>Information</source>
        <translation>Informatie</translation>
    </message>
    <message>
        <source>Invalid -onion address or hostname: '%s'</source>
        <translation>Ongeldig -onion adress of hostnaam: '%s'</translation>
    </message>
    <message>
        <source>Invalid -proxy address or hostname: '%s'</source>
        <translation>Ongeldig -proxy adress of hostnaam: '%s'</translation>
    </message>
    <message>
        <source>Invalid amount for -paytxfee=&lt;amount&gt;: '%s' (must be at least %s)</source>
        <translation>Ongeldig bedrag voor -paytxfee=&lt;bedrag&gt;: '%s' (Minimum %s)</translation>
    </message>
    <message>
        <source>Invalid netmask specified in -whitelist: '%s'</source>
        <translation>Ongeldig netmask gespecificeerd in -whitelist: '%s'</translation>
    </message>
    <message>
        <source>Keep at most &lt;n&gt; unconnectable transactions in memory (default: %u)</source>
        <translation>Houd maximaal &lt;n&gt; onverbonden transacties in geheugen (standaard: %u)</translation>
    </message>
    <message>
        <source>Need to specify a port with -whitebind: '%s'</source>
        <translation>Verplicht een poort met -whitebind op te geven: '%s'</translation>
    </message>
    <message>
        <source>Node relay options:</source>
        <translation>Node doorgeefopties:</translation>
    </message>
    <message>
        <source>RPC server options:</source>
        <translation>RPC server opties:</translation>
    </message>
    <message>
        <source>Reducing -maxconnections from %d to %d, because of system limitations.</source>
        <translation>Verminder -maxconnections van %d naar %d, vanwege systeembeperkingen.</translation>
    </message>
    <message>
        <source>Rescan the block chain for missing wallet transactions on startup</source>
        <translation>Herscan de blokketen voor missende portemonneetransacties bij opstarten</translation>
    </message>
    <message>
        <source>Send trace/debug info to console instead of debug.log file</source>
        <translation>Verzend trace/debug-info naar de console in plaats van het debug.log-bestand</translation>
    </message>
    <message>
        <source>Show all debugging options (usage: --help -help-debug)</source>
        <translation>Toon alle foutopsporingsopties (gebruik: --help -help-debug)</translation>
    </message>
    <message>
        <source>Shrink debug.log file on client startup (default: 1 when no -debug)</source>
        <translation>Verklein debug.log-bestand bij het opstarten van de client (standaard: 1 als geen -debug)</translation>
    </message>
    <message>
        <source>Signing transaction failed</source>
        <translation>Ondertekenen van transactie mislukt</translation>
    </message>
    <message>
        <source>Specified -walletdir "%s" does not exist</source>
        <translation>Opgegeven -walletdir "%s" bestaat niet</translation>
    </message>
    <message>
        <source>Specified -walletdir "%s" is a relative path</source>
        <translation>Opgegeven -walletdir "%s" is een relatief pad</translation>
    </message>
    <message>
        <source>Specified -walletdir "%s" is not a directory</source>
        <translation>Opgegeven -walletdir "%s" is geen map</translation>
    </message>
    <message>
        <source>The transaction amount is too small to pay the fee</source>
        <translation>Het transactiebedrag is te klein om transactiekosten in rekening te brengen</translation>
    </message>
    <message>
        <source>This is experimental software.</source>
        <translation>Dit is experimentele software.</translation>
    </message>
    <message>
        <source>Tor control port password (default: empty)</source>
        <translation>Tor bepaalt poortwachtwoord (standaard: empty)</translation>
    </message>
    <message>
        <source>Tor control port to use if onion listening enabled (default: %s)</source>
        <translation>Tor bepaalt welke poort te gebruiken als luisteren naar onion wordt gebruikt (standaard: %s)</translation>
    </message>
    <message>
        <source>Transaction amount too small</source>
        <translation>Transactiebedrag te klein</translation>
    </message>
    <message>
        <source>Transaction too large for fee policy</source>
        <translation>De transactie is te groot voor het transactiekostenbeleid</translation>
    </message>
    <message>
        <source>Transaction too large</source>
        <translation>Transactie te groot</translation>
    </message>
    <message>
        <source>Unable to bind to %s on this computer (bind returned error %s)</source>
        <translation>Niet in staat om aan %s te binden op deze computer (bind gaf error %s)</translation>
    </message>
    <message>
        <source>Unable to generate initial keys</source>
        <translation>Niet mogelijk initiële sleutels te genereren</translation>
    </message>
    <message>
        <source>Upgrade wallet to latest format on startup</source>
        <translation>Upgrade portemonee naar laatste formaat bij opstarten</translation>
    </message>
    <message>
        <source>Username for JSON-RPC connections</source>
        <translation>Gebruikersnaam voor JSON-RPC-verbindingen</translation>
    </message>
    <message>
        <source>Verifying wallet(s)...</source>
        <translation>Portomenee(n) aan het verifiëren...</translation>
    </message>
    <message>
        <source>Wallet %s resides outside wallet directory %s</source>
        <translation>Portemonnee %s begeeft zich buiten portemoneemap %s</translation>
    </message>
    <message>
        <source>Warning</source>
        <translation>Waarschuwing</translation>
    </message>
    <message>
        <source>Warning: unknown new rules activated (versionbit %i)</source>
        <translation>Waarschuwing: onbekende nieuwe regels geactiveerd (versionbit %i)</translation>
    </message>
    <message>
        <source>Whether to operate in a blocks only mode (default: %u)</source>
        <translation>Om in alleen een blokmodus te opereren (standaard: %u)</translation>
    </message>
    <message>
        <source>You need to rebuild the database using -reindex to change -txindex</source>
        <translation>De database moet opnieuw opgebouwd worden met behulp van -reindex om -txindex te veranderen</translation>
    </message>
    <message>
        <source>Zapping all transactions from wallet...</source>
        <translation>Bezig met het zappen van alle transacties van de portemonnee...</translation>
    </message>
    <message>
        <source>ZeroMQ notification options:</source>
        <translation>ZeroMQ notificatieopties:</translation>
    </message>
    <message>
        <source>Password for JSON-RPC connections</source>
        <translation>Wachtwoord voor JSON-RPC-verbindingen</translation>
    </message>
    <message>
        <source>Execute command when the best block changes (%s in cmd is replaced by block hash)</source>
        <translation>Voer opdracht uit zodra het beste blok verandert (%s in cmd wordt vervangen door blokhash)</translation>
    </message>
    <message>
        <source>Allow DNS lookups for -addnode, -seednode and -connect</source>
        <translation>Sta DNS-naslag toe voor -addnode, -seednode en -connect</translation>
    </message>
    <message>
        <source>(1 = keep tx meta data e.g. account owner and payment request information, 2 = drop tx meta data)</source>
        <translation>(1 = behoudt tx meta data bijv. account eigenaar en betalingsverzoek informatie, 2. sla tx meta data niet op)</translation>
    </message>
    <message>
        <source>-maxtxfee is set very high! Fees this large could be paid on a single transaction.</source>
        <translation>-maxtxfee staat zeer hoog! Transactiekosten van deze grootte kunnen worden gebruikt in een enkele transactie.</translation>
    </message>
    <message>
        <source>Bind to given address to listen for JSON-RPC connections. This option is ignored unless -rpcallowip is also passed. Port is optional and overrides -rpcport. Use [host]:port notation for IPv6. This option can be specified multiple times (default: 127.0.0.1 and ::1 i.e., localhost, or if -rpcallowip has been specified, 0.0.0.0 and :: i.e., all addresses)</source>
        <translation>Bind aan gegeven adres om te luisteren voor JSON-RPC verbindingen. Deze optie zal genegeerd worden tenzij -rpcallowip ook aangegeven wordt. Port is optioneel en overschrijft -rpcport. Gebruik [host]:poort notatie voor IPv6. Deze optie kan meerdere keren gebruikt worden (standaard: 127.0.0.1 en ::1 i.e., localhost, of als -rpcallowip gespecificeerd is, 0.0.0.0 en :: i.e., alle adressen)</translation>
    </message>
    <message>
        <source>Do not keep transactions in the mempool longer than &lt;n&gt; hours (default: %u)</source>
        <translation>Bewaar transactie niet langer dan &lt;n&gt; uren in de geheugenpool (standaard: %u)</translation>
    </message>
    <message>
        <source>Equivalent bytes per sigop in transactions for relay and mining (default: %u)</source>
        <translation>Equivalent bytes per sigop in transacties voor doorsturen en mijnen (standaard: %u)</translation>
    </message>
    <message>
        <source>Error loading %s: You can't enable HD on an already existing non-HD wallet</source>
        <translation>Fout bij het laden van %s: Je kan HD niet activeren voor een reeds bestaande niet-HD-portemonnee</translation>
    </message>
    <message>
        <source>Error loading wallet %s. -wallet parameter must only specify a filename (not a path).</source>
        <translation>Fout laden portemonnee %s. -wallet parameter mag alleen een bestandsnaam zijn (geen pad).</translation>
    </message>
    <message>
        <source>Fees (in %s/kB) smaller than this are considered zero fee for transaction creation (default: %s)</source>
        <translation>Transactiekosten (in %s/kB) kleiner dan dit worden beschouwd dat geen transactiekosten in rekening worden gebracht voor transactiecreatie (standaard: %s)</translation>
    </message>
    <message>
        <source>Force relay of transactions from whitelisted peers even if they violate local relay policy (default: %d)</source>
        <translation>Forceer het doorsturen van transacties van goedgekeurde peers, zelfs wanneer deze niet voldoen aan de lokale doorstuurregels (standaard: %d)</translation>
    </message>
    <message>
        <source>How thorough the block verification of -checkblocks is (0-4, default: %u)</source>
        <translation>Hoe grondig de blokverificatie van -checkblocks is (0-4, standaard: %u)</translation>
    </message>
    <message>
        <source>Maintain a full transaction index, used by the getrawtransaction rpc call (default: %u)</source>
        <translation>Onderhoud een volledige transactieindex, gebruikt door de getrawtransaction rpc call (standaard: %u)</translation>
    </message>
    <message>
        <source>Number of seconds to keep misbehaving peers from reconnecting (default: %u)</source>
        <translation>Aantal seconden dat zich misdragende peers niet opnieuw kunnen verbinden (standaard: %u)</translation>
    </message>
    <message>
        <source>Output debugging information (default: %u, supplying &lt;category&gt; is optional)</source>
        <translation>Output extra debugginginformatie (standaard: %u, het leveren van &lt;categorie&gt; is optioneel)</translation>
    </message>
    <message>
        <source>Specify directory to hold wallets (default: &lt;datadir&gt;/wallets if it exists, otherwise &lt;datadir&gt;)</source>
        <translation>Geef map op om portemonnees in te bewaren (standaard: &lt;datadir&gt;/wallets indien dit bestaat, anders &lt;datadir&gt;)</translation>
    </message>
    <message>
        <source>Specify location of debug log file: this can be an absolute path or a path relative to the data directory (default: %s)</source>
        <translation>Geef locatie op voor debug log bestand: dit kan een absoluut pad zijn of een relatief pad vanaf de gegevensmap (standaard: %s) </translation>
    </message>
    <message>
        <source>Support filtering of blocks and transaction with bloom filters (default: %u)</source>
        <translation>Ondersteun filtering van blokken en transacties met bloomfilters (standaard: %u)</translation>
    </message>
    <message>
        <source>The fee rate (in %s/kB) that indicates your tolerance for discarding change by adding it to the fee (default: %s). Note: An output is discarded if it is dust at this rate, but we will always discard up to the dust relay fee and a discard fee above that is limited by the fee estimate for the longest target</source>
        <translation>Het vergoedingstarief (in %s/kB) dat de toelating van afdanken van wisselgeld aangeeft door het toe te voegen aan de vergoeding (standaard: %s). Notitie: Een output zal afgedankt worden als het stof is in dit tarief, maar we zullen altijd afdanken tot aan de stof doorstuur vergoeding en een afdank tarief boven wat is gelimiteerd door de vergoeding inschatting voor het langste doel</translation>
    </message>
    <message>
        <source>This is the transaction fee you may pay when fee estimates are not available.</source>
        <translation>Dit is de transactievergoeding die je mogelijk betaalt indien geschatte tarief niet beschikbaar is</translation>
    </message>
    <message>
        <source>This product includes software developed by the OpenSSL Project for use in the OpenSSL Toolkit %s and cryptographic software written by Eric Young and UPnP software written by Thomas Bernard.</source>
        <translation>Dit product bevat software dat ontwikkeld is door het OpenSSL Project voor gebruik in de OpenSSL Toolkit %s en cryptografische software geschreven door Eric Young en UPnP software geschreven door Thomas Bernard.</translation>
    </message>
    <message>
        <source>Total length of network version string (%i) exceeds maximum length (%i). Reduce the number or size of uacomments.</source>
        <translation>Totale lengte van netwerkversiestring (%i) overschrijdt maximale lengte (%i). Verminder het aantal of grootte van uacomments.</translation>
    </message>
    <message>
        <source>Tries to keep outbound traffic under the given target (in MiB per 24h), 0 = no limit (default: %d)</source>
        <translation>Pogingen om uitgaand verkeer onder een bepaald doel te houden (in MiB per 24u), 0 = geen limiet (standaard: %d)</translation>
    </message>
    <message>
        <source>Unsupported argument -socks found. Setting SOCKS version isn't possible anymore, only SOCKS5 proxies are supported.</source>
        <translation>Niet-ondersteund argument -socks gevonden. Instellen van SOCKS-versie is niet meer mogelijk, alleen SOCKS5-proxies worden ondersteund.</translation>
    </message>
    <message>
        <source>Unsupported argument -whitelistalwaysrelay ignored, use -whitelistrelay and/or -whitelistforcerelay.</source>
        <translation>Niet ondersteund argument -whitelistalwaysrelay genegeerd, gebruik -whitelistrelay en/of -whitelistforcerelay.</translation>
    </message>
    <message>
        <source>Use separate SOCKS5 proxy to reach peers via Tor hidden services (default: %s)</source>
        <translation>Gebruik een aparte SOCKS5 proxy om verborgen diensten van Tor te bereiken (standaard: %s)</translation>
    </message>
    <message>
        <source>Warning: Unknown block versions being mined! It's possible unknown rules are in effect</source>
        <translation>Waarschuwing: Onbekende blok versies worden gemined! Er zijn mogelijk onbekende regels in werking getreden</translation>
    </message>
    <message>
        <source>Warning: Wallet file corrupt, data salvaged! Original %s saved as %s in %s; if your balance or transactions are incorrect you should restore from a backup.</source>
        <translation>Waarschuwing: portemonnee bestand is corrupt, data is veiliggesteld! Originele %s is opgeslagen als %s in %s; als uw balans of transacties incorrect zijn dient u een backup terug te zetten.</translation>
    </message>
    <message>
        <source>%s is set very high!</source>
        <translation>%s is zeer hoog ingesteld!</translation>
    </message>
    <message>
        <source>(default: %s)</source>
        <translation>(standaard: %s)</translation>
    </message>
    <message>
        <source>Always query for peer addresses via DNS lookup (default: %u)</source>
        <translation>Vind anderen door middel van een DNS-naslag (standaard: %u)</translation>
    </message>
    <message>
        <source>Error loading wallet %s. -wallet filename must be a regular file.</source>
        <translation>Fout bij laden van portemonnee %s. -wallet bestandsnaam met een regulier bestand zijn.</translation>
    </message>
    <message>
        <source>Error loading wallet %s. Duplicate -wallet filename specified.</source>
        <translation>Fout bij laden van portemonnee %s. Duplicaat -wallet bestandsnaam opgegeven.</translation>
    </message>
    <message>
        <source>Error loading wallet %s. Invalid characters in -wallet filename.</source>
        <translation>Fout bij laden van portemonnee %s. Ongeldige tekens in -wallet bestandsnaam.</translation>
    </message>
    <message>
        <source>How many blocks to check at startup (default: %u, 0 = all)</source>
        <translation>Aantal te checken blokken bij het opstarten (standaard: %u, 0 = allemaal)</translation>
    </message>
    <message>
        <source>Include IP addresses in debug output (default: %u)</source>
        <translation>IP-adressen toevoegen in de debuguitvoer (standaard: %u)</translation>
    </message>
    <message>
        <source>Keypool ran out, please call keypoolrefill first</source>
        <translation>Keypool op geraakt, roep alsjeblieft eerst keypoolrefill functie aan</translation>
    </message>
    <message>
        <source>Listen for JSON-RPC connections on &lt;port&gt; (default: %u or testnet: %u)</source>
        <translation>Luister naar JSON-RPC-verbindingen op &lt;poort&gt; (standaard: %u of testnet: %u)</translation>
    </message>
    <message>
        <source>Listen for connections on &lt;port&gt; (default: %u or testnet: %u)</source>
        <translation>Luister naar verbindingen op &lt;poort&gt; (standaard: %u of testnet: %u)</translation>
    </message>
    <message>
        <source>Maintain at most &lt;n&gt; connections to peers (default: %u)</source>
        <translation>Onderhoud maximaal &lt;n&gt; verbindingen naar peers (standaard: %u)</translation>
    </message>
    <message>
        <source>Make the wallet broadcast transactions</source>
        <translation>Laat de portemonnee transacties uitsturen</translation>
    </message>
    <message>
        <source>Maximum per-connection receive buffer, &lt;n&gt;*1000 bytes (default: %u)</source>
        <translation>Maximum per-connectie ontvangstbuffer, &lt;n&gt;*1000 bytes (standaard: %u)</translation>
    </message>
    <message>
        <source>Maximum per-connection send buffer, &lt;n&gt;*1000 bytes (default: %u)</source>
        <translation>Maximum per-connectie verstuurbuffer, &lt;n&gt;*1000 bytes (standaard: %u)</translation>
    </message>
    <message>
        <source>Prepend debug output with timestamp (default: %u)</source>
        <translation>Begin debug output met tijdstempel (standaard: %u)</translation>
    </message>
    <message>
        <source>Relay and mine data carrier transactions (default: %u)</source>
        <translation>Geef gegevensdragertransacties door en mijn ze ook (standaard: %u)</translation>
    </message>
    <message>
        <source>Relay non-P2SH multisig (default: %u)</source>
        <translation>Geef non-P2SH multisig door (standaard: %u)</translation>
    </message>
    <message>
        <source>Set key pool size to &lt;n&gt; (default: %u)</source>
        <translation>Stel sleutelpoelgrootte in op &lt;n&gt; (standaard: %u)</translation>
    </message>
    <message>
        <source>Set maximum BIP141 block weight (default: %d)</source>
        <translation>Zet het BIP141 maximum gewicht van een blok (standaard: %d)</translation>
    </message>
    <message>
        <source>Set the number of threads to service RPC calls (default: %d)</source>
        <translation>Stel het aantal threads in om RPC-aanvragen mee te bedienen (standaard: %d)</translation>
    </message>
    <message>
        <source>Specify configuration file (default: %s)</source>
        <translation>Specificeer configuratiebestand (standaard: %s)</translation>
    </message>
    <message>
        <source>Specify connection timeout in milliseconds (minimum: 1, default: %d)</source>
        <translation>Specificeer de time-out tijd in milliseconden (minimum: 1, standaard: %d)</translation>
    </message>
    <message>
        <source>Specify pid file (default: %s)</source>
        <translation>Specificeer pid-bestand (standaard: %s)</translation>
    </message>
    <message>
        <source>Spend unconfirmed change when sending transactions (default: %u)</source>
        <translation>Besteed onbevestigd wisselgeld bij het doen van transacties (standaard: %u)</translation>
    </message>
    <message>
        <source>Starting network threads...</source>
        <translation>Netwerkthread starten...</translation>
    </message>
    <message>
        <source>The wallet will avoid paying less than the minimum relay fee.</source>
        <translation>De portemonnee vermijdt minder te betalen dan de minimale doorgeef vergoeding.</translation>
    </message>
    <message>
        <source>This is the minimum transaction fee you pay on every transaction.</source>
        <translation>Dit is de minimum transactievergoeding dat je betaalt op elke transactie.</translation>
    </message>
    <message>
        <source>This is the transaction fee you will pay if you send a transaction.</source>
        <translation>Dit is de transactievergoeding dat je betaalt wanneer je een transactie verstuurt.</translation>
    </message>
    <message>
        <source>Threshold for disconnecting misbehaving peers (default: %u)</source>
        <translation>Drempel om verbinding te verbreken naar zich misdragende peers (standaard: %u)</translation>
    </message>
    <message>
        <source>Transaction amounts must not be negative</source>
        <translation>Transactiebedragen moeten positief zijn</translation>
    </message>
    <message>
        <source>Transaction has too long of a mempool chain</source>
        <translation>Transactie heeft een te lange mempoolketen</translation>
    </message>
    <message>
        <source>Transaction must have at least one recipient</source>
        <translation>Transactie moet ten minste één ontvanger hebben</translation>
    </message>
    <message>
        <source>Unknown network specified in -onlynet: '%s'</source>
        <translation>Onbekend netwerk gespecificeerd in -onlynet: '%s'</translation>
    </message>
    <message>
        <source>Insufficient funds</source>
        <translation>Ontoereikend saldo</translation>
    </message>
    <message>
        <source>Loading block index...</source>
        <translation>Blokindex aan het laden...</translation>
    </message>
    <message>
        <source>Loading wallet...</source>
        <translation>Portemonnee aan het laden...</translation>
    </message>
    <message>
        <source>Cannot downgrade wallet</source>
        <translation>Kan portemonnee niet downgraden</translation>
    </message>
    <message>
        <source>Rescanning...</source>
        <translation>Blokketen aan het herscannen...</translation>
    </message>
    <message>
        <source>Done loading</source>
        <translation>Klaar met laden</translation>
    </message>
    <message>
        <source>Error</source>
        <translation>Fout</translation>
    </message>
</context>
</TS><|MERGE_RESOLUTION|>--- conflicted
+++ resolved
@@ -978,8 +978,6 @@
     <message>
         <source>Unknown. Syncing Headers (%1)...</source>
         <translation>Onbekend. Blokhoofden synchroniseren (%1%)...</translation>
-<<<<<<< HEAD
-=======
     </message>
 </context>
 <context>
@@ -993,7 +991,6 @@
         <source>Address</source>
         <comment>NetWatch: Address header</comment>
         <translation>Adres</translation>
->>>>>>> 6eccb372
     </message>
 </context>
 <context>
@@ -1947,7 +1944,6 @@
         <translation>Genereer native segwit-adres (Bech32)</translation>
     </message>
     <message>
-<<<<<<< HEAD
         <source>Requested payments history</source>
         <translation>Geschiedenis van de betalingsverzoeken</translation>
     </message>
@@ -1956,8 +1952,6 @@
         <translation>&amp;Betalingsverzoek</translation>
     </message>
     <message>
-=======
->>>>>>> 6eccb372
         <source>Show the selected request (does the same as double clicking an entry)</source>
         <translation>Toon het geselecteerde verzoek (doet hetzelfde als dubbelklikken)</translation>
     </message>
@@ -2263,20 +2257,16 @@
         <translation>Weet u zeker dat u wilt verzenden?</translation>
     </message>
     <message>
-        <source>added as transaction fee</source>
-        <translation>toegevoegd als transactie vergoeding</translation>
-    </message>
-    <message>
-        <source>Total Amount %1</source>
-        <translation>Totaalbedrag %1</translation>
-    </message>
-    <message>
         <source>or</source>
         <translation>of</translation>
     </message>
     <message>
         <source>You can increase the fee later (signals Replace-By-Fee, BIP-125).</source>
         <translation>Je kunt de vergoeding later verhogen (signaleert Replace-By-Fee, BIP-125).</translation>
+    </message>
+    <message>
+        <source>Transaction fee</source>
+        <translation>Transactiekosten</translation>
     </message>
     <message>
         <source>Not signalling Replace-By-Fee, BIP-125.</source>
@@ -3272,10 +3262,6 @@
         <translation>Sluit debugging informatie uit van een categorie. Dit kan samen gebruikt worden met -debug=1 om uitvoer debug logboeken te creëren voor alle categorieën, behalve één of meerdere categorieën.</translation>
     </message>
     <message>
-        <source>Execute command when a wallet transaction changes (%s in cmd is replaced by TxID)</source>
-        <translation>Voer opdracht uit zodra een portemonneetransactie verandert (%s in cmd wordt vervangen door TxID)</translation>
-    </message>
-    <message>
         <source>Extra transactions to keep in memory for compact block reconstructions (default: %u)</source>
         <translation>Extra transacties wordt bijgehouden voor compacte blokreconstructie (standaard: %u)</translation>
     </message>
