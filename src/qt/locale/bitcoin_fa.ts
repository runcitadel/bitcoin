--- conflicted
+++ resolved
@@ -168,13 +168,10 @@
         <translation>کیف پول رمزگذاری شده است</translation>
     </message>
     <message>
-<<<<<<< HEAD
-=======
         <source>Enter the new passphrase for the wallet.&lt;br/&gt;Please use a passphrase of &lt;b&gt;ten or more random characters&lt;/b&gt;, or &lt;b&gt;eight or more words&lt;/b&gt;.</source>
         <translation>رمز جدید را در کیف‌پول وارد کنید. &lt;br/&gt;لطفا از رمزی استفاده کنید که&lt;b&gt; حداقل ۱۰ کاراکتر راندوم&lt;/b&gt;یا&lt;b&gt;حداقل ۸ کلمه داشته باشد&lt;/b&gt;.</translation>
     </message>
     <message>
->>>>>>> cd516566
         <source>Enter the old passphrase and new passphrase for the wallet.</source>
         <translation>رمز عبور قدیمی و رمز عبور جدید کیف پول خود را وارد کنید.</translation>
     </message>
@@ -1473,10 +1470,6 @@
         <translation>انتخاب همتا یا جفت برای جزییات اطلاعات</translation>
     </message>
     <message>
-        <source>Whitelisted</source>
-        <translation>لیست سفید شده یا لیست سالم WhiteList</translation>
-    </message>
-    <message>
         <source>Direction</source>
         <translation>مسیر</translation>
     </message>
@@ -1603,14 +1596,6 @@
     <message>
         <source>never</source>
         <translation>هیچ وقت</translation>
-    </message>
-    <message>
-        <source>Yes</source>
-        <translation>بله</translation>
-    </message>
-    <message>
-        <source>No</source>
-        <translation>خیر</translation>
     </message>
     <message>
         <source>Unknown</source>
