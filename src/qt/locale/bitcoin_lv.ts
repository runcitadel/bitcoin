--- conflicted
+++ resolved
@@ -490,13 +490,10 @@
         <source>Wallet</source>
         <translation>Maciņš</translation>
     </message>
-<<<<<<< HEAD
-=======
     <message>
         <source>Encrypt Wallet</source>
         <translation type="unfinished">Šifrēt maciņu</translation>
     </message>
->>>>>>> a8868117
     </context>
 <context>
     <name>EditAddressDialog</name>
@@ -560,10 +557,6 @@
     <message>
         <source>Use a custom data directory:</source>
         <translation>Izmantot pielāgotu datu mapi:</translation>
-    </message>
-    <message>
-        <source>Bitcoin</source>
-        <translation>Bitcoin</translation>
     </message>
     <message>
         <source>Error</source>
@@ -592,14 +585,10 @@
 <context>
     <name>OpenURIDialog</name>
     <message>
-        <source>URI:</source>
-        <translation>URI:</translation>
-    </message>
-    <message>
         <source>Paste address from clipboard</source>
         <translation>ielīmēt adresi no starpliktuves</translation>
     </message>
-</context>
+    </context>
 <context>
     <name>OpenWalletActivity</name>
     </context>
@@ -808,34 +797,10 @@
         <translation>%1 st</translation>
     </message>
     <message>
-        <source>%1 m</source>
-        <translation>%1 m</translation>
-    </message>
-    <message>
-        <source>N/A</source>
-        <translation>N/A</translation>
-    </message>
-    <message>
         <source>%1 and %2</source>
         <translation>%1 un %2</translation>
     </message>
     <message>
-        <source>%1 B</source>
-        <translation>%1 B</translation>
-    </message>
-    <message>
-        <source>%1 KB</source>
-        <translation>%1 KB</translation>
-    </message>
-    <message>
-        <source>%1 MB</source>
-        <translation>%1 MB</translation>
-    </message>
-    <message>
-        <source>%1 GB</source>
-        <translation>%1 GB</translation>
-    </message>
-    <message>
         <source>unknown</source>
         <translation>nav zināms</translation>
     </message>
@@ -849,10 +814,6 @@
     </context>
 <context>
     <name>RPCConsole</name>
-    <message>
-        <source>N/A</source>
-        <translation>N/A</translation>
-    </message>
     <message>
         <source>Client version</source>
         <translation>Klienta versija</translation>
@@ -1158,18 +1119,10 @@
         <translation>Izvēlies iepriekš izmantoto adresi</translation>
     </message>
     <message>
-        <source>Alt+A</source>
-        <translation>Alt+A</translation>
-    </message>
-    <message>
         <source>Paste address from clipboard</source>
         <translation>ielīmēt adresi no starpliktuves</translation>
     </message>
     <message>
-        <source>Alt+P</source>
-        <translation>Alt+P</translation>
-    </message>
-    <message>
         <source>Remove this entry</source>
         <translation>Noņem šo ierakstu</translation>
     </message>
@@ -1181,11 +1134,7 @@
         <source>Pay To:</source>
         <translation>Maksāt:</translation>
     </message>
-    <message>
-        <source>Memo:</source>
-        <translation>Memo:</translation>
-    </message>
-</context>
+    </context>
 <context>
     <name>ShutdownWindow</name>
     <message>
@@ -1208,18 +1157,10 @@
         <translation>Izvēlies iepriekš izmantoto adresi</translation>
     </message>
     <message>
-        <source>Alt+A</source>
-        <translation>Alt+A</translation>
-    </message>
-    <message>
         <source>Paste address from clipboard</source>
         <translation>ielīmēt adresi no starpliktuves</translation>
     </message>
     <message>
-        <source>Alt+P</source>
-        <translation>Alt+P</translation>
-    </message>
-    <message>
         <source>Enter the message you want to sign here</source>
         <translation>Šeit ievadi ziņojumu kuru vēlies parakstīt</translation>
     </message>
@@ -1262,11 +1203,7 @@
     </context>
 <context>
     <name>TrafficGraphWidget</name>
-    <message>
-        <source>KB/s</source>
-        <translation>KB/s</translation>
-    </message>
-</context>
+    </context>
 <context>
     <name>TransactionDesc</name>
     <message>
@@ -1363,6 +1300,10 @@
     </context>
 <context>
     <name>WalletFrame</name>
+    <message>
+        <source>Error</source>
+        <translation>Kļūda</translation>
+    </message>
     </context>
 <context>
     <name>WalletModel</name>
@@ -1382,29 +1323,25 @@
         <translation>Datus no tekošā ieliktņa eksportēt uz failu</translation>
     </message>
     <message>
+        <source>Backup Wallet</source>
+        <translation type="unfinished">Maciņa Rezerves Kopija</translation>
+    </message>
+    <message>
+        <source>Cancel</source>
+        <translation type="unfinished">Atcelt</translation>
+    </message>
+</context>
+<context>
+    <name>bitcoin-core</name>
+    <message>
+        <source>Error loading block database</source>
+        <translation>Kļūda ielādējot bloku datubāzi</translation>
+    </message>
+    <message>
         <source>Error</source>
         <translation>Kļūda</translation>
     </message>
     <message>
-        <source>Backup Wallet</source>
-        <translation type="unfinished">Maciņa Rezerves Kopija</translation>
-    </message>
-    <message>
-        <source>Cancel</source>
-        <translation type="unfinished">Atcelt</translation>
-    </message>
-</context>
-<context>
-    <name>bitcoin-core</name>
-    <message>
-        <source>Error loading block database</source>
-        <translation>Kļūda ielādējot bloku datubāzi</translation>
-    </message>
-    <message>
-        <source>Error</source>
-        <translation>Kļūda</translation>
-    </message>
-    <message>
         <source>Importing...</source>
         <translation>Importē...</translation>
     </message>
