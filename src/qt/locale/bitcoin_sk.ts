--- conflicted
+++ resolved
@@ -418,16 +418,12 @@
         <translation>Zálohovať peňaženku na iné miesto</translation>
     </message>
     <message>
-<<<<<<< HEAD
-        <location filename="../bitcoingui.cpp" line="826"/>
-=======
-        <location filename="../bitcoingui.cpp" line="615"/>
+        <location filename="../bitcoingui.cpp" line="632"/>
         <source>This transaction is over the size limit. You can still send it for a fee of %1, which goes to the nodes that process your transaction and helps to support the network. Do you want to pay the fee?</source>
         <translation type="unfinished"></translation>
     </message>
     <message>
-        <location filename="../bitcoingui.cpp" line="807"/>
->>>>>>> 13b0b1cd
+        <location filename="../bitcoingui.cpp" line="824"/>
         <source>Backup Failed</source>
         <translation type="unfinished"></translation>
     </message>
@@ -506,32 +502,32 @@
         <translation>Posledný prijatý blok bol generovaný %1.</translation>
     </message>
     <message>
-        <location filename="../bitcoingui.cpp" line="665"/>
+        <location filename="../bitcoingui.cpp" line="663"/>
         <source>Sent transaction</source>
         <translation>Odoslané transakcie</translation>
     </message>
     <message>
-        <location filename="../bitcoingui.cpp" line="666"/>
+        <location filename="../bitcoingui.cpp" line="664"/>
         <source>Incoming transaction</source>
         <translation>Prijaté transakcie</translation>
     </message>
     <message>
-        <location filename="../bitcoingui.cpp" line="792"/>
+        <location filename="../bitcoingui.cpp" line="790"/>
         <source>Wallet is &lt;b&gt;encrypted&lt;/b&gt; and currently &lt;b&gt;unlocked&lt;/b&gt;</source>
         <translation>Peňaženka je &lt;b&gt;zašifrovaná&lt;/b&gt; a momentálne &lt;b&gt;odomknutá&lt;/b&gt;</translation>
     </message>
     <message>
-        <location filename="../bitcoingui.cpp" line="800"/>
+        <location filename="../bitcoingui.cpp" line="798"/>
         <source>Wallet is &lt;b&gt;encrypted&lt;/b&gt; and currently &lt;b&gt;locked&lt;/b&gt;</source>
         <translation>Peňaženka je &lt;b&gt;zašifrovaná&lt;/b&gt; a momentálne &lt;b&gt;zamknutá&lt;/b&gt;</translation>
     </message>
     <message>
-        <location filename="../bitcoingui.cpp" line="823"/>
+        <location filename="../bitcoingui.cpp" line="821"/>
         <source>Wallet Data (*.dat)</source>
         <translation type="unfinished"></translation>
     </message>
     <message>
-        <location filename="../bitcoingui.cpp" line="826"/>
+        <location filename="../bitcoingui.cpp" line="824"/>
         <source>There was an error trying to save the wallet data to the new location.</source>
         <translation>Nastala chyba pri pokuse uložiť peňaženku na nové miesto.</translation>
     </message>
@@ -577,26 +573,7 @@
         <translation>Sťahujem...</translation>
     </message>
     <message>
-<<<<<<< HEAD
-        <location filename="../bitcoingui.cpp" line="667"/>
-=======
-        <location filename="../bitcoingui.cpp" line="547"/>
-        <source>Last received block was generated %1.</source>
-        <translation>Posledný prijatý blok bol generovaný %1.</translation>
-    </message>
-    <message>
-        <location filename="../bitcoingui.cpp" line="646"/>
-        <source>Sent transaction</source>
-        <translation>Odoslané transakcie</translation>
-    </message>
-    <message>
-        <location filename="../bitcoingui.cpp" line="647"/>
-        <source>Incoming transaction</source>
-        <translation>Prijaté transakcie</translation>
-    </message>
-    <message>
-        <location filename="../bitcoingui.cpp" line="648"/>
->>>>>>> 13b0b1cd
+        <location filename="../bitcoingui.cpp" line="665"/>
         <source>Date: %1
 Amount: %2
 Type: %3
@@ -607,7 +584,6 @@
 Typ: %3
 Adresa: %4</translation>
     </message>
-<<<<<<< HEAD
     <message numerus="yes">
         <location filename="../bitcoingui.cpp" line="554"/>
         <source>%n hour(s) ago</source>
@@ -616,27 +592,6 @@
             <numerusform>pred %n hodinami</numerusform>
             <numerusform>pred %n hodinami</numerusform>
         </translation>
-=======
-    <message>
-        <location filename="../bitcoingui.cpp" line="781"/>
-        <source>Wallet is &lt;b&gt;encrypted&lt;/b&gt; and currently &lt;b&gt;locked&lt;/b&gt;</source>
-        <translation>Peňaženka je &lt;b&gt;zašifrovaná&lt;/b&gt; a momentálne &lt;b&gt;zamknutá&lt;/b&gt;</translation>
-    </message>
-    <message>
-        <location filename="../bitcoingui.cpp" line="804"/>
-        <source>Wallet Data (*.dat)</source>
-        <translation type="unfinished"></translation>
-    </message>
-    <message>
-        <location filename="../bitcoingui.cpp" line="807"/>
-        <source>There was an error trying to save the wallet data to the new location.</source>
-        <translation>Nastala chyba pri pokuse uložiť peňaženku na nové miesto.</translation>
-    </message>
-    <message>
-        <location filename="../bitcoingui.cpp" line="248"/>
-        <source>Modify configuration options for bitcoin</source>
-        <translation>Upraviť možnosti nastavenia pre bitcoin</translation>
->>>>>>> 13b0b1cd
     </message>
     <message>
         <location filename="../bitcoingui.cpp" line="250"/>
@@ -644,14 +599,9 @@
         <translation>&amp;Export...</translation>
     </message>
     <message>
-        <location filename="../bitcoingui.cpp" line="823"/>
+        <location filename="../bitcoingui.cpp" line="821"/>
         <source>Backup Wallet</source>
         <translation>Zálohovať peňaženku</translation>
-    </message>
-    <message>
-        <location filename="../bitcoingui.cpp" line="633"/>
-        <source>This transaction is over the size limit.  You can still send it for a fee of %1, which goes to the nodes that process your transaction and helps to support the network.  Do you want to pay the fee?</source>
-        <translation>Veľkosť tejto transakcie prekračuje limit. Stále ju však môžete odoslať za poplatok %1 ktorý bude pripísaný uzlu spracúvajúcemu vašu transakciu. Chcete zaplatiť poplatok?</translation>
     </message>
     <message>
         <location filename="../bitcoingui.cpp" line="290"/>
@@ -674,45 +624,12 @@
         <translation>[testovacia sieť]</translation>
     </message>
     <message>
-<<<<<<< HEAD
         <location filename="../bitcoingui.cpp" line="418"/>
         <source>bitcoin-qt</source>
         <translation>bitcoin-qt</translation>
     </message>
     <message>
-        <location filename="../bitcoingui.cpp" line="638"/>
-=======
-        <location filename="../bitcoingui.cpp" line="773"/>
-        <source>Wallet is &lt;b&gt;encrypted&lt;/b&gt; and currently &lt;b&gt;unlocked&lt;/b&gt;</source>
-        <translation>Peňaženka je &lt;b&gt;zašifrovaná&lt;/b&gt; a momentálne &lt;b&gt;odomknutá&lt;/b&gt;</translation>
-    </message>
-    <message>
-        <location filename="../bitcoingui.cpp" line="421"/>
-        <source>bitcoin-qt</source>
-        <translation>bitcoin-qt</translation>
-    </message>
-    <message numerus="yes">
-        <location filename="../bitcoingui.cpp" line="463"/>
-        <source>%n active connection(s) to Bitcoin network</source>
-        <translation>
-            <numerusform>%n aktívne spojenie v Bitcoin sieti</numerusform>
-            <numerusform>%n aktívne spojenia v Bitcoin sieti</numerusform>
-            <numerusform>%n aktívnych spojení v Bitconi sieti</numerusform>
-        </translation>
-    </message>
-    <message>
-        <location filename="../bitcoingui.cpp" line="489"/>
-        <source>Downloaded %1 of %2 blocks of transaction history.</source>
-        <translation type="unfinished">Stiahnutých %1 (of %2) blokov transakčnej histórie</translation>
-    </message>
-    <message>
-        <location filename="../bitcoingui.cpp" line="804"/>
-        <source>Backup Wallet</source>
-        <translation>Zálohovať peňaženku</translation>
-    </message>
-    <message>
-        <location filename="../bitcoingui.cpp" line="619"/>
->>>>>>> 13b0b1cd
+        <location filename="../bitcoingui.cpp" line="636"/>
         <source>Sending...</source>
         <translation>Odosielanie...</translation>
     </message>
@@ -1779,11 +1696,6 @@
         <translation>Použitie:</translation>
     </message>
     <message>
-        <location filename="../bitcoinstrings.cpp" line="8"/>
-        <source>Error: Wallet locked, unable to create transaction  </source>
-        <translation type="unfinished"></translation>
-    </message>
-    <message>
         <location filename="../bitcoinstrings.cpp" line="19"/>
         <source>Insufficient funds</source>
         <translation type="unfinished"></translation>
@@ -1898,20 +1810,9 @@
         <translation type="unfinished"></translation>
     </message>
     <message>
-<<<<<<< HEAD
         <location filename="../bitcoinstrings.cpp" line="71"/>
         <source>Maximum per-connection receive buffer, &lt;n&gt;*1000 bytes (default: 10000)</source>
         <translation type="unfinished"></translation>
-=======
-        <location filename="../bitcoinstrings.cpp" line="72"/>
-        <source>Cannot obtain a lock on data directory %s. Bitcoin is probably already running.</source>
-        <translation type="unfinished"></translation>
-    </message>
-    <message>
-        <location filename="../bitcoinstrings.cpp" line="80"/>
-        <source>Error loading wallet.dat: Wallet corrupted</source>
-        <translation>Chyba načítania wallet.dat: Peňaženka je poškodená</translation>
->>>>>>> 13b0b1cd
     </message>
     <message>
         <location filename="../bitcoinstrings.cpp" line="72"/>
@@ -1974,16 +1875,6 @@
         <translation type="unfinished"></translation>
     </message>
     <message>
-        <location filename="../bitcoinstrings.cpp" line="12"/>
-        <source>Error: Transaction creation failed  </source>
-        <translation>Chyba: Zlyhalo vytvorenie transakcie</translation>
-    </message>
-    <message>
-        <location filename="../bitcoinstrings.cpp" line="14"/>
-        <source>Error: The transaction was rejected.  This might happen if some of the coins in your wallet were already spent, such as if you used a copy of wallet.dat and coins were spent in the copy but not marked as spent here.</source>
-        <translation>Chyba: Transakcia bola odmietnutá. Toto sa môže stať ak niektoré z mincí vo vašej peňaženke boli už utratené, napríklad ak používaš kópiu wallet.dat a mince označené v druhej kópií neboli označené ako utratené v tejto.</translation>
-    </message>
-    <message>
         <location filename="../bitcoinstrings.cpp" line="82"/>
         <source>Prepend debug output with timestamp</source>
         <translation>Pridať na začiatok ladiaceho výstupu časový údaj</translation>
@@ -2119,6 +2010,26 @@
         <translation>Načítavanie zoznamu blokov...</translation>
     </message>
     <message>
+        <location filename="../bitcoinstrings.cpp" line="8"/>
+        <source>Error: Wallet locked, unable to create transaction.</source>
+        <translation type="unfinished"></translation>
+    </message>
+    <message>
+        <location filename="../bitcoinstrings.cpp" line="9"/>
+        <source>Error: This transaction requires a transaction fee of at least %s because of its amount, complexity, or use of recently received funds.</source>
+        <translation type="unfinished"></translation>
+    </message>
+    <message>
+        <location filename="../bitcoinstrings.cpp" line="12"/>
+        <source>Error: Transaction creation failed.</source>
+        <translation type="unfinished">Chyba: Zlyhalo vytvorenie transakcie.</translation>
+    </message>
+    <message>
+        <location filename="../bitcoinstrings.cpp" line="14"/>
+        <source>Error: The transaction was rejected. This might happen if some of the coins in your wallet were already spent, such as if you used a copy of wallet.dat and coins were spent in the copy but not marked as spent here.</source>
+        <translation type="unfinished">Chyba: Transakcia bola odmietnutá. Toto sa môže stať ak niektoré z mincí vo vašej peňaženke boli už utratené, napríklad ak používaš kópiu wallet.dat a mince označené v druhej kópií neboli označené ako utratené v tejto.</translation>
+    </message>
+    <message>
         <location filename="../bitcoinstrings.cpp" line="32"/>
         <source>An error occurred while setting up the RPC port %u for listening: %s</source>
         <translation type="unfinished"></translation>
@@ -2139,7 +2050,6 @@
         <translation>Pripojiť sa len k určenej nóde</translation>
     </message>
     <message>
-<<<<<<< HEAD
         <location filename="../bitcoinstrings.cpp" line="73"/>
         <source>Use Universal Plug and Play to map the listening port (default: 1)</source>
         <translation type="unfinished">Skúsiť použiť UPnP pre mapovanie počúvajúceho portu (default: 1)</translation>
@@ -2161,9 +2071,6 @@
     </message>
     <message>
         <location filename="../bitcoinstrings.cpp" line="114"/>
-=======
-        <location filename="../bitcoinstrings.cpp" line="76"/>
->>>>>>> 13b0b1cd
         <source>Error loading addr.dat</source>
         <translation>Chyba načítania addr.dat</translation>
     </message>
@@ -2216,11 +2123,6 @@
         <location filename="../bitcoinstrings.cpp" line="58"/>
         <source>Allow DNS lookups for addnode and connect</source>
         <translation>Povoliť vyhľadávanie DNS pre pridanie nódy a spojenie</translation>
-    </message>
-    <message>
-        <location filename="../bitcoinstrings.cpp" line="9"/>
-        <source>Error: This transaction requires a transaction fee of at least %s because of its amount, complexity, or use of recently received funds  </source>
-        <translation>Veľkosť tejto transakcie prekračuje limit. Stále ju však môžete odoslať za poplatok %1 ktorý bude pripísaný uzlu spracúvajúcemu vašu transakciu. Chcete zaplatiť poplatok?</translation>
     </message>
     <message>
         <location filename="../bitcoinstrings.cpp" line="13"/>
