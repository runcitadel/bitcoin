--- conflicted
+++ resolved
@@ -2,13 +2,6 @@
 <context>
     <name>AddressBookPage</name>
     <message>
-<<<<<<< HEAD
-        <source>Right-click to edit address or label</source>
-        <translation>Клікніть правою кнопкою для редагування адреси чи мітки</translation>
-    </message>
-    <message>
-=======
->>>>>>> d4a64f61
         <source>Create a new address</source>
         <translation>Створити нову адресу</translation>
     </message>
@@ -73,15 +66,6 @@
         <translation>Це ваші адреси Bitcoin для надсилання платежів. Завжди перевіряйте суму та адресу одержувача перед відправленням монет.</translation>
     </message>
     <message>
-<<<<<<< HEAD
-        <source>These are your Bitcoin addresses for receiving payments. Use the 'Create new receiving address' button in the receive tab to create new addresses.
-Signing is only possible with addresses of the type 'legacy'.</source>
-        <translation>Це ваші Біткойн адреси для отримання платежів. Використовуйте кнопку "Створити нову адресу для отримання" на вкладці отримання, щоб створити нові адреси.
-Підпис можливий лише з адресами типу "legacy".</translation>
-    </message>
-    <message>
-=======
->>>>>>> d4a64f61
         <source>&amp;Copy Address</source>
         <translation>&amp;Скопіювати адресу</translation>
     </message>
@@ -346,16 +330,9 @@
         <translation>Гаманець:</translation>
     </message>
     <message>
-        <source>Click to disable network activity.</source>
-        <translation>Натисніть, щоб вимкнути активність мережі.</translation>
-    </message>
-    <message>
         <source>Network activity disabled.</source>
+        <extracomment>A substring of the tooltip.</extracomment>
         <translation>Мережева активність вимкнена.</translation>
-    </message>
-    <message>
-        <source>Click to enable network activity again.</source>
-        <translation>Натисніть, щоб знову активувати мережеву активність.</translation>
     </message>
     <message>
         <source>Syncing Headers (%1%)...</source>
@@ -444,10 +421,6 @@
     <message>
         <source>&amp;Command-line options</source>
         <translation>П&amp;араметри командного рядка</translation>
-    </message>
-    <message numerus="yes">
-        <source>%n active connection(s) to Bitcoin network</source>
-        <translation><numerusform>%n активне з'єднання з мережею Bitcoin</numerusform><numerusform>%n активні з'єднання з мережею Bitcoin</numerusform><numerusform>%n активних з'єднань з мережею Bitcoin</numerusform><numerusform>%n активних з'єднань з мережею Bitcoin</numerusform></translation>
     </message>
     <message>
         <source>Indexing blocks on disk...</source>
@@ -562,13 +535,6 @@
         <translation>Приховати значення на вкладці Огляд</translation>
     </message>
     <message>
-<<<<<<< HEAD
-        <source>default wallet</source>
-        <translation>гаманець за змовчуванням</translation>
-    </message>
-    <message>
-=======
->>>>>>> d4a64f61
         <source>No wallets available</source>
         <translation>Гаманців немає</translation>
     </message>
@@ -591,6 +557,11 @@
     <message>
         <source>%1 client</source>
         <translation>%1 клієнт</translation>
+    </message>
+    <message numerus="yes">
+        <source>%n active connection(s) to Bitcoin network.</source>
+        <extracomment>A substring of the tooltip.</extracomment>
+        <translation type="unfinished"><numerusform>%n активне з'єднання з мережею Bitcoin</numerusform><numerusform>%n активні з'єднання з мережею Bitcoin</numerusform><numerusform>%n активних з'єднань з мережею Bitcoin</numerusform><numerusform>%n активних з'єднань з мережею Bitcoin</numerusform><numerusform>%n активне з'єднання з мережею Bitcoin</numerusform><numerusform>%n активні з'єднання з мережею Bitcoin</numerusform><numerusform>%n активних з'єднань з мережею Bitcoin</numerusform><numerusform>%n активних з'єднань з мережею Bitcoin</numerusform></translation>
     </message>
     <message>
         <source>Connecting to peers...</source>
@@ -752,28 +723,32 @@
         <translation>Підтверджені</translation>
     </message>
     <message>
-        <source>Copy address</source>
-        <translation>Копіювати адресу</translation>
-    </message>
-    <message>
-        <source>Copy label</source>
-        <translation>Копіювати мітку</translation>
-    </message>
-    <message>
         <source>Copy amount</source>
         <translation>Копіювати суму</translation>
     </message>
     <message>
-        <source>Copy transaction ID</source>
-        <translation>Копіювати ID транзакції</translation>
-    </message>
-    <message>
-        <source>Lock unspent</source>
-        <translation>Заблокувати</translation>
-    </message>
-    <message>
-        <source>Unlock unspent</source>
-        <translation>Розблокувати</translation>
+        <source>&amp;Copy address</source>
+        <translation type="unfinished">&amp;Копіювати адресу</translation>
+    </message>
+    <message>
+        <source>Copy &amp;label</source>
+        <translation>Копіювати &amp;мітку</translation>
+    </message>
+    <message>
+        <source>Copy &amp;amount</source>
+        <translation>Копіювати с&amp;уму</translation>
+    </message>
+    <message>
+        <source>Copy transaction &amp;ID</source>
+        <translation>Копіювати &amp;ID транзакції</translation>
+    </message>
+    <message>
+        <source>L&amp;ock unspent</source>
+        <translation type="unfinished">&amp;Заблокувати</translation>
+    </message>
+    <message>
+        <source>&amp;Unlock unspent</source>
+        <translation type="unfinished">&amp;Розблокувати</translation>
     </message>
     <message>
         <source>Copy quantity</source>
@@ -870,6 +845,10 @@
         <translation>Шифрувати Гаманець</translation>
     </message>
     <message>
+        <source>Advanced Options</source>
+        <translation>Додаткові параметри</translation>
+    </message>
+    <message>
         <source>Disable private keys for this wallet. Wallets with private keys disabled will have no private keys and cannot have an HD seed or imported private keys. This is ideal for watch-only wallets.</source>
         <translation>Вимкнути приватні ключі для цього гаманця. Гаманці з вимкнутими приватними ключами не матимуть приватних ключів і не можуть мати набір HD або імпортовані приватні ключі. Це ідеально підходить лише для тільки-огляд гаманців.</translation>
     </message>
@@ -901,7 +880,7 @@
         <source>Compiled without sqlite support (required for descriptor wallets)</source>
         <translation>Зкомпільовано без підтримки sqlite (потрібно для гаманців дескрипторів)</translation>
     </message>
-</context>
+    </context>
 <context>
     <name>EditAddressDialog</name>
     <message>
@@ -981,9 +960,6 @@
     </message>
 </context>
 <context>
-    <name>GuiNetWatch</name>
-    </context>
-<context>
     <name>HelpMessageDialog</name>
     <message>
         <source>version</source>
@@ -1041,13 +1017,6 @@
         <translation>Bitcoin</translation>
     </message>
     <message>
-<<<<<<< HEAD
-        <source>Discard blocks after verification, except most recent %1 GB (prune)</source>
-        <translation>Відкинути блоки після перевірки, за винятком останніх %1 ГБ (прунінг)</translation>
-    </message>
-    <message>
-=======
->>>>>>> d4a64f61
         <source>At least %1 GB of data will be stored in this directory, and it will grow over time.</source>
         <translation>Принаймні, %1 ГБ даних буде збережено в цьому каталозі, і воно з часом зростатиме.</translation>
     </message>
@@ -1177,10 +1146,6 @@
         <source>Paste address from clipboard</source>
         <translation>Вставити адресу</translation>
     </message>
-    <message>
-        <source>Alt+P</source>
-        <translation>Alt+P</translation>
-    </message>
 </context>
 <context>
     <name>OpenWalletActivity</name>
@@ -1280,13 +1245,6 @@
         <translation>Скоротити місце під блоки...</translation>
     </message>
     <message>
-<<<<<<< HEAD
-        <source>GB</source>
-        <translation>ГБ</translation>
-    </message>
-    <message>
-=======
->>>>>>> d4a64f61
         <source>Reverting this setting requires re-downloading the entire blockchain.</source>
         <translation>Повернення цієї опції вимагає перезавантаження вього ланцюжка блоків.</translation>
     </message>
@@ -1682,9 +1640,6 @@
     </message>
 </context>
 <context>
-    <name>PairingPage</name>
-    </context>
-<context>
     <name>PaymentServer</name>
     <message>
         <source>Payment request error</source>
@@ -1703,20 +1658,8 @@
         <translation>'bitcoin://' не вірний URI. Використовуйте 'bitcoin:'.</translation>
     </message>
     <message>
-        <source>Cannot process payment request because BIP70 is not supported.</source>
-        <translation>Неможливо обробити платіжний запит, оскільки BIP70 не підтримується.</translation>
-    </message>
-    <message>
-        <source>Due to widespread security flaws in BIP70 it's strongly recommended that any merchant instructions to switch wallets be ignored.</source>
-        <translation>Через поширені недоліки безпеки в BIP70 настійно рекомендується ігнорувати будь-які інструкції продавця щодо переключення гаманців.</translation>
-    </message>
-    <message>
-        <source>If you are receiving this error you should request the merchant provide a BIP21 compatible URI.</source>
-        <translation>Якщо ви отримали цю помилку, ви повинні попросити продавця надати URI, сумісний з BIP21.</translation>
-    </message>
-    <message>
-        <source>Invalid payment address %1</source>
-        <translation>Помилка в адресі платежу %1</translation>
+        <source>Invalid payment address</source>
+        <translation>Помилка в адресі платежу</translation>
     </message>
     <message>
         <source>URI cannot be parsed! This can be caused by an invalid Bitcoin address or malformed URI parameters.</source>
@@ -1738,13 +1681,6 @@
         <translation>Вузол/Сервіс</translation>
     </message>
     <message>
-<<<<<<< HEAD
-        <source>NodeId</source>
-        <translation>Ідентифікатор вузла</translation>
-    </message>
-    <message>
-=======
->>>>>>> d4a64f61
         <source>Ping</source>
         <translation>Затримка</translation>
     </message>
@@ -1770,6 +1706,10 @@
     <message>
         <source>Enter a Bitcoin address (e.g. %1)</source>
         <translation>Введіть адресу Bitcoin (наприклад %1)</translation>
+    </message>
+    <message>
+        <source>Inbound</source>
+        <translation>Вхідний</translation>
     </message>
     <message>
         <source>%1 d</source>
@@ -1988,10 +1928,6 @@
         <translation>(відсутні)</translation>
     </message>
     <message>
-        <source>Range</source>
-        <translation type="unfinished">Діапазон</translation>
-    </message>
-    <message>
         <source>&amp;Reset</source>
         <translation>&amp;Скинути</translation>
     </message>
@@ -2016,13 +1952,6 @@
         <translation>Виберіть учасника для перегляду детальнішої інформації</translation>
     </message>
     <message>
-<<<<<<< HEAD
-        <source>Direction</source>
-        <translation>Напрямок</translation>
-    </message>
-    <message>
-=======
->>>>>>> d4a64f61
         <source>Version</source>
         <translation>Версія</translation>
     </message>
@@ -2127,10 +2056,6 @@
         <translation>&amp;Мережевий трафік</translation>
     </message>
     <message>
-        <source>Totals</source>
-        <translation>Всього</translation>
-    </message>
-    <message>
         <source>In:</source>
         <translation>Вхідних:</translation>
     </message>
@@ -2151,10 +2076,6 @@
         <translation>1 &amp;годину</translation>
     </message>
     <message>
-        <source>1 &amp;day</source>
-        <translation>1 &amp;день</translation>
-    </message>
-    <message>
         <source>1 &amp;week</source>
         <translation>1 &amp;тиждень</translation>
     </message>
@@ -2167,10 +2088,31 @@
         <translation>&amp;Від'єднати</translation>
     </message>
     <message>
+        <source>To</source>
+        <translation>Отримувач</translation>
+    </message>
+    <message>
+        <source>From</source>
+        <translation>Від</translation>
+    </message>
+    <message>
+        <source>No</source>
+        <translation>Ні</translation>
+    </message>
+    <message>
         <source>Ban for</source>
         <translation>Заблокувати на</translation>
     </message>
     <message>
+        <source>1 d&amp;ay</source>
+        <translation type="unfinished">1 &amp;день</translation>
+    </message>
+    <message>
+        <source>&amp;Copy address</source>
+        <extracomment>Context menu action to copy the address of a peer</extracomment>
+        <translation>&amp;Скопіювати адресу</translation>
+    </message>
+    <message>
         <source>&amp;Unban</source>
         <translation>&amp;Розблокувати</translation>
     </message>
@@ -2215,25 +2157,10 @@
         <translation>через %1</translation>
     </message>
     <message>
-        <source>never</source>
-        <translation>ніколи</translation>
-    </message>
-    <message>
-<<<<<<< HEAD
-        <source>Inbound</source>
-        <translation>Вхідний</translation>
-    </message>
-    <message>
-        <source>Outbound</source>
-        <translation>Вихідний</translation>
-    </message>
-    <message>
-=======
->>>>>>> d4a64f61
         <source>Unknown</source>
         <translation>Невідома</translation>
     </message>
-</context>
+    </context>
 <context>
     <name>ReceiveCoinsDialog</name>
     <message>
@@ -2273,13 +2200,8 @@
         <translation>Необов’язкове повідомлення, яке додається до запиту на оплату і може відображати відправника.</translation>
     </message>
     <message>
-<<<<<<< HEAD
-        <source>&amp;Create new receiving address</source>
-        <translation>&amp;Створити нову адресу</translation>
-=======
         <source>&amp;Request payment</source>
         <translation>Н&amp;адіслати запит платежу</translation>
->>>>>>> d4a64f61
     </message>
     <message>
         <source>Clear all fields of the form.</source>
@@ -2318,20 +2240,24 @@
         <translation>Вилучити</translation>
     </message>
     <message>
-        <source>Copy URI</source>
-        <translation>Скопіювати адресу</translation>
-    </message>
-    <message>
-        <source>Copy label</source>
-        <translation>Скопіювати мітку</translation>
-    </message>
-    <message>
-        <source>Copy message</source>
-        <translation>Скопіювати повідомлення</translation>
-    </message>
-    <message>
-        <source>Copy amount</source>
-        <translation>Копіювати суму</translation>
+        <source>Copy &amp;URI</source>
+        <translation>&amp;Скопіювати URI</translation>
+    </message>
+    <message>
+        <source>&amp;Copy address</source>
+        <translation>&amp;Скопіювати адресу</translation>
+    </message>
+    <message>
+        <source>Copy &amp;label</source>
+        <translation>Скопіювати &amp;мітку</translation>
+    </message>
+    <message>
+        <source>Copy &amp;message</source>
+        <translation type="unfinished">&amp;Скопіювати повідомлення</translation>
+    </message>
+    <message>
+        <source>Copy &amp;amount</source>
+        <translation>Скопіювати с&amp;уму</translation>
     </message>
     <message>
         <source>Could not unlock wallet.</source>
@@ -2839,13 +2765,6 @@
     </message>
 </context>
 <context>
-    <name>SendConfirmationDialog</name>
-    <message>
-        <source>Yes</source>
-        <translation>Так</translation>
-    </message>
-</context>
-<context>
     <name>ShutdownWindow</name>
     <message>
         <source>%1 is shutting down...</source>
@@ -3342,13 +3261,6 @@
         <translation>Відправлені на</translation>
     </message>
     <message>
-<<<<<<< HEAD
-        <source>To yourself</source>
-        <translation>Відправлені собі</translation>
-    </message>
-    <message>
-=======
->>>>>>> d4a64f61
         <source>Mined</source>
         <translation>Добуті</translation>
     </message>
@@ -3365,44 +3277,44 @@
         <translation>Мінімальна сума</translation>
     </message>
     <message>
-        <source>Abandon transaction</source>
-        <translation>Відмовитися від транзакції</translation>
-    </message>
-    <message>
-        <source>Increase transaction fee</source>
-        <translation>Збільшить плату за транзакцію</translation>
-    </message>
-    <message>
-        <source>Copy address</source>
-        <translation>Скопіювати адресу</translation>
-    </message>
-    <message>
-        <source>Copy label</source>
-        <translation>Скопіювати мітку</translation>
-    </message>
-    <message>
-        <source>Copy amount</source>
-        <translation>Скопіювати суму</translation>
-    </message>
-    <message>
-        <source>Copy transaction ID</source>
-        <translation>Скопіювати ID транзакції</translation>
-    </message>
-    <message>
-        <source>Copy raw transaction</source>
-        <translation>Скопіювати RAW транзакцію</translation>
-    </message>
-    <message>
-        <source>Copy full transaction details</source>
-        <translation>Скопіювати повні деталі транзакції</translation>
-    </message>
-    <message>
-        <source>Edit label</source>
-        <translation>Редагувати мітку</translation>
-    </message>
-    <message>
-        <source>Show transaction details</source>
-        <translation>Показати деталі транзакції</translation>
+        <source>A&amp;bandon transaction</source>
+        <translation type="unfinished">&amp;Відмовитися від транзакції</translation>
+    </message>
+    <message>
+        <source>Increase transaction &amp;fee</source>
+        <translation type="unfinished">&amp;Збільшить плату за транзакцію</translation>
+    </message>
+    <message>
+        <source>&amp;Copy address</source>
+        <translation>&amp;Скопіювати адресу</translation>
+    </message>
+    <message>
+        <source>Copy &amp;label</source>
+        <translation>Скопіювати &amp;мітку</translation>
+    </message>
+    <message>
+        <source>Copy &amp;amount</source>
+        <translation>Скопіювати с&amp;уму</translation>
+    </message>
+    <message>
+        <source>Copy transaction &amp;ID</source>
+        <translation>Скопіювати &amp;ID транзакції</translation>
+    </message>
+    <message>
+        <source>Copy &amp;raw transaction</source>
+        <translation type="unfinished">&amp;Скопіювати RAW транзакцію</translation>
+    </message>
+    <message>
+        <source>Copy full transaction &amp;details</source>
+        <translation type="unfinished">&amp;Скопіювати повні деталі транзакції</translation>
+    </message>
+    <message>
+        <source>&amp;Edit label</source>
+        <translation type="unfinished">&amp;Редагувати мітку</translation>
+    </message>
+    <message>
+        <source>&amp;Show transaction details</source>
+        <translation type="unfinished">&amp;Показати деталі транзакції</translation>
     </message>
     <message>
         <source>Export Transaction History</source>
@@ -3618,6 +3530,10 @@
         <translation>Виникла помилка при спробі зберегти дані гаманця до %1.</translation>
     </message>
     <message>
+        <source>There was an error trying to save the wallet data to %1: %2</source>
+        <translation>Виникла помилка при спробі зберегти дані гаманця до %1: %2</translation>
+    </message>
+    <message>
         <source>Backup Successful</source>
         <translation>Резервну копію створено успішно</translation>
     </message>
@@ -3789,6 +3705,10 @@
         <translation>Помилка відкриття блоку бази даних</translation>
     </message>
     <message>
+        <source>Error</source>
+        <translation>Помилка</translation>
+    </message>
+    <message>
         <source>Failed to listen on any port. Use -listen=0 if you want this.</source>
         <translation>Не вдалося слухати на жодному порту. Використовуйте -listen=0, якщо ви хочете цього.</translation>
     </message>
@@ -3945,13 +3865,6 @@
         <translation>%s пошкоджено. Спробуйте скористатися інструментом гаманця bitcoin-wallet для відновлення або відновлення резервної копії.</translation>
     </message>
     <message>
-<<<<<<< HEAD
-        <source>Cannot upgrade a non HD split wallet without upgrading to support pre split keypool. Please use version 169900 or no version specified.</source>
-        <translation>Неможливо оновити спліт-гаманець, що не є HD, без оновлення, щоб підтримати попередньо розділений пул ключів. Будь ласка, використовуйте версію 169900 або не вказану версію.</translation>
-    </message>
-    <message>
-=======
->>>>>>> d4a64f61
         <source>Invalid amount for -maxtxfee=&lt;amount&gt;: '%s' (must be at least the minrelay fee of %s to prevent stuck transactions)</source>
         <translation>Неприпустима сума для -maxtxfee = &lt;amount&gt;: '%s' (плата повинна бути, принаймні %s, щоб запобігти зависанню транзакцій)</translation>
     </message>
@@ -4178,13 +4091,6 @@
         <translation>Завантаження гаманця...</translation>
     </message>
     <message>
-<<<<<<< HEAD
-        <source>Cannot downgrade wallet</source>
-        <translation>Не вдається знити версію гаманця</translation>
-    </message>
-    <message>
-=======
->>>>>>> d4a64f61
         <source>Rescanning...</source>
         <translation>Сканування...</translation>
     </message>
