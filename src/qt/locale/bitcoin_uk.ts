--- conflicted
+++ resolved
@@ -43,7 +43,6 @@
     </message>
     <message>
         <source>Choose the address to send coins to</source>
-<<<<<<< HEAD
         <translation>Оберіть адресу для відправки монет</translation>
     </message>
     <message>
@@ -63,43 +62,20 @@
         <translation>Адреса отримання</translation>
     </message>
     <message>
+        <source>These are your Bitcoin addresses for sending payments. Always check the amount and the receiving address before sending coins.</source>
+        <translation>Це ваші Bitcoin-адреси для відправлення платежів. Перед відправленням монет завжди перевіряйте суму та адресу прийому.</translation>
+    </message>
+    <message>
+        <source>These are your Bitcoin addresses for receiving payments. It is recommended to use a new receiving address for each transaction.</source>
+        <translation>Це ваша нова Bitcoin адреса для отримання платежів. Рекомендовано використовувати нову адресу для кожної транзакції.</translation>
+    </message>
+    <message>
+        <source>&amp;Copy Address</source>
+        <translation>&amp;Скопіювати адресу</translation>
+    </message>
+    <message>
         <source>Copy &amp;Label</source>
         <translation>Зкопіювати&amp;Створити мітку</translation>
-=======
-        <translation>Виберіть адресу для відправлення монет</translation>
-    </message>
-    <message>
-        <source>Choose the address to receive coins with</source>
-        <translation>Виберіть адресу для отримання монет</translation>
-    </message>
-    <message>
-        <source>C&amp;hoose</source>
-        <translation>&amp;Обрати</translation>
-    </message>
-    <message>
-        <source>Sending addresses</source>
-        <translation>Адреси для відправлення</translation>
-    </message>
-    <message>
-        <source>Receiving addresses</source>
-        <translation>Адреси для отримання</translation>
-    </message>
-    <message>
-        <source>These are your Bitcoin addresses for sending payments. Always check the amount and the receiving address before sending coins.</source>
-        <translation>Це ваші Bitcoin-адреси для відправлення платежів. Перед відправленням монет завжди перевіряйте суму та адресу прийому.</translation>
-    </message>
-    <message>
-        <source>These are your Bitcoin addresses for receiving payments. It is recommended to use a new receiving address for each transaction.</source>
-        <translation>Це ваша нова Bitcoin адреса для отримання платежів. Рекомендовано використовувати нову адресу для кожної транзакції.</translation>
-    </message>
-    <message>
-        <source>&amp;Copy Address</source>
-        <translation>&amp;Скопіювати адресу</translation>
-    </message>
-    <message>
-        <source>Copy &amp;Label</source>
-        <translation>Скопіювати &amp;мітку</translation>
->>>>>>> d3a038f4
     </message>
     <message>
         <source>&amp;Edit</source>
@@ -107,7 +83,6 @@
     </message>
     <message>
         <source>Export Address List</source>
-<<<<<<< HEAD
         <translation>Експотувати список адрес</translation>
     </message>
     <message>
@@ -121,44 +96,21 @@
     <message>
         <source>There was an error trying to save the address list to %1. Please try again.</source>
         <translation>Виникла помилка при спрбі збереження списку адрес %1. Будь-ласка, спробувати пізніше. </translation>
-=======
-        <translation>Експортувати список адрес</translation>
-    </message>
-    <message>
-        <source>Comma separated file (*.csv)</source>
-        <translation>Значення, розділені комою (*.csv)</translation>
-    </message>
-    <message>
-        <source>Exporting Failed</source>
-        <translation>Помилка експорту</translation>
-    </message>
-    <message>
-        <source>There was an error trying to save the address list to %1. Please try again.</source>
-        <translation>Виникла помилка при спробі зберігання адрес до %1. Будь ласка спробуйте ще.</translation>
->>>>>>> d3a038f4
     </message>
 </context>
 <context>
     <name>AddressTableModel</name>
     <message>
         <source>Label</source>
-<<<<<<< HEAD
         <translation>Мітка</translation>
+    </message>
+    <message>
+        <source>Address</source>
+        <translation>Адреса</translation>
     </message>
     <message>
         <source>(no label)</source>
         <translation>(немає мітки)</translation>
-=======
-        <translation>Назва</translation>
-    </message>
-    <message>
-        <source>Address</source>
-        <translation>Адреса</translation>
-    </message>
-    <message>
-        <source>(no label)</source>
-        <translation>(немає назви)</translation>
->>>>>>> d3a038f4
     </message>
 </context>
 <context>
@@ -627,79 +579,73 @@
         <translation>Підтверджені</translation>
     </message>
     <message>
-<<<<<<< HEAD
+        <source>Copy address</source>
+        <translation>Скопіювати адресу</translation>
+    </message>
+    <message>
+        <source>Copy label</source>
+        <translation>Скопіювати мітку</translation>
+    </message>
+    <message>
+        <source>Copy amount</source>
+        <translation>Скопіювати суму</translation>
+    </message>
+    <message>
+        <source>Copy transaction ID</source>
+        <translation>Скопіювати ID транзакції </translation>
+    </message>
+    <message>
+        <source>Lock unspent</source>
+        <translation>Заблокувати</translation>
+    </message>
+    <message>
+        <source>Unlock unspent</source>
+        <translation>Розблокувати</translation>
+    </message>
+    <message>
+        <source>Copy quantity</source>
+        <translation>Скопіювати кількість</translation>
+    </message>
+    <message>
+        <source>Copy fee</source>
+        <translation>Скопіювати комісію</translation>
+    </message>
+    <message>
+        <source>Copy after fee</source>
+        <translation>Скопіювати після комісії</translation>
+    </message>
+    <message>
+        <source>Copy bytes</source>
+        <translation>Скопіювати байти</translation>
+    </message>
+    <message>
+        <source>Copy dust</source>
+        <translation>Скопіювати пил</translation>
+    </message>
+    <message>
+        <source>Copy change</source>
+        <translation>Скопіювати решту</translation>
+    </message>
+    <message>
+        <source>(%1 locked)</source>
+        <translation>(%1 заблоковано)</translation>
+    </message>
+    <message>
+        <source>yes</source>
+        <translation>так</translation>
+    </message>
+    <message>
+        <source>no</source>
+        <translation>ні</translation>
+    </message>
+    <message>
+        <source>Can vary +/- %1 satoshi(s) per input.</source>
+        <translation>Може відрізнятися на +/- %1 сатоші за вхід</translation>
+    </message>
+    <message>
         <source>(no label)</source>
         <translation>немає мітки</translation>
     </message>
-    </context>
-=======
-        <source>Copy address</source>
-        <translation>Скопіювати адресу</translation>
-    </message>
-    <message>
-        <source>Copy label</source>
-        <translation>Скопіювати мітку</translation>
-    </message>
-    <message>
-        <source>Copy amount</source>
-        <translation>Скопіювати суму</translation>
-    </message>
-    <message>
-        <source>Copy transaction ID</source>
-        <translation>Скопіювати ID транзакції </translation>
-    </message>
-    <message>
-        <source>Lock unspent</source>
-        <translation>Заблокувати</translation>
-    </message>
-    <message>
-        <source>Unlock unspent</source>
-        <translation>Розблокувати</translation>
-    </message>
-    <message>
-        <source>Copy quantity</source>
-        <translation>Скопіювати кількість</translation>
-    </message>
-    <message>
-        <source>Copy fee</source>
-        <translation>Скопіювати комісію</translation>
-    </message>
-    <message>
-        <source>Copy after fee</source>
-        <translation>Скопіювати після комісії</translation>
-    </message>
-    <message>
-        <source>Copy bytes</source>
-        <translation>Скопіювати байти</translation>
-    </message>
-    <message>
-        <source>Copy dust</source>
-        <translation>Скопіювати пил</translation>
-    </message>
-    <message>
-        <source>Copy change</source>
-        <translation>Скопіювати решту</translation>
-    </message>
-    <message>
-        <source>(%1 locked)</source>
-        <translation>(%1 заблоковано)</translation>
-    </message>
-    <message>
-        <source>yes</source>
-        <translation>так</translation>
-    </message>
-    <message>
-        <source>no</source>
-        <translation>ні</translation>
-    </message>
-    <message>
-        <source>Can vary +/- %1 satoshi(s) per input.</source>
-        <translation>Може відрізнятися на +/- %1 сатоші за вхід</translation>
-    </message>
-    <message>
-        <source>(no label)</source>
-        <translation>(немає назви)</translation>
-    </message>
     <message>
         <source>change from %1 (%2)</source>
         <translation>решта з %1 (%2)</translation>
@@ -709,7 +655,6 @@
         <translation>(решта)</translation>
     </message>
 </context>
->>>>>>> d3a038f4
 <context>
     <name>EditAddressDialog</name>
     <message>
@@ -1819,79 +1764,63 @@
         <translation>&amp;Зберегти зображення...</translation>
     </message>
     <message>
-<<<<<<< HEAD
+        <source>Request payment to %1</source>
+        <translation>Запит платежу на %1</translation>
+    </message>
+    <message>
+        <source>Payment information</source>
+        <translation>Інформація про платіж</translation>
+    </message>
+    <message>
+        <source>URI</source>
+        <translation type="unfinished">URI</translation>
+    </message>
+    <message>
+        <source>Address</source>
+        <translation>Адреса</translation>
+    </message>
+    <message>
+        <source>Amount</source>
+        <translation>Кількість</translation>
+    </message>
+    <message>
         <source>Label</source>
         <translation>Мітка</translation>
     </message>
-    </context>
+    <message>
+        <source>Message</source>
+        <translation>Повідомлення</translation>
+    </message>
+    <message>
+        <source>Resulting URI too long, try to reduce the text for label / message.</source>
+        <translation>Кінцевий URI занадто довгий, спробуйте зменшити текст для мітки / повідомлення.</translation>
+    </message>
+    <message>
+        <source>Error encoding URI into QR Code.</source>
+        <translation>Помилка при кодуванні URI в QR-код.</translation>
+    </message>
+</context>
 <context>
     <name>RecentRequestsTableModel</name>
+    <message>
+        <source>Date</source>
+        <translation>Дата</translation>
+    </message>
     <message>
         <source>Label</source>
         <translation>Мітка</translation>
     </message>
     <message>
+        <source>Message</source>
+        <translation>Повідомлення</translation>
+    </message>
+    <message>
         <source>(no label)</source>
         <translation>немає мітки</translation>
-=======
-        <source>Request payment to %1</source>
-        <translation>Запит платежу на %1</translation>
-    </message>
-    <message>
-        <source>Payment information</source>
-        <translation>Інформація про платіж</translation>
-    </message>
-    <message>
-        <source>URI</source>
-        <translation type="unfinished">URI</translation>
-    </message>
-    <message>
-        <source>Address</source>
-        <translation>Адреса</translation>
-    </message>
-    <message>
-        <source>Amount</source>
-        <translation>Кількість</translation>
-    </message>
-    <message>
-        <source>Label</source>
-        <translation>Назва</translation>
-    </message>
-    <message>
-        <source>Message</source>
-        <translation>Повідомлення</translation>
-    </message>
-    <message>
-        <source>Resulting URI too long, try to reduce the text for label / message.</source>
-        <translation>Кінцевий URI занадто довгий, спробуйте зменшити текст для мітки / повідомлення.</translation>
-    </message>
-    <message>
-        <source>Error encoding URI into QR Code.</source>
-        <translation>Помилка при кодуванні URI в QR-код.</translation>
-    </message>
-</context>
-<context>
-    <name>RecentRequestsTableModel</name>
-    <message>
-        <source>Date</source>
-        <translation>Дата</translation>
-    </message>
-    <message>
-        <source>Label</source>
-        <translation>Назва</translation>
-    </message>
-    <message>
-        <source>Message</source>
-        <translation>Повідомлення</translation>
-    </message>
-    <message>
-        <source>(no label)</source>
-        <translation>(немає назви)</translation>
     </message>
     <message>
         <source>(no message)</source>
         <translation>(без повідомлення)</translation>
->>>>>>> d3a038f4
     </message>
     </context>
 <context>
@@ -2037,10 +1966,6 @@
         <translation>&amp;Відправити</translation>
     </message>
     <message>
-<<<<<<< HEAD
-        <source>(no label)</source>
-        <translation>немає мітки</translation>
-=======
         <source>Copy quantity</source>
         <translation>Копіювати кількість</translation>
     </message>
@@ -2142,8 +2067,7 @@
     </message>
     <message>
         <source>(no label)</source>
-        <translation>(немає назви)</translation>
->>>>>>> d3a038f4
+        <translation>немає мітки</translation>
     </message>
 </context>
 <context>
@@ -2545,41 +2469,16 @@
 <context>
     <name>TransactionTableModel</name>
     <message>
-<<<<<<< HEAD
+        <source>Date</source>
+        <translation>Дата</translation>
+    </message>
+    <message>
+        <source>Type</source>
+        <translation>Тип</translation>
+    </message>
+    <message>
         <source>Label</source>
         <translation>Мітка</translation>
-    </message>
-    <message>
-        <source>(no label)</source>
-        <translation>немає мітки</translation>
-    </message>
-    </context>
-<context>
-    <name>TransactionView</name>
-    <message>
-        <source>Comma separated file (*.csv)</source>
-        <translation>Файли (*.csv) розділеі комами</translation>
-    </message>
-    <message>
-        <source>Label</source>
-        <translation>Мітка</translation>
-    </message>
-    <message>
-        <source>Exporting Failed</source>
-        <translation>Експортування пройшло не успішно</translation>
-    </message>
-    </context>
-=======
-        <source>Date</source>
-        <translation>Дата</translation>
-    </message>
-    <message>
-        <source>Type</source>
-        <translation>Тип</translation>
-    </message>
-    <message>
-        <source>Label</source>
-        <translation>Назва</translation>
     </message>
     <message numerus="yes">
         <source>Open for %n more block(s)</source>
@@ -2651,7 +2550,7 @@
     </message>
     <message>
         <source>(no label)</source>
-        <translation>(немає назви)</translation>
+        <translation>немає мітки</translation>
     </message>
     <message>
         <source>Transaction status. Hover over this field to show number of confirmations.</source>
@@ -2770,7 +2669,7 @@
     </message>
     <message>
         <source>Comma separated file (*.csv)</source>
-        <translation>Значення, розділені комою (*.csv)</translation>
+        <translation>Файли (*.csv) розділеі комами</translation>
     </message>
     <message>
         <source>Confirmed</source>
@@ -2790,7 +2689,7 @@
     </message>
     <message>
         <source>Label</source>
-        <translation>Назва</translation>
+        <translation>Мітка</translation>
     </message>
     <message>
         <source>Address</source>
@@ -2802,7 +2701,7 @@
     </message>
     <message>
         <source>Exporting Failed</source>
-        <translation>Помилка експорту</translation>
+        <translation>Експортування пройшло не успішно</translation>
     </message>
     <message>
         <source>There was an error trying to save the transaction history to %1.</source>
@@ -2825,7 +2724,6 @@
         <translation>до</translation>
     </message>
 </context>
->>>>>>> d3a038f4
 <context>
     <name>UnitDisplayStatusBarControl</name>
     <message>
