<TS language="et" version="2.1">
<context>
    <name>AddressBookPage</name>
    <message>
        <source>Create a new address</source>
        <translation>Loo uus aadress</translation>
    </message>
    <message>
        <source>&amp;New</source>
        <translation>&amp;Uus</translation>
    </message>
    <message>
        <source>Copy the currently selected address to the system clipboard</source>
        <translation>Kopeeri märgistatud aadress vahemällu</translation>
    </message>
    <message>
        <source>&amp;Copy</source>
        <translation>&amp;Kopeeri</translation>
    </message>
    <message>
        <source>C&amp;lose</source>
        <translation>S&amp;ulge</translation>
    </message>
    <message>
        <source>Delete the currently selected address from the list</source>
        <translation>Kustuta valitud aadress nimekirjast</translation>
    </message>
    <message>
        <source>Enter address or label to search</source>
        <translation>Otsimiseks sisesta märgis või aadress</translation>
    </message>
    <message>
        <source>Export the data in the current tab to a file</source>
        <translation>Ekspordi kuvatava vahelehe sisu faili</translation>
    </message>
    <message>
        <source>&amp;Export</source>
        <translation>&amp;Ekspordi</translation>
    </message>
    <message>
        <source>&amp;Delete</source>
        <translation>&amp;Kustuta</translation>
    </message>
    <message>
        <source>Choose the address to send coins to</source>
        <translation>Vali aadress millele mündid saata</translation>
    </message>
    <message>
        <source>Choose the address to receive coins with</source>
        <translation>Vali aadress müntide vastuvõtmiseks</translation>
    </message>
    <message>
        <source>C&amp;hoose</source>
        <translation>V&amp;ali</translation>
    </message>
    <message>
        <source>Sending addresses</source>
        <translation>Saatvad aadressid</translation>
    </message>
    <message>
        <source>Receiving addresses</source>
        <translation>Vastuvõtvad aadressid</translation>
    </message>
    <message>
        <source>These are your Bitcoin addresses for sending payments. Always check the amount and the receiving address before sending coins.</source>
        <translation>Need on sinu Bitcoin aadressid maksete saatmiseks. Ennem müntide saatmist kontrolli alati summat ja makse saaja aadressi.</translation>
    </message>
    <message>
        <source>&amp;Copy Address</source>
        <translation>&amp;Kopeeri Aadress</translation>
    </message>
    <message>
        <source>Copy &amp;Label</source>
        <translation>Kopeeri &amp;Silt</translation>
    </message>
    <message>
        <source>&amp;Edit</source>
        <translation>&amp;Muuda</translation>
    </message>
    <message>
        <source>Export Address List</source>
        <translation>Ekspordi Aadresside Nimekiri</translation>
    </message>
    <message>
        <source>Comma separated file (*.csv)</source>
        <translation>Komadega eraldatud väärtuste fail (*.csv)</translation>
    </message>
    <message>
        <source>Exporting Failed</source>
        <translation>Eksport ebaõnnestus.</translation>
    </message>
    <message>
        <source>There was an error trying to save the address list to %1. Please try again.</source>
        <translation>Tõrge aadressi nimekirja salvestamisel %1. Palun proovi uuesti.</translation>
    </message>
</context>
<context>
    <name>AddressTableModel</name>
    <message>
        <source>Label</source>
        <translation>Silt</translation>
    </message>
    <message>
        <source>Address</source>
        <translation>Aadress</translation>
    </message>
    <message>
        <source>(no label)</source>
        <translation>(silt puudub)</translation>
    </message>
</context>
<context>
    <name>AskPassphraseDialog</name>
    <message>
        <source>Passphrase Dialog</source>
        <translation>Salafraasi dialoog</translation>
    </message>
    <message>
        <source>Enter passphrase</source>
        <translation>Sisesta parool</translation>
    </message>
    <message>
        <source>New passphrase</source>
        <translation>Uus parool</translation>
    </message>
    <message>
        <source>Repeat new passphrase</source>
        <translation>Korda uut parooli</translation>
    </message>
    <message>
        <source>Show passphrase</source>
        <translation>Näita salafraasi</translation>
    </message>
    <message>
        <source>Encrypt wallet</source>
        <translation>Krüpteeri rahakott</translation>
    </message>
    <message>
        <source>This operation needs your wallet passphrase to unlock the wallet.</source>
        <translation>Antud operatsioon vajab rahakoti lahtilukustamiseks salafraasi.</translation>
    </message>
    <message>
        <source>Unlock wallet</source>
        <translation>Ava rahakoti lukk</translation>
    </message>
    <message>
        <source>This operation needs your wallet passphrase to decrypt the wallet.</source>
        <translation>Antud operatsioon vajab rahakoti dekrüpteerimiseks salafraasi.</translation>
    </message>
    <message>
        <source>Decrypt wallet</source>
        <translation>Dekrüpteeri rahakott</translation>
    </message>
    <message>
        <source>Change passphrase</source>
        <translation>Muuda parooli</translation>
    </message>
    <message>
        <source>Confirm wallet encryption</source>
        <translation>Kinnita rahakoti krüpteerimine.</translation>
    </message>
    <message>
        <source>Warning: If you encrypt your wallet and lose your passphrase, you will &lt;b&gt;LOSE ALL OF YOUR BITCOINS&lt;/b&gt;!</source>
        <translation>Hoiatus:Kui sa krüpteerid oma rahakoti ja kaotad salafraasi, siis sa&lt;b&gt;KAOTAD OMA BITCOINID&lt;/b&gt;!</translation>
    </message>
    <message>
        <source>Are you sure you wish to encrypt your wallet?</source>
        <translation>Kas oled kindel, et soovid rahakoti krüpteerida?</translation>
    </message>
    <message>
        <source>Wallet encrypted</source>
        <translation>Rahakott krüpteeritud</translation>
    </message>
    <message>
        <source>Enter the new passphrase for the wallet.&lt;br/&gt;Please use a passphrase of &lt;b&gt;ten or more random characters&lt;/b&gt;, or &lt;b&gt;eight or more words&lt;/b&gt;.</source>
        <translation>Sisesta rahakotile uus salafraas.&lt;br/&gt;Kasuta salafraasi millles on&lt;b&gt;kümme või rohkem juhuslikku sümbolit&lt;b&gt;,või&lt;b&gt;kaheksa või rohkem sõna&lt;b/&gt;.</translation>
    </message>
    <message>
        <source>Enter the old passphrase and new passphrase for the wallet.</source>
        <translation>Sisesta rahakoti vana salafraas ja uus salafraas.</translation>
    </message>
    <message>
        <source>Remember that encrypting your wallet cannot fully protect your bitcoins from being stolen by malware infecting your computer.</source>
        <translation>Pea meeles, et rahakoti krüpteerimine ei välista bitcoinide vargust, kui sinu arvuti on nakatunud pahavaraga.</translation>
    </message>
    <message>
        <source>Wallet to be encrypted</source>
        <translation>Krüpteeritav rahakott</translation>
    </message>
    <message>
        <source>Your wallet is about to be encrypted. </source>
        <translation>Rahakott krüpteeritakse.</translation>
    </message>
    <message>
        <source>Your wallet is now encrypted. </source>
        <translation>Rahakott krüpteeritud.</translation>
    </message>
    <message>
        <source>IMPORTANT: Any previous backups you have made of your wallet file should be replaced with the newly generated, encrypted wallet file. For security reasons, previous backups of the unencrypted wallet file will become useless as soon as you start using the new, encrypted wallet.</source>
        <translation>TÄHTIS: Kõik varasemad rahakoti varundfailid tuleks üle kirjutada äsja loodud krüpteeritud rahakoti failiga. Turvakaalutlustel tühistatakse krüpteerimata rahakoti failid alates uue, krüpteeritud rahakoti, kasutusele võtust.</translation>
    </message>
    <message>
        <source>Wallet encryption failed</source>
        <translation>Rahakoti krüpteerimine ebaõnnestus</translation>
    </message>
    <message>
        <source>Wallet encryption failed due to an internal error. Your wallet was not encrypted.</source>
        <translation>Rahakoti krüpteerimine ebaõnnestus sisemise vea tõttu. Sinu rahakotti ei krüpteeritud.</translation>
    </message>
    <message>
        <source>The supplied passphrases do not match.</source>
        <translation>Sisestatud paroolid ei kattu.</translation>
    </message>
    <message>
        <source>Wallet unlock failed</source>
        <translation>Rahakoti lahtilukustamine ebaõnnestus</translation>
    </message>
    <message>
        <source>The passphrase entered for the wallet decryption was incorrect.</source>
        <translation>Rahakoti dekrüpteerimiseks sisestatud salafraas ei ole õige.</translation>
    </message>
    <message>
        <source>Wallet decryption failed</source>
        <translation>Rahakoti dekrüpteerimine ebaõnnestus</translation>
    </message>
    <message>
        <source>Wallet passphrase was successfully changed.</source>
        <translation>Rahakoti parooli vahetus õnnestus.</translation>
    </message>
    <message>
        <source>Warning: The Caps Lock key is on!</source>
        <translation>Hoiatus:Klaviatuuri suurtähelukk on peal.</translation>
    </message>
</context>
<context>
    <name>BanTableModel</name>
    <message>
        <source>IP/Netmask</source>
        <translation>IP/Võrgumask</translation>
    </message>
    <message>
        <source>Banned Until</source>
        <translation>Blokeeritud kuni</translation>
    </message>
</context>
<context>
    <name>BitcoinGUI</name>
    <message>
        <source>Sign &amp;message...</source>
        <translation>Signeeri &amp;sõnum</translation>
    </message>
    <message>
        <source>Synchronizing with network...</source>
        <translation>Võrguga sünkroniseerimine...</translation>
    </message>
    <message>
        <source>&amp;Overview</source>
        <translation>&amp;Ülevaade</translation>
    </message>
    <message>
        <source>Show general overview of wallet</source>
        <translation>Kuva rahakoti üld-ülevaade</translation>
    </message>
    <message>
        <source>&amp;Transactions</source>
        <translation>&amp;Tehingud</translation>
    </message>
    <message>
        <source>Browse transaction history</source>
        <translation>Sirvi tehingute ajalugu</translation>
    </message>
    <message>
        <source>E&amp;xit</source>
        <translation>V&amp;älju</translation>
    </message>
    <message>
        <source>Quit application</source>
        <translation>Välju rakendusest</translation>
    </message>
    <message>
        <source>&amp;About %1</source>
        <translation>&amp;Teave %1</translation>
    </message>
    <message>
        <source>Show information about %1</source>
        <translation>Näita informatsiooni %1 kohta</translation>
    </message>
    <message>
        <source>About &amp;Qt</source>
        <translation>Teave &amp;Qt kohta</translation>
    </message>
    <message>
        <source>Show information about Qt</source>
        <translation>Kuva Qt kohta käiv info</translation>
    </message>
    <message>
        <source>&amp;Options...</source>
        <translation>&amp;Valikud...</translation>
    </message>
    <message>
        <source>Modify configuration options for %1</source>
        <translation>Muuda %1 seadeid</translation>
    </message>
    <message>
        <source>&amp;Encrypt Wallet...</source>
        <translation>&amp;Krüpteeri Rahakott</translation>
    </message>
    <message>
        <source>&amp;Backup Wallet...</source>
        <translation>&amp;Varunda Rahakott</translation>
    </message>
    <message>
        <source>&amp;Change Passphrase...</source>
        <translation>&amp;Salafraasi muutmine</translation>
    </message>
    <message>
        <source>Open &amp;URI...</source>
        <translation>Ava &amp;URI...</translation>
    </message>
    <message>
        <source>Create Wallet...</source>
        <translation>Loo rahakott</translation>
    </message>
    <message>
        <source>Create a new wallet</source>
        <translation>Loo uus rahakott</translation>
    </message>
    <message>
        <source>Wallet:</source>
        <translation>Rahakott:</translation>
    </message>
    <message>
        <source>Reindexing blocks on disk...</source>
        <translation>Kõvakettal olevate plokkide reindekseerimine...</translation>
    </message>
    <message>
        <source>Send coins to a Bitcoin address</source>
        <translation>Saada münte Bitcoini aadressile</translation>
    </message>
    <message>
        <source>Backup wallet to another location</source>
        <translation>Varunda rahakott teise asukohta</translation>
    </message>
    <message>
        <source>Change the passphrase used for wallet encryption</source>
        <translation>Rahakoti krüpteerimise salafraasi muutmine</translation>
    </message>
    <message>
        <source>&amp;Verify message...</source>
        <translation>&amp;Kontrolli sõnumit...</translation>
    </message>
    <message>
        <source>&amp;Send</source>
        <translation>&amp;Saada</translation>
    </message>
    <message>
        <source>&amp;Receive</source>
        <translation>&amp;Võta vastu</translation>
    </message>
    <message>
        <source>&amp;Show / Hide</source>
        <translation>&amp;Näita / Peida</translation>
    </message>
    <message>
        <source>Show or hide the main Window</source>
        <translation>Näita või peida peaaken</translation>
    </message>
    <message>
        <source>Encrypt the private keys that belong to your wallet</source>
        <translation>Krüpteeri oma rahakoti privaatvõtmed</translation>
    </message>
    <message>
        <source>Sign messages with your Bitcoin addresses to prove you own them</source>
        <translation>Omandi tõestamiseks allkirjasta sõnumid oma Bitcoini aadressiga</translation>
    </message>
    <message>
        <source>Verify messages to ensure they were signed with specified Bitcoin addresses</source>
        <translation>Kinnita sõnumid kindlustamaks et need allkirjastati määratud Bitcoini aadressiga</translation>
    </message>
    <message>
        <source>&amp;File</source>
        <translation>&amp;Fail</translation>
    </message>
    <message>
        <source>&amp;Settings</source>
        <translation>&amp;Seaded</translation>
    </message>
    <message>
        <source>&amp;Help</source>
        <translation>&amp;Abi</translation>
    </message>
    <message>
        <source>Tabs toolbar</source>
        <translation>Vahelehe tööriistariba</translation>
    </message>
    <message>
        <source>Request payments (generates QR codes and bitcoin: URIs)</source>
        <translation>Loo maksepäring (genereerib QR koodid ja bitcoini: URId)</translation>
    </message>
    <message>
        <source>&amp;Command-line options</source>
        <translation>&amp;Käsurea valikud</translation>
    </message>
    <message>
        <source>Indexing blocks on disk...</source>
        <translation>Kõvakettal olevate plokkide indekseerimine...</translation>
    </message>
    <message>
        <source>Processing blocks on disk...</source>
        <translation>Kõvakettal olevate plokkide töötlemine...</translation>
    </message>
    <message numerus="yes">
        <source>Processed %n block(s) of transaction history.</source>
        <translation><numerusform>Töödeldud %n plokk transaktsioonide ajaloost.</numerusform><numerusform>Töödeldud %n plokki transaktsioonide ajaloost.</numerusform></translation>
    </message>
    <message>
        <source>%1 behind</source>
        <translation>%1 ajast maas</translation>
    </message>
    <message>
        <source>Last received block was generated %1 ago.</source>
        <translation>Viimane saabunud blokk loodi %1 tagasi.</translation>
    </message>
    <message>
        <source>Transactions after this will not yet be visible.</source>
        <translation>Hilisemad transaktsioonid ei ole veel nähtavad.</translation>
    </message>
    <message>
        <source>Error</source>
        <translation>Viga</translation>
    </message>
    <message>
        <source>Warning</source>
        <translation>Hoiatus</translation>
    </message>
    <message>
        <source>Information</source>
        <translation>Informatsioon</translation>
    </message>
    <message>
        <source>Up to date</source>
        <translation>Ajakohane</translation>
    </message>
    <message>
        <source>Open node debugging and diagnostic console</source>
        <translation>Ava debugimise ja diagnostika konsool</translation>
    </message>
    <message>
        <source>&amp;Sending addresses</source>
        <translation type="unfinished">&amp;Saatvad aadressid</translation>
    </message>
    <message>
        <source>&amp;Receiving addresses</source>
        <translation type="unfinished">&amp;Vastuvõtvad aadressid</translation>
    </message>
    <message>
        <source>&amp;Window</source>
        <translation>&amp;Aken</translation>
    </message>
    <message>
        <source>%1 client</source>
        <translation>%1 klient</translation>
    </message>
    <message numerus="yes">
        <source>%n active connection(s) to Bitcoin network.</source>
        <extracomment>A substring of the tooltip.</extracomment>
        <translation type="unfinished"><numerusform>%n aktiivne ühendus Bitcoini võrku</numerusform><numerusform>%n aktiivset ühendust Bitcoini võrku</numerusform><numerusform>%n aktiivne ühendus Bitcoini võrku</numerusform><numerusform>%n aktiivset ühendust Bitcoini võrku</numerusform></translation>
    </message>
    <message>
        <source>Catching up...</source>
        <translation>Jõuan järgi...</translation>
    </message>
    <message>
        <source>Error: %1</source>
        <translation>Tõrge %1</translation>
    </message>
    <message>
        <source>Date: %1
</source>
        <translation>Kuupäev: %1
</translation>
    </message>
    <message>
        <source>Amount: %1
</source>
        <translation>Summa: %1
</translation>
    </message>
    <message>
        <source>Type: %1
</source>
        <translation>Tüüp: %1
</translation>
    </message>
    <message>
        <source>Label: %1
</source>
        <translation>&amp;Märgis: %1
</translation>
    </message>
    <message>
        <source>Address: %1
</source>
        <translation>Aadress: %1
</translation>
    </message>
    <message>
        <source>Sent transaction</source>
        <translation>Saadetud tehing</translation>
    </message>
    <message>
        <source>Incoming transaction</source>
        <translation>Sisenev tehing</translation>
    </message>
    <message>
        <source>Wallet is &lt;b&gt;encrypted&lt;/b&gt; and currently &lt;b&gt;unlocked&lt;/b&gt;</source>
        <translation>Rahakott on &lt;b&gt;krüpteeritud&lt;/b&gt; ning hetkel &lt;b&gt;avatud&lt;/b&gt;</translation>
    </message>
    <message>
        <source>Wallet is &lt;b&gt;encrypted&lt;/b&gt; and currently &lt;b&gt;locked&lt;/b&gt;</source>
        <translation>Rahakott on &lt;b&gt;krüpteeritud&lt;/b&gt; ning hetkel &lt;b&gt;suletud&lt;/b&gt;</translation>
    </message>
    <message>
        <source>A fatal error occurred. %1 can no longer continue safely and will quit.</source>
        <translation>Ilmnes kriitiline tõrge. %1 suletakse turvakaalutluste tõttu.</translation>
    </message>
</context>
<context>
    <name>CoinControlDialog</name>
    <message>
        <source>Quantity:</source>
        <translation>Kogus:</translation>
    </message>
    <message>
        <source>Bytes:</source>
        <translation>Baiti:</translation>
    </message>
    <message>
        <source>Amount:</source>
        <translation>Kogus</translation>
    </message>
    <message>
        <source>Fee:</source>
        <translation>Tasu:</translation>
    </message>
    <message>
        <source>Dust:</source>
        <translation>Puru:</translation>
    </message>
    <message>
        <source>After Fee:</source>
        <translation>Peale tehingutasu:</translation>
    </message>
    <message>
        <source>Change:</source>
        <translation>Vahetusraha:</translation>
    </message>
    <message>
        <source>Tree mode</source>
        <translation>Puu režiim</translation>
    </message>
    <message>
        <source>List mode</source>
        <translation>Loetelu režiim</translation>
    </message>
    <message>
        <source>Amount</source>
        <translation>Kogus</translation>
    </message>
    <message>
        <source>Received with label</source>
        <translation>Vastuvõetud märgisega</translation>
    </message>
    <message>
        <source>Received with address</source>
        <translation>Vastuvõetud aadressiga</translation>
    </message>
    <message>
        <source>Date</source>
        <translation>Kuupäev</translation>
    </message>
    <message>
        <source>Confirmations</source>
        <translation>Kinnitused</translation>
    </message>
    <message>
        <source>Confirmed</source>
        <translation>Kinnitatud</translation>
    </message>
    <message>
        <source>Copy amount</source>
        <translation>Kopeeri kogus</translation>
    </message>
    <message>
        <source>&amp;Copy address</source>
        <translation type="unfinished">&amp;Kopeeri aadress</translation>
    </message>
    <message>
        <source>Copy &amp;label</source>
        <translation>Kopeeri &amp;märgis</translation>
    </message>
    <message>
        <source>Copy &amp;amount</source>
        <translation>Kopeeri kogu&amp;s</translation>
    </message>
    <message>
        <source>Copy transaction &amp;ID</source>
        <translation>Kopeeri transaktsiooni &amp;ID</translation>
    </message>
    <message>
        <source>Copy quantity</source>
        <translation>Kopeeri kogus</translation>
    </message>
    <message>
        <source>Copy fee</source>
        <translation>Kopeeri tehingutasu</translation>
    </message>
    <message>
        <source>Copy bytes</source>
        <translation>Kopeeri baidid</translation>
    </message>
    <message>
        <source>Copy dust</source>
        <translation>Kopeeri puru</translation>
    </message>
    <message>
        <source>Copy change</source>
        <translation>Kopeeri vahetusraha</translation>
    </message>
    <message>
        <source>(%1 locked)</source>
        <translation>(%1 lukustatud)</translation>
    </message>
    <message>
        <source>yes</source>
        <translation>jah</translation>
    </message>
    <message>
        <source>no</source>
        <translation>ei</translation>
    </message>
    <message>
        <source>(no label)</source>
        <translation>(silt puudub)</translation>
    </message>
    <message>
        <source>(change)</source>
        <translation>(vahetusraha)</translation>
    </message>
</context>
<context>
    <name>CreateWalletActivity</name>
    </context>
<context>
    <name>CreateWalletDialog</name>
    <message>
        <source>Wallet</source>
        <translation>Rahakott</translation>
    </message>
<<<<<<< HEAD
=======
    <message>
        <source>Encrypt Wallet</source>
        <translation>Krüpteeri rahakott</translation>
    </message>
>>>>>>> a8868117
    </context>
<context>
    <name>EditAddressDialog</name>
    <message>
        <source>Edit Address</source>
        <translation>Muuda aadressi</translation>
    </message>
    <message>
        <source>&amp;Label</source>
        <translation>&amp;Märgis</translation>
    </message>
    <message>
        <source>&amp;Address</source>
        <translation>&amp;Aadress</translation>
    </message>
    <message>
        <source>New sending address</source>
        <translation>Uus saatev aadress</translation>
    </message>
    <message>
        <source>Edit receiving address</source>
        <translation>Muuda vastuvõtvat aadressi</translation>
    </message>
    <message>
        <source>Edit sending address</source>
        <translation>Muuda saatvat aadressi</translation>
    </message>
    <message>
        <source>The entered address "%1" is not a valid Bitcoin address.</source>
        <translation>Sisestatud aadress "%1" ei ole korrektne Bitcoin aadress.</translation>
    </message>
    <message>
        <source>Could not unlock wallet.</source>
        <translation>Rahakoti lahtilukustamine ebaõnnestus.</translation>
    </message>
    <message>
        <source>New key generation failed.</source>
        <translation>Uue võtme genereerimine ebaõnnestus.</translation>
    </message>
</context>
<context>
    <name>FreespaceChecker</name>
    <message>
        <source>name</source>
        <translation>nimi</translation>
    </message>
    </context>
<context>
    <name>HelpMessageDialog</name>
    <message>
        <source>version</source>
        <translation>versioon</translation>
    </message>
    <message>
        <source>About %1</source>
        <translation type="unfinished">Teave %1</translation>
    </message>
    <message>
        <source>Command-line options</source>
        <translation>Käsurea valikud</translation>
    </message>
</context>
<context>
    <name>Intro</name>
    <message>
        <source>Welcome</source>
        <translation>Tere tulemast</translation>
    </message>
    <message>
        <source>Bitcoin</source>
        <translation>Bitcoin</translation>
    </message>
    <message>
        <source>Error</source>
        <translation>Viga</translation>
    </message>
    </context>
<context>
    <name>ModalOverlay</name>
    <message>
        <source>Form</source>
        <translation>Vorm</translation>
    </message>
    <message>
        <source>Unknown...</source>
        <translation type="unfinished">Teadmata...</translation>
    </message>
    <message>
        <source>Last block time</source>
        <translation>Viimane ploki aeg</translation>
    </message>
    <message>
        <source>Hide</source>
        <translation>Peida</translation>
    </message>
    </context>
<context>
    <name>NetWatchLogModel</name>
    <message>
        <source>Type</source>
        <comment>NetWatch: Type header</comment>
        <translation>Tüüp</translation>
    </message>
    <message>
        <source>Address</source>
        <comment>NetWatch: Address header</comment>
        <translation>Aadress</translation>
    </message>
</context>
<context>
    <name>OpenURIDialog</name>
    <message>
        <source>URI:</source>
        <translation>URI:</translation>
    </message>
    <message>
        <source>Paste address from clipboard</source>
        <translation>Kleebi aadress vahemälust</translation>
    </message>
</context>
<context>
    <name>OpenWalletActivity</name>
    </context>
<context>
    <name>OptionsDialog</name>
    <message>
        <source>Options</source>
        <translation>Valikud</translation>
    </message>
    <message>
        <source>&amp;Main</source>
        <translation>&amp;Peamine</translation>
    </message>
    <message>
        <source>&amp;Hide tray icon</source>
        <translation type="unfinished">&amp;Peida tegumiriba ikoon</translation>
    </message>
    <message>
        <source>Reset all client options to default.</source>
        <translation>Taasta kõik klientprogrammi seadete vaikeväärtused.</translation>
    </message>
    <message>
        <source>&amp;Reset Options</source>
        <translation>&amp;Lähtesta valikud</translation>
    </message>
    <message>
        <source>&amp;Network</source>
        <translation>&amp;Võrk</translation>
    </message>
    <message>
        <source>W&amp;allet</source>
        <translation>R&amp;ahakott</translation>
    </message>
    <message>
        <source>Expert</source>
        <translation>Ekspert</translation>
    </message>
    <message>
        <source>Automatically open the Bitcoin client port on the router. This only works when your router supports UPnP and it is enabled.</source>
        <translation>Bitcoini kliendi pordi automaatne avamine ruuteris. Toimib, kui sinu ruuter aktsepteerib UPnP ühendust.</translation>
    </message>
    <message>
        <source>Map port using &amp;UPnP</source>
        <translation>Suuna port &amp;UPnP kaudu</translation>
    </message>
    <message>
        <source>Proxy &amp;IP:</source>
        <translation>Proxi &amp;IP:</translation>
    </message>
    <message>
        <source>&amp;Port:</source>
        <translation>&amp;Port:</translation>
    </message>
    <message>
        <source>Port of the proxy (e.g. 9050)</source>
        <translation>Proxi port (nt 9050)</translation>
    </message>
    <message>
        <source>IPv4</source>
        <translation>IPv4</translation>
    </message>
    <message>
        <source>IPv6</source>
        <translation>IPv6</translation>
    </message>
    <message>
        <source>Tor</source>
        <translation>Tor</translation>
    </message>
    <message>
        <source>&amp;Window</source>
        <translation>&amp;Aken</translation>
    </message>
    <message>
        <source>Show only a tray icon after minimizing the window.</source>
        <translation>Minimeeri systray alale.</translation>
    </message>
    <message>
        <source>&amp;Minimize to the tray instead of the taskbar</source>
        <translation>&amp;Minimeeri systray alale</translation>
    </message>
    <message>
        <source>M&amp;inimize on close</source>
        <translation>M&amp;inimeeri sulgemisel</translation>
    </message>
    <message>
        <source>&amp;Display</source>
        <translation>&amp;Kuva</translation>
    </message>
    <message>
        <source>User Interface &amp;language:</source>
        <translation>Kasutajaliidese &amp;keel:</translation>
    </message>
    <message>
        <source>&amp;Unit to show amounts in:</source>
        <translation>Summade kuvamise &amp;Unit:</translation>
    </message>
    <message>
        <source>Choose the default subdivision unit to show in the interface and when sending coins.</source>
        <translation>Vali liideses ning müntide saatmisel kuvatav vaikimisi alajaotus.</translation>
    </message>
    <message>
        <source>&amp;OK</source>
        <translation>&amp;OK</translation>
    </message>
    <message>
        <source>&amp;Cancel</source>
        <translation>&amp;Katkesta</translation>
    </message>
    <message>
        <source>default</source>
        <translation>vaikeväärtus</translation>
    </message>
    <message>
        <source>none</source>
        <translation>puudub</translation>
    </message>
    <message>
        <source>Bitcoin Core</source>
        <translation>Bitcoini tuumik</translation>
    </message>
    <message>
        <source>Confirm options reset</source>
        <translation>Kinnita valikute algseadistamine</translation>
    </message>
    <message>
        <source>Error</source>
        <translation>Viga</translation>
    </message>
    <message>
        <source>The supplied proxy address is invalid.</source>
        <translation>Sisestatud kehtetu proxy aadress.</translation>
    </message>
</context>
<context>
    <name>OverviewPage</name>
    <message>
        <source>Form</source>
        <translation>Vorm</translation>
    </message>
    <message>
        <source>The displayed information may be out of date. Your wallet automatically synchronizes with the Bitcoin network after a connection is established, but this process has not completed yet.</source>
        <translation>Kuvatav info ei pruugi olla ajakohane. Ühenduse loomisel süngitakse sinu rahakott automaatselt Bitcoin võrgustikuga, kuid see toiming on hetkel lõpetamata.</translation>
    </message>
    <message>
        <source>Pending:</source>
        <translation>Ootel:</translation>
    </message>
    <message>
        <source>Immature:</source>
        <translation>Ebaküps:</translation>
    </message>
    <message>
        <source>Mined balance that has not yet matured</source>
        <translation>Mitte aegunud mine'itud jääk</translation>
    </message>
    <message>
        <source>Total:</source>
        <translation>Kokku:</translation>
    </message>
    <message>
        <source>Recent transactions</source>
        <translation>Hiljutised transaktsioonid</translation>
    </message>
    </context>
<context>
    <name>PSBTOperationsDialog</name>
    <message>
        <source>Dialog</source>
        <translation>Dialoog</translation>
    </message>
    <message>
        <source>Close</source>
        <translation type="unfinished">Sulge</translation>
    </message>
    <message>
        <source>or</source>
        <translation>või</translation>
    </message>
    </context>
<context>
    <name>PaymentServer</name>
    <message>
        <source>Payment request error</source>
        <translation>Maksepäringu tõrge</translation>
    </message>
    <message>
        <source>Cannot start bitcoin: click-to-pay handler</source>
        <translation>Bitcoin ei käivitu: vajuta-maksa toiming</translation>
    </message>
    <message>
        <source>URI handling</source>
        <translation>URI käsitsemine</translation>
    </message>
    </context>
<context>
    <name>PeerTableModel</name>
    <message>
        <source>Sent</source>
        <translation>Saadetud</translation>
    </message>
    <message>
        <source>Received</source>
        <translation>Vastu võetud</translation>
    </message>
    <message>
        <source>Type</source>
        <translation>Tüüp</translation>
    </message>
    </context>
<context>
    <name>QObject</name>
    <message>
        <source>Amount</source>
        <translation>Kogus</translation>
    </message>
    <message>
        <source>Inbound</source>
        <translation>Sisenev</translation>
    </message>
    <message>
        <source>N/A</source>
        <translation>N/A</translation>
    </message>
    <message>
        <source>%1 ms</source>
        <translation>%1 ms</translation>
    </message>
    <message numerus="yes">
        <source>%n hour(s)</source>
        <translation><numerusform>%n tund</numerusform><numerusform>%n tundi</numerusform></translation>
    </message>
    <message numerus="yes">
        <source>%n day(s)</source>
        <translation><numerusform>%n päev</numerusform><numerusform>%n päeva</numerusform></translation>
    </message>
    <message numerus="yes">
        <source>%n week(s)</source>
        <translation><numerusform>%n nädal</numerusform><numerusform>%n nädalat</numerusform></translation>
    </message>
    <message>
        <source>%1 and %2</source>
        <translation>%1 ja %2</translation>
    </message>
    <message numerus="yes">
        <source>%n year(s)</source>
        <translation><numerusform>%n aasta</numerusform><numerusform>%n aastat</numerusform></translation>
    </message>
    <message>
        <source>%1 B</source>
        <translation>%1 B</translation>
    </message>
    <message>
        <source>%1 KB</source>
        <translation>%1 B</translation>
    </message>
    <message>
        <source>%1 MB</source>
        <translation>%1 MB</translation>
    </message>
    <message>
        <source>%1 GB</source>
        <translation>%1 GB</translation>
    </message>
    <message>
        <source>Error: %1</source>
        <translation>Tõrge %1</translation>
    </message>
    <message>
        <source>unknown</source>
        <translation>tundmatu</translation>
    </message>
    <message>
        <source>Blk</source>
        <comment>Tx Watch: Block type abbreviation</comment>
        <translation>Plk</translation>
    </message>
    <message>
        <source>Txn</source>
        <comment>Tx Watch: Transaction type abbreviation</comment>
        <translation>Thg</translation>
    </message>
</context>
<context>
    <name>QRImageWidget</name>
    <message>
        <source>&amp;Save Image...</source>
        <translation>&amp;Salvesta Pilt...</translation>
    </message>
    <message>
        <source>&amp;Copy Image</source>
        <translation>&amp;Kopeeri Pilt</translation>
    </message>
    <message>
        <source>Resulting URI too long, try to reduce the text for label / message.</source>
        <translation>URI liiga pikk, proovi vähendada märke / sõnumi pikkust.</translation>
    </message>
    <message>
        <source>Error encoding URI into QR Code.</source>
        <translation>Tõrge URI'st QR koodi loomisel</translation>
    </message>
    <message>
        <source>Save QR Code</source>
        <translation>Salvesta QR Kood</translation>
    </message>
    </context>
<context>
    <name>RPCConsole</name>
    <message>
        <source>N/A</source>
        <translation>N/A</translation>
    </message>
    <message>
        <source>Client version</source>
        <translation>Kliendi versioon</translation>
    </message>
    <message>
        <source>&amp;Information</source>
        <translation>&amp;Informatsioon</translation>
    </message>
    <message>
        <source>General</source>
        <translation>Üldine</translation>
    </message>
    <message>
        <source>Using BerkeleyDB version</source>
        <translation>Kasutab BerkeleyDB versiooni</translation>
    </message>
    <message>
        <source>Startup time</source>
        <translation>Käivitamise hetk</translation>
    </message>
    <message>
        <source>Network</source>
        <translation>Võrk</translation>
    </message>
    <message>
        <source>Name</source>
        <translation>Nimi</translation>
    </message>
    <message>
        <source>Number of connections</source>
        <translation>Ühenduste arv</translation>
    </message>
    <message>
        <source>Block chain</source>
        <translation>Blokiahel</translation>
    </message>
    <message>
        <source>Memory usage</source>
        <translation>Mälu kasutus</translation>
    </message>
    <message>
        <source>Wallet: </source>
        <translation type="unfinished">Rahakott: </translation>
    </message>
    <message>
        <source>&amp;Reset</source>
        <translation>&amp;Lähtesta</translation>
    </message>
    <message>
        <source>Received</source>
        <translation>Vastu võetud</translation>
    </message>
    <message>
        <source>Sent</source>
        <translation>Saadetud</translation>
    </message>
    <message>
        <source>Version</source>
        <translation>Versioon</translation>
    </message>
    <message>
        <source>Synced Headers</source>
        <translation>Sünkroniseeritud Päised</translation>
    </message>
    <message>
        <source>Synced Blocks</source>
        <translation>Sünkroniseeritud Plokid</translation>
    </message>
    <message>
        <source>Services</source>
        <translation>Teenused</translation>
    </message>
    <message>
        <source>Ping Time</source>
        <translation>Pingi Aeg</translation>
    </message>
    <message>
        <source>Last block time</source>
        <translation>Viimane ploki aeg</translation>
    </message>
    <message>
        <source>&amp;Open</source>
        <translation>&amp;Ava</translation>
    </message>
    <message>
        <source>&amp;Console</source>
        <translation>&amp;Konsool</translation>
    </message>
    <message>
        <source>&amp;Network Traffic</source>
        <translation>&amp;Võrgu Liiklus</translation>
    </message>
    <message>
        <source>Debug log file</source>
        <translation>Silumise logifail</translation>
    </message>
    <message>
        <source>Clear console</source>
        <translation>Puhasta konsool</translation>
    </message>
    <message>
        <source>To</source>
        <translation>Saaja</translation>
    </message>
    <message>
        <source>From</source>
        <translation>Saatja</translation>
    </message>
    <message>
        <source>No</source>
        <translation>Ei</translation>
    </message>
    <message>
        <source>&amp;Copy address</source>
        <extracomment>Context menu action to copy the address of a peer</extracomment>
        <translation type="unfinished">&amp;Kopeeri aadress</translation>
    </message>
    <message>
        <source>Unknown</source>
        <translation>Teadmata</translation>
    </message>
    </context>
<context>
    <name>ReceiveCoinsDialog</name>
    <message>
        <source>&amp;Amount:</source>
        <translation>&amp;Kogus:</translation>
    </message>
    <message>
        <source>&amp;Label:</source>
        <translation>&amp;Märgis</translation>
    </message>
    <message>
        <source>&amp;Message:</source>
        <translation>&amp;Sõnum:</translation>
    </message>
    <message>
        <source>Clear all fields of the form.</source>
        <translation>Puhasta kõik vormi väljad.</translation>
    </message>
    <message>
        <source>Show</source>
        <translation>Näita</translation>
    </message>
    <message>
        <source>Remove</source>
        <translation>Eemalda</translation>
    </message>
    <message>
        <source>&amp;Copy address</source>
        <translation type="unfinished">&amp;Kopeeri aadress</translation>
    </message>
    <message>
        <source>Copy &amp;label</source>
        <translation>Kopeeri &amp;märgis</translation>
    </message>
    <message>
        <source>Copy &amp;message</source>
        <translation type="unfinished">&amp;Kopeeri sõnum</translation>
    </message>
    <message>
        <source>Copy &amp;amount</source>
        <translation>Kopeeri kogu&amp;s</translation>
    </message>
    <message>
        <source>Could not unlock wallet.</source>
        <translation>Rahakoti lahtilukustamine ebaõnnestus.</translation>
    </message>
    </context>
<context>
    <name>ReceiveRequestDialog</name>
    <message>
        <source>Address:</source>
        <translation type="unfinished">Aadress:</translation>
    </message>
    <message>
        <source>Amount:</source>
        <translation>Kogus</translation>
    </message>
    <message>
        <source>Label:</source>
        <translation>Märgis:</translation>
    </message>
    <message>
        <source>Message:</source>
        <translation>Sõnum:</translation>
    </message>
    <message>
        <source>Wallet:</source>
        <translation>Rahakott:</translation>
    </message>
    <message>
        <source>Copy &amp;Address</source>
        <translation>&amp;Kopeeri Aadress</translation>
    </message>
    <message>
        <source>&amp;Save Image...</source>
        <translation>&amp;Salvesta Pilt...</translation>
    </message>
    <message>
        <source>Payment information</source>
        <translation>Makse Informatsioon</translation>
    </message>
</context>
<context>
    <name>RecentRequestsTableModel</name>
    <message>
        <source>Date</source>
        <translation>Kuupäev</translation>
    </message>
    <message>
        <source>Label</source>
        <translation>Silt</translation>
    </message>
    <message>
        <source>Message</source>
        <translation>Sõnum</translation>
    </message>
    <message>
        <source>(no label)</source>
        <translation>(silt puudub)</translation>
    </message>
    <message>
        <source>(no message)</source>
        <translation>(sõnum puudub)</translation>
    </message>
    </context>
<context>
    <name>SendCoinsDialog</name>
    <message>
        <source>Send Coins</source>
        <translation>Müntide saatmine</translation>
    </message>
    <message>
        <source>Inputs...</source>
        <translation>Sisendid...</translation>
    </message>
    <message>
        <source>automatically selected</source>
        <translation>automaatselt valitud</translation>
    </message>
    <message>
        <source>Insufficient funds!</source>
        <translation>Liiga suur summa</translation>
    </message>
    <message>
        <source>Quantity:</source>
        <translation>Kogus:</translation>
    </message>
    <message>
        <source>Bytes:</source>
        <translation>Baiti:</translation>
    </message>
    <message>
        <source>Amount:</source>
        <translation>Kogus</translation>
    </message>
    <message>
        <source>Fee:</source>
        <translation>Tasu:</translation>
    </message>
    <message>
        <source>After Fee:</source>
        <translation>Peale tehingutasu:</translation>
    </message>
    <message>
        <source>Change:</source>
        <translation>Vahetusraha:</translation>
    </message>
    <message>
        <source>Transaction Fee:</source>
        <translation>Tehingu tasu:</translation>
    </message>
    <message>
        <source>Choose...</source>
        <translation>Vali...</translation>
    </message>
    <message>
        <source>per kilobyte</source>
        <translation>kilobaidi kohta</translation>
    </message>
    <message>
        <source>Hide</source>
        <translation>Peida</translation>
    </message>
    <message>
        <source>Recommended:</source>
        <translation>Soovitatud:</translation>
    </message>
    <message>
        <source>Send to multiple recipients at once</source>
        <translation>Saatmine mitmele korraga</translation>
    </message>
    <message>
        <source>Add &amp;Recipient</source>
        <translation>Lisa &amp;Saaja</translation>
    </message>
    <message>
        <source>Clear all fields of the form.</source>
        <translation>Puhasta kõik vormi väljad.</translation>
    </message>
    <message>
        <source>Dust:</source>
        <translation>Puru:</translation>
    </message>
    <message>
        <source>Clear &amp;All</source>
        <translation>Puhasta &amp;Kõik</translation>
    </message>
    <message>
        <source>Balance:</source>
        <translation>Jääk:</translation>
    </message>
    <message>
        <source>Confirm the send action</source>
        <translation>Saatmise kinnitamine</translation>
    </message>
    <message>
        <source>S&amp;end</source>
        <translation>S&amp;aada</translation>
    </message>
    <message>
        <source>Copy quantity</source>
        <translation>Kopeeri kogus</translation>
    </message>
    <message>
        <source>Copy amount</source>
        <translation>Kopeeri kogus</translation>
    </message>
    <message>
        <source>Copy fee</source>
        <translation>Kopeeri tehingutasu</translation>
    </message>
    <message>
        <source>Copy bytes</source>
        <translation>Kopeeri baidid</translation>
    </message>
    <message>
        <source>Copy dust</source>
        <translation>Kopeeri puru</translation>
    </message>
    <message>
        <source>Copy change</source>
        <translation>Kopeeri vahetusraha</translation>
    </message>
    <message>
        <source>Are you sure you want to send?</source>
        <translation>Oled kindel, et soovid saata?</translation>
    </message>
    <message>
        <source>or</source>
        <translation>või</translation>
    </message>
    <message>
        <source>Transaction fee</source>
        <translation>Tehingutasu</translation>
    </message>
    <message>
        <source>Confirm send coins</source>
        <translation>Müntide saatmise kinnitamine</translation>
    </message>
    <message>
        <source>Send</source>
        <translation type="unfinished">Saada</translation>
    </message>
    <message>
        <source>The recipient address is not valid. Please recheck.</source>
        <translation>Saaja aadress ei ole korrektne. Palun kontrolli üle.</translation>
    </message>
    <message>
        <source>The amount to pay must be larger than 0.</source>
        <translation>Makstav summa peab olema suurem kui 0.</translation>
    </message>
    <message>
        <source>The amount exceeds your balance.</source>
        <translation>Summa ületab jäägi.</translation>
    </message>
    <message>
        <source>The total exceeds your balance when the %1 transaction fee is included.</source>
        <translation>Summa koos tehingu tasuga %1 ületab sinu jääki.</translation>
    </message>
    <message>
        <source>Payment request expired.</source>
        <translation>Maksepäring aegunud.</translation>
    </message>
    <message>
        <source>Warning: Invalid Bitcoin address</source>
        <translation>Hoiatus: Ebakorrektne Bitcoin aadress</translation>
    </message>
    <message>
        <source>(no label)</source>
        <translation>(silt puudub)</translation>
    </message>
</context>
<context>
    <name>SendCoinsEntry</name>
    <message>
        <source>A&amp;mount:</source>
        <translation>S&amp;umma:</translation>
    </message>
    <message>
        <source>Pay &amp;To:</source>
        <translation>Maksa &amp;:</translation>
    </message>
    <message>
        <source>&amp;Label:</source>
        <translation>&amp;Märgis</translation>
    </message>
    <message>
        <source>Choose previously used address</source>
        <translation>Vali eelnevalt kasutatud aadress</translation>
    </message>
    <message>
        <source>Alt+A</source>
        <translation>Alt+A</translation>
    </message>
    <message>
        <source>Paste address from clipboard</source>
        <translation>Kleebi aadress vahemälust</translation>
    </message>
    <message>
        <source>Alt+P</source>
        <translation>Alt+P</translation>
    </message>
    <message>
        <source>S&amp;ubtract fee from amount</source>
        <translation>L&amp;ahuta tehingutasu summast</translation>
    </message>
    <message>
        <source>Message:</source>
        <translation>Sõnum:</translation>
    </message>
    <message>
        <source>Pay To:</source>
        <translation>Maksa :</translation>
    </message>
    </context>
<context>
    <name>ShutdownWindow</name>
    <message>
        <source>%1 is shutting down...</source>
        <translation>%1 lülitub välja...</translation>
    </message>
    <message>
        <source>Do not shut down the computer until this window disappears.</source>
        <translation>Ära lülita arvutit välja ennem kui see aken on kadunud.</translation>
    </message>
</context>
<context>
    <name>SignVerifyMessageDialog</name>
    <message>
        <source>Signatures - Sign / Verify a Message</source>
        <translation>Signatuurid - Allkirjasta / Kinnita Sõnum</translation>
    </message>
    <message>
        <source>&amp;Sign Message</source>
        <translation>&amp;Allkirjastamise teade</translation>
    </message>
    <message>
        <source>The Bitcoin address to sign the message with</source>
        <translation>Bitcoin aadress millega sõnum allkirjastada</translation>
    </message>
    <message>
        <source>Choose previously used address</source>
        <translation>Vali eelnevalt kasutatud aadress</translation>
    </message>
    <message>
        <source>Alt+A</source>
        <translation>Alt+A</translation>
    </message>
    <message>
        <source>Paste address from clipboard</source>
        <translation>Kleebi aadress vahemälust</translation>
    </message>
    <message>
        <source>Alt+P</source>
        <translation>Alt+P</translation>
    </message>
    <message>
        <source>Enter the message you want to sign here</source>
        <translation>Sisesta siia allkirjastamise sõnum</translation>
    </message>
    <message>
        <source>Signature</source>
        <translation>Allkiri</translation>
    </message>
    <message>
        <source>Copy the current signature to the system clipboard</source>
        <translation>Kopeeri praegune signatuur vahemällu</translation>
    </message>
    <message>
        <source>Sign the message to prove you own this Bitcoin address</source>
        <translation>Allkirjasta sõnum Bitcoini aadressi sulle kuulumise tõestamiseks</translation>
    </message>
    <message>
        <source>Sign &amp;Message</source>
        <translation>Allkirjasta &amp;Sõnum</translation>
    </message>
    <message>
        <source>Reset all sign message fields</source>
        <translation>Tühjenda kõik sõnumi allkirjastamise väljad</translation>
    </message>
    <message>
        <source>Clear &amp;All</source>
        <translation>Puhasta &amp;Kõik</translation>
    </message>
    <message>
        <source>&amp;Verify Message</source>
        <translation>&amp;Kinnita Sõnum</translation>
    </message>
    <message>
        <source>The Bitcoin address the message was signed with</source>
        <translation>Bitcoin aadress millega sõnum on allkirjastatud</translation>
    </message>
    <message>
        <source>Verify the message to ensure it was signed with the specified Bitcoin address</source>
        <translation>Kinnita sõnum tõestamaks selle allkirjastatust määratud Bitcoini aadressiga.</translation>
    </message>
    <message>
        <source>Verify &amp;Message</source>
        <translation>Kinnita &amp;Sõnum</translation>
    </message>
    <message>
        <source>Reset all verify message fields</source>
        <translation>Tühjenda kõik sõnumi kinnitamise väljad</translation>
    </message>
    <message>
        <source>Click "Sign Message" to generate signature</source>
        <translation>Allkirja loomiseks vajuta "Allkirjasta Sõnum"</translation>
    </message>
    <message>
        <source>The entered address is invalid.</source>
        <translation>Sisestatud aadress ei ole korrektne</translation>
    </message>
    <message>
        <source>Please check the address and try again.</source>
        <translation>Palun kontrolli aadressi ja proovi uuesti.</translation>
    </message>
    <message>
        <source>The entered address does not refer to a key.</source>
        <translation>Sisestatud aadress ei viita võtmele.</translation>
    </message>
    <message>
        <source>Wallet unlock was cancelled.</source>
        <translation>Rahakoti lahtilukustamine on katkestatud.</translation>
    </message>
    <message>
        <source>Private key for the entered address is not available.</source>
        <translation>Sisestatud aadressi privaatvõti pole saadaval.</translation>
    </message>
    <message>
        <source>Message signing failed.</source>
        <translation>Sõnumi allkirjastamine ebaõnnestus.</translation>
    </message>
    <message>
        <source>Message signed.</source>
        <translation>Sõnum allkirjastatud.</translation>
    </message>
    <message>
        <source>The signature could not be decoded.</source>
        <translation>Allkirja ei õnnestunud dekodeerida.</translation>
    </message>
    <message>
        <source>Please check the signature and try again.</source>
        <translation>Palun kontrolli allkirja ja proovi uuesti.</translation>
    </message>
    <message>
        <source>The signature did not match the message digest.</source>
        <translation>Allkiri ei vastanud sõnumi krüptoräsile.</translation>
    </message>
    <message>
        <source>Message verification failed.</source>
        <translation>Sõnumi verifitseerimine ebaõnnestus.</translation>
    </message>
    <message>
        <source>Message verified.</source>
        <translation>Sõnum verifitseeritud.</translation>
    </message>
</context>
<context>
    <name>TrafficGraphWidget</name>
    <message>
        <source>KB/s</source>
        <translation>KB/s</translation>
    </message>
</context>
<context>
    <name>TransactionDesc</name>
    <message>
        <source>Open until %1</source>
        <translation>Avatud kuni %1</translation>
    </message>
    <message>
        <source>%1/unconfirmed</source>
        <translation>%1/kinnitamata</translation>
    </message>
    <message>
        <source>%1 confirmations</source>
        <translation>%1 kinnitust</translation>
    </message>
    <message>
        <source>Status</source>
        <translation>Olek</translation>
    </message>
    <message>
        <source>Date</source>
        <translation>Kuupäev</translation>
    </message>
    <message>
        <source>Source</source>
        <translation>Allikas</translation>
    </message>
    <message>
        <source>Generated</source>
        <translation>Genereeritud</translation>
    </message>
    <message>
        <source>From</source>
        <translation>Saatja</translation>
    </message>
    <message>
        <source>unknown</source>
        <translation>tundmatu</translation>
    </message>
    <message>
        <source>To</source>
        <translation>Saaja</translation>
    </message>
    <message>
        <source>own address</source>
        <translation>oma aadress</translation>
    </message>
    <message>
        <source>label</source>
        <translation>märgis</translation>
    </message>
    <message>
        <source>Credit</source>
        <translation>Krediit</translation>
    </message>
    <message>
        <source>not accepted</source>
        <translation>pole vastu võetud</translation>
    </message>
    <message>
        <source>Debit</source>
        <translation>Deebet</translation>
    </message>
    <message>
        <source>Transaction fee</source>
        <translation>Tehingutasu</translation>
    </message>
    <message>
        <source>Net amount</source>
        <translation>Neto summa</translation>
    </message>
    <message>
        <source>Message</source>
        <translation>Sõnum</translation>
    </message>
    <message>
        <source>Comment</source>
        <translation>Kommentaar</translation>
    </message>
    <message>
        <source>Transaction ID</source>
        <translation>Transaktsiooni ID</translation>
    </message>
    <message>
        <source>Merchant</source>
        <translation>Kaupleja</translation>
    </message>
    <message>
        <source>Debug information</source>
        <translation>Debug'imise info</translation>
    </message>
    <message>
        <source>Transaction</source>
        <translation>Tehing</translation>
    </message>
    <message>
        <source>Inputs</source>
        <translation>Sisendid</translation>
    </message>
    <message>
        <source>Amount</source>
        <translation>Kogus</translation>
    </message>
    <message>
        <source>true</source>
        <translation>tõene</translation>
    </message>
    <message>
        <source>false</source>
        <translation>väär</translation>
    </message>
</context>
<context>
    <name>TransactionDescDialog</name>
    <message>
        <source>This pane shows a detailed description of the transaction</source>
        <translation>Paan kuvab tehingu detailid</translation>
    </message>
    </context>
<context>
    <name>TransactionTableModel</name>
    <message>
        <source>Date</source>
        <translation>Kuupäev</translation>
    </message>
    <message>
        <source>Type</source>
        <translation>Tüüp</translation>
    </message>
    <message>
        <source>Label</source>
        <translation>Silt</translation>
    </message>
    <message>
        <source>Open until %1</source>
        <translation>Avatud kuni %1</translation>
    </message>
    <message>
        <source>Unconfirmed</source>
        <translation>Kinnitamata</translation>
    </message>
    <message>
        <source>Confirmed (%1 confirmations)</source>
        <translation>Kinnitatud (%1 kinnitust)</translation>
    </message>
    <message>
        <source>Generated but not accepted</source>
        <translation>Loodud, kuid aktsepteerimata</translation>
    </message>
    <message>
        <source>Received with</source>
        <translation>Saadud koos</translation>
    </message>
    <message>
        <source>Received from</source>
        <translation>Kellelt saadud</translation>
    </message>
    <message>
        <source>Sent to</source>
        <translation>Saadetud</translation>
    </message>
    <message>
        <source>Payment to yourself</source>
        <translation>Makse iseendale</translation>
    </message>
    <message>
        <source>Mined</source>
        <translation>Mine'itud</translation>
    </message>
    <message>
        <source>(n/a)</source>
        <translation>(n/a)</translation>
    </message>
    <message>
        <source>(no label)</source>
        <translation>(silt puudub)</translation>
    </message>
    <message>
        <source>Transaction status. Hover over this field to show number of confirmations.</source>
        <translation>Tehingu staatus. Kinnituste arvu kuvamiseks liigu hiire noolega selle peale.</translation>
    </message>
    <message>
        <source>Date and time that the transaction was received.</source>
        <translation>Tehingu saamise kuupäev ning kellaaeg.</translation>
    </message>
    <message>
        <source>Type of transaction.</source>
        <translation>Tehingu tüüp.</translation>
    </message>
    <message>
        <source>Amount removed from or added to balance.</source>
        <translation>Jäägile lisatud või eemaldatud summa.</translation>
    </message>
</context>
<context>
    <name>TransactionView</name>
    <message>
        <source>All</source>
        <translation>Kõik</translation>
    </message>
    <message>
        <source>Today</source>
        <translation>Täna</translation>
    </message>
    <message>
        <source>This week</source>
        <translation>Käesolev nädal</translation>
    </message>
    <message>
        <source>This month</source>
        <translation>Käimasolev kuu</translation>
    </message>
    <message>
        <source>Last month</source>
        <translation>Eelmine kuu</translation>
    </message>
    <message>
        <source>This year</source>
        <translation>Käimasolev aasta</translation>
    </message>
    <message>
        <source>Range...</source>
        <translation>Vahemik...</translation>
    </message>
    <message>
        <source>Received with</source>
        <translation>Saadud koos</translation>
    </message>
    <message>
        <source>Sent to</source>
        <translation>Saadetud</translation>
    </message>
    <message>
        <source>Mined</source>
        <translation>Mine'itud</translation>
    </message>
    <message>
        <source>Other</source>
        <translation>Muu</translation>
    </message>
    <message>
        <source>Min amount</source>
        <translation>Minimaalne summa</translation>
    </message>
    <message>
        <source>&amp;Copy address</source>
        <translation type="unfinished">&amp;Kopeeri aadress</translation>
    </message>
    <message>
        <source>Copy &amp;label</source>
        <translation>Kopeeri &amp;märgis</translation>
    </message>
    <message>
        <source>Copy &amp;amount</source>
        <translation>Kopeeri &amp;summa</translation>
    </message>
    <message>
        <source>Copy transaction &amp;ID</source>
        <translation>Kopeeri transaktsiooni &amp;ID</translation>
    </message>
    <message>
        <source>&amp;Edit label</source>
        <translation type="unfinished">&amp;Märgise muutmine</translation>
    </message>
    <message>
        <source>&amp;Show transaction details</source>
        <translation type="unfinished">&amp;Kuva tehingu detailid</translation>
    </message>
    <message>
        <source>Comma separated file (*.csv)</source>
        <translation>Komadega eraldatud väärtuste fail (*.csv)</translation>
    </message>
    <message>
        <source>Confirmed</source>
        <translation>Kinnitatud</translation>
    </message>
    <message>
        <source>Date</source>
        <translation>Kuupäev</translation>
    </message>
    <message>
        <source>Type</source>
        <translation>Tüüp</translation>
    </message>
    <message>
        <source>Label</source>
        <translation>Silt</translation>
    </message>
    <message>
        <source>Address</source>
        <translation>Aadress</translation>
    </message>
    <message>
        <source>ID</source>
        <translation>ID</translation>
    </message>
    <message>
        <source>Exporting Failed</source>
        <translation>Eksport ebaõnnestus.</translation>
    </message>
    <message>
        <source>Range:</source>
        <translation>Vahemik:</translation>
    </message>
    <message>
        <source>to</source>
        <translation>saaja</translation>
    </message>
</context>
<context>
    <name>UnitDisplayStatusBarControl</name>
    </context>
<context>
    <name>WalletController</name>
    </context>
<context>
    <name>WalletFrame</name>
    <message>
        <source>Create a new wallet</source>
        <translation>Loo uus rahakott</translation>
    </message>
</context>
<context>
    <name>WalletModel</name>
    <message>
        <source>Send Coins</source>
        <translation>Müntide saatmine</translation>
    </message>
    </context>
<context>
    <name>WalletView</name>
    <message>
        <source>&amp;Export</source>
        <translation>&amp;Ekspordi</translation>
    </message>
    <message>
        <source>Export the data in the current tab to a file</source>
        <translation>Ekspordi kuvatava vahelehe sisu faili</translation>
    </message>
    <message>
        <source>Error</source>
        <translation>Viga</translation>
    </message>
    <message>
        <source>Backup Wallet</source>
        <translation>Varunda Rahakott</translation>
    </message>
    <message>
        <source>Wallet Data (*.dat)</source>
        <translation>Rahakoti Andmed (*.dat)</translation>
    </message>
    <message>
        <source>Backup Failed</source>
        <translation>Varundamine Ebaõnnestus</translation>
    </message>
    <message>
        <source>Backup Successful</source>
        <translation>Varundamine õnnestus</translation>
    </message>
    <message>
        <source>Cancel</source>
        <translation type="unfinished">Katkesta</translation>
    </message>
</context>
<context>
    <name>bitcoin-core</name>
    <message>
        <source>This is a pre-release test build - use at your own risk - do not use for mining or merchant applications</source>
        <translation>See on test-versioon - kasutamine omal riisikol - ära kasuta mining'uks ega kaupmeeste programmides</translation>
    </message>
    <message>
        <source>Cannot resolve -%s address: '%s'</source>
        <translation>Tundmatu -%s aadress: '%s'</translation>
    </message>
    <message>
        <source>Corrupted block database detected</source>
        <translation>Tuvastati vigane bloki andmebaas</translation>
    </message>
    <message>
        <source>Do you want to rebuild the block database now?</source>
        <translation>Kas soovid bloki andmebaasi taastada?</translation>
    </message>
    <message>
        <source>Error initializing block database</source>
        <translation>Tõrge bloki andmebaasi käivitamisel</translation>
    </message>
    <message>
        <source>Error initializing wallet database environment %s!</source>
        <translation>Tõrge rahakoti keskkonna %s käivitamisel!</translation>
    </message>
    <message>
        <source>Error loading block database</source>
        <translation>Tõrge bloki baasi lugemisel</translation>
    </message>
    <message>
        <source>Error opening block database</source>
        <translation>Tõrge bloki andmebaasi avamisel</translation>
    </message>
    <message>
        <source>Error</source>
        <translation>Viga</translation>
    </message>
    <message>
        <source>Failed to listen on any port. Use -listen=0 if you want this.</source>
        <translation>Pordi kuulamine nurjus. Soovikorral kasuta -listen=0.</translation>
    </message>
    <message>
        <source>Loading P2P addresses...</source>
        <translation>Aadresside p2p laadimine...</translation>
    </message>
    <message>
        <source>Verifying blocks...</source>
        <translation>Kontrollin blokke...</translation>
    </message>
    <message>
        <source>Signing transaction failed</source>
        <translation>Tehingu allkirjastamine ebaõnnestus</translation>
    </message>
    <message>
        <source>The transaction amount is too small to pay the fee</source>
        <translation>Tehingu summa on tasu maksmiseks liiga väikene</translation>
    </message>
    <message>
        <source>Transaction amount too small</source>
        <translation>Tehingu summa liiga väikene</translation>
    </message>
    <message>
        <source>Transaction too large</source>
        <translation>Tehing liiga suur</translation>
    </message>
    <message>
        <source>Verifying wallet(s)...</source>
        <translation>Kontrollin rahakotti...</translation>
    </message>
    <message>
        <source>Unknown network specified in -onlynet: '%s'</source>
        <translation>Kirjeldatud tundmatu võrgustik -onlynet'is: '%s'</translation>
    </message>
    <message>
        <source>Insufficient funds</source>
        <translation>Liiga suur summa</translation>
    </message>
    <message>
        <source>Loading block index...</source>
        <translation>Klotside indeksi laadimine...</translation>
    </message>
    <message>
        <source>Loading wallet...</source>
        <translation>Rahakoti laadimine...</translation>
    </message>
    <message>
        <source>Rescanning...</source>
        <translation>Üleskaneerimine...</translation>
    </message>
    <message>
        <source>Done loading</source>
        <translation>Laetud</translation>
    </message>
</context>
</TS><|MERGE_RESOLUTION|>--- conflicted
+++ resolved
@@ -657,13 +657,10 @@
         <source>Wallet</source>
         <translation>Rahakott</translation>
     </message>
-<<<<<<< HEAD
-=======
     <message>
         <source>Encrypt Wallet</source>
         <translation>Krüpteeri rahakott</translation>
     </message>
->>>>>>> a8868117
     </context>
 <context>
     <name>EditAddressDialog</name>
@@ -731,10 +728,6 @@
     <message>
         <source>Welcome</source>
         <translation>Tere tulemast</translation>
-    </message>
-    <message>
-        <source>Bitcoin</source>
-        <translation>Bitcoin</translation>
     </message>
     <message>
         <source>Error</source>
@@ -776,14 +769,10 @@
 <context>
     <name>OpenURIDialog</name>
     <message>
-        <source>URI:</source>
-        <translation>URI:</translation>
-    </message>
-    <message>
         <source>Paste address from clipboard</source>
         <translation>Kleebi aadress vahemälust</translation>
     </message>
-</context>
+    </context>
 <context>
     <name>OpenWalletActivity</name>
     </context>
@@ -834,26 +823,10 @@
         <translation>Proxi &amp;IP:</translation>
     </message>
     <message>
-        <source>&amp;Port:</source>
-        <translation>&amp;Port:</translation>
-    </message>
-    <message>
         <source>Port of the proxy (e.g. 9050)</source>
         <translation>Proxi port (nt 9050)</translation>
     </message>
     <message>
-        <source>IPv4</source>
-        <translation>IPv4</translation>
-    </message>
-    <message>
-        <source>IPv6</source>
-        <translation>IPv6</translation>
-    </message>
-    <message>
-        <source>Tor</source>
-        <translation>Tor</translation>
-    </message>
-    <message>
         <source>&amp;Window</source>
         <translation>&amp;Aken</translation>
     </message>
@@ -886,10 +859,6 @@
         <translation>Vali liideses ning müntide saatmisel kuvatav vaikimisi alajaotus.</translation>
     </message>
     <message>
-        <source>&amp;OK</source>
-        <translation>&amp;OK</translation>
-    </message>
-    <message>
         <source>&amp;Cancel</source>
         <translation>&amp;Katkesta</translation>
     </message>
@@ -1003,14 +972,6 @@
     <message>
         <source>Inbound</source>
         <translation>Sisenev</translation>
-    </message>
-    <message>
-        <source>N/A</source>
-        <translation>N/A</translation>
-    </message>
-    <message>
-        <source>%1 ms</source>
-        <translation>%1 ms</translation>
     </message>
     <message numerus="yes">
         <source>%n hour(s)</source>
@@ -1033,20 +994,8 @@
         <translation><numerusform>%n aasta</numerusform><numerusform>%n aastat</numerusform></translation>
     </message>
     <message>
-        <source>%1 B</source>
-        <translation>%1 B</translation>
-    </message>
-    <message>
         <source>%1 KB</source>
         <translation>%1 B</translation>
-    </message>
-    <message>
-        <source>%1 MB</source>
-        <translation>%1 MB</translation>
-    </message>
-    <message>
-        <source>%1 GB</source>
-        <translation>%1 GB</translation>
     </message>
     <message>
         <source>Error: %1</source>
@@ -1093,10 +1042,6 @@
 <context>
     <name>RPCConsole</name>
     <message>
-        <source>N/A</source>
-        <translation>N/A</translation>
-    </message>
-    <message>
         <source>Client version</source>
         <translation>Kliendi versioon</translation>
     </message>
@@ -1509,18 +1454,10 @@
         <translation>Vali eelnevalt kasutatud aadress</translation>
     </message>
     <message>
-        <source>Alt+A</source>
-        <translation>Alt+A</translation>
-    </message>
-    <message>
         <source>Paste address from clipboard</source>
         <translation>Kleebi aadress vahemälust</translation>
     </message>
     <message>
-        <source>Alt+P</source>
-        <translation>Alt+P</translation>
-    </message>
-    <message>
         <source>S&amp;ubtract fee from amount</source>
         <translation>L&amp;ahuta tehingutasu summast</translation>
     </message>
@@ -1563,18 +1500,10 @@
         <translation>Vali eelnevalt kasutatud aadress</translation>
     </message>
     <message>
-        <source>Alt+A</source>
-        <translation>Alt+A</translation>
-    </message>
-    <message>
         <source>Paste address from clipboard</source>
         <translation>Kleebi aadress vahemälust</translation>
     </message>
     <message>
-        <source>Alt+P</source>
-        <translation>Alt+P</translation>
-    </message>
-    <message>
         <source>Enter the message you want to sign here</source>
         <translation>Sisesta siia allkirjastamise sõnum</translation>
     </message>
@@ -1677,11 +1606,7 @@
 </context>
 <context>
     <name>TrafficGraphWidget</name>
-    <message>
-        <source>KB/s</source>
-        <translation>KB/s</translation>
-    </message>
-</context>
+    </context>
 <context>
     <name>TransactionDesc</name>
     <message>
@@ -1851,10 +1776,6 @@
         <translation>Mine'itud</translation>
     </message>
     <message>
-        <source>(n/a)</source>
-        <translation>(n/a)</translation>
-    </message>
-    <message>
         <source>(no label)</source>
         <translation>(silt puudub)</translation>
     </message>
@@ -1974,10 +1895,6 @@
         <translation>Aadress</translation>
     </message>
     <message>
-        <source>ID</source>
-        <translation>ID</translation>
-    </message>
-    <message>
         <source>Exporting Failed</source>
         <translation>Eksport ebaõnnestus.</translation>
     </message>
@@ -2002,7 +1919,11 @@
         <source>Create a new wallet</source>
         <translation>Loo uus rahakott</translation>
     </message>
-</context>
+    <message>
+        <source>Error</source>
+        <translation>Viga</translation>
+    </message>
+    </context>
 <context>
     <name>WalletModel</name>
     <message>
@@ -2021,69 +1942,65 @@
         <translation>Ekspordi kuvatava vahelehe sisu faili</translation>
     </message>
     <message>
+        <source>Backup Wallet</source>
+        <translation>Varunda Rahakott</translation>
+    </message>
+    <message>
+        <source>Wallet Data (*.dat)</source>
+        <translation>Rahakoti Andmed (*.dat)</translation>
+    </message>
+    <message>
+        <source>Backup Failed</source>
+        <translation>Varundamine Ebaõnnestus</translation>
+    </message>
+    <message>
+        <source>Backup Successful</source>
+        <translation>Varundamine õnnestus</translation>
+    </message>
+    <message>
+        <source>Cancel</source>
+        <translation type="unfinished">Katkesta</translation>
+    </message>
+</context>
+<context>
+    <name>bitcoin-core</name>
+    <message>
+        <source>This is a pre-release test build - use at your own risk - do not use for mining or merchant applications</source>
+        <translation>See on test-versioon - kasutamine omal riisikol - ära kasuta mining'uks ega kaupmeeste programmides</translation>
+    </message>
+    <message>
+        <source>Cannot resolve -%s address: '%s'</source>
+        <translation>Tundmatu -%s aadress: '%s'</translation>
+    </message>
+    <message>
+        <source>Corrupted block database detected</source>
+        <translation>Tuvastati vigane bloki andmebaas</translation>
+    </message>
+    <message>
+        <source>Do you want to rebuild the block database now?</source>
+        <translation>Kas soovid bloki andmebaasi taastada?</translation>
+    </message>
+    <message>
+        <source>Error initializing block database</source>
+        <translation>Tõrge bloki andmebaasi käivitamisel</translation>
+    </message>
+    <message>
+        <source>Error initializing wallet database environment %s!</source>
+        <translation>Tõrge rahakoti keskkonna %s käivitamisel!</translation>
+    </message>
+    <message>
+        <source>Error loading block database</source>
+        <translation>Tõrge bloki baasi lugemisel</translation>
+    </message>
+    <message>
+        <source>Error opening block database</source>
+        <translation>Tõrge bloki andmebaasi avamisel</translation>
+    </message>
+    <message>
         <source>Error</source>
         <translation>Viga</translation>
     </message>
     <message>
-        <source>Backup Wallet</source>
-        <translation>Varunda Rahakott</translation>
-    </message>
-    <message>
-        <source>Wallet Data (*.dat)</source>
-        <translation>Rahakoti Andmed (*.dat)</translation>
-    </message>
-    <message>
-        <source>Backup Failed</source>
-        <translation>Varundamine Ebaõnnestus</translation>
-    </message>
-    <message>
-        <source>Backup Successful</source>
-        <translation>Varundamine õnnestus</translation>
-    </message>
-    <message>
-        <source>Cancel</source>
-        <translation type="unfinished">Katkesta</translation>
-    </message>
-</context>
-<context>
-    <name>bitcoin-core</name>
-    <message>
-        <source>This is a pre-release test build - use at your own risk - do not use for mining or merchant applications</source>
-        <translation>See on test-versioon - kasutamine omal riisikol - ära kasuta mining'uks ega kaupmeeste programmides</translation>
-    </message>
-    <message>
-        <source>Cannot resolve -%s address: '%s'</source>
-        <translation>Tundmatu -%s aadress: '%s'</translation>
-    </message>
-    <message>
-        <source>Corrupted block database detected</source>
-        <translation>Tuvastati vigane bloki andmebaas</translation>
-    </message>
-    <message>
-        <source>Do you want to rebuild the block database now?</source>
-        <translation>Kas soovid bloki andmebaasi taastada?</translation>
-    </message>
-    <message>
-        <source>Error initializing block database</source>
-        <translation>Tõrge bloki andmebaasi käivitamisel</translation>
-    </message>
-    <message>
-        <source>Error initializing wallet database environment %s!</source>
-        <translation>Tõrge rahakoti keskkonna %s käivitamisel!</translation>
-    </message>
-    <message>
-        <source>Error loading block database</source>
-        <translation>Tõrge bloki baasi lugemisel</translation>
-    </message>
-    <message>
-        <source>Error opening block database</source>
-        <translation>Tõrge bloki andmebaasi avamisel</translation>
-    </message>
-    <message>
-        <source>Error</source>
-        <translation>Viga</translation>
-    </message>
-    <message>
         <source>Failed to listen on any port. Use -listen=0 if you want this.</source>
         <translation>Pordi kuulamine nurjus. Soovikorral kasuta -listen=0.</translation>
     </message>
