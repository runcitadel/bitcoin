<TS language="bn" version="2.1">
<context>
    <name>AddressBookPage</name>
    <message>
<<<<<<< HEAD
        <source>Right-click to edit address or label</source>
        <translation>Right-click to edit address or label</translation>
    </message>
    <message>
=======
>>>>>>> d4a64f61
        <source>Create a new address</source>
        <translation>নতুন একটি ঠিকানা তৈরি করুন</translation>
    </message>
    <message>
        <source>&amp;New</source>
        <translation>নতুন</translation>
    </message>
    <message>
        <source>Copy the currently selected address to the system clipboard</source>
        <translation>Copy the currently selected address to the system clipboard</translation>
    </message>
    <message>
        <source>&amp;Copy</source>
        <translation>&amp;কপি</translation>
    </message>
    <message>
        <source>C&amp;lose</source>
        <translation>C&amp;lose</translation>
    </message>
    <message>
        <source>Delete the currently selected address from the list</source>
        <translation>বাছাইকৃত ঠিকানাটি লিস্ট থেকে মুছুন</translation>
    </message>
    <message>
        <source>Enter address or label to search</source>
        <translation>Enter address or label to search</translation>
    </message>
    <message>
        <source>Export the data in the current tab to a file</source>
        <translation>বর্তমান ট্যাবের ডেটা একটি ফাইলে এক্সপোর্ট করুন</translation>
    </message>
    <message>
        <source>&amp;Export</source>
        <translation>&amp;এক্সপোর্ট</translation>
    </message>
    <message>
        <source>&amp;Delete</source>
        <translation>&amp;মুছুন</translation>
    </message>
    <message>
        <source>Choose the address to send coins to</source>
        <translation>কয়েন পাঠানোর ঠিকানা বাছাই করুন</translation>
    </message>
    <message>
        <source>Choose the address to receive coins with</source>
        <translation>Choose the address to receive coins with</translation>
    </message>
    <message>
        <source>C&amp;hoose</source>
        <translation>C&amp;hoose</translation>
    </message>
    <message>
        <source>Sending addresses</source>
        <translation>Sending addresses</translation>
    </message>
    <message>
        <source>Receiving addresses</source>
        <translation>Receiving addresses</translation>
    </message>
    <message>
        <source>These are your Bitcoin addresses for sending payments. Always check the amount and the receiving address before sending coins.</source>
        <translation>These are your Bitcoin addresses for sending payments. Always check the amount and the receiving address before sending coins.</translation>
    </message>
    <message>
        <source>These are your Bitcoin addresses for receiving payments. Use the 'Create new receiving address' button in the receive tab to create new addresses.
Signing is only possible with addresses of the type 'legacy'.</source>
        <translation>পেমেন্ট পাওয়ার জন্য এটি আপনার বিটকয়েন ঠিকানা। নতুন ঠিকানা তৈরী করতে "নতুন গ্রহণের ঠিকানা তৈরী করুন" বোতাম ব্যবহার করুন। সাইন ইন করা শুধুমাত্র "উত্তরাধিকার" ঠিকানার মাধ্যমেই সম্ভব।</translation>
    </message>
    <message>
        <source>&amp;Copy Address</source>
        <translation>&amp;Copy Address</translation>
    </message>
    <message>
        <source>Copy &amp;Label</source>
        <translation>Copy &amp;Label</translation>
    </message>
    <message>
        <source>&amp;Edit</source>
        <translation>&amp;Edit</translation>
    </message>
    <message>
        <source>Export Address List</source>
        <translation>Export Address List</translation>
    </message>
    <message>
        <source>Comma separated file (*.csv)</source>
        <translation>Comma separated file (*.csv)</translation>
    </message>
    <message>
        <source>Exporting Failed</source>
        <translation>Exporting Failed</translation>
    </message>
    <message>
        <source>There was an error trying to save the address list to %1. Please try again.</source>
        <translation>There was an error trying to save the address list to %1. Please try again.</translation>
    </message>
</context>
<context>
    <name>AddressTableModel</name>
    <message>
        <source>Label</source>
        <translation>Label</translation>
    </message>
    <message>
        <source>Address</source>
        <translation>Address</translation>
    </message>
    <message>
        <source>(no label)</source>
        <translation>(no label)</translation>
    </message>
</context>
<context>
    <name>AskPassphraseDialog</name>
    <message>
        <source>Passphrase Dialog</source>
        <translation>Passphrase Dialog</translation>
    </message>
    <message>
        <source>Enter passphrase</source>
        <translation>Enter passphrase</translation>
    </message>
    <message>
        <source>New passphrase</source>
        <translation>New passphrase</translation>
    </message>
    <message>
        <source>Repeat new passphrase</source>
        <translation>Repeat new passphrase</translation>
    </message>
    <message>
        <source>Show passphrase</source>
        <translation>Show passphrase</translation>
    </message>
    <message>
        <source>Encrypt wallet</source>
        <translation>Encrypt wallet</translation>
    </message>
    <message>
        <source>This operation needs your wallet passphrase to unlock the wallet.</source>
        <translation>This operation needs your wallet passphrase to unlock the wallet.</translation>
    </message>
    <message>
        <source>Unlock wallet</source>
        <translation>Unlock wallet</translation>
    </message>
    <message>
        <source>This operation needs your wallet passphrase to decrypt the wallet.</source>
        <translation>This operation needs your wallet passphrase to decrypt the wallet.</translation>
    </message>
    <message>
        <source>Decrypt wallet</source>
        <translation>Decrypt wallet</translation>
    </message>
    <message>
        <source>Change passphrase</source>
        <translation>Change passphrase</translation>
    </message>
    <message>
        <source>Confirm wallet encryption</source>
        <translation>Confirm wallet encryption</translation>
    </message>
    <message>
        <source>Warning: If you encrypt your wallet and lose your passphrase, you will &lt;b&gt;LOSE ALL OF YOUR BITCOINS&lt;/b&gt;!</source>
        <translation>Warning: If you encrypt your wallet and lose your passphrase, you will &lt;b&gt;LOSE ALL OF YOUR BITCOINS&lt;/b&gt;!</translation>
    </message>
    <message>
        <source>Are you sure you wish to encrypt your wallet?</source>
        <translation>Are you sure you wish to encrypt your wallet?</translation>
    </message>
    <message>
        <source>Wallet encrypted</source>
        <translation>Wallet encrypted</translation>
    </message>
    <message>
        <source>Enter the new passphrase for the wallet.&lt;br/&gt;Please use a passphrase of &lt;b&gt;ten or more random characters&lt;/b&gt;, or &lt;b&gt;eight or more words&lt;/b&gt;.</source>
        <translation>Enter the new passphrase for the wallet.&lt;br/&gt;Please use a passphrase of &lt;b&gt;ten or more random characters&lt;/b&gt;, or &lt;b&gt;eight or more words&lt;/b&gt;.</translation>
    </message>
    <message>
        <source>Enter the old passphrase and new passphrase for the wallet.</source>
        <translation>Enter the old passphrase and new passphrase for the wallet.</translation>
    </message>
    <message>
        <source>Remember that encrypting your wallet cannot fully protect your bitcoins from being stolen by malware infecting your computer.</source>
        <translation>Remember that encrypting your wallet cannot fully protect your bitcoins from being stolen by malware infecting your computer.</translation>
    </message>
    <message>
        <source>Wallet to be encrypted</source>
        <translation>Wallet to be encrypted</translation>
    </message>
    <message>
        <source>Your wallet is about to be encrypted. </source>
        <translation>Your wallet is about to be encrypted. </translation>
    </message>
    <message>
        <source>Your wallet is now encrypted. </source>
        <translation>Your wallet is now encrypted. </translation>
    </message>
    <message>
        <source>IMPORTANT: Any previous backups you have made of your wallet file should be replaced with the newly generated, encrypted wallet file. For security reasons, previous backups of the unencrypted wallet file will become useless as soon as you start using the new, encrypted wallet.</source>
        <translation>IMPORTANT: Any previous backups you have made of your wallet file should be replaced with the newly generated, encrypted wallet file. For security reasons, previous backups of the unencrypted wallet file will become useless as soon as you start using the new, encrypted wallet.</translation>
    </message>
    <message>
        <source>Wallet encryption failed</source>
        <translation>Wallet encryption failed</translation>
    </message>
    <message>
        <source>Wallet encryption failed due to an internal error. Your wallet was not encrypted.</source>
        <translation>Wallet encryption failed due to an internal error. Your wallet was not encrypted.</translation>
    </message>
    <message>
        <source>The supplied passphrases do not match.</source>
        <translation>The supplied passphrases do not match.</translation>
    </message>
    <message>
        <source>Wallet unlock failed</source>
        <translation>Wallet unlock failed</translation>
    </message>
    <message>
        <source>The passphrase entered for the wallet decryption was incorrect.</source>
        <translation>The passphrase entered for the wallet decryption was incorrect.</translation>
    </message>
    <message>
        <source>Wallet decryption failed</source>
        <translation>Wallet decryption failed</translation>
    </message>
    <message>
        <source>Wallet passphrase was successfully changed.</source>
        <translation>Wallet passphrase was successfully changed.</translation>
    </message>
    <message>
        <source>Warning: The Caps Lock key is on!</source>
        <translation>Warning: The Caps Lock key is on!</translation>
    </message>
</context>
<context>
    <name>BanTableModel</name>
    <message>
        <source>IP/Netmask</source>
        <translation>IP/Netmask</translation>
    </message>
    <message>
        <source>Banned Until</source>
        <translation>Banned Until</translation>
    </message>
</context>
<context>
    <name>BitcoinGUI</name>
    <message>
        <source>Sign &amp;message...</source>
        <translation>Sign &amp;message...</translation>
    </message>
    <message>
        <source>Synchronizing with network...</source>
        <translation>Synchronizing with network...</translation>
    </message>
    <message>
        <source>&amp;Overview</source>
        <translation>&amp;Overview</translation>
    </message>
    <message>
        <source>Show general overview of wallet</source>
        <translation>Show general overview of wallet</translation>
    </message>
    <message>
        <source>&amp;Transactions</source>
        <translation>&amp;Transactions</translation>
    </message>
    <message>
        <source>Browse transaction history</source>
        <translation>Browse transaction history</translation>
    </message>
    <message>
        <source>E&amp;xit</source>
        <translation>E&amp;xit</translation>
    </message>
    <message>
        <source>Quit application</source>
        <translation>Quit application</translation>
    </message>
    <message>
        <source>&amp;About %1</source>
        <translation>&amp;About %1</translation>
    </message>
    <message>
        <source>Show information about %1</source>
        <translation>Show information about %1</translation>
    </message>
    <message>
        <source>About &amp;Qt</source>
        <translation>About &amp;Qt</translation>
    </message>
    <message>
        <source>Show information about Qt</source>
        <translation>Show information about Qt</translation>
    </message>
    <message>
        <source>&amp;Options...</source>
        <translation>&amp;Options...</translation>
    </message>
    <message>
        <source>Modify configuration options for %1</source>
        <translation>Modify configuration options for %1</translation>
    </message>
    <message>
        <source>&amp;Encrypt Wallet...</source>
        <translation>&amp;Encrypt Wallet...</translation>
    </message>
    <message>
        <source>&amp;Backup Wallet...</source>
        <translation>&amp;Backup Wallet...</translation>
    </message>
    <message>
        <source>&amp;Change Passphrase...</source>
        <translation>&amp;Change Passphrase...</translation>
    </message>
    <message>
        <source>Open &amp;URI...</source>
        <translation>Open &amp;URI...</translation>
    </message>
    <message>
        <source>Create Wallet...</source>
        <translation>Create Wallet...</translation>
    </message>
    <message>
        <source>Create a new wallet</source>
        <translation>Create a new wallet</translation>
    </message>
    <message>
        <source>Wallet:</source>
        <translation>Wallet:</translation>
    </message>
    <message>
        <source>Click to disable network activity.</source>
        <translation>Click to disable network activity.</translation>
    </message>
    <message>
        <source>Network activity disabled.</source>
        <translation>Network activity disabled.</translation>
    </message>
    <message>
        <source>Click to enable network activity again.</source>
        <translation>Click to enable network activity again.</translation>
    </message>
    <message>
        <source>Syncing Headers (%1%)...</source>
        <translation>Syncing Headers (%1%)...</translation>
    </message>
    <message>
        <source>Reindexing blocks on disk...</source>
        <translation>Reindexing blocks on disk...</translation>
    </message>
    <message>
        <source>Proxy is &lt;b&gt;enabled&lt;/b&gt;: %1</source>
        <translation>Proxy is &lt;b&gt;enabled&lt;/b&gt;: %1</translation>
    </message>
    <message>
        <source>Send coins to a Bitcoin address</source>
        <translation>Send coins to a Bitcoin address</translation>
    </message>
    <message>
        <source>Backup wallet to another location</source>
        <translation>Backup wallet to another location</translation>
    </message>
    <message>
        <source>Change the passphrase used for wallet encryption</source>
        <translation>Change the passphrase used for wallet encryption</translation>
    </message>
    <message>
        <source>&amp;Verify message...</source>
        <translation>&amp;Verify message...</translation>
    </message>
    <message>
        <source>&amp;Send</source>
        <translation>&amp;Send</translation>
    </message>
    <message>
        <source>&amp;Receive</source>
        <translation>&amp;Receive</translation>
    </message>
    <message>
        <source>&amp;Show / Hide</source>
        <translation>&amp;Show / Hide</translation>
    </message>
    <message>
        <source>Show or hide the main Window</source>
        <translation>Show or hide the main Window</translation>
    </message>
    <message>
        <source>Encrypt the private keys that belong to your wallet</source>
        <translation>Encrypt the private keys that belong to your wallet</translation>
    </message>
    <message>
        <source>Sign messages with your Bitcoin addresses to prove you own them</source>
        <translation>Sign messages with your Bitcoin addresses to prove you own them</translation>
    </message>
    <message>
        <source>Verify messages to ensure they were signed with specified Bitcoin addresses</source>
        <translation>Verify messages to ensure they were signed with specified Bitcoin addresses</translation>
    </message>
    <message>
        <source>&amp;File</source>
        <translation>&amp;File</translation>
    </message>
    <message>
        <source>&amp;Settings</source>
        <translation>&amp;Settings</translation>
    </message>
    <message>
        <source>&amp;Help</source>
        <translation>&amp;Help</translation>
    </message>
    <message>
        <source>Tabs toolbar</source>
        <translation>Tabs toolbar</translation>
    </message>
    <message>
        <source>Request payments (generates QR codes and bitcoin: URIs)</source>
        <translation>Request payments (generates QR codes and bitcoin: URIs)</translation>
    </message>
    <message>
        <source>Show the list of used sending addresses and labels</source>
        <translation>Show the list of used sending addresses and labels</translation>
    </message>
    <message>
        <source>Show the list of used receiving addresses and labels</source>
        <translation>Show the list of used receiving addresses and labels</translation>
    </message>
    <message>
        <source>&amp;Command-line options</source>
        <translation>&amp;Command-line options</translation>
    </message>
    <message numerus="yes">
        <source>%n active connection(s) to Bitcoin network</source>
        <translation><numerusform>%n active connection to Bitcoin network</numerusform><numerusform>%n active connections to Bitcoin network</numerusform></translation>
    </message>
    <message>
        <source>Indexing blocks on disk...</source>
        <translation>Indexing blocks on disk...</translation>
    </message>
    <message>
        <source>Processing blocks on disk...</source>
        <translation>Processing blocks on disk...</translation>
    </message>
    <message numerus="yes">
        <source>Processed %n block(s) of transaction history.</source>
        <translation><numerusform>Processed %n block of transaction history.</numerusform><numerusform>Processed %n blocks of transaction history.</numerusform></translation>
    </message>
    <message>
        <source>%1 behind</source>
        <translation>%1 behind</translation>
    </message>
    <message>
        <source>Last received block was generated %1 ago.</source>
        <translation>Last received block was generated %1 ago.</translation>
    </message>
    <message>
        <source>Transactions after this will not yet be visible.</source>
        <translation>Transactions after this will not yet be visible.</translation>
    </message>
    <message>
        <source>Error</source>
        <translation>Error</translation>
    </message>
    <message>
        <source>Warning</source>
        <translation>Warning</translation>
    </message>
    <message>
        <source>Information</source>
        <translation>Information</translation>
    </message>
    <message>
        <source>Up to date</source>
        <translation>Up to date</translation>
    </message>
    <message>
        <source>&amp;Load PSBT from file...</source>
        <translation>ফাইল থেকে পিএসবিটি লোড করুন ...</translation>
    </message>
    <message>
        <source>Load Partially Signed Bitcoin Transaction</source>
        <translation>আংশিক স্বাক্ষরিত বিটকয়েন লেনদেন লোড করুন</translation>
    </message>
    <message>
        <source>Load PSBT from clipboard...</source>
        <translation>ক্লিপবোর্ড থেকে পিএসবিটি লোড করুন ...</translation>
    </message>
    <message>
        <source>Load Partially Signed Bitcoin Transaction from clipboard</source>
        <translation>ক্লিপবোর্ড থেকে আংশিক স্বাক্ষরিত বিটকয়েন লেনদেন লোড করুন</translation>
    </message>
    <message>
        <source>Node window</source>
        <translation>Node window</translation>
    </message>
    <message>
        <source>Open node debugging and diagnostic console</source>
        <translation>Open node debugging and diagnostic console</translation>
    </message>
    <message>
        <source>&amp;Sending addresses</source>
        <translation>&amp;Sending addresses</translation>
    </message>
    <message>
        <source>&amp;Receiving addresses</source>
        <translation>&amp;Receiving addresses</translation>
    </message>
    <message>
        <source>Open a bitcoin: URI</source>
        <translation>Open a bitcoin: URI</translation>
    </message>
    <message>
        <source>Open Wallet</source>
        <translation>Open Wallet</translation>
    </message>
    <message>
        <source>Open a wallet</source>
        <translation>Open a wallet</translation>
    </message>
    <message>
        <source>Close Wallet...</source>
        <translation>Close Wallet...</translation>
    </message>
    <message>
        <source>Close wallet</source>
        <translation>Close wallet</translation>
    </message>
    <message>
        <source>Show the %1 help message to get a list with possible Bitcoin command-line options</source>
        <translation>Show the %1 help message to get a list with possible Bitcoin command-line options</translation>
    </message>
    <message>
        <source>No wallets available</source>
        <translation>No wallets available</translation>
    </message>
    <message>
        <source>&amp;Window</source>
        <translation>&amp;Window</translation>
    </message>
    <message>
        <source>Minimize</source>
        <translation>Minimize</translation>
    </message>
    <message>
        <source>Zoom</source>
        <translation>Zoom</translation>
    </message>
    <message>
        <source>Main Window</source>
        <translation>Main Window</translation>
    </message>
    <message>
        <source>%1 client</source>
        <translation>%1 client</translation>
    </message>
    <message>
        <source>Connecting to peers...</source>
        <translation>Connecting to peers...</translation>
    </message>
    <message>
        <source>Catching up...</source>
        <translation>Catching up...</translation>
    </message>
    <message>
        <source>Error: %1</source>
        <translation>Error: %1</translation>
    </message>
    <message>
        <source>Warning: %1</source>
        <translation>Warning: %1</translation>
    </message>
    <message>
        <source>Date: %1
</source>
        <translation>Date: %1
</translation>
    </message>
    <message>
        <source>Amount: %1
</source>
        <translation>Amount: %1
</translation>
    </message>
    <message>
        <source>Wallet: %1
</source>
        <translation>Wallet: %1
</translation>
    </message>
    <message>
        <source>Type: %1
</source>
        <translation>Type: %1
</translation>
    </message>
    <message>
        <source>Label: %1
</source>
        <translation>Label: %1
</translation>
    </message>
    <message>
        <source>Address: %1
</source>
        <translation>Address: %1
</translation>
    </message>
    <message>
        <source>Sent transaction</source>
        <translation>Sent transaction</translation>
    </message>
    <message>
        <source>Incoming transaction</source>
        <translation>Incoming transaction</translation>
    </message>
    <message>
        <source>HD key generation is &lt;b&gt;enabled&lt;/b&gt;</source>
        <translation>HD key generation is &lt;b&gt;enabled&lt;/b&gt;</translation>
    </message>
    <message>
        <source>HD key generation is &lt;b&gt;disabled&lt;/b&gt;</source>
        <translation>HD key generation is &lt;b&gt;disabled&lt;/b&gt;</translation>
    </message>
    <message>
        <source>Private key &lt;b&gt;disabled&lt;/b&gt;</source>
        <translation>Private key &lt;b&gt;disabled&lt;/b&gt;</translation>
    </message>
    <message>
        <source>Wallet is &lt;b&gt;encrypted&lt;/b&gt; and currently &lt;b&gt;unlocked&lt;/b&gt;</source>
        <translation>Wallet is &lt;b&gt;encrypted&lt;/b&gt; and currently &lt;b&gt;unlocked&lt;/b&gt;</translation>
    </message>
    <message>
        <source>Wallet is &lt;b&gt;encrypted&lt;/b&gt; and currently &lt;b&gt;locked&lt;/b&gt;</source>
        <translation>Wallet is &lt;b&gt;encrypted&lt;/b&gt; and currently &lt;b&gt;locked&lt;/b&gt;</translation>
    </message>
    </context>
<context>
    <name>CoinControlDialog</name>
    <message>
        <source>Coin Selection</source>
        <translation>Coin Selection</translation>
    </message>
    <message>
        <source>Quantity:</source>
        <translation>Quantity:</translation>
    </message>
    <message>
        <source>Bytes:</source>
        <translation>Bytes:</translation>
    </message>
    <message>
        <source>Amount:</source>
        <translation>Amount:</translation>
    </message>
    <message>
        <source>Fee:</source>
        <translation>Fee:</translation>
    </message>
    <message>
        <source>Dust:</source>
        <translation>Dust:</translation>
    </message>
    <message>
        <source>After Fee:</source>
        <translation>After Fee:</translation>
    </message>
    <message>
        <source>Change:</source>
        <translation>Change:</translation>
    </message>
    <message>
        <source>(un)select all</source>
        <translation>(un)select all</translation>
    </message>
    <message>
        <source>Tree mode</source>
        <translation>Tree mode</translation>
    </message>
    <message>
        <source>List mode</source>
        <translation>List mode</translation>
    </message>
    <message>
        <source>Amount</source>
        <translation>Amount</translation>
    </message>
    <message>
        <source>Received with label</source>
        <translation>Received with label</translation>
    </message>
    <message>
        <source>Received with address</source>
        <translation>Received with address</translation>
    </message>
    <message>
        <source>Date</source>
        <translation>Date</translation>
    </message>
    <message>
        <source>Confirmations</source>
        <translation>Confirmations</translation>
    </message>
    <message>
        <source>Confirmed</source>
        <translation>Confirmed</translation>
    </message>
    <message>
        <source>Copy address</source>
        <translation>Copy address</translation>
    </message>
    <message>
        <source>Copy label</source>
        <translation>Copy label</translation>
    </message>
    <message>
        <source>Copy amount</source>
        <translation>Copy amount</translation>
    </message>
    <message>
        <source>Copy transaction ID</source>
        <translation>Copy transaction ID</translation>
    </message>
    <message>
        <source>Lock unspent</source>
        <translation>Lock unspent</translation>
    </message>
    <message>
        <source>Unlock unspent</source>
        <translation>Unlock unspent</translation>
    </message>
    <message>
        <source>Copy quantity</source>
        <translation>Copy quantity</translation>
    </message>
    <message>
        <source>Copy fee</source>
        <translation>Copy fee</translation>
    </message>
    <message>
        <source>Copy after fee</source>
        <translation>Copy after fee</translation>
    </message>
    <message>
        <source>Copy bytes</source>
        <translation>Copy bytes</translation>
    </message>
    <message>
        <source>Copy dust</source>
        <translation>Copy dust</translation>
    </message>
    <message>
        <source>Copy change</source>
        <translation>Copy change</translation>
    </message>
    <message>
        <source>(%1 locked)</source>
        <translation>(%1 locked)</translation>
    </message>
    <message>
        <source>yes</source>
        <translation>yes</translation>
    </message>
    <message>
        <source>no</source>
        <translation>no</translation>
    </message>
    <message>
        <source>This label turns red if any recipient receives an amount smaller than the current dust threshold.</source>
        <translation>This label turns red if any recipient receives an amount smaller than the current dust threshold.</translation>
    </message>
    <message>
        <source>Can vary +/- %1 satoshi(s) per input.</source>
        <translation>Can vary +/- %1 satoshi(s) per input.</translation>
    </message>
    <message>
        <source>(no label)</source>
        <translation>(no label)</translation>
    </message>
    <message>
        <source>change from %1 (%2)</source>
        <translation>change from %1 (%2)</translation>
    </message>
    <message>
        <source>(change)</source>
        <translation>(change)</translation>
    </message>
</context>
<context>
    <name>CreateWalletActivity</name>
    <message>
        <source>Creating Wallet &lt;b&gt;%1&lt;/b&gt;...</source>
        <translation>Creating Wallet &lt;b&gt;%1&lt;/b&gt;...</translation>
    </message>
    <message>
        <source>Create wallet failed</source>
        <translation>Create wallet failed</translation>
    </message>
    <message>
        <source>Create wallet warning</source>
        <translation>Create wallet warning</translation>
    </message>
</context>
<context>
    <name>CreateWalletDialog</name>
    <message>
        <source>Create Wallet</source>
        <translation>Create Wallet</translation>
    </message>
    <message>
        <source>Wallet</source>
        <translation type="unfinished">Wallet</translation>
    </message>
    <message>
        <source>Wallet Name</source>
        <translation>Wallet Name</translation>
    </message>
    <message>
        <source>Encrypt the wallet. The wallet will be encrypted with a passphrase of your choice.</source>
        <translation>Encrypt the wallet. The wallet will be encrypted with a passphrase of your choice.</translation>
    </message>
    <message>
        <source>Encrypt Wallet</source>
        <translation>Encrypt Wallet</translation>
    </message>
    <message>
        <source>Disable private keys for this wallet. Wallets with private keys disabled will have no private keys and cannot have an HD seed or imported private keys. This is ideal for watch-only wallets.</source>
        <translation>Disable private keys for this wallet. Wallets with private keys disabled will have no private keys and cannot have an HD seed or imported private keys. This is ideal for watch-only wallets.</translation>
    </message>
    <message>
        <source>Disable Private Keys</source>
        <translation>Disable Private Keys</translation>
    </message>
    <message>
        <source>Make a blank wallet. Blank wallets do not initially have private keys or scripts. Private keys and addresses can be imported, or an HD seed can be set, at a later time.</source>
        <translation>Make a blank wallet. Blank wallets do not initially have private keys or scripts. Private keys and addresses can be imported, or an HD seed can be set, at a later time.</translation>
    </message>
    <message>
        <source>Make Blank Wallet</source>
        <translation>Make Blank Wallet</translation>
    </message>
    <message>
        <source>Create</source>
        <translation>Create</translation>
    </message>
    </context>
<context>
    <name>EditAddressDialog</name>
    <message>
        <source>Edit Address</source>
        <translation>Edit Address</translation>
    </message>
    <message>
        <source>&amp;Label</source>
        <translation>&amp;Label</translation>
    </message>
    <message>
        <source>The label associated with this address list entry</source>
        <translation>The label associated with this address list entry</translation>
    </message>
    <message>
        <source>The address associated with this address list entry. This can only be modified for sending addresses.</source>
        <translation>The address associated with this address list entry. This can only be modified for sending addresses.</translation>
    </message>
    <message>
        <source>&amp;Address</source>
        <translation>&amp;Address</translation>
    </message>
    <message>
        <source>New sending address</source>
        <translation>New sending address</translation>
    </message>
    <message>
        <source>Edit receiving address</source>
        <translation>Edit receiving address</translation>
    </message>
    <message>
        <source>Edit sending address</source>
        <translation>Edit sending address</translation>
    </message>
    <message>
        <source>The entered address "%1" is not a valid Bitcoin address.</source>
        <translation>The entered address "%1" is not a valid Bitcoin address.</translation>
    </message>
    <message>
        <source>Address "%1" already exists as a receiving address with label "%2" and so cannot be added as a sending address.</source>
        <translation>Address "%1" already exists as a receiving address with label "%2" and so cannot be added as a sending address.</translation>
    </message>
    <message>
        <source>The entered address "%1" is already in the address book with label "%2".</source>
        <translation>The entered address "%1" is already in the address book with label "%2".</translation>
    </message>
    <message>
        <source>Could not unlock wallet.</source>
        <translation>Could not unlock wallet.</translation>
    </message>
    <message>
        <source>New key generation failed.</source>
        <translation>New key generation failed.</translation>
    </message>
</context>
<context>
    <name>FreespaceChecker</name>
    <message>
        <source>A new data directory will be created.</source>
        <translation>A new data directory will be created.</translation>
    </message>
    <message>
        <source>name</source>
        <translation>name</translation>
    </message>
    <message>
        <source>Directory already exists. Add %1 if you intend to create a new directory here.</source>
        <translation>Directory already exists. Add %1 if you intend to create a new directory here.</translation>
    </message>
    <message>
        <source>Path already exists, and is not a directory.</source>
        <translation>Path already exists, and is not a directory.</translation>
    </message>
    <message>
        <source>Cannot create data directory here.</source>
        <translation>Cannot create data directory here.</translation>
    </message>
</context>
<context>
    <name>GuiNetWatch</name>
    </context>
<context>
    <name>HelpMessageDialog</name>
    <message>
        <source>version</source>
        <translation>version</translation>
    </message>
    <message>
        <source>About %1</source>
        <translation>About %1</translation>
    </message>
    <message>
        <source>Command-line options</source>
        <translation>Command-line options</translation>
    </message>
</context>
<context>
    <name>Intro</name>
    <message>
        <source>Welcome</source>
        <translation>Welcome</translation>
    </message>
    <message>
        <source>Welcome to %1.</source>
        <translation>Welcome to %1.</translation>
    </message>
    <message>
        <source>As this is the first time the program is launched, you can choose where %1 will store its data.</source>
        <translation>As this is the first time the program is launched, you can choose where %1 will store its data.</translation>
    </message>
    <message>
        <source>When you click OK, %1 will begin to download and process the full %4 block chain (%2GB) starting with the earliest transactions in %3 when %4 initially launched.</source>
        <translation>When you click OK, %1 will begin to download and process the full %4 block chain (%2GB) starting with the earliest transactions in %3 when %4 initially launched.</translation>
    </message>
    <message>
        <source>Reverting this setting requires re-downloading the entire blockchain. It is faster to download the full chain first and prune it later. Disables some advanced features.</source>
        <translation>Reverting this setting requires re-downloading the entire blockchain. It is faster to download the full chain first and prune it later. Disables some advanced features.</translation>
    </message>
    <message>
        <source>This initial synchronisation is very demanding, and may expose hardware problems with your computer that had previously gone unnoticed. Each time you run %1, it will continue downloading where it left off.</source>
        <translation>This initial synchronisation is very demanding, and may expose hardware problems with your computer that had previously gone unnoticed. Each time you run %1, it will continue downloading where it left off.</translation>
    </message>
    <message>
        <source>If you have chosen to limit block chain storage (pruning), the historical data must still be downloaded and processed, but will be deleted afterward to keep your disk usage low.</source>
        <translation>If you have chosen to limit block chain storage (pruning), the historical data must still be downloaded and processed, but will be deleted afterward to keep your disk usage low.</translation>
    </message>
    <message>
        <source>Use the default data directory</source>
        <translation>Use the default data directory</translation>
    </message>
    <message>
        <source>Use a custom data directory:</source>
        <translation>Use a custom data directory:</translation>
    </message>
    <message>
        <source>Bitcoin</source>
        <translation>Bitcoin</translation>
    </message>
    <message>
        <source>At least %1 GB of data will be stored in this directory, and it will grow over time.</source>
        <translation>At least %1 GB of data will be stored in this directory, and it will grow over time.</translation>
    </message>
    <message>
        <source>Approximately %1 GB of data will be stored in this directory.</source>
        <translation>Approximately %1 GB of data will be stored in this directory.</translation>
    </message>
    <message>
        <source>%1 will download and store a copy of the Bitcoin block chain.</source>
        <translation>%1 will download and store a copy of the Bitcoin block chain.</translation>
    </message>
    <message>
        <source>The wallet will also be stored in this directory.</source>
        <translation>The wallet will also be stored in this directory.</translation>
    </message>
    <message>
        <source>Error: Specified data directory "%1" cannot be created.</source>
        <translation>Error: Specified data directory "%1" cannot be created.</translation>
    </message>
    <message>
        <source>Error</source>
        <translation>Error</translation>
    </message>
    <message numerus="yes">
        <source>%n GB of free space available</source>
        <translation><numerusform>%n GB of free space available</numerusform><numerusform>%n GB of free space available</numerusform></translation>
    </message>
    <message numerus="yes">
        <source>(of %n GB needed)</source>
        <translation><numerusform>(of %n GB needed)</numerusform><numerusform>(of %n GB needed)</numerusform></translation>
    </message>
    <message numerus="yes">
        <source>(%n GB needed for full chain)</source>
        <translation><numerusform>(%n GB needed for full chain)</numerusform><numerusform>(%n GB needed for full chain)</numerusform></translation>
    </message>
</context>
<context>
    <name>MempoolStats</name>
    <message>
        <source>N/A</source>
        <translation>N/A</translation>
    </message>
    </context>
<context>
    <name>ModalOverlay</name>
    <message>
        <source>Form</source>
        <translation>Form</translation>
    </message>
    <message>
        <source>Recent transactions may not yet be visible, and therefore your wallet's balance might be incorrect. This information will be correct once your wallet has finished synchronizing with the bitcoin network, as detailed below.</source>
        <translation>Recent transactions may not yet be visible, and therefore your wallet's balance might be incorrect. This information will be correct once your wallet has finished synchronizing with the bitcoin network, as detailed below.</translation>
    </message>
    <message>
        <source>Attempting to spend bitcoins that are affected by not-yet-displayed transactions will not be accepted by the network.</source>
        <translation>Attempting to spend bitcoins that are affected by not-yet-displayed transactions will not be accepted by the network.</translation>
    </message>
    <message>
        <source>Number of blocks left</source>
        <translation>Number of blocks left</translation>
    </message>
    <message>
        <source>Unknown...</source>
        <translation>Unknown...</translation>
    </message>
    <message>
        <source>Last block time</source>
        <translation>Last block time</translation>
    </message>
    <message>
        <source>Progress</source>
        <translation>Progress</translation>
    </message>
    <message>
        <source>Progress increase per hour</source>
        <translation>Progress increase per hour</translation>
    </message>
    <message>
        <source>calculating...</source>
        <translation>calculating...</translation>
    </message>
    <message>
        <source>Estimated time left until synced</source>
        <translation>Estimated time left until synced</translation>
    </message>
    <message>
        <source>Hide</source>
        <translation>Hide</translation>
    </message>
    <message>
        <source>Esc</source>
        <translation>Esc</translation>
    </message>
    <message>
        <source>%1 is currently syncing.  It will download headers and blocks from peers and validate them until reaching the tip of the block chain.</source>
        <translation>%1 is currently syncing.  It will download headers and blocks from peers and validate them until reaching the tip of the block chain.</translation>
    </message>
    <message>
        <source>Unknown. Syncing Headers (%1, %2%)...</source>
        <translation>Unknown. Syncing Headers (%1, %2%)...</translation>
    </message>
</context>
<context>
    <name>NetWatchLogModel</name>
    <message>
        <source>Type</source>
        <comment>NetWatch: Type header</comment>
        <translation>Type</translation>
    </message>
    <message>
        <source>Address</source>
        <comment>NetWatch: Address header</comment>
        <translation>ঠিকানা </translation>
    </message>
</context>
<context>
    <name>OpenURIDialog</name>
    <message>
        <source>Open bitcoin URI</source>
        <translation>Open bitcoin URI</translation>
    </message>
    <message>
        <source>URI:</source>
        <translation>URI:</translation>
    </message>
    <message>
        <source>Paste address from clipboard</source>
        <translation>Paste address from clipboard</translation>
    </message>
    <message>
        <source>Alt+P</source>
        <translation>Alt+P</translation>
    </message>
</context>
<context>
    <name>OpenWalletActivity</name>
    <message>
        <source>Open wallet failed</source>
        <translation>Open wallet failed</translation>
    </message>
    <message>
        <source>Open wallet warning</source>
        <translation>Open wallet warning</translation>
    </message>
    <message>
        <source>default wallet</source>
        <translation>default wallet</translation>
    </message>
    <message>
        <source>Opening Wallet &lt;b&gt;%1&lt;/b&gt;...</source>
        <translation>Opening Wallet &lt;b&gt;%1&lt;/b&gt;...</translation>
    </message>
</context>
<context>
    <name>OptionsDialog</name>
    <message>
        <source>Options</source>
        <translation>Options</translation>
    </message>
    <message>
        <source>&amp;Main</source>
        <translation>&amp;Main</translation>
    </message>
    <message>
        <source>Automatically start %1 after logging in to the system.</source>
        <translation>Automatically start %1 after logging in to the system.</translation>
    </message>
    <message>
        <source>&amp;Start %1 on system login</source>
        <translation>&amp;Start %1 on system login</translation>
    </message>
    <message>
        <source>Size of &amp;database cache</source>
        <translation>Size of &amp;database cache</translation>
    </message>
    <message>
        <source>Number of script &amp;verification threads</source>
        <translation>Number of script &amp;verification threads</translation>
    </message>
    <message>
        <source>IP address of the proxy (e.g. IPv4: 127.0.0.1 / IPv6: ::1)</source>
        <translation>IP address of the proxy (e.g. IPv4: 127.0.0.1 / IPv6: ::1)</translation>
    </message>
    <message>
        <source>Shows if the supplied default SOCKS5 proxy is used to reach peers via this network type.</source>
        <translation>Shows if the supplied default SOCKS5 proxy is used to reach peers via this network type.</translation>
    </message>
    <message>
        <source>Hide the icon from the system tray.</source>
        <translation>Hide the icon from the system tray.</translation>
    </message>
    <message>
        <source>&amp;Hide tray icon</source>
        <translation>&amp;Hide tray icon</translation>
    </message>
    <message>
        <source>Minimize instead of exit the application when the window is closed. When this option is enabled, the application will be closed only after selecting Exit in the menu.</source>
        <translation>Minimize instead of exit the application when the window is closed. When this option is enabled, the application will be closed only after selecting Exit in the menu.</translation>
    </message>
    <message>
        <source>Third party URLs (e.g. a block explorer) that appear in the transactions tab as context menu items. %s in the URL is replaced by transaction hash. Multiple URLs are separated by vertical bar |.</source>
        <translation>Third party URLs (e.g. a block explorer) that appear in the transactions tab as context menu items. %s in the URL is replaced by transaction hash. Multiple URLs are separated by vertical bar |.</translation>
    </message>
    <message>
        <source>Open the %1 configuration file from the working directory.</source>
        <translation>Open the %1 configuration file from the working directory.</translation>
    </message>
    <message>
        <source>Open Configuration File</source>
        <translation>Open Configuration File</translation>
    </message>
    <message>
        <source>Reset all client options to default.</source>
        <translation>Reset all client options to default.</translation>
    </message>
    <message>
        <source>&amp;Reset Options</source>
        <translation>&amp;Reset Options</translation>
    </message>
    <message>
        <source>&amp;Network</source>
        <translation>&amp;Network</translation>
    </message>
    <message>
        <source>Disables some advanced features but all blocks will still be fully validated. Reverting this setting requires re-downloading the entire blockchain. Actual disk usage may be somewhat higher.</source>
        <translation>Disables some advanced features but all blocks will still be fully validated. Reverting this setting requires re-downloading the entire blockchain. Actual disk usage may be somewhat higher.</translation>
    </message>
    <message>
        <source>Prune &amp;block storage to</source>
        <translation>Prune &amp;block storage to</translation>
    </message>
    <message>
        <source>Reverting this setting requires re-downloading the entire blockchain.</source>
        <translation>Reverting this setting requires re-downloading the entire blockchain.</translation>
    </message>
    <message>
        <source>MiB</source>
        <translation>MiB</translation>
    </message>
    <message>
        <source>(0 = auto, &lt;0 = leave that many cores free)</source>
        <translation>(0 = auto, &lt;0 = leave that many cores free)</translation>
    </message>
    <message>
        <source>W&amp;allet</source>
        <translation>W&amp;allet</translation>
    </message>
    <message>
        <source>Expert</source>
        <translation>Expert</translation>
    </message>
    <message>
        <source>Enable coin &amp;control features</source>
        <translation>Enable coin &amp;control features</translation>
    </message>
    <message>
        <source>If you disable the spending of unconfirmed change, the change from a transaction cannot be used until that transaction has at least one confirmation. This also affects how your balance is computed.</source>
        <translation>If you disable the spending of unconfirmed change, the change from a transaction cannot be used until that transaction has at least one confirmation. This also affects how your balance is computed.</translation>
    </message>
    <message>
        <source>&amp;Spend unconfirmed change</source>
        <translation>&amp;Spend unconfirmed change</translation>
    </message>
    <message>
        <source>Automatically open the Bitcoin client port on the router. This only works when your router supports UPnP and it is enabled.</source>
        <translation>Automatically open the Bitcoin client port on the router. This only works when your router supports UPnP and it is enabled.</translation>
    </message>
    <message>
        <source>Map port using &amp;UPnP</source>
        <translation>Map port using &amp;UPnP</translation>
    </message>
    <message>
        <source>Accept connections from outside.</source>
        <translation>Accept connections from outside.</translation>
    </message>
    <message>
        <source>Allow incomin&amp;g connections</source>
        <translation>Allow incomin&amp;g connections</translation>
    </message>
    <message>
        <source>Connect to the Bitcoin network through a SOCKS5 proxy.</source>
        <translation>Connect to the Bitcoin network through a SOCKS5 proxy.</translation>
    </message>
    <message>
        <source>&amp;Connect through SOCKS5 proxy (default proxy):</source>
        <translation>&amp;Connect through SOCKS5 proxy (default proxy):</translation>
    </message>
    <message>
        <source>Proxy &amp;IP:</source>
        <translation>Proxy &amp;IP:</translation>
    </message>
    <message>
        <source>&amp;Port:</source>
        <translation>&amp;Port:</translation>
    </message>
    <message>
        <source>Port of the proxy (e.g. 9050)</source>
        <translation>Port of the proxy (e.g. 9050)</translation>
    </message>
    <message>
        <source>Used for reaching peers via:</source>
        <translation>Used for reaching peers via:</translation>
    </message>
    <message>
        <source>IPv4</source>
        <translation>IPv4</translation>
    </message>
    <message>
        <source>IPv6</source>
        <translation>IPv6</translation>
    </message>
    <message>
        <source>Tor</source>
        <translation>Tor</translation>
    </message>
    <message>
        <source>&amp;Window</source>
        <translation>&amp;Window</translation>
    </message>
    <message>
        <source>Show only a tray icon after minimizing the window.</source>
        <translation>Show only a tray icon after minimizing the window.</translation>
    </message>
    <message>
        <source>&amp;Minimize to the tray instead of the taskbar</source>
        <translation>&amp;Minimize to the tray instead of the taskbar</translation>
    </message>
    <message>
        <source>M&amp;inimize on close</source>
        <translation>M&amp;inimize on close</translation>
    </message>
    <message>
        <source>&amp;Display</source>
        <translation>&amp;Display</translation>
    </message>
    <message>
        <source>User Interface &amp;language:</source>
        <translation>User Interface &amp;language:</translation>
    </message>
    <message>
        <source>The user interface language can be set here. This setting will take effect after restarting %1.</source>
        <translation>The user interface language can be set here. This setting will take effect after restarting %1.</translation>
    </message>
    <message>
        <source>&amp;Unit to show amounts in:</source>
        <translation>&amp;Unit to show amounts in:</translation>
    </message>
    <message>
        <source>Choose the default subdivision unit to show in the interface and when sending coins.</source>
        <translation>Choose the default subdivision unit to show in the interface and when sending coins.</translation>
    </message>
    <message>
        <source>Whether to show coin control features or not.</source>
        <translation>Whether to show coin control features or not.</translation>
    </message>
    <message>
        <source>&amp;Third party transaction URLs</source>
        <translation>&amp;Third party transaction URLs</translation>
    </message>
    <message>
        <source>Options set in this dialog are overridden by the command line or in the configuration file:</source>
        <translation>Options set in this dialog are overridden by the command line or in the configuration file:</translation>
    </message>
    <message>
        <source>&amp;OK</source>
        <translation>&amp;OK</translation>
    </message>
    <message>
        <source>&amp;Cancel</source>
        <translation>&amp;Cancel</translation>
    </message>
    <message>
        <source>default</source>
        <translation>default</translation>
    </message>
    <message>
        <source>none</source>
        <translation>none</translation>
    </message>
    <message>
        <source>Confirm options reset</source>
        <translation>Confirm options reset</translation>
    </message>
    <message>
        <source>Client restart required to activate changes.</source>
        <translation>Client restart required to activate changes.</translation>
    </message>
    <message>
        <source>Client will be shut down. Do you want to proceed?</source>
        <translation>Client will be shut down. Do you want to proceed?</translation>
    </message>
    <message>
        <source>Configuration options</source>
        <translation>Configuration options</translation>
    </message>
    <message>
        <source>The configuration file is used to specify advanced user options which override GUI settings. Additionally, any command-line options will override this configuration file.</source>
        <translation>The configuration file is used to specify advanced user options which override GUI settings. Additionally, any command-line options will override this configuration file.</translation>
    </message>
    <message>
        <source>Error</source>
        <translation>Error</translation>
    </message>
    <message>
        <source>The configuration file could not be opened.</source>
        <translation>The configuration file could not be opened.</translation>
    </message>
    <message>
        <source>This change would require a client restart.</source>
        <translation>This change would require a client restart.</translation>
    </message>
    <message>
        <source>The supplied proxy address is invalid.</source>
        <translation>The supplied proxy address is invalid.</translation>
    </message>
</context>
<context>
    <name>OverviewPage</name>
    <message>
        <source>Form</source>
        <translation>Form</translation>
    </message>
    <message>
        <source>The displayed information may be out of date. Your wallet automatically synchronizes with the Bitcoin network after a connection is established, but this process has not completed yet.</source>
        <translation>The displayed information may be out of date. Your wallet automatically synchronizes with the Bitcoin network after a connection is established, but this process has not completed yet.</translation>
    </message>
    <message>
        <source>Watch-only:</source>
        <translation>Watch-only:</translation>
    </message>
    <message>
        <source>Available:</source>
        <translation>Available:</translation>
    </message>
    <message>
        <source>Your current spendable balance</source>
        <translation>Your current spendable balance</translation>
    </message>
    <message>
        <source>Pending:</source>
        <translation>Pending:</translation>
    </message>
    <message>
        <source>Total of transactions that have yet to be confirmed, and do not yet count toward the spendable balance</source>
        <translation>Total of transactions that have yet to be confirmed, and do not yet count toward the spendable balance</translation>
    </message>
    <message>
        <source>Immature:</source>
        <translation>Immature:</translation>
    </message>
    <message>
        <source>Mined balance that has not yet matured</source>
        <translation>Mined balance that has not yet matured</translation>
    </message>
    <message>
        <source>Balances</source>
        <translation>Balances</translation>
    </message>
    <message>
        <source>Total:</source>
        <translation>Total:</translation>
    </message>
    <message>
        <source>Your current total balance</source>
        <translation>Your current total balance</translation>
    </message>
    <message>
        <source>Your current balance in watch-only addresses</source>
        <translation>Your current balance in watch-only addresses</translation>
    </message>
    <message>
        <source>Spendable:</source>
        <translation>Spendable:</translation>
    </message>
    <message>
        <source>Recent transactions</source>
        <translation>Recent transactions</translation>
    </message>
    <message>
        <source>Unconfirmed transactions to watch-only addresses</source>
        <translation>Unconfirmed transactions to watch-only addresses</translation>
    </message>
    <message>
        <source>Mined balance in watch-only addresses that has not yet matured</source>
        <translation>Mined balance in watch-only addresses that has not yet matured</translation>
    </message>
    <message>
        <source>Current total balance in watch-only addresses</source>
        <translation>Current total balance in watch-only addresses</translation>
    </message>
    </context>
<context>
    <name>PSBTOperationsDialog</name>
    <message>
        <source>Close</source>
        <translation type="unfinished">কপি/প্রতিলিপি</translation>
    </message>
    <message>
        <source>Total Amount</source>
        <translation>Total Amount</translation>
    </message>
    <message>
        <source>or</source>
        <translation>or</translation>
    </message>
    </context>
<context>
    <name>PairingPage</name>
    </context>
<context>
    <name>PaymentServer</name>
    <message>
        <source>Payment request error</source>
        <translation>Payment request error</translation>
    </message>
    <message>
        <source>Cannot start bitcoin: click-to-pay handler</source>
        <translation>Cannot start bitcoin: click-to-pay handler</translation>
    </message>
    <message>
        <source>URI handling</source>
        <translation>URI handling</translation>
    </message>
    <message>
        <source>'bitcoin://' is not a valid URI. Use 'bitcoin:' instead.</source>
        <translation>'bitcoin://' is not a valid URI. Use 'bitcoin:' instead.</translation>
    </message>
    <message>
        <source>Cannot process payment request because BIP70 is not supported.</source>
        <translation>Cannot process payment request because BIP70 is not supported.</translation>
    </message>
    <message>
        <source>Due to widespread security flaws in BIP70 it's strongly recommended that any merchant instructions to switch wallets be ignored.</source>
        <translation>Due to widespread security flaws in BIP70 it's strongly recommended that any merchant instructions to switch wallets be ignored.</translation>
    </message>
    <message>
        <source>If you are receiving this error you should request the merchant provide a BIP21 compatible URI.</source>
        <translation>If you are receiving this error you should request the merchant provide a BIP21 compatible URI.</translation>
    </message>
    <message>
        <source>Invalid payment address %1</source>
        <translation>Invalid payment address %1</translation>
    </message>
    <message>
        <source>URI cannot be parsed! This can be caused by an invalid Bitcoin address or malformed URI parameters.</source>
        <translation>URI cannot be parsed! This can be caused by an invalid Bitcoin address or malformed URI parameters.</translation>
    </message>
    <message>
        <source>Payment request file handling</source>
        <translation>Payment request file handling</translation>
    </message>
</context>
<context>
    <name>PeerTableModel</name>
    <message>
        <source>User Agent</source>
        <translation>User Agent</translation>
    </message>
    <message>
        <source>Node/Service</source>
        <translation>Node/Service</translation>
    </message>
    <message>
        <source>Ping</source>
        <translation>Ping</translation>
    </message>
    <message>
        <source>Sent</source>
        <translation>Sent</translation>
    </message>
    <message>
        <source>Received</source>
        <translation>Received</translation>
    </message>
    <message>
        <source>Type</source>
        <translation>Type</translation>
    </message>
    </context>
<context>
    <name>QObject</name>
    <message>
        <source>Amount</source>
        <translation>Amount</translation>
    </message>
    <message>
        <source>Enter a Bitcoin address (e.g. %1)</source>
        <translation>Enter a Bitcoin address (e.g. %1)</translation>
    </message>
    <message>
        <source>%1 d</source>
        <translation>%1 d</translation>
    </message>
    <message>
        <source>%1 h</source>
        <translation>%1 h</translation>
    </message>
    <message>
        <source>%1 m</source>
        <translation>%1 m</translation>
    </message>
    <message>
        <source>%1 s</source>
        <translation>%1 s</translation>
    </message>
    <message>
        <source>None</source>
        <translation>None</translation>
    </message>
    <message>
        <source>N/A</source>
        <translation>N/A</translation>
    </message>
    <message>
        <source>%1 ms</source>
        <translation>%1 ms</translation>
    </message>
    <message numerus="yes">
        <source>%n second(s)</source>
        <translation><numerusform>%n second</numerusform><numerusform>%n seconds</numerusform></translation>
    </message>
    <message numerus="yes">
        <source>%n minute(s)</source>
        <translation><numerusform>%n minute</numerusform><numerusform>%n minutes</numerusform></translation>
    </message>
    <message numerus="yes">
        <source>%n hour(s)</source>
        <translation><numerusform>%n hour</numerusform><numerusform>%n hours</numerusform></translation>
    </message>
    <message numerus="yes">
        <source>%n day(s)</source>
        <translation><numerusform>%n day</numerusform><numerusform>%n days</numerusform></translation>
    </message>
    <message numerus="yes">
        <source>%n week(s)</source>
        <translation><numerusform>%n week</numerusform><numerusform>%n weeks</numerusform></translation>
    </message>
    <message>
        <source>%1 and %2</source>
        <translation>%1 and %2</translation>
    </message>
    <message numerus="yes">
        <source>%n year(s)</source>
        <translation><numerusform>%n year</numerusform><numerusform>%n years</numerusform></translation>
    </message>
    <message>
        <source>%1 B</source>
        <translation>%1 B</translation>
    </message>
    <message>
        <source>%1 KB</source>
        <translation>%1 KB</translation>
    </message>
    <message>
        <source>%1 MB</source>
        <translation>%1 MB</translation>
    </message>
    <message>
        <source>%1 GB</source>
        <translation>%1 GB</translation>
    </message>
    <message>
        <source>Error: Specified data directory "%1" does not exist.</source>
        <translation>Error: Specified data directory "%1" does not exist.</translation>
    </message>
    <message>
        <source>Error: Cannot parse configuration file: %1.</source>
        <translation>Error: Cannot parse configuration file: %1.</translation>
    </message>
    <message>
        <source>Error: %1</source>
        <translation>Error: %1</translation>
    </message>
    <message>
        <source>%1 didn't yet exit safely...</source>
        <translation>%1 didn't yet exit safely...</translation>
    </message>
    <message>
        <source>unknown</source>
        <translation>unknown</translation>
    </message>
    </context>
<context>
    <name>QRImageWidget</name>
    <message>
        <source>&amp;Save Image...</source>
        <translation>&amp;Save Image...</translation>
    </message>
    <message>
        <source>&amp;Copy Image</source>
        <translation>&amp;Copy Image</translation>
    </message>
    <message>
        <source>Resulting URI too long, try to reduce the text for label / message.</source>
        <translation>Resulting URI too long, try to reduce the text for label / message.</translation>
    </message>
    <message>
        <source>Error encoding URI into QR Code.</source>
        <translation>Error encoding URI into QR Code.</translation>
    </message>
    <message>
        <source>QR code support not available.</source>
        <translation>QR code support not available.</translation>
    </message>
    <message>
        <source>Save QR Code</source>
        <translation>Save QR Code</translation>
    </message>
    <message>
        <source>PNG Image (*.png)</source>
        <translation>PNG Image (*.png)</translation>
    </message>
</context>
<context>
    <name>RPCConsole</name>
    <message>
        <source>N/A</source>
        <translation>N/A</translation>
    </message>
    <message>
        <source>Client version</source>
        <translation>Client version</translation>
    </message>
    <message>
        <source>&amp;Information</source>
        <translation>&amp;Information</translation>
    </message>
    <message>
        <source>General</source>
        <translation>General</translation>
    </message>
    <message>
        <source>Using BerkeleyDB version</source>
        <translation>Using BerkeleyDB version</translation>
    </message>
    <message>
        <source>Datadir</source>
        <translation>Datadir</translation>
    </message>
    <message>
        <source>To specify a non-default location of the data directory use the '%1' option.</source>
        <translation>To specify a non-default location of the data directory use the '%1' option.</translation>
    </message>
    <message>
        <source>Blocksdir</source>
        <translation>Blocksdir</translation>
    </message>
    <message>
        <source>To specify a non-default location of the blocks directory use the '%1' option.</source>
        <translation>To specify a non-default location of the blocks directory use the '%1' option.</translation>
    </message>
    <message>
        <source>Startup time</source>
        <translation>Startup time</translation>
    </message>
    <message>
        <source>Network</source>
        <translation>Network</translation>
    </message>
    <message>
        <source>Name</source>
        <translation>Name</translation>
    </message>
    <message>
        <source>Number of connections</source>
        <translation>Number of connections</translation>
    </message>
    <message>
        <source>Block chain</source>
        <translation>Block chain</translation>
    </message>
    <message>
        <source>Memory Pool</source>
        <translation>Memory Pool</translation>
    </message>
    <message>
        <source>Current number of transactions</source>
        <translation>Current number of transactions</translation>
    </message>
    <message>
        <source>Memory usage</source>
        <translation>Memory usage</translation>
    </message>
    <message>
        <source>Wallet: </source>
        <translation>Wallet: </translation>
    </message>
    <message>
        <source>(none)</source>
        <translation>(none)</translation>
    </message>
    <message>
        <source>Range</source>
        <translation type="unfinished">Range</translation>
    </message>
    <message>
        <source>&amp;Reset</source>
        <translation>&amp;Reset</translation>
    </message>
    <message>
        <source>Received</source>
        <translation>Received</translation>
    </message>
    <message>
        <source>Sent</source>
        <translation>Sent</translation>
    </message>
    <message>
        <source>&amp;Peers</source>
        <translation>&amp;Peers</translation>
    </message>
    <message>
        <source>Banned peers</source>
        <translation>Banned peers</translation>
    </message>
    <message>
        <source>Select a peer to view detailed information.</source>
        <translation>Select a peer to view detailed information.</translation>
    </message>
    <message>
        <source>Version</source>
        <translation>Version</translation>
    </message>
    <message>
        <source>Starting Block</source>
        <translation>Starting Block</translation>
    </message>
    <message>
        <source>Synced Headers</source>
        <translation>Synced Headers</translation>
    </message>
    <message>
        <source>Synced Blocks</source>
        <translation>Synced Blocks</translation>
    </message>
    <message>
        <source>The mapped Autonomous System used for diversifying peer selection.</source>
        <translation>The mapped Autonomous System used for diversifying peer selection.</translation>
    </message>
    <message>
        <source>Mapped AS</source>
        <translation>Mapped AS</translation>
    </message>
    <message>
        <source>User Agent</source>
        <translation>User Agent</translation>
    </message>
    <message>
        <source>Node window</source>
        <translation>Node window</translation>
    </message>
    <message>
        <source>Open the %1 debug log file from the current data directory. This can take a few seconds for large log files.</source>
        <translation>Open the %1 debug log file from the current data directory. This can take a few seconds for large log files.</translation>
    </message>
    <message>
        <source>Decrease font size</source>
        <translation>Decrease font size</translation>
    </message>
    <message>
        <source>Increase font size</source>
        <translation>Increase font size</translation>
    </message>
    <message>
        <source>Services</source>
        <translation>Services</translation>
    </message>
    <message>
        <source>Connection Time</source>
        <translation>Connection Time</translation>
    </message>
    <message>
        <source>Last Send</source>
        <translation>Last Send</translation>
    </message>
    <message>
        <source>Last Receive</source>
        <translation>Last Receive</translation>
    </message>
    <message>
        <source>Ping Time</source>
        <translation>Ping Time</translation>
    </message>
    <message>
        <source>The duration of a currently outstanding ping.</source>
        <translation>The duration of a currently outstanding ping.</translation>
    </message>
    <message>
        <source>Ping Wait</source>
        <translation>Ping Wait</translation>
    </message>
    <message>
        <source>Min Ping</source>
        <translation>Min Ping</translation>
    </message>
    <message>
        <source>Time Offset</source>
        <translation>Time Offset</translation>
    </message>
    <message>
        <source>Last block time</source>
        <translation>Last block time</translation>
    </message>
    <message>
        <source>&amp;Open</source>
        <translation>&amp;Open</translation>
    </message>
    <message>
        <source>&amp;Console</source>
        <translation>&amp;Console</translation>
    </message>
    <message>
        <source>&amp;Network Traffic</source>
        <translation>&amp;Network Traffic</translation>
    </message>
    <message>
        <source>Totals</source>
        <translation>Totals</translation>
    </message>
    <message>
        <source>In:</source>
        <translation>In:</translation>
    </message>
    <message>
        <source>Out:</source>
        <translation>Out:</translation>
    </message>
    <message>
        <source>Debug log file</source>
        <translation>Debug log file</translation>
    </message>
    <message>
        <source>Clear console</source>
        <translation>Clear console</translation>
    </message>
    <message>
        <source>1 &amp;hour</source>
        <translation>1 &amp;hour</translation>
    </message>
    <message>
        <source>1 &amp;day</source>
        <translation>1 &amp;day</translation>
    </message>
    <message>
        <source>1 &amp;week</source>
        <translation>1 &amp;week</translation>
    </message>
    <message>
        <source>1 &amp;year</source>
        <translation>1 &amp;year</translation>
    </message>
    <message>
        <source>&amp;Disconnect</source>
        <translation>&amp;Disconnect</translation>
    </message>
    <message>
        <source>Ban for</source>
        <translation>Ban for</translation>
    </message>
    <message>
        <source>&amp;Unban</source>
        <translation>&amp;Unban</translation>
    </message>
    <message>
        <source>Welcome to the %1 RPC console.</source>
        <translation>Welcome to the %1 RPC console.</translation>
    </message>
    <message>
        <source>Use up and down arrows to navigate history, and %1 to clear screen.</source>
        <translation>Use up and down arrows to navigate history, and %1 to clear screen.</translation>
    </message>
    <message>
        <source>Type %1 for an overview of available commands.</source>
        <translation>Type %1 for an overview of available commands.</translation>
    </message>
    <message>
        <source>For more information on using this console type %1.</source>
        <translation>For more information on using this console type %1.</translation>
    </message>
    <message>
        <source>WARNING: Scammers have been active, telling users to type commands here, stealing their wallet contents. Do not use this console without fully understanding the ramifications of a command.</source>
        <translation>WARNING: Scammers have been active, telling users to type commands here, stealing their wallet contents. Do not use this console without fully understanding the ramifications of a command.</translation>
    </message>
    <message>
        <source>Network activity disabled</source>
        <translation>Network activity disabled</translation>
    </message>
    <message>
        <source>Executing command without any wallet</source>
        <translation>Executing command without any wallet</translation>
    </message>
    <message>
        <source>Executing command using "%1" wallet</source>
        <translation>Executing command using "%1" wallet</translation>
    </message>
    <message>
        <source>(node id: %1)</source>
        <translation>(node id: %1)</translation>
    </message>
    <message>
        <source>via %1</source>
        <translation>via %1</translation>
    </message>
    <message>
        <source>never</source>
        <translation>never</translation>
    </message>
    <message>
        <source>Unknown</source>
        <translation>Unknown</translation>
    </message>
</context>
<context>
    <name>ReceiveCoinsDialog</name>
    <message>
        <source>&amp;Amount:</source>
        <translation>&amp;Amount:</translation>
    </message>
    <message>
        <source>&amp;Label:</source>
        <translation>&amp;Label:</translation>
    </message>
    <message>
        <source>&amp;Message:</source>
        <translation>&amp;Message:</translation>
    </message>
    <message>
        <source>An optional message to attach to the payment request, which will be displayed when the request is opened. Note: The message will not be sent with the payment over the Bitcoin network.</source>
        <translation>An optional message to attach to the payment request, which will be displayed when the request is opened. Note: The message will not be sent with the payment over the Bitcoin network.</translation>
    </message>
    <message>
        <source>An optional label to associate with the new receiving address.</source>
        <translation>An optional label to associate with the new receiving address.</translation>
    </message>
    <message>
        <source>Use this form to request payments. All fields are &lt;b&gt;optional&lt;/b&gt;.</source>
        <translation>Use this form to request payments. All fields are &lt;b&gt;optional&lt;/b&gt;.</translation>
    </message>
    <message>
        <source>An optional amount to request. Leave this empty or zero to not request a specific amount.</source>
        <translation>An optional amount to request. Leave this empty or zero to not request a specific amount.</translation>
    </message>
    <message>
        <source>An optional label to associate with the new receiving address (used by you to identify an invoice).  It is also attached to the payment request.</source>
        <translation>An optional label to associate with the new receiving address (used by you to identify an invoice).  It is also attached to the payment request.</translation>
    </message>
    <message>
        <source>An optional message that is attached to the payment request and may be displayed to the sender.</source>
        <translation>An optional message that is attached to the payment request and may be displayed to the sender.</translation>
    </message>
    <message>
        <source>Clear all fields of the form.</source>
        <translation>Clear all fields of the form.</translation>
    </message>
    <message>
        <source>Clear</source>
        <translation>Clear</translation>
    </message>
    <message>
        <source>Native segwit addresses (aka Bech32 or BIP-173) reduce your transaction fees later on and offer better protection against typos, but old wallets don't support them. When unchecked, an address compatible with older wallets will be created instead.</source>
        <translation>Native segwit addresses (aka Bech32 or BIP-173) reduce your transaction fees later on and offer better protection against typos, but old wallets don't support them. When unchecked, an address compatible with older wallets will be created instead.</translation>
    </message>
    <message>
        <source>Generate native segwit (Bech32) address</source>
        <translation>Generate native segwit (Bech32) address</translation>
    </message>
    <message>
        <source>Requested payments history</source>
        <translation>Requested payments history</translation>
    </message>
    <message>
        <source>Show the selected request (does the same as double clicking an entry)</source>
        <translation>Show the selected request (does the same as double clicking an entry)</translation>
    </message>
    <message>
        <source>Show</source>
        <translation>Show</translation>
    </message>
    <message>
        <source>Remove the selected entries from the list</source>
        <translation>Remove the selected entries from the list</translation>
    </message>
    <message>
        <source>Remove</source>
        <translation>Remove</translation>
    </message>
    <message>
        <source>Copy URI</source>
        <translation>Copy URI</translation>
    </message>
    <message>
        <source>Copy label</source>
        <translation>Copy label</translation>
    </message>
    <message>
        <source>Copy message</source>
        <translation>Copy message</translation>
    </message>
    <message>
        <source>Copy amount</source>
        <translation>Copy amount</translation>
    </message>
    <message>
        <source>Could not unlock wallet.</source>
        <translation>Could not unlock wallet.</translation>
    </message>
    </context>
<context>
    <name>ReceiveRequestDialog</name>
    <message>
        <source>Address:</source>
        <translation type="unfinished">ঠিকানা :</translation>
    </message>
    <message>
        <source>Amount:</source>
        <translation>Amount:</translation>
    </message>
    <message>
        <source>Label:</source>
        <translation type="unfinished">লেবেল:</translation>
    </message>
    <message>
        <source>Message:</source>
        <translation>Message:</translation>
    </message>
    <message>
        <source>Wallet:</source>
        <translation>Wallet:</translation>
    </message>
    <message>
        <source>Copy &amp;URI</source>
        <translation>Copy &amp;URI</translation>
    </message>
    <message>
        <source>Copy &amp;Address</source>
        <translation>Copy &amp;Address</translation>
    </message>
    <message>
        <source>&amp;Save Image...</source>
        <translation>&amp;Save Image...</translation>
    </message>
    <message>
        <source>Request payment to %1</source>
        <translation>Request payment to %1</translation>
    </message>
    <message>
        <source>Payment information</source>
        <translation>Payment information</translation>
    </message>
</context>
<context>
    <name>RecentRequestsTableModel</name>
    <message>
        <source>Date</source>
        <translation>Date</translation>
    </message>
    <message>
        <source>Label</source>
        <translation>Label</translation>
    </message>
    <message>
        <source>Message</source>
        <translation>Message</translation>
    </message>
    <message>
        <source>(no label)</source>
        <translation>(no label)</translation>
    </message>
    <message>
        <source>(no message)</source>
        <translation>(no message)</translation>
    </message>
    <message>
        <source>(no amount requested)</source>
        <translation>(no amount requested)</translation>
    </message>
    <message>
        <source>Requested</source>
        <translation>Requested</translation>
    </message>
</context>
<context>
    <name>SendCoinsDialog</name>
    <message>
        <source>Send Coins</source>
        <translation>Send Coins</translation>
    </message>
    <message>
        <source>Coin Control Features</source>
        <translation>Coin Control Features</translation>
    </message>
    <message>
        <source>Inputs...</source>
        <translation>Inputs...</translation>
    </message>
    <message>
        <source>automatically selected</source>
        <translation>automatically selected</translation>
    </message>
    <message>
        <source>Insufficient funds!</source>
        <translation>Insufficient funds!</translation>
    </message>
    <message>
        <source>Quantity:</source>
        <translation>Quantity:</translation>
    </message>
    <message>
        <source>Bytes:</source>
        <translation>Bytes:</translation>
    </message>
    <message>
        <source>Amount:</source>
        <translation>Amount:</translation>
    </message>
    <message>
        <source>Fee:</source>
        <translation>Fee:</translation>
    </message>
    <message>
        <source>After Fee:</source>
        <translation>After Fee:</translation>
    </message>
    <message>
        <source>Change:</source>
        <translation>Change:</translation>
    </message>
    <message>
        <source>If this is activated, but the change address is empty or invalid, change will be sent to a newly generated address.</source>
        <translation>If this is activated, but the change address is empty or invalid, change will be sent to a newly generated address.</translation>
    </message>
    <message>
        <source>Custom change address</source>
        <translation>Custom change address</translation>
    </message>
    <message>
        <source>Transaction Fee:</source>
        <translation>Transaction Fee:</translation>
    </message>
    <message>
        <source>Choose...</source>
        <translation>Choose...</translation>
    </message>
    <message>
        <source>Using the fallbackfee can result in sending a transaction that will take several hours or days (or never) to confirm. Consider choosing your fee manually or wait until you have validated the complete chain.</source>
        <translation>Using the fallbackfee can result in sending a transaction that will take several hours or days (or never) to confirm. Consider choosing your fee manually or wait until you have validated the complete chain.</translation>
    </message>
    <message>
        <source>Warning: Fee estimation is currently not possible.</source>
        <translation>Warning: Fee estimation is currently not possible.</translation>
    </message>
    <message>
        <source>Specify a custom fee per kB (1,000 bytes) of the transaction's virtual size.

Note:  Since the fee is calculated on a per-byte basis, a fee of "100 satoshis per kB" for a transaction size of 500 bytes (half of 1 kB) would ultimately yield a fee of only 50 satoshis.</source>
        <translation>Specify a custom fee per kB (1,000 bytes) of the transaction's virtual size.

Note:  Since the fee is calculated on a per-byte basis, a fee of "100 satoshis per kB" for a transaction size of 500 bytes (half of 1 kB) would ultimately yield a fee of only 50 satoshis.</translation>
    </message>
    <message>
        <source>per kilobyte</source>
        <translation>per kilobyte</translation>
    </message>
    <message>
        <source>Hide</source>
        <translation>Hide</translation>
    </message>
    <message>
        <source>Recommended:</source>
        <translation>Recommended:</translation>
    </message>
    <message>
        <source>Custom:</source>
        <translation>Custom:</translation>
    </message>
    <message>
        <source>(Smart fee not initialized yet. This usually takes a few blocks...)</source>
        <translation>(Smart fee not initialized yet. This usually takes a few blocks...)</translation>
    </message>
    <message>
        <source>Send to multiple recipients at once</source>
        <translation>Send to multiple recipients at once</translation>
    </message>
    <message>
        <source>Add &amp;Recipient</source>
        <translation>Add &amp;Recipient</translation>
    </message>
    <message>
        <source>Clear all fields of the form.</source>
        <translation>Clear all fields of the form.</translation>
    </message>
    <message>
        <source>Dust:</source>
        <translation>Dust:</translation>
    </message>
    <message>
        <source>Hide transaction fee settings</source>
        <translation>Hide transaction fee settings</translation>
    </message>
    <message>
        <source>When there is less transaction volume than space in the blocks, miners as well as relaying nodes may enforce a minimum fee. Paying only this minimum fee is just fine, but be aware that this can result in a never confirming transaction once there is more demand for bitcoin transactions than the network can process.</source>
        <translation>When there is less transaction volume than space in the blocks, miners as well as relaying nodes may enforce a minimum fee. Paying only this minimum fee is just fine, but be aware that this can result in a never confirming transaction once there is more demand for bitcoin transactions than the network can process.</translation>
    </message>
    <message>
        <source>A too low fee might result in a never confirming transaction (read the tooltip)</source>
        <translation>A too low fee might result in a never confirming transaction (read the tooltip)</translation>
    </message>
    <message>
        <source>Confirmation time target:</source>
        <translation>Confirmation time target:</translation>
    </message>
    <message>
        <source>Enable Replace-By-Fee</source>
        <translation>Enable Replace-By-Fee</translation>
    </message>
    <message>
        <source>With Replace-By-Fee (BIP-125) you can increase a transaction's fee after it is sent. Without this, a higher fee may be recommended to compensate for increased transaction delay risk.</source>
        <translation>With Replace-By-Fee (BIP-125) you can increase a transaction's fee after it is sent. Without this, a higher fee may be recommended to compensate for increased transaction delay risk.</translation>
    </message>
    <message>
        <source>Clear &amp;All</source>
        <translation>Clear &amp;All</translation>
    </message>
    <message>
        <source>Balance:</source>
        <translation>Balance:</translation>
    </message>
    <message>
        <source>Confirm the send action</source>
        <translation>Confirm the send action</translation>
    </message>
    <message>
        <source>S&amp;end</source>
        <translation>S&amp;end</translation>
    </message>
    <message>
        <source>Copy quantity</source>
        <translation>Copy quantity</translation>
    </message>
    <message>
        <source>Copy amount</source>
        <translation>Copy amount</translation>
    </message>
    <message>
        <source>Copy fee</source>
        <translation>Copy fee</translation>
    </message>
    <message>
        <source>Copy after fee</source>
        <translation>Copy after fee</translation>
    </message>
    <message>
        <source>Copy bytes</source>
        <translation>Copy bytes</translation>
    </message>
    <message>
        <source>Copy dust</source>
        <translation>Copy dust</translation>
    </message>
    <message>
        <source>Copy change</source>
        <translation>Copy change</translation>
    </message>
    <message>
        <source>%1 (%2 blocks)</source>
        <translation>%1 (%2 blocks)</translation>
    </message>
    <message>
        <source>Cr&amp;eate Unsigned</source>
        <translation>Cr&amp;eate Unsigned</translation>
    </message>
    <message>
        <source>Creates a Partially Signed Bitcoin Transaction (PSBT) for use with e.g. an offline %1 wallet, or a PSBT-compatible hardware wallet.</source>
        <translation>Creates a Partially Signed Bitcoin Transaction (PSBT) for use with e.g. an offline %1 wallet, or a PSBT-compatible hardware wallet.</translation>
    </message>
    <message>
        <source> from wallet '%1'</source>
        <translation> from wallet '%1'</translation>
    </message>
    <message>
        <source>%1 to '%2'</source>
        <translation>%1 to '%2'</translation>
    </message>
    <message>
        <source>%1 to %2</source>
        <translation>%1 to %2</translation>
    </message>
    <message>
        <source>Do you want to draft this transaction?</source>
        <translation>Do you want to draft this transaction?</translation>
    </message>
    <message>
        <source>Are you sure you want to send?</source>
        <translation>Are you sure you want to send?</translation>
    </message>
    <message>
        <source>Create Unsigned</source>
        <translation type="unfinished">Create Unsigned</translation>
    </message>
    <message>
        <source>or</source>
        <translation>or</translation>
    </message>
    <message>
        <source>You can increase the fee later (signals Replace-By-Fee, BIP-125).</source>
        <translation>You can increase the fee later (signals Replace-By-Fee, BIP-125).</translation>
    </message>
    <message>
        <source>Please, review your transaction.</source>
        <translation>Please, review your transaction.</translation>
    </message>
    <message>
        <source>Transaction fee</source>
        <translation>Transaction fee</translation>
    </message>
    <message>
        <source>Not signalling Replace-By-Fee, BIP-125.</source>
        <translation>Not signalling Replace-By-Fee, BIP-125.</translation>
    </message>
    <message>
        <source>Total Amount</source>
        <translation>Total Amount</translation>
    </message>
    <message>
        <source>To review recipient list click "Show Details..."</source>
        <translation>To review recipient list click "Show Details..."</translation>
    </message>
    <message>
        <source>Confirm send coins</source>
        <translation>Confirm send coins</translation>
    </message>
    <message>
        <source>Confirm transaction proposal</source>
        <translation>Confirm transaction proposal</translation>
    </message>
    <message>
        <source>Send</source>
        <translation>Send</translation>
    </message>
    <message>
        <source>Watch-only balance:</source>
        <translation>Watch-only balance:</translation>
    </message>
    <message>
        <source>The recipient address is not valid. Please recheck.</source>
        <translation>The recipient address is not valid. Please recheck.</translation>
    </message>
    <message>
        <source>The amount to pay must be larger than 0.</source>
        <translation>The amount to pay must be larger than 0.</translation>
    </message>
    <message>
        <source>The amount exceeds your balance.</source>
        <translation>The amount exceeds your balance.</translation>
    </message>
    <message>
        <source>The total exceeds your balance when the %1 transaction fee is included.</source>
        <translation>The total exceeds your balance when the %1 transaction fee is included.</translation>
    </message>
    <message>
        <source>Duplicate address found: addresses should only be used once each.</source>
        <translation>Duplicate address found: addresses should only be used once each.</translation>
    </message>
    <message>
        <source>Transaction creation failed!</source>
        <translation>Transaction creation failed!</translation>
    </message>
    <message>
        <source>A fee higher than %1 is considered an absurdly high fee.</source>
        <translation>A fee higher than %1 is considered an absurdly high fee.</translation>
    </message>
    <message>
        <source>Payment request expired.</source>
        <translation>Payment request expired.</translation>
    </message>
    <message numerus="yes">
        <source>Estimated to begin confirmation within %n block(s).</source>
        <translation><numerusform>Estimated to begin confirmation within %n block.</numerusform><numerusform>Estimated to begin confirmation within %n blocks.</numerusform></translation>
    </message>
    <message>
        <source>Warning: Invalid Bitcoin address</source>
        <translation>Warning: Invalid Bitcoin address</translation>
    </message>
    <message>
        <source>Warning: Unknown change address</source>
        <translation>Warning: Unknown change address</translation>
    </message>
    <message>
        <source>Confirm custom change address</source>
        <translation>Confirm custom change address</translation>
    </message>
    <message>
        <source>The address you selected for change is not part of this wallet. Any or all funds in your wallet may be sent to this address. Are you sure?</source>
        <translation>The address you selected for change is not part of this wallet. Any or all funds in your wallet may be sent to this address. Are you sure?</translation>
    </message>
    <message>
        <source>(no label)</source>
        <translation>(no label)</translation>
    </message>
</context>
<context>
    <name>SendCoinsEntry</name>
    <message>
        <source>A&amp;mount:</source>
        <translation>A&amp;mount:</translation>
    </message>
    <message>
        <source>Pay &amp;To:</source>
        <translation>Pay &amp;To:</translation>
    </message>
    <message>
        <source>&amp;Label:</source>
        <translation>&amp;Label:</translation>
    </message>
    <message>
        <source>Choose previously used address</source>
        <translation>Choose previously used address</translation>
    </message>
    <message>
        <source>The Bitcoin address to send the payment to</source>
        <translation>The Bitcoin address to send the payment to</translation>
    </message>
    <message>
        <source>Alt+A</source>
        <translation>Alt+A</translation>
    </message>
    <message>
        <source>Paste address from clipboard</source>
        <translation>Paste address from clipboard</translation>
    </message>
    <message>
        <source>Alt+P</source>
        <translation>Alt+P</translation>
    </message>
    <message>
        <source>Remove this entry</source>
        <translation>Remove this entry</translation>
    </message>
    <message>
        <source>The amount to send in the selected unit</source>
        <translation>The amount to send in the selected unit</translation>
    </message>
    <message>
        <source>The fee will be deducted from the amount being sent. The recipient will receive less bitcoins than you enter in the amount field. If multiple recipients are selected, the fee is split equally.</source>
        <translation>The fee will be deducted from the amount being sent. The recipient will receive less bitcoins than you enter in the amount field. If multiple recipients are selected, the fee is split equally.</translation>
    </message>
    <message>
        <source>S&amp;ubtract fee from amount</source>
        <translation>S&amp;ubtract fee from amount</translation>
    </message>
    <message>
        <source>Use available balance</source>
        <translation>Use available balance</translation>
    </message>
    <message>
        <source>Message:</source>
        <translation>Message:</translation>
    </message>
    <message>
        <source>This is an unauthenticated payment request.</source>
        <translation>This is an unauthenticated payment request.</translation>
    </message>
    <message>
        <source>This is an authenticated payment request.</source>
        <translation>This is an authenticated payment request.</translation>
    </message>
    <message>
        <source>Enter a label for this address to add it to the list of used addresses</source>
        <translation>Enter a label for this address to add it to the list of used addresses</translation>
    </message>
    <message>
        <source>A message that was attached to the bitcoin: URI which will be stored with the transaction for your reference. Note: This message will not be sent over the Bitcoin network.</source>
        <translation>A message that was attached to the bitcoin: URI which will be stored with the transaction for your reference. Note: This message will not be sent over the Bitcoin network.</translation>
    </message>
    <message>
        <source>Pay To:</source>
        <translation>Pay To:</translation>
    </message>
    <message>
        <source>Memo:</source>
        <translation>Memo:</translation>
    </message>
</context>
<context>
    <name>SendConfirmationDialog</name>
    </context>
<context>
    <name>ShutdownWindow</name>
    <message>
        <source>%1 is shutting down...</source>
        <translation>%1 is shutting down...</translation>
    </message>
    <message>
        <source>Do not shut down the computer until this window disappears.</source>
        <translation>Do not shut down the computer until this window disappears.</translation>
    </message>
</context>
<context>
    <name>SignVerifyMessageDialog</name>
    <message>
        <source>Signatures - Sign / Verify a Message</source>
        <translation>Signatures - Sign / Verify a Message</translation>
    </message>
    <message>
        <source>&amp;Sign Message</source>
        <translation>&amp;Sign Message</translation>
    </message>
    <message>
        <source>You can sign messages/agreements with your addresses to prove you can receive bitcoins sent to them. Be careful not to sign anything vague or random, as phishing attacks may try to trick you into signing your identity over to them. Only sign fully-detailed statements you agree to.</source>
        <translation>You can sign messages/agreements with your addresses to prove you can receive bitcoins sent to them. Be careful not to sign anything vague or random, as phishing attacks may try to trick you into signing your identity over to them. Only sign fully-detailed statements you agree to.</translation>
    </message>
    <message>
        <source>The Bitcoin address to sign the message with</source>
        <translation>The Bitcoin address to sign the message with</translation>
    </message>
    <message>
        <source>Choose previously used address</source>
        <translation>Choose previously used address</translation>
    </message>
    <message>
        <source>Alt+A</source>
        <translation>Alt+A</translation>
    </message>
    <message>
        <source>Paste address from clipboard</source>
        <translation>Paste address from clipboard</translation>
    </message>
    <message>
        <source>Alt+P</source>
        <translation>Alt+P</translation>
    </message>
    <message>
        <source>Enter the message you want to sign here</source>
        <translation>Enter the message you want to sign here</translation>
    </message>
    <message>
        <source>Signature</source>
        <translation>Signature</translation>
    </message>
    <message>
        <source>Copy the current signature to the system clipboard</source>
        <translation>Copy the current signature to the system clipboard</translation>
    </message>
    <message>
        <source>Sign the message to prove you own this Bitcoin address</source>
        <translation>Sign the message to prove you own this Bitcoin address</translation>
    </message>
    <message>
        <source>Sign &amp;Message</source>
        <translation>Sign &amp;Message</translation>
    </message>
    <message>
        <source>Reset all sign message fields</source>
        <translation>Reset all sign message fields</translation>
    </message>
    <message>
        <source>Clear &amp;All</source>
        <translation>Clear &amp;All</translation>
    </message>
    <message>
        <source>&amp;Verify Message</source>
        <translation>&amp;Verify Message</translation>
    </message>
    <message>
        <source>Enter the receiver's address, message (ensure you copy line breaks, spaces, tabs, etc. exactly) and signature below to verify the message. Be careful not to read more into the signature than what is in the signed message itself, to avoid being tricked by a man-in-the-middle attack. Note that this only proves the signing party receives with the address, it cannot prove sendership of any transaction!</source>
        <translation>Enter the receiver's address, message (ensure you copy line breaks, spaces, tabs, etc. exactly) and signature below to verify the message. Be careful not to read more into the signature than what is in the signed message itself, to avoid being tricked by a man-in-the-middle attack. Note that this only proves the signing party receives with the address, it cannot prove sendership of any transaction!</translation>
    </message>
    <message>
        <source>The Bitcoin address the message was signed with</source>
        <translation>The Bitcoin address the message was signed with</translation>
    </message>
    <message>
        <source>The signed message to verify</source>
        <translation>The signed message to verify</translation>
    </message>
    <message>
        <source>The signature given when the message was signed</source>
        <translation>The signature given when the message was signed</translation>
    </message>
    <message>
        <source>Verify the message to ensure it was signed with the specified Bitcoin address</source>
        <translation>Verify the message to ensure it was signed with the specified Bitcoin address</translation>
    </message>
    <message>
        <source>Verify &amp;Message</source>
        <translation>Verify &amp;Message</translation>
    </message>
    <message>
        <source>Reset all verify message fields</source>
        <translation>Reset all verify message fields</translation>
    </message>
    <message>
        <source>Click "Sign Message" to generate signature</source>
        <translation>Click "Sign Message" to generate signature</translation>
    </message>
    <message>
        <source>The entered address is invalid.</source>
        <translation>The entered address is invalid.</translation>
    </message>
    <message>
        <source>Please check the address and try again.</source>
        <translation>Please check the address and try again.</translation>
    </message>
    <message>
        <source>The entered address does not refer to a key.</source>
        <translation>The entered address does not refer to a key.</translation>
    </message>
    <message>
        <source>Wallet unlock was cancelled.</source>
        <translation>Wallet unlock was cancelled.</translation>
    </message>
    <message>
        <source>No error</source>
        <translation>No error</translation>
    </message>
    <message>
        <source>Private key for the entered address is not available.</source>
        <translation>Private key for the entered address is not available.</translation>
    </message>
    <message>
        <source>Message signing failed.</source>
        <translation>Message signing failed.</translation>
    </message>
    <message>
        <source>Message signed.</source>
        <translation>Message signed.</translation>
    </message>
    <message>
        <source>The signature could not be decoded.</source>
        <translation>The signature could not be decoded.</translation>
    </message>
    <message>
        <source>Please check the signature and try again.</source>
        <translation>Please check the signature and try again.</translation>
    </message>
    <message>
        <source>The signature did not match the message digest.</source>
        <translation>The signature did not match the message digest.</translation>
    </message>
    <message>
        <source>Message verification failed.</source>
        <translation>Message verification failed.</translation>
    </message>
    <message>
        <source>Message verified.</source>
        <translation>Message verified.</translation>
    </message>
</context>
<context>
    <name>TrafficGraphWidget</name>
    <message>
        <source>KB/s</source>
        <translation>KB/s</translation>
    </message>
</context>
<context>
    <name>TransactionDesc</name>
    <message numerus="yes">
        <source>Open for %n more block(s)</source>
        <translation><numerusform>Open for %n more block</numerusform><numerusform>Open for %n more blocks</numerusform></translation>
    </message>
    <message>
        <source>Open until %1</source>
        <translation>Open until %1</translation>
    </message>
    <message>
        <source>conflicted with a transaction with %1 confirmations</source>
        <translation>conflicted with a transaction with %1 confirmations</translation>
    </message>
    <message>
        <source>0/unconfirmed, %1</source>
        <translation>0/unconfirmed, %1</translation>
    </message>
    <message>
        <source>in memory pool</source>
        <translation>in memory pool</translation>
    </message>
    <message>
        <source>not in memory pool</source>
        <translation>not in memory pool</translation>
    </message>
    <message>
        <source>abandoned</source>
        <translation>abandoned</translation>
    </message>
    <message>
        <source>%1/unconfirmed</source>
        <translation>%1/unconfirmed</translation>
    </message>
    <message>
        <source>%1 confirmations</source>
        <translation>%1 confirmations</translation>
    </message>
    <message>
        <source>Status</source>
        <translation>Status</translation>
    </message>
    <message>
        <source>Date</source>
        <translation>Date</translation>
    </message>
    <message>
        <source>Source</source>
        <translation>Source</translation>
    </message>
    <message>
        <source>Generated</source>
        <translation>Generated</translation>
    </message>
    <message>
        <source>From</source>
        <translation>From</translation>
    </message>
    <message>
        <source>unknown</source>
        <translation>unknown</translation>
    </message>
    <message>
        <source>To</source>
        <translation>To</translation>
    </message>
    <message>
        <source>own address</source>
        <translation>own address</translation>
    </message>
    <message>
        <source>watch-only</source>
        <translation>watch-only</translation>
    </message>
    <message>
        <source>label</source>
        <translation>label</translation>
    </message>
    <message>
        <source>Credit</source>
        <translation>Credit</translation>
    </message>
    <message numerus="yes">
        <source>matures in %n more block(s)</source>
        <translation><numerusform>matures in %n more block</numerusform><numerusform>matures in %n more blocks</numerusform></translation>
    </message>
    <message>
        <source>not accepted</source>
        <translation>not accepted</translation>
    </message>
    <message>
        <source>Debit</source>
        <translation>Debit</translation>
    </message>
    <message>
        <source>Total debit</source>
        <translation>Total debit</translation>
    </message>
    <message>
        <source>Total credit</source>
        <translation>Total credit</translation>
    </message>
    <message>
        <source>Transaction fee</source>
        <translation>Transaction fee</translation>
    </message>
    <message>
        <source>Net amount</source>
        <translation>Net amount</translation>
    </message>
    <message>
        <source>Message</source>
        <translation>Message</translation>
    </message>
    <message>
        <source>Comment</source>
        <translation>Comment</translation>
    </message>
    <message>
        <source>Transaction ID</source>
        <translation>Transaction ID</translation>
    </message>
    <message>
        <source>Transaction total size</source>
        <translation>Transaction total size</translation>
    </message>
    <message>
        <source>Transaction virtual size</source>
        <translation>Transaction virtual size</translation>
    </message>
    <message>
        <source>Output index</source>
        <translation>Output index</translation>
    </message>
    <message>
        <source> (Certificate was not verified)</source>
        <translation> (Certificate was not verified)</translation>
    </message>
    <message>
        <source>Merchant</source>
        <translation>Merchant</translation>
    </message>
    <message>
        <source>Generated coins must mature %1 blocks before they can be spent. When you generated this block, it was broadcast to the network to be added to the block chain. If it fails to get into the chain, its state will change to "not accepted" and it won't be spendable. This may occasionally happen if another node generates a block within a few seconds of yours.</source>
        <translation>Generated coins must mature %1 blocks before they can be spent. When you generated this block, it was broadcast to the network to be added to the block chain. If it fails to get into the chain, its state will change to "not accepted" and it won't be spendable. This may occasionally happen if another node generates a block within a few seconds of yours.</translation>
    </message>
    <message>
        <source>Debug information</source>
        <translation>Debug information</translation>
    </message>
    <message>
        <source>Transaction</source>
        <translation>Transaction</translation>
    </message>
    <message>
        <source>Inputs</source>
        <translation>Inputs</translation>
    </message>
    <message>
        <source>Amount</source>
        <translation>Amount</translation>
    </message>
    <message>
        <source>true</source>
        <translation>true</translation>
    </message>
    <message>
        <source>false</source>
        <translation>false</translation>
    </message>
</context>
<context>
    <name>TransactionDescDialog</name>
    <message>
        <source>This pane shows a detailed description of the transaction</source>
        <translation>This pane shows a detailed description of the transaction</translation>
    </message>
    <message>
        <source>Details for %1</source>
        <translation>Details for %1</translation>
    </message>
</context>
<context>
    <name>TransactionTableModel</name>
    <message>
        <source>Date</source>
        <translation>Date</translation>
    </message>
    <message>
        <source>Type</source>
        <translation>Type</translation>
    </message>
    <message>
        <source>Label</source>
        <translation>Label</translation>
    </message>
    <message numerus="yes">
        <source>Open for %n more block(s)</source>
        <translation><numerusform>Open for %n more block</numerusform><numerusform>Open for %n more blocks</numerusform></translation>
    </message>
    <message>
        <source>Open until %1</source>
        <translation>Open until %1</translation>
    </message>
    <message>
        <source>Unconfirmed</source>
        <translation>Unconfirmed</translation>
    </message>
    <message>
        <source>Abandoned</source>
        <translation>Abandoned</translation>
    </message>
    <message>
        <source>Confirming (%1 of %2 recommended confirmations)</source>
        <translation>Confirming (%1 of %2 recommended confirmations)</translation>
    </message>
    <message>
        <source>Confirmed (%1 confirmations)</source>
        <translation>Confirmed (%1 confirmations)</translation>
    </message>
    <message>
        <source>Conflicted</source>
        <translation>Conflicted</translation>
    </message>
    <message>
        <source>Immature (%1 confirmations, will be available after %2)</source>
        <translation>Immature (%1 confirmations, will be available after %2)</translation>
    </message>
    <message>
        <source>Generated but not accepted</source>
        <translation>Generated but not accepted</translation>
    </message>
    <message>
        <source>Received with</source>
        <translation>Received with</translation>
    </message>
    <message>
        <source>Received from</source>
        <translation>Received from</translation>
    </message>
    <message>
        <source>Sent to</source>
        <translation>Sent to</translation>
    </message>
    <message>
        <source>Payment to yourself</source>
        <translation>Payment to yourself</translation>
    </message>
    <message>
        <source>Mined</source>
        <translation>Mined</translation>
    </message>
    <message>
        <source>watch-only</source>
        <translation>watch-only</translation>
    </message>
    <message>
        <source>(n/a)</source>
        <translation>(n/a)</translation>
    </message>
    <message>
        <source>(no label)</source>
        <translation>(no label)</translation>
    </message>
    <message>
        <source>Transaction status. Hover over this field to show number of confirmations.</source>
        <translation>Transaction status. Hover over this field to show number of confirmations.</translation>
    </message>
    <message>
        <source>Date and time that the transaction was received.</source>
        <translation>Date and time that the transaction was received.</translation>
    </message>
    <message>
        <source>Type of transaction.</source>
        <translation>Type of transaction.</translation>
    </message>
    <message>
        <source>Whether or not a watch-only address is involved in this transaction.</source>
        <translation>Whether or not a watch-only address is involved in this transaction.</translation>
    </message>
    <message>
        <source>User-defined intent/purpose of the transaction.</source>
        <translation>User-defined intent/purpose of the transaction.</translation>
    </message>
    <message>
        <source>Amount removed from or added to balance.</source>
        <translation>Amount removed from or added to balance.</translation>
    </message>
</context>
<context>
    <name>TransactionView</name>
    <message>
        <source>All</source>
        <translation>All</translation>
    </message>
    <message>
        <source>Today</source>
        <translation>Today</translation>
    </message>
    <message>
        <source>This week</source>
        <translation>This week</translation>
    </message>
    <message>
        <source>This month</source>
        <translation>This month</translation>
    </message>
    <message>
        <source>Last month</source>
        <translation>Last month</translation>
    </message>
    <message>
        <source>This year</source>
        <translation>This year</translation>
    </message>
    <message>
        <source>Range...</source>
        <translation>Range...</translation>
    </message>
    <message>
        <source>Received with</source>
        <translation>Received with</translation>
    </message>
    <message>
        <source>Sent to</source>
        <translation>Sent to</translation>
    </message>
    <message>
        <source>Mined</source>
        <translation>Mined</translation>
    </message>
    <message>
        <source>Other</source>
        <translation>Other</translation>
    </message>
    <message>
        <source>Enter address, transaction id, or label to search</source>
        <translation>Enter address, transaction id, or label to search</translation>
    </message>
    <message>
        <source>Min amount</source>
        <translation>Min amount</translation>
    </message>
    <message>
        <source>Abandon transaction</source>
        <translation>Abandon transaction</translation>
    </message>
    <message>
        <source>Increase transaction fee</source>
        <translation>Increase transaction fee</translation>
    </message>
    <message>
        <source>Copy address</source>
        <translation>Copy address</translation>
    </message>
    <message>
        <source>Copy label</source>
        <translation>Copy label</translation>
    </message>
    <message>
        <source>Copy amount</source>
        <translation>Copy amount</translation>
    </message>
    <message>
        <source>Copy transaction ID</source>
        <translation>Copy transaction ID</translation>
    </message>
    <message>
        <source>Copy raw transaction</source>
        <translation>Copy raw transaction</translation>
    </message>
    <message>
        <source>Copy full transaction details</source>
        <translation>Copy full transaction details</translation>
    </message>
    <message>
        <source>Edit label</source>
        <translation>Edit label</translation>
    </message>
    <message>
        <source>Show transaction details</source>
        <translation>Show transaction details</translation>
    </message>
    <message>
        <source>Export Transaction History</source>
        <translation>Export Transaction History</translation>
    </message>
    <message>
        <source>Comma separated file (*.csv)</source>
        <translation>Comma separated file (*.csv)</translation>
    </message>
    <message>
        <source>Confirmed</source>
        <translation>Confirmed</translation>
    </message>
    <message>
        <source>Watch-only</source>
        <translation>Watch-only</translation>
    </message>
    <message>
        <source>Date</source>
        <translation>Date</translation>
    </message>
    <message>
        <source>Type</source>
        <translation>Type</translation>
    </message>
    <message>
        <source>Label</source>
        <translation>Label</translation>
    </message>
    <message>
        <source>Address</source>
        <translation>Address</translation>
    </message>
    <message>
        <source>ID</source>
        <translation>ID</translation>
    </message>
    <message>
        <source>Exporting Failed</source>
        <translation>Exporting Failed</translation>
    </message>
    <message>
        <source>There was an error trying to save the transaction history to %1.</source>
        <translation>There was an error trying to save the transaction history to %1.</translation>
    </message>
    <message>
        <source>Exporting Successful</source>
        <translation>Exporting Successful</translation>
    </message>
    <message>
        <source>The transaction history was successfully saved to %1.</source>
        <translation>The transaction history was successfully saved to %1.</translation>
    </message>
    <message>
        <source>Range:</source>
        <translation>Range:</translation>
    </message>
    <message>
        <source>to</source>
        <translation>to</translation>
    </message>
</context>
<context>
    <name>UnitDisplayStatusBarControl</name>
    <message>
        <source>Unit to show amounts in. Click to select another unit.</source>
        <translation>Unit to show amounts in. Click to select another unit.</translation>
    </message>
</context>
<context>
    <name>WalletController</name>
    <message>
        <source>Close wallet</source>
        <translation>Close wallet</translation>
    </message>
    <message>
        <source>Are you sure you wish to close the wallet &lt;i&gt;%1&lt;/i&gt;?</source>
        <translation>Are you sure you wish to close the wallet &lt;i&gt;%1&lt;/i&gt;?</translation>
    </message>
    <message>
        <source>Closing the wallet for too long can result in having to resync the entire chain if pruning is enabled.</source>
        <translation>Closing the wallet for too long can result in having to resync the entire chain if pruning is enabled.</translation>
    </message>
    </context>
<context>
    <name>WalletFrame</name>
    <message>
        <source>Create a new wallet</source>
        <translation>Create a new wallet</translation>
    </message>
</context>
<context>
    <name>WalletModel</name>
    <message>
        <source>Send Coins</source>
        <translation>Send Coins</translation>
    </message>
    <message>
        <source>Fee bump error</source>
        <translation>Fee bump error</translation>
    </message>
    <message>
        <source>Increasing transaction fee failed</source>
        <translation>Increasing transaction fee failed</translation>
    </message>
    <message>
        <source>Do you want to increase the fee?</source>
        <translation>Do you want to increase the fee?</translation>
    </message>
    <message>
        <source>Do you want to draft a transaction with fee increase?</source>
        <translation>Do you want to draft a transaction with fee increase?</translation>
    </message>
    <message>
        <source>Current fee:</source>
        <translation>Current fee:</translation>
    </message>
    <message>
        <source>Increase:</source>
        <translation>Increase:</translation>
    </message>
    <message>
        <source>New fee:</source>
        <translation>New fee:</translation>
    </message>
    <message>
        <source>Confirm fee bump</source>
        <translation>Confirm fee bump</translation>
    </message>
    <message>
        <source>Can't draft transaction.</source>
        <translation>Can't draft transaction.</translation>
    </message>
    <message>
        <source>PSBT copied</source>
        <translation>PSBT copied</translation>
    </message>
    <message>
        <source>Can't sign transaction.</source>
        <translation>Can't sign transaction.</translation>
    </message>
    <message>
        <source>Could not commit transaction</source>
        <translation>Could not commit transaction</translation>
    </message>
    <message>
        <source>default wallet</source>
        <translation>default wallet</translation>
    </message>
</context>
<context>
    <name>WalletView</name>
    <message>
        <source>&amp;Export</source>
        <translation>&amp;Export</translation>
    </message>
    <message>
        <source>Export the data in the current tab to a file</source>
        <translation>Export the data in the current tab to a file</translation>
    </message>
    <message>
        <source>Error</source>
        <translation>Error</translation>
    </message>
    <message>
        <source>Backup Wallet</source>
        <translation>Backup Wallet</translation>
    </message>
    <message>
        <source>Wallet Data (*.dat)</source>
        <translation>Wallet Data (*.dat)</translation>
    </message>
    <message>
        <source>Backup Failed</source>
        <translation>Backup Failed</translation>
    </message>
    <message>
        <source>There was an error trying to save the wallet data to %1.</source>
        <translation>There was an error trying to save the wallet data to %1.</translation>
    </message>
    <message>
        <source>Backup Successful</source>
        <translation>Backup Successful</translation>
    </message>
    <message>
        <source>The wallet data was successfully saved to %1.</source>
        <translation>The wallet data was successfully saved to %1.</translation>
    </message>
    <message>
        <source>Cancel</source>
        <translation>Cancel</translation>
    </message>
</context>
<context>
    <name>bitcoin-core</name>
    <message>
        <source>Distributed under the MIT software license, see the accompanying file %s or %s</source>
        <translation>Distributed under the MIT software license, see the accompanying file %s or %s</translation>
    </message>
    <message>
        <source>Prune configured below the minimum of %d MiB.  Please use a higher number.</source>
        <translation>Prune configured below the minimum of %d MiB.  Please use a higher number.</translation>
    </message>
    <message>
        <source>Prune: last wallet synchronisation goes beyond pruned data. You need to -reindex (download the whole blockchain again in case of pruned node)</source>
        <translation>Prune: last wallet synchronisation goes beyond pruned data. You need to -reindex (download the whole blockchain again in case of pruned node)</translation>
    </message>
    <message>
        <source>Pruning blockstore...</source>
        <translation>Pruning blockstore...</translation>
    </message>
    <message>
        <source>Unable to start HTTP server. See debug log for details.</source>
        <translation>Unable to start HTTP server. See debug log for details.</translation>
    </message>
    <message>
        <source>The %s developers</source>
        <translation>The %s developers</translation>
    </message>
    <message>
        <source>Cannot obtain a lock on data directory %s. %s is probably already running.</source>
        <translation>Cannot obtain a lock on data directory %s. %s is probably already running.</translation>
    </message>
    <message>
        <source>Cannot provide specific connections and have addrman find outgoing connections at the same.</source>
        <translation>Cannot provide specific connections and have addrman find outgoing connections at the same.</translation>
    </message>
    <message>
        <source>Error reading %s! All keys read correctly, but transaction data or address book entries might be missing or incorrect.</source>
        <translation>Error reading %s! All keys read correctly, but transaction data or address book entries might be missing or incorrect.</translation>
    </message>
    <message>
        <source>Please check that your computer's date and time are correct! If your clock is wrong, %s will not work properly.</source>
        <translation>Please check that your computer's date and time are correct! If your clock is wrong, %s will not work properly.</translation>
    </message>
    <message>
        <source>Please contribute if you find %s useful. Visit %s for further information about the software.</source>
        <translation>Please contribute if you find %s useful. Visit %s for further information about the software.</translation>
    </message>
    <message>
        <source>The block database contains a block which appears to be from the future. This may be due to your computer's date and time being set incorrectly. Only rebuild the block database if you are sure that your computer's date and time are correct</source>
        <translation>The block database contains a block which appears to be from the future. This may be due to your computer's date and time being set incorrectly. Only rebuild the block database if you are sure that your computer's date and time are correct</translation>
    </message>
    <message>
        <source>This is a pre-release test build - use at your own risk - do not use for mining or merchant applications</source>
        <translation>This is a pre-release test build - use at your own risk - do not use for mining or merchant applications</translation>
    </message>
    <message>
        <source>This is the transaction fee you may discard if change is smaller than dust at this level</source>
        <translation>This is the transaction fee you may discard if change is smaller than dust at this level</translation>
    </message>
    <message>
        <source>Unable to replay blocks. You will need to rebuild the database using -reindex-chainstate.</source>
        <translation>Unable to replay blocks. You will need to rebuild the database using -reindex-chainstate.</translation>
    </message>
    <message>
        <source>Unable to rewind the database to a pre-fork state. You will need to redownload the blockchain</source>
        <translation>Unable to rewind the database to a pre-fork state. You will need to redownload the blockchain</translation>
    </message>
    <message>
        <source>Warning: The network does not appear to fully agree! Some miners appear to be experiencing issues.</source>
        <translation>Warning: The network does not appear to fully agree! Some miners appear to be experiencing issues.</translation>
    </message>
    <message>
        <source>Warning: We do not appear to fully agree with our peers! You may need to upgrade, or other nodes may need to upgrade.</source>
        <translation>Warning: We do not appear to fully agree with our peers! You may need to upgrade, or other nodes may need to upgrade.</translation>
    </message>
    <message>
        <source>-maxmempool must be at least %d MB</source>
        <translation>-maxmempool must be at least %d MB</translation>
    </message>
    <message>
        <source>Cannot resolve -%s address: '%s'</source>
        <translation>Cannot resolve -%s address: '%s'</translation>
    </message>
    <message>
        <source>Change index out of range</source>
        <translation>Change index out of range</translation>
    </message>
    <message>
        <source>Config setting for %s only applied on %s network when in [%s] section.</source>
        <translation>Config setting for %s only applied on %s network when in [%s] section.</translation>
    </message>
    <message>
        <source>Copyright (C) %i-%i</source>
        <translation>Copyright (C) %i-%i</translation>
    </message>
    <message>
        <source>Corrupted block database detected</source>
        <translation>Corrupted block database detected</translation>
    </message>
    <message>
        <source>Could not find asmap file %s</source>
        <translation>Could not find asmap file %s</translation>
    </message>
    <message>
        <source>Could not parse asmap file %s</source>
        <translation>Could not parse asmap file %s</translation>
    </message>
    <message>
        <source>Do you want to rebuild the block database now?</source>
        <translation>Do you want to rebuild the block database now?</translation>
    </message>
    <message>
        <source>Error initializing block database</source>
        <translation>Error initializing block database</translation>
    </message>
    <message>
        <source>Error initializing wallet database environment %s!</source>
        <translation>Error initializing wallet database environment %s!</translation>
    </message>
    <message>
        <source>Error loading %s</source>
        <translation>Error loading %s</translation>
    </message>
    <message>
        <source>Error loading %s: Private keys can only be disabled during creation</source>
        <translation>Error loading %s: Private keys can only be disabled during creation</translation>
    </message>
    <message>
        <source>Error loading %s: Wallet corrupted</source>
        <translation>Error loading %s: Wallet corrupted</translation>
    </message>
    <message>
        <source>Error loading %s: Wallet requires newer version of %s</source>
        <translation>Error loading %s: Wallet requires newer version of %s</translation>
    </message>
    <message>
        <source>Error loading block database</source>
        <translation>Error loading block database</translation>
    </message>
    <message>
        <source>Error opening block database</source>
        <translation>Error opening block database</translation>
    </message>
    <message>
        <source>Failed to listen on any port. Use -listen=0 if you want this.</source>
        <translation>Failed to listen on any port. Use -listen=0 if you want this.</translation>
    </message>
    <message>
        <source>Failed to rescan the wallet during initialization</source>
        <translation>Failed to rescan the wallet during initialization</translation>
    </message>
    <message>
        <source>Importing...</source>
        <translation>Importing...</translation>
    </message>
    <message>
        <source>Incorrect or no genesis block found. Wrong datadir for network?</source>
        <translation>Incorrect or no genesis block found. Wrong datadir for network?</translation>
    </message>
    <message>
        <source>Initialization sanity check failed. %s is shutting down.</source>
        <translation>Initialization sanity check failed. %s is shutting down.</translation>
    </message>
    <message>
        <source>Invalid P2P permission: '%s'</source>
        <translation>Invalid P2P permission: '%s'</translation>
    </message>
    <message>
        <source>Invalid amount for -%s=&lt;amount&gt;: '%s'</source>
        <translation>Invalid amount for -%s=&lt;amount&gt;: '%s'</translation>
    </message>
    <message>
        <source>Invalid amount for -discardfee=&lt;amount&gt;: '%s'</source>
        <translation>Invalid amount for -discardfee=&lt;amount&gt;: '%s'</translation>
    </message>
    <message>
        <source>Invalid amount for -fallbackfee=&lt;amount&gt;: '%s'</source>
        <translation>Invalid amount for -fallbackfee=&lt;amount&gt;: '%s'</translation>
    </message>
    <message>
        <source>Specified blocks directory "%s" does not exist.</source>
        <translation>Specified blocks directory "%s" does not exist.</translation>
    </message>
    <message>
        <source>Unknown address type '%s'</source>
        <translation>Unknown address type '%s'</translation>
    </message>
    <message>
        <source>Unknown change type '%s'</source>
        <translation>Unknown change type '%s'</translation>
    </message>
    <message>
        <source>Upgrading txindex database</source>
        <translation>Upgrading txindex database</translation>
    </message>
    <message>
        <source>Loading P2P addresses...</source>
        <translation>Loading P2P addresses...</translation>
    </message>
    <message>
        <source>Loading banlist...</source>
        <translation>Loading banlist...</translation>
    </message>
    <message>
        <source>Not enough file descriptors available.</source>
        <translation>Not enough file descriptors available.</translation>
    </message>
    <message>
        <source>Prune cannot be configured with a negative value.</source>
        <translation>Prune cannot be configured with a negative value.</translation>
    </message>
    <message>
        <source>Prune mode is incompatible with -txindex.</source>
        <translation>Prune mode is incompatible with -txindex.</translation>
    </message>
    <message>
        <source>Replaying blocks...</source>
        <translation>Replaying blocks...</translation>
    </message>
    <message>
        <source>Rewinding blocks...</source>
        <translation>Rewinding blocks...</translation>
    </message>
    <message>
        <source>The source code is available from %s.</source>
        <translation>The source code is available from %s.</translation>
    </message>
    <message>
        <source>Transaction fee and change calculation failed</source>
        <translation>Transaction fee and change calculation failed</translation>
    </message>
    <message>
        <source>Unable to bind to %s on this computer. %s is probably already running.</source>
        <translation>Unable to bind to %s on this computer. %s is probably already running.</translation>
    </message>
    <message>
        <source>Unable to generate keys</source>
        <translation>Unable to generate keys</translation>
    </message>
    <message>
        <source>Unsupported logging category %s=%s.</source>
        <translation>Unsupported logging category %s=%s.</translation>
    </message>
    <message>
        <source>Upgrading UTXO database</source>
        <translation>Upgrading UTXO database</translation>
    </message>
    <message>
        <source>User Agent comment (%s) contains unsafe characters.</source>
        <translation>User Agent comment (%s) contains unsafe characters.</translation>
    </message>
    <message>
        <source>Verifying blocks...</source>
        <translation>Verifying blocks...</translation>
    </message>
    <message>
        <source>Wallet needed to be rewritten: restart %s to complete</source>
        <translation>Wallet needed to be rewritten: restart %s to complete</translation>
    </message>
    <message>
        <source>Error: Listening for incoming connections failed (listen returned error %s)</source>
        <translation>Error: Listening for incoming connections failed (listen returned error %s)</translation>
    </message>
    <message>
        <source>Invalid amount for -maxtxfee=&lt;amount&gt;: '%s' (must be at least the minrelay fee of %s to prevent stuck transactions)</source>
        <translation>Invalid amount for -maxtxfee=&lt;amount&gt;: '%s' (must be at least the minrelay fee of %s to prevent stuck transactions)</translation>
    </message>
    <message>
        <source>The transaction amount is too small to send after the fee has been deducted</source>
        <translation>The transaction amount is too small to send after the fee has been deducted</translation>
    </message>
    <message>
        <source>You need to rebuild the database using -reindex to go back to unpruned mode.  This will redownload the entire blockchain</source>
        <translation>You need to rebuild the database using -reindex to go back to unpruned mode.  This will redownload the entire blockchain</translation>
    </message>
    <message>
        <source>Error reading from database, shutting down.</source>
        <translation>Error reading from database, shutting down.</translation>
    </message>
    <message>
        <source>Error upgrading chainstate database</source>
        <translation>Error upgrading chainstate database</translation>
    </message>
    <message>
        <source>Error: Disk space is low for %s</source>
        <translation>Error: Disk space is low for %s</translation>
    </message>
    <message>
        <source>Invalid -onion address or hostname: '%s'</source>
        <translation>Invalid -onion address or hostname: '%s'</translation>
    </message>
    <message>
        <source>Invalid -proxy address or hostname: '%s'</source>
        <translation>Invalid -proxy address or hostname: '%s'</translation>
    </message>
    <message>
        <source>Invalid amount for -paytxfee=&lt;amount&gt;: '%s' (must be at least %s)</source>
        <translation>Invalid amount for -paytxfee=&lt;amount&gt;: '%s' (must be at least %s)</translation>
    </message>
    <message>
        <source>Invalid netmask specified in -whitelist: '%s'</source>
        <translation>Invalid netmask specified in -whitelist: '%s'</translation>
    </message>
    <message>
        <source>Need to specify a port with -whitebind: '%s'</source>
        <translation>Need to specify a port with -whitebind: '%s'</translation>
    </message>
    <message>
        <source>Prune mode is incompatible with -blockfilterindex.</source>
        <translation>Prune mode is incompatible with -blockfilterindex.</translation>
    </message>
    <message>
        <source>Reducing -maxconnections from %d to %d, because of system limitations.</source>
        <translation>Reducing -maxconnections from %d to %d, because of system limitations.</translation>
    </message>
    <message>
        <source>Section [%s] is not recognized.</source>
        <translation>Section [%s] is not recognized.</translation>
    </message>
    <message>
        <source>Signing transaction failed</source>
        <translation>Signing transaction failed</translation>
    </message>
    <message>
        <source>Specified -walletdir "%s" does not exist</source>
        <translation>Specified -walletdir "%s" does not exist</translation>
    </message>
    <message>
        <source>Specified -walletdir "%s" is a relative path</source>
        <translation>Specified -walletdir "%s" is a relative path</translation>
    </message>
    <message>
        <source>Specified -walletdir "%s" is not a directory</source>
        <translation>Specified -walletdir "%s" is not a directory</translation>
    </message>
    <message>
        <source>The specified config file %s does not exist
</source>
        <translation>The specified config file %s does not exist
</translation>
    </message>
    <message>
        <source>The transaction amount is too small to pay the fee</source>
        <translation>The transaction amount is too small to pay the fee</translation>
    </message>
    <message>
        <source>This is experimental software.</source>
        <translation>This is experimental software.</translation>
    </message>
    <message>
        <source>Transaction amount too small</source>
        <translation>Transaction amount too small</translation>
    </message>
    <message>
        <source>Transaction too large</source>
        <translation>Transaction too large</translation>
    </message>
    <message>
        <source>Unable to bind to %s on this computer (bind returned error %s)</source>
        <translation>Unable to bind to %s on this computer (bind returned error %s)</translation>
    </message>
    <message>
        <source>Unable to create the PID file '%s': %s</source>
        <translation>Unable to create the PID file '%s': %s</translation>
    </message>
    <message>
        <source>Unable to generate initial keys</source>
        <translation>Unable to generate initial keys</translation>
    </message>
    <message>
        <source>Unknown -blockfilterindex value %s.</source>
        <translation>Unknown -blockfilterindex value %s.</translation>
    </message>
    <message>
        <source>Verifying wallet(s)...</source>
        <translation>Verifying wallet(s)...</translation>
    </message>
    <message>
        <source>Warning: unknown new rules activated (versionbit %i)</source>
        <translation>Warning: unknown new rules activated (versionbit %i)</translation>
    </message>
    <message>
        <source>-maxtxfee is set very high! Fees this large could be paid on a single transaction.</source>
        <translation>-maxtxfee is set very high! Fees this large could be paid on a single transaction.</translation>
    </message>
    <message>
        <source>This is the transaction fee you may pay when fee estimates are not available.</source>
        <translation>This is the transaction fee you may pay when fee estimates are not available.</translation>
    </message>
    <message>
        <source>Total length of network version string (%i) exceeds maximum length (%i). Reduce the number or size of uacomments.</source>
        <translation>Total length of network version string (%i) exceeds maximum length (%i). Reduce the number or size of uacomments.</translation>
    </message>
    <message>
        <source>%s is set very high!</source>
        <translation>%s is set very high!</translation>
    </message>
    <message>
        <source>Starting network threads...</source>
        <translation>Starting network threads...</translation>
    </message>
    <message>
        <source>The wallet will avoid paying less than the minimum relay fee.</source>
        <translation>The wallet will avoid paying less than the minimum relay fee.</translation>
    </message>
    <message>
        <source>This is the minimum transaction fee you pay on every transaction.</source>
        <translation>This is the minimum transaction fee you pay on every transaction.</translation>
    </message>
    <message>
        <source>This is the transaction fee you will pay if you send a transaction.</source>
        <translation>This is the transaction fee you will pay if you send a transaction.</translation>
    </message>
    <message>
        <source>Transaction amounts must not be negative</source>
        <translation>Transaction amounts must not be negative</translation>
    </message>
    <message>
        <source>Transaction has too long of a mempool chain</source>
        <translation>Transaction has too long of a mempool chain</translation>
    </message>
    <message>
        <source>Transaction must have at least one recipient</source>
        <translation>Transaction must have at least one recipient</translation>
    </message>
    <message>
        <source>Unknown network specified in -onlynet: '%s'</source>
        <translation>Unknown network specified in -onlynet: '%s'</translation>
    </message>
    <message>
        <source>Insufficient funds</source>
        <translation>Insufficient funds</translation>
    </message>
    <message>
        <source>Fee estimation failed. Fallbackfee is disabled. Wait a few blocks or enable -fallbackfee.</source>
        <translation>Fee estimation failed. Fallbackfee is disabled. Wait a few blocks or enable -fallbackfee.</translation>
    </message>
    <message>
        <source>Warning: Private keys detected in wallet {%s} with disabled private keys</source>
        <translation>Warning: Private keys detected in wallet {%s} with disabled private keys</translation>
    </message>
    <message>
        <source>Cannot write to data directory '%s'; check permissions.</source>
        <translation>Cannot write to data directory '%s'; check permissions.</translation>
    </message>
    <message>
        <source>Loading block index...</source>
        <translation>Loading block index...</translation>
    </message>
    <message>
        <source>Loading wallet...</source>
        <translation>Loading wallet...</translation>
    </message>
    <message>
        <source>Rescanning...</source>
        <translation>Rescanning...</translation>
    </message>
    <message>
        <source>Done loading</source>
        <translation>Done loading</translation>
    </message>
</context>
</TS><|MERGE_RESOLUTION|>--- conflicted
+++ resolved
@@ -2,13 +2,6 @@
 <context>
     <name>AddressBookPage</name>
     <message>
-<<<<<<< HEAD
-        <source>Right-click to edit address or label</source>
-        <translation>Right-click to edit address or label</translation>
-    </message>
-    <message>
-=======
->>>>>>> d4a64f61
         <source>Create a new address</source>
         <translation>নতুন একটি ঠিকানা তৈরি করুন</translation>
     </message>
@@ -73,11 +66,6 @@
         <translation>These are your Bitcoin addresses for sending payments. Always check the amount and the receiving address before sending coins.</translation>
     </message>
     <message>
-        <source>These are your Bitcoin addresses for receiving payments. Use the 'Create new receiving address' button in the receive tab to create new addresses.
-Signing is only possible with addresses of the type 'legacy'.</source>
-        <translation>পেমেন্ট পাওয়ার জন্য এটি আপনার বিটকয়েন ঠিকানা। নতুন ঠিকানা তৈরী করতে "নতুন গ্রহণের ঠিকানা তৈরী করুন" বোতাম ব্যবহার করুন। সাইন ইন করা শুধুমাত্র "উত্তরাধিকার" ঠিকানার মাধ্যমেই সম্ভব।</translation>
-    </message>
-    <message>
         <source>&amp;Copy Address</source>
         <translation>&amp;Copy Address</translation>
     </message>
@@ -342,16 +330,9 @@
         <translation>Wallet:</translation>
     </message>
     <message>
-        <source>Click to disable network activity.</source>
-        <translation>Click to disable network activity.</translation>
-    </message>
-    <message>
         <source>Network activity disabled.</source>
+        <extracomment>A substring of the tooltip.</extracomment>
         <translation>Network activity disabled.</translation>
-    </message>
-    <message>
-        <source>Click to enable network activity again.</source>
-        <translation>Click to enable network activity again.</translation>
     </message>
     <message>
         <source>Syncing Headers (%1%)...</source>
@@ -440,10 +421,6 @@
     <message>
         <source>&amp;Command-line options</source>
         <translation>&amp;Command-line options</translation>
-    </message>
-    <message numerus="yes">
-        <source>%n active connection(s) to Bitcoin network</source>
-        <translation><numerusform>%n active connection to Bitcoin network</numerusform><numerusform>%n active connections to Bitcoin network</numerusform></translation>
     </message>
     <message>
         <source>Indexing blocks on disk...</source>
@@ -564,6 +541,11 @@
     <message>
         <source>%1 client</source>
         <translation>%1 client</translation>
+    </message>
+    <message numerus="yes">
+        <source>%n active connection(s) to Bitcoin network.</source>
+        <extracomment>A substring of the tooltip.</extracomment>
+        <translation type="unfinished"><numerusform>%n active connection to Bitcoin network</numerusform><numerusform>%n active connections to Bitcoin network</numerusform><numerusform>%n active connection to Bitcoin network</numerusform><numerusform>%n active connections to Bitcoin network</numerusform></translation>
     </message>
     <message>
         <source>Connecting to peers...</source>
@@ -717,28 +699,32 @@
         <translation>Confirmed</translation>
     </message>
     <message>
-        <source>Copy address</source>
-        <translation>Copy address</translation>
-    </message>
-    <message>
-        <source>Copy label</source>
-        <translation>Copy label</translation>
-    </message>
-    <message>
         <source>Copy amount</source>
         <translation>Copy amount</translation>
     </message>
     <message>
-        <source>Copy transaction ID</source>
-        <translation>Copy transaction ID</translation>
-    </message>
-    <message>
-        <source>Lock unspent</source>
-        <translation>Lock unspent</translation>
-    </message>
-    <message>
-        <source>Unlock unspent</source>
-        <translation>Unlock unspent</translation>
+        <source>&amp;Copy address</source>
+        <translation type="unfinished">&amp;Copy address</translation>
+    </message>
+    <message>
+        <source>Copy &amp;label</source>
+        <translation type="unfinished">&amp;Copy label</translation>
+    </message>
+    <message>
+        <source>Copy &amp;amount</source>
+        <translation type="unfinished">&amp;Copy amount</translation>
+    </message>
+    <message>
+        <source>Copy transaction &amp;ID</source>
+        <translation type="unfinished">&amp;Copy transaction ID</translation>
+    </message>
+    <message>
+        <source>L&amp;ock unspent</source>
+        <translation type="unfinished">&amp;Lock unspent</translation>
+    </message>
+    <message>
+        <source>&amp;Unlock unspent</source>
+        <translation type="unfinished">&amp;Unlock unspent</translation>
     </message>
     <message>
         <source>Copy quantity</source>
@@ -819,10 +805,6 @@
         <translation>Create Wallet</translation>
     </message>
     <message>
-        <source>Wallet</source>
-        <translation type="unfinished">Wallet</translation>
-    </message>
-    <message>
         <source>Wallet Name</source>
         <translation>Wallet Name</translation>
     </message>
@@ -933,9 +915,6 @@
         <translation>Cannot create data directory here.</translation>
     </message>
 </context>
-<context>
-    <name>GuiNetWatch</name>
-    </context>
 <context>
     <name>HelpMessageDialog</name>
     <message>
@@ -1031,13 +1010,6 @@
     </message>
 </context>
 <context>
-    <name>MempoolStats</name>
-    <message>
-        <source>N/A</source>
-        <translation>N/A</translation>
-    </message>
-    </context>
-<context>
     <name>ModalOverlay</name>
     <message>
         <source>Form</source>
@@ -1098,11 +1070,6 @@
 </context>
 <context>
     <name>NetWatchLogModel</name>
-    <message>
-        <source>Type</source>
-        <comment>NetWatch: Type header</comment>
-        <translation>Type</translation>
-    </message>
     <message>
         <source>Address</source>
         <comment>NetWatch: Address header</comment>
@@ -1119,14 +1086,6 @@
         <source>URI:</source>
         <translation>URI:</translation>
     </message>
-    <message>
-        <source>Paste address from clipboard</source>
-        <translation>Paste address from clipboard</translation>
-    </message>
-    <message>
-        <source>Alt+P</source>
-        <translation>Alt+P</translation>
-    </message>
 </context>
 <context>
     <name>OpenWalletActivity</name>
@@ -1501,9 +1460,6 @@
     </message>
     </context>
 <context>
-    <name>PairingPage</name>
-    </context>
-<context>
     <name>PaymentServer</name>
     <message>
         <source>Payment request error</source>
@@ -1522,22 +1478,6 @@
         <translation>'bitcoin://' is not a valid URI. Use 'bitcoin:' instead.</translation>
     </message>
     <message>
-        <source>Cannot process payment request because BIP70 is not supported.</source>
-        <translation>Cannot process payment request because BIP70 is not supported.</translation>
-    </message>
-    <message>
-        <source>Due to widespread security flaws in BIP70 it's strongly recommended that any merchant instructions to switch wallets be ignored.</source>
-        <translation>Due to widespread security flaws in BIP70 it's strongly recommended that any merchant instructions to switch wallets be ignored.</translation>
-    </message>
-    <message>
-        <source>If you are receiving this error you should request the merchant provide a BIP21 compatible URI.</source>
-        <translation>If you are receiving this error you should request the merchant provide a BIP21 compatible URI.</translation>
-    </message>
-    <message>
-        <source>Invalid payment address %1</source>
-        <translation>Invalid payment address %1</translation>
-    </message>
-    <message>
         <source>URI cannot be parsed! This can be caused by an invalid Bitcoin address or malformed URI parameters.</source>
         <translation>URI cannot be parsed! This can be caused by an invalid Bitcoin address or malformed URI parameters.</translation>
     </message>
@@ -1567,10 +1507,6 @@
     <message>
         <source>Received</source>
         <translation>Received</translation>
-    </message>
-    <message>
-        <source>Type</source>
-        <translation>Type</translation>
     </message>
     </context>
 <context>
@@ -1786,10 +1722,6 @@
         <translation>(none)</translation>
     </message>
     <message>
-        <source>Range</source>
-        <translation type="unfinished">Range</translation>
-    </message>
-    <message>
         <source>&amp;Reset</source>
         <translation>&amp;Reset</translation>
     </message>
@@ -1910,10 +1842,6 @@
         <translation>&amp;Network Traffic</translation>
     </message>
     <message>
-        <source>Totals</source>
-        <translation>Totals</translation>
-    </message>
-    <message>
         <source>In:</source>
         <translation>In:</translation>
     </message>
@@ -1934,10 +1862,6 @@
         <translation>1 &amp;hour</translation>
     </message>
     <message>
-        <source>1 &amp;day</source>
-        <translation>1 &amp;day</translation>
-    </message>
-    <message>
         <source>1 &amp;week</source>
         <translation>1 &amp;week</translation>
     </message>
@@ -1954,6 +1878,10 @@
         <translation>Ban for</translation>
     </message>
     <message>
+        <source>1 d&amp;ay</source>
+        <translation type="unfinished">1 &amp;day</translation>
+    </message>
+    <message>
         <source>&amp;Unban</source>
         <translation>&amp;Unban</translation>
     </message>
@@ -1998,14 +1926,10 @@
         <translation>via %1</translation>
     </message>
     <message>
-        <source>never</source>
-        <translation>never</translation>
-    </message>
-    <message>
         <source>Unknown</source>
         <translation>Unknown</translation>
     </message>
-</context>
+    </context>
 <context>
     <name>ReceiveCoinsDialog</name>
     <message>
@@ -2081,20 +2005,24 @@
         <translation>Remove</translation>
     </message>
     <message>
-        <source>Copy URI</source>
-        <translation>Copy URI</translation>
-    </message>
-    <message>
-        <source>Copy label</source>
-        <translation>Copy label</translation>
-    </message>
-    <message>
-        <source>Copy message</source>
-        <translation>Copy message</translation>
-    </message>
-    <message>
-        <source>Copy amount</source>
-        <translation>Copy amount</translation>
+        <source>Copy &amp;URI</source>
+        <translation>Copy &amp;URI</translation>
+    </message>
+    <message>
+        <source>&amp;Copy address</source>
+        <translation type="unfinished">&amp;Copy address</translation>
+    </message>
+    <message>
+        <source>Copy &amp;label</source>
+        <translation type="unfinished">&amp;Copy label</translation>
+    </message>
+    <message>
+        <source>Copy &amp;message</source>
+        <translation type="unfinished">&amp;Copy message</translation>
+    </message>
+    <message>
+        <source>Copy &amp;amount</source>
+        <translation type="unfinished">&amp;Copy amount</translation>
     </message>
     <message>
         <source>Could not unlock wallet.</source>
@@ -2390,10 +2318,6 @@
         <translation>Are you sure you want to send?</translation>
     </message>
     <message>
-        <source>Create Unsigned</source>
-        <translation type="unfinished">Create Unsigned</translation>
-    </message>
-    <message>
         <source>or</source>
         <translation>or</translation>
     </message>
@@ -2577,9 +2501,6 @@
         <translation>Memo:</translation>
     </message>
 </context>
-<context>
-    <name>SendConfirmationDialog</name>
-    </context>
 <context>
     <name>ShutdownWindow</name>
     <message>
@@ -3093,44 +3014,44 @@
         <translation>Min amount</translation>
     </message>
     <message>
-        <source>Abandon transaction</source>
-        <translation>Abandon transaction</translation>
-    </message>
-    <message>
-        <source>Increase transaction fee</source>
-        <translation>Increase transaction fee</translation>
-    </message>
-    <message>
-        <source>Copy address</source>
-        <translation>Copy address</translation>
-    </message>
-    <message>
-        <source>Copy label</source>
-        <translation>Copy label</translation>
-    </message>
-    <message>
-        <source>Copy amount</source>
-        <translation>Copy amount</translation>
-    </message>
-    <message>
-        <source>Copy transaction ID</source>
-        <translation>Copy transaction ID</translation>
-    </message>
-    <message>
-        <source>Copy raw transaction</source>
-        <translation>Copy raw transaction</translation>
-    </message>
-    <message>
-        <source>Copy full transaction details</source>
-        <translation>Copy full transaction details</translation>
-    </message>
-    <message>
-        <source>Edit label</source>
-        <translation>Edit label</translation>
-    </message>
-    <message>
-        <source>Show transaction details</source>
-        <translation>Show transaction details</translation>
+        <source>A&amp;bandon transaction</source>
+        <translation type="unfinished">&amp;Abandon transaction</translation>
+    </message>
+    <message>
+        <source>Increase transaction &amp;fee</source>
+        <translation type="unfinished">&amp;Increase transaction fee</translation>
+    </message>
+    <message>
+        <source>&amp;Copy address</source>
+        <translation type="unfinished">&amp;Copy address</translation>
+    </message>
+    <message>
+        <source>Copy &amp;label</source>
+        <translation type="unfinished">&amp;Copy label</translation>
+    </message>
+    <message>
+        <source>Copy &amp;amount</source>
+        <translation type="unfinished">&amp;Copy amount</translation>
+    </message>
+    <message>
+        <source>Copy transaction &amp;ID</source>
+        <translation type="unfinished">&amp;Copy transaction ID</translation>
+    </message>
+    <message>
+        <source>Copy &amp;raw transaction</source>
+        <translation type="unfinished">&amp;Copy raw transaction</translation>
+    </message>
+    <message>
+        <source>Copy full transaction &amp;details</source>
+        <translation type="unfinished">&amp;Copy full transaction details</translation>
+    </message>
+    <message>
+        <source>&amp;Edit label</source>
+        <translation type="unfinished">&amp;Edit label</translation>
+    </message>
+    <message>
+        <source>&amp;Show transaction details</source>
+        <translation type="unfinished">&amp;Show transaction details</translation>
     </message>
     <message>
         <source>Export Transaction History</source>
