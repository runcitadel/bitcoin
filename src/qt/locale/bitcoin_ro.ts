<TS language="ro" version="2.1">
<context>
    <name>AddressBookPage</name>
    <message>
        <source>Create a new address</source>
        <translation>Creează o adresă nouă</translation>
    </message>
    <message>
        <source>&amp;New</source>
        <translation>&amp;Nou</translation>
    </message>
    <message>
        <source>Copy the currently selected address to the system clipboard</source>
        <translation>Copiază adresa selectată curent în clipboard</translation>
    </message>
    <message>
        <source>&amp;Copy</source>
        <translation>&amp;Copiază</translation>
    </message>
    <message>
        <source>C&amp;lose</source>
        <translation>Î&amp;nchide</translation>
    </message>
    <message>
        <source>Delete the currently selected address from the list</source>
        <translation>Şterge adresa selectată curent din listă</translation>
    </message>
    <message>
        <source>Enter address or label to search</source>
        <translation>Introduceţi adresa sau eticheta pentru căutare</translation>
    </message>
    <message>
        <source>Export the data in the current tab to a file</source>
        <translation>Exportă datele din tab-ul curent într-un fişier</translation>
    </message>
    <message>
        <source>&amp;Export</source>
        <translation>&amp;Exportă</translation>
    </message>
    <message>
        <source>&amp;Delete</source>
        <translation>&amp;Şterge</translation>
    </message>
    <message>
        <source>Choose the address to send coins to</source>
        <translation>Alege adresa unde să trimiteţi monede</translation>
    </message>
    <message>
        <source>Choose the address to receive coins with</source>
        <translation>Alege adresa la care să primești monedele</translation>
    </message>
    <message>
        <source>C&amp;hoose</source>
        <translation>A&amp;lege</translation>
    </message>
    <message>
        <source>Sending addresses</source>
        <translation>Adresa de trimitere</translation>
    </message>
    <message>
        <source>Receiving addresses</source>
        <translation>Adresa de primire</translation>
    </message>
    <message>
        <source>These are your Bitcoin addresses for sending payments. Always check the amount and the receiving address before sending coins.</source>
        <translation>Acestea sunt adresele tale Bitcoin pentru efectuarea platilor. Intotdeauna verifica atent suma de plata si adresa beneficiarului inainte de a trimite monede.</translation>
    </message>
    <message>
        <source>These are your Bitcoin addresses for receiving payments. Use the 'Create new receiving address' button in the receive tab to create new addresses.
Signing is only possible with addresses of the type 'legacy'.</source>
        <translation>Acestea sunt adresele Bitcoin pentru primirea plăților. Folosiți butonul " Creați o nouă adresă de primire" din fila de primire pentru a crea noi adrese.
Semnarea este posibilă numai cu adrese de tip "legacy".</translation>
    </message>
    <message>
        <source>&amp;Copy Address</source>
        <translation>&amp;Copiază Adresa</translation>
    </message>
    <message>
        <source>Copy &amp;Label</source>
        <translation>Copiaza si eticheteaza</translation>
    </message>
    <message>
        <source>&amp;Edit</source>
        <translation>&amp;Editare</translation>
    </message>
    <message>
        <source>Export Address List</source>
        <translation>Exportă listă de adrese</translation>
    </message>
    <message>
        <source>Comma separated file (*.csv)</source>
        <translation>Fisier cu separator virgulă (*.csv)</translation>
    </message>
    <message>
        <source>Exporting Failed</source>
        <translation>Export nereusit</translation>
    </message>
    <message>
        <source>There was an error trying to save the address list to %1. Please try again.</source>
        <translation>A apărut o eroare la salvarea listei de adrese la %1. Vă rugăm să încercaţi din nou.</translation>
    </message>
</context>
<context>
    <name>AddressTableModel</name>
    <message>
        <source>Label</source>
        <translation>Etichetă</translation>
    </message>
    <message>
        <source>Address</source>
        <translation>Adresă</translation>
    </message>
    <message>
        <source>(no label)</source>
        <translation>(fără etichetă)</translation>
    </message>
</context>
<context>
    <name>AskPassphraseDialog</name>
    <message>
        <source>Passphrase Dialog</source>
        <translation>Dialogul pentru fraza de acces</translation>
    </message>
    <message>
        <source>Enter passphrase</source>
        <translation>Introduceţi fraza de acces</translation>
    </message>
    <message>
        <source>New passphrase</source>
        <translation>Frază de acces nouă</translation>
    </message>
    <message>
        <source>Repeat new passphrase</source>
        <translation>Repetaţi noua frază de acces</translation>
    </message>
    <message>
        <source>Show passphrase</source>
        <translation>Arată fraza de acces</translation>
    </message>
    <message>
        <source>Encrypt wallet</source>
        <translation>Criptare portofel</translation>
    </message>
    <message>
        <source>This operation needs your wallet passphrase to unlock the wallet.</source>
        <translation>Această acţiune necesită introducerea parolei de acces pentru deblocarea portofelului.</translation>
    </message>
    <message>
        <source>Unlock wallet</source>
        <translation>Deblocare portofel</translation>
    </message>
    <message>
        <source>This operation needs your wallet passphrase to decrypt the wallet.</source>
        <translation>Această acţiune necesită introducerea parolei de acces pentru decriptarea portofelului.</translation>
    </message>
    <message>
        <source>Decrypt wallet</source>
        <translation>Decriptare portofel</translation>
    </message>
    <message>
        <source>Change passphrase</source>
        <translation>Schimbă parola</translation>
    </message>
    <message>
        <source>Confirm wallet encryption</source>
        <translation>Confirmaţi criptarea portofelului</translation>
    </message>
    <message>
        <source>Warning: If you encrypt your wallet and lose your passphrase, you will &lt;b&gt;LOSE ALL OF YOUR BITCOINS&lt;/b&gt;!</source>
        <translation>Atenţie: Dacă va criptati portofelul si ulterior pierdeti parola, &lt;b&gt;VEŢI PIERDE TOTI BITCOINII&lt;/b&gt;!</translation>
    </message>
    <message>
        <source>Are you sure you wish to encrypt your wallet?</source>
        <translation>Sigur doriţi să criptaţi portofelul dvs.?</translation>
    </message>
    <message>
        <source>Wallet encrypted</source>
        <translation>Portofel criptat</translation>
    </message>
    <message>
        <source>Enter the new passphrase for the wallet.&lt;br/&gt;Please use a passphrase of &lt;b&gt;ten or more random characters&lt;/b&gt;, or &lt;b&gt;eight or more words&lt;/b&gt;.</source>
        <translation>Introduceti o parola noua pentru portofel. &lt;br/&gt;Va rugam sa folositi o parola de &lt;b&gt; zece sau mai multe caractere&lt;/b&gt;, sau &lt;b&gt;mai mult de opt cuvinte&lt;/b&gt;.</translation>
    </message>
    <message>
        <source>Enter the old passphrase and new passphrase for the wallet.</source>
        <translation>Introduceţi vechea şi noua parolă pentru portofel.
 </translation>
    </message>
    <message>
        <source>Remember that encrypting your wallet cannot fully protect your bitcoins from being stolen by malware infecting your computer.</source>
        <translation>Reţineti: criptarea portofelului dvs. nu vă poate proteja în totalitate bitcoin-urile împotriva furtului de malware care vă infectează computerul.</translation>
    </message>
    <message>
        <source>Wallet to be encrypted</source>
        <translation>Portofel de criptat</translation>
    </message>
    <message>
        <source>Your wallet is about to be encrypted. </source>
        <translation>Portofelul tău urmează să fie criptat.</translation>
    </message>
    <message>
        <source>Your wallet is now encrypted. </source>
        <translation>Protofelul tău este criptat.</translation>
    </message>
    <message>
        <source>IMPORTANT: Any previous backups you have made of your wallet file should be replaced with the newly generated, encrypted wallet file. For security reasons, previous backups of the unencrypted wallet file will become useless as soon as you start using the new, encrypted wallet.</source>
        <translation>IMPORTANT: Orice copie de siguranţă făcută anterior portofelului dumneavoastră ar trebui înlocuită cu cea generată cel mai recent, fişier criptat al portofelului. Pentru siguranţă, copiile de siguranţă vechi ale portofelului ne-criptat vor deveni inutile imediat ce veţi începe folosirea noului fişier criptat al portofelului.</translation>
    </message>
    <message>
        <source>Wallet encryption failed</source>
        <translation>Criptarea portofelului a eşuat.</translation>
    </message>
    <message>
        <source>Wallet encryption failed due to an internal error. Your wallet was not encrypted.</source>
        <translation>Criptarea portofelului nu a reuşit din cauza unei erori interne. Portofelul dvs. nu a fost criptat.</translation>
    </message>
    <message>
        <source>The supplied passphrases do not match.</source>
        <translation>Parolele furnizate nu se potrivesc.</translation>
    </message>
    <message>
        <source>Wallet unlock failed</source>
        <translation>Deblocarea portofelului a esuat.</translation>
    </message>
    <message>
        <source>The passphrase entered for the wallet decryption was incorrect.</source>
        <translation>Parola introdusă pentru decriptarea portofelului a fost incorectă.</translation>
    </message>
    <message>
        <source>Wallet decryption failed</source>
        <translation>Decriptarea portofelului a esuat.</translation>
    </message>
    <message>
        <source>Wallet passphrase was successfully changed.</source>
        <translation>Parola portofelului a fost schimbata.</translation>
    </message>
    <message>
        <source>Warning: The Caps Lock key is on!</source>
        <translation>Atenţie! Caps Lock este pornit!</translation>
    </message>
</context>
<context>
    <name>BanTableModel</name>
    <message>
        <source>IP/Netmask</source>
        <translation>IP/Netmask</translation>
    </message>
    <message>
        <source>Banned Until</source>
        <translation>Banat până la</translation>
    </message>
</context>
<context>
    <name>BitcoinGUI</name>
    <message>
        <source>Sign &amp;message...</source>
        <translation>Semnează &amp;mesaj...</translation>
    </message>
    <message>
        <source>Synchronizing with network...</source>
        <translation>Se sincronizează cu reţeaua...</translation>
    </message>
    <message>
        <source>&amp;Overview</source>
        <translation>&amp;Imagine de ansamblu</translation>
    </message>
    <message>
        <source>Show general overview of wallet</source>
        <translation>Arată o stare generală de ansamblu a portofelului</translation>
    </message>
    <message>
        <source>&amp;Transactions</source>
        <translation>&amp;Tranzacţii</translation>
    </message>
    <message>
        <source>Browse transaction history</source>
        <translation>Răsfoire istoric tranzacţii</translation>
    </message>
    <message>
        <source>E&amp;xit</source>
        <translation>Ieşire</translation>
    </message>
    <message>
        <source>Quit application</source>
        <translation>Închide aplicaţia</translation>
    </message>
    <message>
        <source>&amp;About %1</source>
        <translation>&amp;Despre %1</translation>
    </message>
    <message>
        <source>Show information about %1</source>
        <translation>Arată informaţii despre %1</translation>
    </message>
    <message>
        <source>About &amp;Qt</source>
        <translation>Despre &amp;Qt</translation>
    </message>
    <message>
        <source>Show information about Qt</source>
        <translation>Arată informaţii despre Qt</translation>
    </message>
    <message>
        <source>&amp;Options...</source>
        <translation>&amp;Opţiuni...</translation>
    </message>
    <message>
        <source>Modify configuration options for %1</source>
        <translation>Modifică opţiunile de configurare pentru %1</translation>
    </message>
    <message>
        <source>&amp;Encrypt Wallet...</source>
        <translation>Cript&amp;ează portofelul...</translation>
    </message>
    <message>
        <source>&amp;Backup Wallet...</source>
        <translation>Face o copie de siguranţă a portofelului...</translation>
    </message>
    <message>
        <source>&amp;Change Passphrase...</source>
        <translation>S&amp;chimbă parola...</translation>
    </message>
    <message>
        <source>Open &amp;URI...</source>
        <translation>Deschide &amp;URI...</translation>
    </message>
    <message>
        <source>Create Wallet...</source>
        <translation>Crează portofel...</translation>
    </message>
    <message>
        <source>Create a new wallet</source>
        <translation>Crează un portofel nou</translation>
    </message>
    <message>
        <source>Wallet:</source>
        <translation>Portofel:</translation>
    </message>
    <message>
        <source>Network activity disabled.</source>
        <extracomment>A substring of the tooltip.</extracomment>
        <translation>Activitatea retelei a fost oprita.</translation>
    </message>
    <message>
        <source>Syncing Headers (%1%)...</source>
        <translation>Se sincronizeaza Header-ele (%1%)...</translation>
    </message>
    <message>
        <source>Reindexing blocks on disk...</source>
        <translation>Se reindexează blocurile pe disc...</translation>
    </message>
    <message>
        <source>Proxy is &lt;b&gt;enabled&lt;/b&gt;: %1</source>
        <translation>Proxy este&lt;b&gt;activat&lt;/b&gt;:%1</translation>
    </message>
    <message>
        <source>Send coins to a Bitcoin address</source>
        <translation>Trimite monede către o adresă Bitcoin</translation>
    </message>
    <message>
        <source>Backup wallet to another location</source>
        <translation>Creează o copie de rezervă a portofelului într-o locaţie diferită</translation>
    </message>
    <message>
        <source>Change the passphrase used for wallet encryption</source>
        <translation>Schimbă fraza de acces folosită pentru criptarea portofelului</translation>
    </message>
    <message>
        <source>&amp;Verify message...</source>
        <translation>&amp;Verifică mesaj...</translation>
    </message>
    <message>
        <source>&amp;Send</source>
        <translation>Trimite</translation>
    </message>
    <message>
        <source>&amp;Receive</source>
        <translation>P&amp;rimeşte</translation>
    </message>
    <message>
        <source>&amp;Show / Hide</source>
        <translation>Arată/Ascunde</translation>
    </message>
    <message>
        <source>Show or hide the main Window</source>
        <translation>Arată sau ascunde fereastra principală</translation>
    </message>
    <message>
        <source>Encrypt the private keys that belong to your wallet</source>
        <translation>Criptează cheile private ale portofelului dvs.</translation>
    </message>
    <message>
        <source>Sign messages with your Bitcoin addresses to prove you own them</source>
        <translation>Semnaţi mesaje cu adresa dvs. Bitcoin pentru a dovedi că vă aparţin</translation>
    </message>
    <message>
        <source>Verify messages to ensure they were signed with specified Bitcoin addresses</source>
        <translation>Verificaţi mesaje pentru a vă asigura că au fost semnate cu adresa Bitcoin specificată</translation>
    </message>
    <message>
        <source>&amp;File</source>
        <translation>&amp;Fişier</translation>
    </message>
    <message>
        <source>&amp;Settings</source>
        <translation>&amp;Setări</translation>
    </message>
    <message>
        <source>&amp;Help</source>
        <translation>A&amp;jutor</translation>
    </message>
    <message>
        <source>Tabs toolbar</source>
        <translation>Bara de unelte</translation>
    </message>
    <message>
        <source>Request payments (generates QR codes and bitcoin: URIs)</source>
        <translation>Cereţi plăţi (generează coduri QR şi bitcoin-uri: URls)</translation>
    </message>
    <message>
        <source>Show the list of used sending addresses and labels</source>
        <translation>Arată lista de adrese trimise şi etichetele folosite.</translation>
    </message>
    <message>
        <source>Show the list of used receiving addresses and labels</source>
        <translation>Arată lista de adrese pentru primire şi etichetele</translation>
    </message>
    <message>
        <source>&amp;Command-line options</source>
        <translation>Opţiuni linie de &amp;comandă</translation>
    </message>
    <message>
        <source>Indexing blocks on disk...</source>
        <translation>Se indexează blocurile pe disc...</translation>
    </message>
    <message>
        <source>Processing blocks on disk...</source>
        <translation>Se proceseaza blocurile pe disc...</translation>
    </message>
    <message numerus="yes">
        <source>Processed %n block(s) of transaction history.</source>
        <translation><numerusform>S-a procesat %n bloc din istoricul tranzacţiilor.</numerusform><numerusform>S-au procesat %n blocuri din istoricul tranzacţiilor.</numerusform><numerusform>S-au procesat %n de blocuri din istoricul tranzacţiilor.</numerusform></translation>
    </message>
    <message>
        <source>%1 behind</source>
        <translation>%1 în urmă</translation>
    </message>
    <message>
        <source>Last received block was generated %1 ago.</source>
        <translation>Ultimul bloc recepţionat a fost generat acum %1.</translation>
    </message>
    <message>
        <source>Transactions after this will not yet be visible.</source>
        <translation>Tranzacţiile după aceasta nu vor fi vizibile încă.</translation>
    </message>
    <message>
        <source>Error</source>
        <translation>Eroare</translation>
    </message>
    <message>
        <source>Warning</source>
        <translation>Avertisment</translation>
    </message>
    <message>
        <source>Information</source>
        <translation>Informaţie</translation>
    </message>
    <message>
        <source>Up to date</source>
        <translation>Actualizat</translation>
    </message>
    <message>
        <source>&amp;Load PSBT from file...</source>
        <translation>&amp;Încarcă PSBT din fișier...</translation>
    </message>
    <message>
        <source>Load Partially Signed Bitcoin Transaction</source>
        <translation>Încărcați Tranzacția Bitcoin Parțial Semnată</translation>
    </message>
    <message>
        <source>Load PSBT from clipboard...</source>
        <translation>Încărcați PSBT din clipboard...</translation>
    </message>
    <message>
        <source>Load Partially Signed Bitcoin Transaction from clipboard</source>
        <translation>Încărcați Tranzacția Bitcoin Parțial Semnată din clipboard</translation>
    </message>
    <message>
        <source>Node window</source>
        <translation>Fereastra nodului</translation>
    </message>
    <message>
        <source>Open node debugging and diagnostic console</source>
        <translation>Deschide consola pentru depanare şi diagnosticare a nodului</translation>
    </message>
    <message>
        <source>&amp;Sending addresses</source>
        <translation>&amp;Adresele de destinatie</translation>
    </message>
    <message>
        <source>&amp;Receiving addresses</source>
        <translation>&amp;Adresele de primire</translation>
    </message>
    <message>
        <source>Open a bitcoin: URI</source>
        <translation>Deschidere bitcoin: o adresa URI sau o cerere de plată</translation>
    </message>
    <message>
        <source>Open Wallet</source>
        <translation>Deschide portofel</translation>
    </message>
    <message>
        <source>Open a wallet</source>
        <translation>Deschide un portofel</translation>
    </message>
    <message>
        <source>Close Wallet...</source>
        <translation>Inchide portofel...</translation>
    </message>
    <message>
        <source>Close wallet</source>
        <translation>Inchide portofel</translation>
    </message>
    <message>
        <source>Close All Wallets...</source>
        <translation>Inchide Portofelele</translation>
    </message>
    <message>
        <source>Close all wallets</source>
        <translation>Închideți toate portofelele</translation>
    </message>
    <message>
        <source>Show the %1 help message to get a list with possible Bitcoin command-line options</source>
        <translation>Arată mesajul de ajutor %1 pentru a obţine o listă cu opţiunile posibile de linii de comandă Bitcoin</translation>
    </message>
    <message>
<<<<<<< HEAD
        <source>&amp;Mask values</source>
        <translation>&amp;Valorile măștii</translation>
    </message>
    <message>
        <source>Mask the values in the Overview tab</source>
        <translation>Mascați valorile din fila Prezentare generală</translation>
    </message>
    <message>
        <source>default wallet</source>
        <translation>portofel implicit</translation>
    </message>
    <message>
=======
>>>>>>> a8868117
        <source>No wallets available</source>
        <translation>Niciun portofel disponibil</translation>
    </message>
    <message>
        <source>&amp;Window</source>
        <translation>&amp;Fereastră</translation>
    </message>
    <message>
        <source>Minimize</source>
        <translation>Minimizare</translation>
    </message>
    <message>
        <source>Zoom</source>
        <translation>Zoom</translation>
    </message>
    <message>
        <source>Main Window</source>
        <translation>Fereastra principală</translation>
    </message>
    <message>
        <source>%1 client</source>
        <translation>Client %1</translation>
    </message>
    <message numerus="yes">
        <source>%n active connection(s) to Bitcoin network.</source>
        <extracomment>A substring of the tooltip.</extracomment>
        <translation type="unfinished"><numerusform>%n conexiune activă către reţeaua Bitcoin</numerusform><numerusform>%n conexiuni active către reţeaua Bitcoin</numerusform><numerusform>%n de conexiuni active către reţeaua Bitcoin</numerusform><numerusform>%n conexiune activă către reţeaua Bitcoin</numerusform><numerusform>%n conexiuni active către reţeaua Bitcoin</numerusform><numerusform>%n de conexiuni active către reţeaua Bitcoin</numerusform></translation>
    </message>
    <message>
        <source>Connecting to peers...</source>
        <translation>Se conecteaza cu alte noduri...</translation>
    </message>
    <message>
        <source>Catching up...</source>
        <translation>Se actualizează...</translation>
    </message>
    <message>
        <source>Error: %1</source>
        <translation>Eroare: %1</translation>
    </message>
    <message>
        <source>Warning: %1</source>
        <translation> Atenționare: %1</translation>
    </message>
    <message>
        <source>Date: %1
</source>
        <translation>Data: %1
</translation>
    </message>
    <message>
        <source>Amount: %1
</source>
        <translation>Sumă: %1
</translation>
    </message>
    <message>
        <source>Wallet: %1
</source>
        <translation>Portofel: %1
</translation>
    </message>
    <message>
        <source>Type: %1
</source>
        <translation>Tip: %1
</translation>
    </message>
    <message>
        <source>Label: %1
</source>
        <translation>Etichetă: %1
</translation>
    </message>
    <message>
        <source>Address: %1
</source>
        <translation>Adresă: %1
</translation>
    </message>
    <message>
        <source>Sent transaction</source>
        <translation>Tranzacţie expediată</translation>
    </message>
    <message>
        <source>Incoming transaction</source>
        <translation>Tranzacţie recepţionată</translation>
    </message>
    <message>
        <source>HD key generation is &lt;b&gt;enabled&lt;/b&gt;</source>
        <translation>Generarea de chei HD este &lt;b&gt;activata&lt;/b&gt;</translation>
    </message>
    <message>
        <source>HD key generation is &lt;b&gt;disabled&lt;/b&gt;</source>
        <translation>Generarea de chei HD este &lt;b&gt;dezactivata&lt;/b&gt;</translation>
    </message>
    <message>
        <source>Private key &lt;b&gt;disabled&lt;/b&gt;</source>
        <translation>Cheia privată &lt;b&gt;dezactivată&lt;/b&gt;</translation>
    </message>
    <message>
        <source>Wallet is &lt;b&gt;encrypted&lt;/b&gt; and currently &lt;b&gt;unlocked&lt;/b&gt;</source>
        <translation>Portofelul este &lt;b&gt;criptat&lt;/b&gt; iar în momentul de faţă este &lt;b&gt;deblocat&lt;/b&gt;</translation>
    </message>
    <message>
        <source>Wallet is &lt;b&gt;encrypted&lt;/b&gt; and currently &lt;b&gt;locked&lt;/b&gt;</source>
        <translation>Portofelul este &lt;b&gt;criptat&lt;/b&gt; iar în momentul de faţă este &lt;b&gt;blocat&lt;/b&gt;</translation>
    </message>
    <message>
<<<<<<< HEAD
        <source>Original message:</source>
        <translation>Mesajul original:</translation>
    </message>
    <message>
        <source>A fatal error occurred. %1 can no longer continue safely and will quit.</source>
        <translation>A apărut o eroare fatală.%1 nu mai poate continua în siguranță și va ieși din program. </translation>
=======
        <source>A fatal error occurred. %1 can no longer continue safely and will quit.</source>
        <translation>A survenit o eroare fatală. %1 nu mai poate continua în siguranţă şi se va opri.</translation>
>>>>>>> a8868117
    </message>
</context>
<context>
    <name>CoinControlDialog</name>
    <message>
        <source>Coin Selection</source>
        <translation>Selectarea monedei</translation>
    </message>
    <message>
        <source>Quantity:</source>
        <translation>Cantitate:</translation>
    </message>
    <message>
        <source>Bytes:</source>
        <translation>Octeţi:</translation>
    </message>
    <message>
        <source>Amount:</source>
        <translation>Sumă:</translation>
    </message>
    <message>
        <source>Fee:</source>
        <translation>Taxă:</translation>
    </message>
    <message>
        <source>Dust:</source>
        <translation>Praf:</translation>
    </message>
    <message>
        <source>After Fee:</source>
        <translation>După taxă:</translation>
    </message>
    <message>
        <source>Change:</source>
        <translation>Schimb:</translation>
    </message>
    <message>
        <source>(un)select all</source>
        <translation>(de)selectare tot</translation>
    </message>
    <message>
        <source>Tree mode</source>
        <translation>Mod arbore</translation>
    </message>
    <message>
        <source>List mode</source>
        <translation>Mod listă</translation>
    </message>
    <message>
        <source>Amount</source>
        <translation>Sumă</translation>
    </message>
    <message>
        <source>Received with label</source>
        <translation>Primite cu eticheta</translation>
    </message>
    <message>
        <source>Received with address</source>
        <translation>Primite cu adresa</translation>
    </message>
    <message>
        <source>Date</source>
        <translation>Data</translation>
    </message>
    <message>
        <source>Confirmations</source>
        <translation>Confirmări</translation>
    </message>
    <message>
        <source>Confirmed</source>
        <translation>Confirmat</translation>
    </message>
    <message>
        <source>Copy amount</source>
        <translation>Copiază suma</translation>
    </message>
    <message>
        <source>&amp;Copy address</source>
        <translation type="unfinished">&amp;Copiază adresa</translation>
    </message>
    <message>
        <source>Copy &amp;label</source>
        <translation type="unfinished">&amp;Copiază eticheta</translation>
    </message>
    <message>
        <source>Copy &amp;amount</source>
        <translation>Copiază &amp;suma</translation>
    </message>
    <message>
        <source>Copy transaction &amp;ID</source>
        <translation>Copiază &amp;ID tranzacţie</translation>
    </message>
    <message>
        <source>L&amp;ock unspent</source>
        <translation type="unfinished">&amp;Blocare necheltuiţi</translation>
    </message>
    <message>
        <source>&amp;Unlock unspent</source>
        <translation type="unfinished">&amp;Deblocare necheltuiţi</translation>
    </message>
    <message>
        <source>Copy quantity</source>
        <translation>Copiază cantitea</translation>
    </message>
    <message>
        <source>Copy fee</source>
        <translation>Copiază taxa</translation>
    </message>
    <message>
        <source>Copy after fee</source>
        <translation>Copiază după taxă</translation>
    </message>
    <message>
        <source>Copy bytes</source>
        <translation>Copiază octeţi</translation>
    </message>
    <message>
        <source>Copy dust</source>
        <translation>Copiază praf</translation>
    </message>
    <message>
        <source>Copy change</source>
        <translation>Copiază rest</translation>
    </message>
    <message>
        <source>(%1 locked)</source>
        <translation>(%1 blocat)</translation>
    </message>
    <message>
        <source>yes</source>
        <translation>da</translation>
    </message>
    <message>
        <source>no</source>
        <translation>nu</translation>
    </message>
    <message>
        <source>This label turns red if any recipient receives an amount smaller than the current dust threshold.</source>
        <translation>Această etichetă devine roşie, dacă orice beneficiar primeşte o sumă mai mică decât pragul curent pentru praf.</translation>
    </message>
    <message>
        <source>Can vary +/- %1 satoshi(s) per input.</source>
        <translation>Poate varia +/- %1 satoshi pentru fiecare intrare.</translation>
    </message>
    <message>
        <source>(no label)</source>
        <translation>(fără etichetă)</translation>
    </message>
    <message>
        <source>change from %1 (%2)</source>
        <translation>restul de la %1 (%2)</translation>
    </message>
    <message>
        <source>(change)</source>
        <translation>(rest)</translation>
    </message>
</context>
<context>
    <name>CreateWalletActivity</name>
    <message>
        <source>Creating Wallet &lt;b&gt;%1&lt;/b&gt;...</source>
        <translation>Creare Portofel &lt;b&gt;%1&lt;/b&gt;...</translation>
    </message>
    <message>
        <source>Create wallet failed</source>
        <translation>Crearea portofelului a eşuat</translation>
    </message>
    <message>
        <source>Create wallet warning</source>
        <translation>Atentionare la crearea portofelului</translation>
    </message>
</context>
<context>
    <name>CreateWalletDialog</name>
    <message>
        <source>Create Wallet</source>
        <translation>Crează portofel</translation>
    </message>
    <message>
        <source>Wallet</source>
        <translation>Portofel</translation>
    </message>
    <message>
        <source>Wallet Name</source>
        <translation>Numele portofelului</translation>
    </message>
    <message>
        <source>Encrypt the wallet. The wallet will be encrypted with a passphrase of your choice.</source>
        <translation>Criptează portofelul. Portofelul va fi criptat cu fraza de acces aleasă.</translation>
    </message>
    <message>
        <source>Encrypt Wallet</source>
        <translation>Criptează portofelul.</translation>
    </message>
    <message>
        <source>Advanced Options</source>
        <translation>Optiuni Avansate</translation>
    </message>
    <message>
        <source>Disable private keys for this wallet. Wallets with private keys disabled will have no private keys and cannot have an HD seed or imported private keys. This is ideal for watch-only wallets.</source>
        <translation>Dezactivează cheile private pentru acest portofel. Portofelele cu cheile private dezactivate nu vor avea chei private şi nu vor putea avea samanţă HD sau chei private importate. Ideal pentru portofele marcate doar pentru citire.</translation>
    </message>
    <message>
        <source>Disable Private Keys</source>
        <translation>Dezactivează cheile private</translation>
    </message>
    <message>
        <source>Make a blank wallet. Blank wallets do not initially have private keys or scripts. Private keys and addresses can be imported, or an HD seed can be set, at a later time.</source>
        <translation>Make a blank wallet. Blank wallets do not initially have private keys or scripts. Private keys and addresses can be imported, or an HD seed can be set, at a later time.</translation>
    </message>
    <message>
        <source>Make Blank Wallet</source>
        <translation>Faceți Portofel gol</translation>
    </message>
    <message>
        <source>Use descriptors for scriptPubKey management</source>
        <translation>Utilizați descriptori pentru gestionarea scriptPubKey</translation>
    </message>
    <message>
        <source>Descriptor Wallet</source>
        <translation> Descriptor Portofel</translation>
    </message>
    <message>
        <source>Create</source>
        <translation>Creează</translation>
    </message>
    <message>
        <source>Compiled without sqlite support (required for descriptor wallets)</source>
        <translation>Compilat fără suport sqlite (necesar pentru portofele descriptor)</translation>
    </message>
</context>
<context>
    <name>EditAddressDialog</name>
    <message>
        <source>Edit Address</source>
        <translation>Editează adresa</translation>
    </message>
    <message>
        <source>&amp;Label</source>
        <translation>&amp;Etichetă</translation>
    </message>
    <message>
        <source>The label associated with this address list entry</source>
        <translation>Eticheta asociată cu această intrare din listă.</translation>
    </message>
    <message>
        <source>The address associated with this address list entry. This can only be modified for sending addresses.</source>
        <translation>Adresa asociată cu această adresă din listă. Aceasta poate fi modificată doar pentru adresele de trimitere.</translation>
    </message>
    <message>
        <source>&amp;Address</source>
        <translation>&amp;Adresă</translation>
    </message>
    <message>
        <source>New sending address</source>
        <translation>Noua adresă de trimitere</translation>
    </message>
    <message>
        <source>Edit receiving address</source>
        <translation>Editează adresa de primire</translation>
    </message>
    <message>
        <source>Edit sending address</source>
        <translation>Editează adresa de trimitere</translation>
    </message>
    <message>
        <source>The entered address "%1" is not a valid Bitcoin address.</source>
        <translation>Adresa introdusă "%1" nu este o adresă Bitcoin validă.</translation>
    </message>
    <message>
        <source>Address "%1" already exists as a receiving address with label "%2" and so cannot be added as a sending address.</source>
        <translation>Adresa "%1" exista deja ca si adresa de primire cu eticheta "%2" si deci nu poate fi folosita ca si adresa de trimitere.</translation>
    </message>
    <message>
        <source>The entered address "%1" is already in the address book with label "%2".</source>
        <translation>Adresa introdusa "%1" este deja in lista de adrese cu eticheta "%2"</translation>
    </message>
    <message>
        <source>Could not unlock wallet.</source>
        <translation>Portofelul nu a putut fi deblocat.</translation>
    </message>
    <message>
        <source>New key generation failed.</source>
        <translation>Generarea noii chei nu a reuşit.</translation>
    </message>
</context>
<context>
    <name>FreespaceChecker</name>
    <message>
        <source>A new data directory will be created.</source>
        <translation>Va fi creat un nou dosar de date.</translation>
    </message>
    <message>
        <source>name</source>
        <translation>nume</translation>
    </message>
    <message>
        <source>Directory already exists. Add %1 if you intend to create a new directory here.</source>
        <translation>Dosarul deja există. Adaugă %1 dacă intenţionaţi să creaţi un nou dosar aici.</translation>
    </message>
    <message>
        <source>Path already exists, and is not a directory.</source>
        <translation>Calea deja există şi nu este un dosar.</translation>
    </message>
    <message>
        <source>Cannot create data directory here.</source>
        <translation>Nu se poate crea un dosar de date aici.</translation>
    </message>
</context>
<context>
    <name>HelpMessageDialog</name>
    <message>
        <source>version</source>
        <translation>versiunea</translation>
    </message>
    <message>
        <source>About %1</source>
        <translation>Despre %1</translation>
    </message>
    <message>
        <source>Command-line options</source>
        <translation>Opţiuni linie de comandă</translation>
    </message>
</context>
<context>
    <name>Intro</name>
    <message>
        <source>Welcome</source>
        <translation>Bun venit</translation>
    </message>
    <message>
        <source>Welcome to %1.</source>
        <translation>Bun venit la %1!</translation>
    </message>
    <message>
        <source>As this is the first time the program is launched, you can choose where %1 will store its data.</source>
        <translation>Deoarece este prima lansare a programului poți alege unde %1 va stoca datele sale.</translation>
    </message>
    <message>
        <source>When you click OK, %1 will begin to download and process the full %4 block chain (%2GB) starting with the earliest transactions in %3 when %4 initially launched.</source>
        <translation>Cand apasati OK, %1 va incepe descarcarea si procesarea intregului %4 blockchain (%2GB) incepand cu cele mai vechi tranzactii din %3 de la lansarea initiala a %4.</translation>
    </message>
    <message>
        <source>Reverting this setting requires re-downloading the entire blockchain. It is faster to download the full chain first and prune it later. Disables some advanced features.</source>
        <translation>Revenirea la această setare necesită re-descărcarea întregului blockchain. Este mai rapid să descărcați mai întâi rețeaua complet și să o fragmentați  mai târziu. Dezactivează unele funcții avansate.</translation>
    </message>
    <message>
        <source>This initial synchronisation is very demanding, and may expose hardware problems with your computer that had previously gone unnoticed. Each time you run %1, it will continue downloading where it left off.</source>
        <translation>Sincronizarea initiala necesita foarte multe resurse, si poate releva probleme de hardware ale computerului care anterior au trecut neobservate. De fiecare data cand rulati %1, descarcarea va continua de unde a fost intrerupta.</translation>
    </message>
    <message>
        <source>If you have chosen to limit block chain storage (pruning), the historical data must still be downloaded and processed, but will be deleted afterward to keep your disk usage low.</source>
        <translation>Daca ati ales o limita pentru capacitatea de stocare a blockchainului (pruning), datele mai vechi tot trebuie sa fie descarcate si procesate, insa vor fi sterse ulterior pentru a reduce utilizarea harddiskului.</translation>
    </message>
    <message>
        <source>Use the default data directory</source>
        <translation>Foloseşte dosarul de date implicit</translation>
    </message>
    <message>
        <source>Use a custom data directory:</source>
        <translation>Foloseşte un dosar de date personalizat:</translation>
    </message>
    <message>
        <source>Bitcoin</source>
        <translation>Bitcoin</translation>
    </message>
    <message>
        <source>At least %1 GB of data will be stored in this directory, and it will grow over time.</source>
        <translation>Cel putin %1GB de date vor fi stocate in acest director, si aceasta valoare va creste in timp.</translation>
    </message>
    <message>
        <source>Approximately %1 GB of data will be stored in this directory.</source>
        <translation>Aproximativ %1 GB de date vor fi stocate in acest director.</translation>
    </message>
    <message>
        <source>%1 will download and store a copy of the Bitcoin block chain.</source>
        <translation>%1 va descarca si stoca o copie a blockchainului Bitcoin</translation>
    </message>
    <message>
        <source>The wallet will also be stored in this directory.</source>
        <translation>Portofelul va fi de asemeni stocat in acest director.</translation>
    </message>
    <message>
        <source>Error: Specified data directory "%1" cannot be created.</source>
        <translation>Eroare: Directorul datelor specificate "%1" nu poate fi creat.</translation>
    </message>
    <message>
        <source>Error</source>
        <translation>Eroare</translation>
    </message>
    <message numerus="yes">
        <source>%n GB of free space available</source>
        <translation><numerusform>%n GB de spaţiu liber disponibil</numerusform><numerusform>%n GB de spaţiu liber disponibil</numerusform><numerusform>%n GB de spaţiu liber disponibil</numerusform></translation>
    </message>
    <message numerus="yes">
        <source>(of %n GB needed)</source>
        <translation><numerusform>(din %n GB necesar)</numerusform><numerusform>(din %n GB necesari)</numerusform><numerusform>(din %n GB necesari)</numerusform></translation>
    </message>
    </context>
<context>
    <name>MempoolStats</name>
    <message>
        <source>N/A</source>
        <translation>Nespecificat</translation>
    </message>
    </context>
<context>
    <name>ModalOverlay</name>
    <message>
        <source>Form</source>
        <translation>Form</translation>
    </message>
    <message>
        <source>Recent transactions may not yet be visible, and therefore your wallet's balance might be incorrect. This information will be correct once your wallet has finished synchronizing with the bitcoin network, as detailed below.</source>
        <translation>Tranzactiile recente pot sa nu fie inca vizibile, de aceea balanta portofelului poate fi incorecta. Aceasta informatie va fi corecta de indata ce portofelul va fi complet sincronizat cu reteaua Bitcoin, asa cum este detaliat mai jos.</translation>
    </message>
    <message>
        <source>Attempting to spend bitcoins that are affected by not-yet-displayed transactions will not be accepted by the network.</source>
        <translation>Incercarea de a cheltui bitcoini care sunt afectati de tranzactii ce inca nu sunt afisate nu va fi acceptata de retea.</translation>
    </message>
    <message>
        <source>Number of blocks left</source>
        <translation>Numarul de blocuri ramase</translation>
    </message>
    <message>
        <source>Unknown...</source>
        <translation>Necunoscut...</translation>
    </message>
    <message>
        <source>Last block time</source>
        <translation>Data ultimului bloc</translation>
    </message>
    <message>
        <source>Progress</source>
        <translation>Progres</translation>
    </message>
    <message>
        <source>Progress increase per hour</source>
        <translation>Cresterea progresului per ora</translation>
    </message>
    <message>
        <source>calculating...</source>
        <translation>calculeaza...</translation>
    </message>
    <message>
        <source>Estimated time left until synced</source>
        <translation>Timp estimat pana la sincronizare</translation>
    </message>
    <message>
        <source>Hide</source>
        <translation>Ascunde</translation>
    </message>
    <message>
        <source>Esc</source>
        <translation>Iesire</translation>
    </message>
    </context>
<context>
    <name>NetWatchLogModel</name>
    <message>
        <source>Type</source>
        <comment>NetWatch: Type header</comment>
        <translation>tip</translation>
    </message>
    <message>
        <source>Address</source>
        <comment>NetWatch: Address header</comment>
        <translation>Adresă</translation>
    </message>
</context>
<context>
    <name>OpenURIDialog</name>
    <message>
        <source>Open bitcoin URI</source>
        <translation>Deschidere bitcoin: o adresa URI sau o cerere de plată</translation>
    </message>
    <message>
        <source>URI:</source>
        <translation>URI:</translation>
    </message>
    <message>
        <source>Paste address from clipboard</source>
        <translation>Lipeşte adresa copiată din clipboard</translation>
    </message>
</context>
<context>
    <name>OpenWalletActivity</name>
    <message>
        <source>Open wallet failed</source>
        <translation>Deschiderea portofelului a eșuat</translation>
    </message>
    <message>
        <source>Open wallet warning</source>
        <translation>Atenționare la deschiderea portofelului</translation>
    </message>
    <message>
        <source>default wallet</source>
        <translation>portofel implicit</translation>
    </message>
    </context>
<context>
    <name>OptionsDialog</name>
    <message>
        <source>Options</source>
        <translation>Opţiuni</translation>
    </message>
    <message>
        <source>&amp;Main</source>
        <translation>Principal</translation>
    </message>
    <message>
        <source>Automatically start %1 after logging in to the system.</source>
        <translation>Porneşte automat %1 după logarea in sistem.</translation>
    </message>
    <message>
        <source>&amp;Start %1 on system login</source>
        <translation>&amp;Porneste %1 la logarea in sistem.</translation>
    </message>
    <message>
        <source>Size of &amp;database cache</source>
        <translation>Mărimea bazei de &amp;date cache</translation>
    </message>
    <message>
        <source>Number of script &amp;verification threads</source>
        <translation>Numărul de thread-uri de &amp;verificare</translation>
    </message>
    <message>
        <source>IP address of the proxy (e.g. IPv4: 127.0.0.1 / IPv6: ::1)</source>
        <translation>Adresa IP a serverului proxy (de exemplu: IPv4: 127.0.0.1 / IPv6: ::1)</translation>
    </message>
    <message>
        <source>Shows if the supplied default SOCKS5 proxy is used to reach peers via this network type.</source>
        <translation>Arata daca proxy-ul SOCKS5 furnizat implicit este folosit pentru a gasi parteneri via acest tip de retea.</translation>
    </message>
    <message>
        <source>Hide the icon from the system tray.</source>
        <translation>Ascunde icon-ul din system tray.</translation>
    </message>
    <message>
        <source>&amp;Hide tray icon</source>
        <translation>&amp;Ascunde icon-ul din system tray.</translation>
    </message>
    <message>
        <source>Minimize instead of exit the application when the window is closed. When this option is enabled, the application will be closed only after selecting Exit in the menu.</source>
        <translation>Minimizează fereastra în locul părăsirii programului în momentul închiderii ferestrei. Cînd acestă opţiune e activă, aplicaţia se va opri doar în momentul selectării comenzii 'Închide aplicaţia' din menu.</translation>
    </message>
    <message>
        <source>Third party URLs (e.g. a block explorer) that appear in the transactions tab as context menu items. %s in the URL is replaced by transaction hash. Multiple URLs are separated by vertical bar |.</source>
        <translation>URL-uri terţe părţi (de exemplu, un explorator de bloc), care apar în tab-ul tranzacţiilor ca elemente de meniu contextual. %s în URL este înlocuit cu hash de tranzacţie. URL-urile multiple sînt separate prin bară verticală |.</translation>
    </message>
    <message>
        <source>Open the %1 configuration file from the working directory.</source>
        <translation>Deschide fisierul de configurare %1 din directorul curent.</translation>
    </message>
    <message>
        <source>Open Configuration File</source>
        <translation>Deschide fisierul de configurare.</translation>
    </message>
    <message>
        <source>Reset all client options to default.</source>
        <translation>Resetează toate setările clientului la valorile implicite.</translation>
    </message>
    <message>
        <source>&amp;Reset Options</source>
        <translation>&amp;Resetează opţiunile</translation>
    </message>
    <message>
        <source>&amp;Network</source>
        <translation>Reţea</translation>
    </message>
    <message>
        <source>Disables some advanced features but all blocks will still be fully validated. Reverting this setting requires re-downloading the entire blockchain. Actual disk usage may be somewhat higher.</source>
        <translation>Dezactiveaza unele caracteristici avansate insa toate blocurile vor fi validate pe deplin. Inversarea acestei setari necesita re-descarcarea intregului blockchain. Utilizarea reala a discului poate fi ceva mai mare.</translation>
    </message>
    <message>
        <source>Prune &amp;block storage to</source>
        <translation>Reductie &amp;block storage la</translation>
    </message>
    <message>
        <source>Reverting this setting requires re-downloading the entire blockchain.</source>
        <translation>Inversarea acestei setari necesita re-descarcarea intregului blockchain.</translation>
    </message>
    <message>
        <source>(0 = auto, &lt;0 = leave that many cores free)</source>
        <translation>(0 = automat, &lt;0 = lasă atîtea nuclee libere)</translation>
    </message>
    <message>
        <source>W&amp;allet</source>
        <translation>Portofel</translation>
    </message>
    <message>
        <source>Expert</source>
        <translation>Expert</translation>
    </message>
    <message>
        <source>Enable coin &amp;control features</source>
        <translation>Activare caracteristici de control ale monedei</translation>
    </message>
    <message>
        <source>If you disable the spending of unconfirmed change, the change from a transaction cannot be used until that transaction has at least one confirmation. This also affects how your balance is computed.</source>
        <translation>Dacă dezactivaţi cheltuirea restului neconfirmat, restul dintr-o tranzacţie nu poate fi folosit pînă cînd tranzacţia are cel puţin o confirmare. Aceasta afectează de asemenea calcularea soldului.</translation>
    </message>
    <message>
        <source>&amp;Spend unconfirmed change</source>
        <translation>Cheltuire rest neconfirmat</translation>
    </message>
    <message>
        <source>Automatically open the Bitcoin client port on the router. This only works when your router supports UPnP and it is enabled.</source>
        <translation>Deschide automat în router portul aferent clientului Bitcoin. Funcţionează doar dacă routerul duportă UPnP şi e activat.</translation>
    </message>
    <message>
        <source>Map port using &amp;UPnP</source>
        <translation>Mapare port folosind &amp;UPnP</translation>
    </message>
    <message>
        <source>Accept connections from outside.</source>
        <translation>Acceptă conexiuni din exterior</translation>
    </message>
    <message>
        <source>Allow incomin&amp;g connections</source>
        <translation>Permite conexiuni de intrar&amp;e</translation>
    </message>
    <message>
        <source>Connect to the Bitcoin network through a SOCKS5 proxy.</source>
        <translation>Conectare la reţeaua Bitcoin printr-un proxy SOCKS.</translation>
    </message>
    <message>
        <source>&amp;Connect through SOCKS5 proxy (default proxy):</source>
        <translation>&amp;Conectare printr-un proxy SOCKS (implicit proxy):</translation>
    </message>
    <message>
        <source>Proxy &amp;IP:</source>
        <translation>Proxy &amp;IP:</translation>
    </message>
    <message>
        <source>&amp;Port:</source>
        <translation>&amp;Port:</translation>
    </message>
    <message>
        <source>Port of the proxy (e.g. 9050)</source>
        <translation>Portul proxy (de exemplu: 9050)</translation>
    </message>
    <message>
        <source>Used for reaching peers via:</source>
        <translation>Folosit pentru a gasi parteneri via:</translation>
    </message>
    <message>
        <source>IPv4</source>
        <translation>IPv4</translation>
    </message>
    <message>
        <source>IPv6</source>
        <translation>IPv6</translation>
    </message>
    <message>
        <source>Tor</source>
        <translation>Tor</translation>
    </message>
    <message>
        <source>&amp;Window</source>
        <translation>&amp;Fereastră</translation>
    </message>
    <message>
        <source>Show only a tray icon after minimizing the window.</source>
        <translation>Arată doar un icon în tray la ascunderea ferestrei</translation>
    </message>
    <message>
        <source>&amp;Minimize to the tray instead of the taskbar</source>
        <translation>&amp;Minimizare în tray în loc de taskbar</translation>
    </message>
    <message>
        <source>M&amp;inimize on close</source>
        <translation>M&amp;inimizare fereastră în locul închiderii programului</translation>
    </message>
    <message>
        <source>&amp;Display</source>
        <translation>&amp;Afişare</translation>
    </message>
    <message>
        <source>User Interface &amp;language:</source>
        <translation>&amp;Limbă interfaţă utilizator</translation>
    </message>
    <message>
        <source>The user interface language can be set here. This setting will take effect after restarting %1.</source>
        <translation>Limba interfeţei utilizatorului poate fi setată aici. Această setare va avea efect după repornirea %1.</translation>
    </message>
    <message>
        <source>&amp;Unit to show amounts in:</source>
        <translation>&amp;Unitatea de măsură pentru afişarea sumelor:</translation>
    </message>
    <message>
        <source>Choose the default subdivision unit to show in the interface and when sending coins.</source>
        <translation>Alegeţi subdiviziunea folosită la afişarea interfeţei şi la trimiterea de bitcoin.</translation>
    </message>
    <message>
        <source>Whether to show coin control features or not.</source>
        <translation>Arată controlul caracteristicilor monedei sau nu.</translation>
    </message>
    <message>
        <source>Connect to the Bitcoin network through a separate SOCKS5 proxy for Tor onion services.</source>
        <translation>Conectare la reteaua Bitcoin printr-un proxy SOCKS5 separat pentru serviciile TOR ascunse.</translation>
    </message>
    <message>
        <source>Use separate SOCKS&amp;5 proxy to reach peers via Tor onion services:</source>
        <translation>Foloseste un proxy SOCKS&amp;5 separat pentru a gasi parteneri via servicii TOR ascunse</translation>
    </message>
    <message>
        <source>&amp;Third party transaction URLs</source>
        <translation>URL-uri tranzacţii &amp;terţe părţi</translation>
    </message>
    <message>
        <source>&amp;OK</source>
        <translation>&amp;OK</translation>
    </message>
    <message>
        <source>&amp;Cancel</source>
        <translation>Renunţă</translation>
    </message>
    <message>
        <source>default</source>
        <translation>iniţial</translation>
    </message>
    <message>
        <source>none</source>
        <translation>nimic</translation>
    </message>
    <message>
        <source>Bitcoin Core</source>
        <translation>Nucleul Bitcoin</translation>
    </message>
    <message>
        <source>Confirm options reset</source>
        <translation>Confirmă resetarea opţiunilor</translation>
    </message>
    <message>
        <source>Client restart required to activate changes.</source>
        <translation>Este necesară repornirea clientului pentru a activa schimbările.</translation>
    </message>
    <message>
        <source>Client will be shut down. Do you want to proceed?</source>
        <translation>Clientul va fi închis. Doriţi să continuaţi?</translation>
    </message>
    <message>
        <source>Configuration options</source>
        <translation>Optiuni de configurare</translation>
    </message>
    <message>
        <source>The configuration file is used to specify advanced user options which override GUI settings. Additionally, any command-line options will override this configuration file.</source>
        <translation>Fisierul de configurare e folosit pentru a specifica optiuni utilizator avansate care modifica setarile din GUI. In plus orice optiune din linia de comanda va modifica acest fisier de configurare.</translation>
    </message>
    <message>
        <source>Error</source>
        <translation>Eroare</translation>
    </message>
    <message>
        <source>The configuration file could not be opened.</source>
        <translation>Fisierul de configurare nu a putut fi deschis.</translation>
    </message>
    <message>
        <source>This change would require a client restart.</source>
        <translation>Această schimbare necesită o repornire a clientului.</translation>
    </message>
    <message>
        <source>The supplied proxy address is invalid.</source>
        <translation>Adresa bitcoin pe care aţi specificat-o nu este validă.</translation>
    </message>
</context>
<context>
    <name>OverviewPage</name>
    <message>
        <source>Form</source>
        <translation>Form</translation>
    </message>
    <message>
        <source>The displayed information may be out of date. Your wallet automatically synchronizes with the Bitcoin network after a connection is established, but this process has not completed yet.</source>
        <translation>Informaţiile afişate pot fi neactualizate. Portofelul dvs. se sincronizează automat cu reţeaua Bitcoin după ce o conexiune este stabilită, dar acest proces nu a fost finalizat încă.</translation>
    </message>
    <message>
        <source>Watch-only:</source>
        <translation>Doar-supraveghere:</translation>
    </message>
    <message>
        <source>Available:</source>
        <translation>Disponibil:</translation>
    </message>
    <message>
        <source>Your current spendable balance</source>
        <translation>Balanţa dvs. curentă de cheltuieli</translation>
    </message>
    <message>
        <source>Pending:</source>
        <translation>În aşteptare:</translation>
    </message>
    <message>
        <source>Total of transactions that have yet to be confirmed, and do not yet count toward the spendable balance</source>
        <translation>Totalul tranzacţiilor care nu sunt confirmate încă şi care nu sunt încă adunate la balanţa de cheltuieli</translation>
    </message>
    <message>
        <source>Immature:</source>
        <translation>Nematurizat:</translation>
    </message>
    <message>
        <source>Mined balance that has not yet matured</source>
        <translation>Balanţa minata ce nu s-a maturizat încă</translation>
    </message>
    <message>
        <source>Balances</source>
        <translation>Balanţă</translation>
    </message>
    <message>
        <source>Total:</source>
        <translation>Total:</translation>
    </message>
    <message>
        <source>Your current total balance</source>
        <translation>Balanţa totală curentă</translation>
    </message>
    <message>
        <source>Your current balance in watch-only addresses</source>
        <translation>Soldul dvs. curent în adresele doar-supraveghere</translation>
    </message>
    <message>
        <source>Spendable:</source>
        <translation>Cheltuibil:</translation>
    </message>
    <message>
        <source>Recent transactions</source>
        <translation>Tranzacţii recente</translation>
    </message>
    <message>
        <source>Unconfirmed transactions to watch-only addresses</source>
        <translation>Tranzacţii neconfirmate la adresele doar-supraveghere</translation>
    </message>
    <message>
        <source>Mined balance in watch-only addresses that has not yet matured</source>
        <translation>Balanţă minată în adresele doar-supraveghere care nu s-a maturizat încă</translation>
    </message>
    <message>
        <source>Current total balance in watch-only addresses</source>
        <translation>Soldul dvs. total în adresele doar-supraveghere</translation>
    </message>
    </context>
<context>
    <name>PSBTOperationsDialog</name>
    <message>
<<<<<<< HEAD
        <source>Save...</source>
        <translation>Salveaza</translation>
    </message>
    <message>
        <source>Close</source>
        <translation>Inchide</translation>
=======
        <source>Close</source>
        <translation type="unfinished">Închide</translation>
>>>>>>> a8868117
    </message>
    <message>
        <source>Total Amount</source>
        <translation>Suma totală</translation>
    </message>
    <message>
        <source>or</source>
        <translation>sau</translation>
    </message>
    </context>
<context>
    <name>PaymentServer</name>
    <message>
        <source>Payment request error</source>
        <translation>Eroare la cererea de plată</translation>
    </message>
    <message>
        <source>Cannot start bitcoin: click-to-pay handler</source>
        <translation>Bitcoin nu poate porni: click-to-pay handler</translation>
    </message>
    <message>
        <source>URI handling</source>
        <translation>Gestionare URI</translation>
    </message>
    <message>
        <source>'bitcoin://' is not a valid URI. Use 'bitcoin:' instead.</source>
        <translation>'bitcoin://' nu este un URI valid. Folositi 'bitcoin:' in loc.</translation>
    </message>
    <message>
        <source>Invalid payment address</source>
        <translation>Adresă pentru plată invalidă</translation>
    </message>
    <message>
        <source>URI cannot be parsed! This can be caused by an invalid Bitcoin address or malformed URI parameters.</source>
        <translation>URI nu poate fi analizat! Acest lucru poate fi cauzat de o adresă Bitcoin invalidă sau parametri URI deformaţi.</translation>
    </message>
    <message>
        <source>Payment request file handling</source>
        <translation>Manipulare fişier cerere de plată</translation>
    </message>
</context>
<context>
    <name>PeerTableModel</name>
    <message>
        <source>User Agent</source>
        <translation>Agent utilizator</translation>
    </message>
    <message>
        <source>Node/Service</source>
        <translation>Nod/Serviciu</translation>
    </message>
    <message>
        <source>Ping</source>
        <translation>Ping</translation>
    </message>
    <message>
        <source>Sent</source>
        <translation>Expediat</translation>
    </message>
    <message>
        <source>Received</source>
        <translation>Recepţionat</translation>
    </message>
    <message>
        <source>Type</source>
        <translation>Tip</translation>
    </message>
    </context>
<context>
    <name>QObject</name>
    <message>
        <source>Amount</source>
        <translation>Cantitate</translation>
    </message>
    <message>
        <source>Enter a Bitcoin address (e.g. %1)</source>
        <translation>Introduceţi o adresă Bitcoin (de exemplu %1)</translation>
    </message>
    <message>
        <source>Inbound</source>
        <translation>Intrare</translation>
    </message>
    <message>
        <source>%1 d</source>
        <translation>%1 z</translation>
    </message>
    <message>
        <source>%1 h</source>
        <translation>%1 h</translation>
    </message>
    <message>
        <source>%1 m</source>
        <translation>%1 m</translation>
    </message>
    <message>
        <source>%1 s</source>
        <translation>%1 s</translation>
    </message>
    <message>
        <source>None</source>
        <translation>Niciuna</translation>
    </message>
    <message>
        <source>N/A</source>
        <translation>N/A</translation>
    </message>
    <message>
        <source>%1 ms</source>
        <translation>%1 ms</translation>
    </message>
    <message numerus="yes">
        <source>%n second(s)</source>
        <translation><numerusform>%n secunda</numerusform><numerusform>%n secunde</numerusform><numerusform>%n secunde</numerusform></translation>
    </message>
    <message numerus="yes">
        <source>%n minute(s)</source>
        <translation><numerusform>%n minut</numerusform><numerusform>%n minute</numerusform><numerusform>%n minute</numerusform></translation>
    </message>
    <message numerus="yes">
        <source>%n hour(s)</source>
        <translation><numerusform>%n ora</numerusform><numerusform>%n ore</numerusform><numerusform>%n ore</numerusform></translation>
    </message>
    <message numerus="yes">
        <source>%n day(s)</source>
        <translation><numerusform>%n zi</numerusform><numerusform>%n zile</numerusform><numerusform>%n zile</numerusform></translation>
    </message>
    <message numerus="yes">
        <source>%n week(s)</source>
        <translation><numerusform>%n saptamana</numerusform><numerusform>%n saptamani</numerusform><numerusform>%n saptamani</numerusform></translation>
    </message>
    <message>
        <source>%1 and %2</source>
        <translation>%1 şi %2</translation>
    </message>
    <message numerus="yes">
        <source>%n year(s)</source>
        <translation><numerusform>%n an</numerusform><numerusform>%n ani</numerusform><numerusform>%n ani</numerusform></translation>
    </message>
    <message>
        <source>%1 B</source>
        <translation>%1 B</translation>
    </message>
    <message>
        <source>%1 KB</source>
        <translation>%1 KB</translation>
    </message>
    <message>
        <source>%1 MB</source>
        <translation>%1 MB</translation>
    </message>
    <message>
        <source>%1 GB</source>
        <translation>%1 GB</translation>
    </message>
    <message>
        <source>Error: Specified data directory "%1" does not exist.</source>
        <translation>Eroare: Directorul de date specificat "%1" nu există.</translation>
    </message>
    <message>
        <source>Error: Cannot parse configuration file: %1.</source>
        <translation>Eroare: Nu se poate analiza fişierul de configuraţie: %1.</translation>
    </message>
    <message>
        <source>Error: %1</source>
        <translation>Eroare: %1</translation>
    </message>
    <message>
        <source>Error initializing settings: %1</source>
        <translation>Eroare de inițializare a setărilor: %1</translation>
    </message>
    <message>
        <source>%1 didn't yet exit safely...</source>
        <translation>%1 nu a fost inchis in siguranta...</translation>
    </message>
    <message>
        <source>unknown</source>
        <translation>necunoscut</translation>
    </message>
    <message>
        <source>Blk</source>
        <comment>Tx Watch: Block type abbreviation</comment>
        <translation>Blc</translation>
    </message>
    <message>
        <source>Txn</source>
        <comment>Tx Watch: Transaction type abbreviation</comment>
        <translation>Tze</translation>
    </message>
</context>
<context>
    <name>QRImageWidget</name>
    <message>
        <source>&amp;Save Image...</source>
        <translation>&amp;Salvează Imaginea...</translation>
    </message>
    <message>
        <source>&amp;Copy Image</source>
        <translation>&amp;Copiaza Imaginea</translation>
    </message>
    <message>
        <source>Resulting URI too long, try to reduce the text for label / message.</source>
        <translation>URI rezultat este prea lung, încearcă să reduci textul pentru etichetă / mesaj.</translation>
    </message>
    <message>
        <source>Error encoding URI into QR Code.</source>
        <translation>Eroare la codarea URl-ului în cod QR.</translation>
    </message>
    <message>
        <source>Save QR Code</source>
        <translation>Salvează codul QR</translation>
    </message>
    <message>
        <source>PNG Image (*.png)</source>
        <translation>Imagine de tip PNG (*.png)</translation>
    </message>
</context>
<context>
    <name>RPCConsole</name>
    <message>
        <source>N/A</source>
        <translation>Nespecificat</translation>
    </message>
    <message>
        <source>Client version</source>
        <translation>Versiune client</translation>
    </message>
    <message>
        <source>&amp;Information</source>
        <translation>&amp;Informaţii</translation>
    </message>
    <message>
        <source>General</source>
        <translation>General</translation>
    </message>
    <message>
        <source>Using BerkeleyDB version</source>
        <translation>Foloseşte BerkeleyDB versiunea</translation>
    </message>
    <message>
        <source>Datadir</source>
        <translation>Dirdate</translation>
    </message>
    <message>
        <source>Startup time</source>
        <translation>Ora de pornire</translation>
    </message>
    <message>
        <source>Network</source>
        <translation>Reţea</translation>
    </message>
    <message>
        <source>Name</source>
        <translation>Nume</translation>
    </message>
    <message>
        <source>Number of connections</source>
        <translation>Numărul de conexiuni</translation>
    </message>
    <message>
        <source>Block chain</source>
        <translation>Lanţ de blocuri</translation>
    </message>
    <message>
        <source>Memory Pool</source>
        <translation>Pool Memorie</translation>
    </message>
    <message>
        <source>Current number of transactions</source>
        <translation>Numărul curent de tranzacţii</translation>
    </message>
    <message>
        <source>Memory usage</source>
        <translation>Memorie folosită</translation>
    </message>
    <message>
        <source>Wallet: </source>
        <translation>Portofel:</translation>
    </message>
    <message>
        <source>(none)</source>
        <translation>(nimic)</translation>
    </message>
    <message>
        <source>&amp;Reset</source>
        <translation>&amp;Resetare</translation>
    </message>
    <message>
        <source>Received</source>
        <translation>Recepţionat</translation>
    </message>
    <message>
        <source>Sent</source>
        <translation>Expediat</translation>
    </message>
    <message>
        <source>&amp;Peers</source>
        <translation>&amp;Parteneri</translation>
    </message>
    <message>
        <source>Banned peers</source>
        <translation>Terti banati</translation>
    </message>
    <message>
        <source>Select a peer to view detailed information.</source>
        <translation>Selectaţi un partener pentru a vedea informaţiile detaliate.</translation>
    </message>
    <message>
        <source>Version</source>
        <translation>Versiune</translation>
    </message>
    <message>
        <source>Starting Block</source>
        <translation>Bloc de început</translation>
    </message>
    <message>
        <source>Synced Headers</source>
        <translation>Headere Sincronizate</translation>
    </message>
    <message>
        <source>Synced Blocks</source>
        <translation>Blocuri Sincronizate</translation>
    </message>
    <message>
        <source>User Agent</source>
        <translation>Agent utilizator</translation>
    </message>
    <message>
        <source>Node window</source>
        <translation>Fereastra nodului</translation>
    </message>
    <message>
        <source>Open the %1 debug log file from the current data directory. This can take a few seconds for large log files.</source>
        <translation>Deschide fişierul jurnal depanare %1 din directorul curent. Aceasta poate dura cateva secunde pentru fişierele mai mari.</translation>
    </message>
    <message>
        <source>Decrease font size</source>
        <translation>Micsoreaza fontul</translation>
    </message>
    <message>
        <source>Increase font size</source>
        <translation>Mareste fontul</translation>
    </message>
    <message>
        <source>Services</source>
        <translation>Servicii</translation>
    </message>
    <message>
        <source>Connection Time</source>
        <translation>Timp conexiune</translation>
    </message>
    <message>
        <source>Last Send</source>
        <translation>Ultima trimitere</translation>
    </message>
    <message>
        <source>Last Receive</source>
        <translation>Ultima primire</translation>
    </message>
    <message>
        <source>Ping Time</source>
        <translation>Timp ping</translation>
    </message>
    <message>
        <source>The duration of a currently outstanding ping.</source>
        <translation>Durata ping-ului intarziat.</translation>
    </message>
    <message>
        <source>Ping Wait</source>
        <translation>Asteptare ping</translation>
    </message>
    <message>
        <source>Min Ping</source>
        <translation>Min Ping</translation>
    </message>
    <message>
        <source>Time Offset</source>
        <translation>Diferenta timp</translation>
    </message>
    <message>
        <source>Last block time</source>
        <translation>Data ultimului bloc</translation>
    </message>
    <message>
        <source>&amp;Open</source>
        <translation>&amp;Deschide</translation>
    </message>
    <message>
        <source>&amp;Console</source>
        <translation>&amp;Consolă</translation>
    </message>
    <message>
        <source>&amp;Network Traffic</source>
        <translation>Trafic reţea</translation>
    </message>
    <message>
        <source>In:</source>
        <translation>Intrare:</translation>
    </message>
    <message>
        <source>Out:</source>
        <translation>Ieşire:</translation>
    </message>
    <message>
        <source>Debug log file</source>
        <translation>Fişier jurnal depanare</translation>
    </message>
    <message>
        <source>Clear console</source>
        <translation>Curăţă consola</translation>
    </message>
    <message>
        <source>1 &amp;hour</source>
        <translation>1 &amp;oră</translation>
    </message>
    <message>
        <source>1 &amp;week</source>
        <translation>1 &amp;săptămână</translation>
    </message>
    <message>
        <source>1 &amp;year</source>
        <translation>1 &amp;an</translation>
    </message>
    <message>
        <source>&amp;Disconnect</source>
        <translation>&amp;Deconectare</translation>
    </message>
    <message>
        <source>To</source>
        <translation>Către</translation>
    </message>
    <message>
        <source>From</source>
        <translation>De la</translation>
    </message>
    <message>
        <source>No</source>
        <translation>Nu</translation>
    </message>
    <message>
        <source>Ban for</source>
        <translation>Interzicere pentru</translation>
    </message>
    <message>
        <source>1 d&amp;ay</source>
        <translation type="unfinished">1 &amp;zi</translation>
    </message>
    <message>
        <source>&amp;Copy address</source>
        <extracomment>Context menu action to copy the address of a peer</extracomment>
        <translation type="unfinished">&amp;Copiază adresa</translation>
    </message>
    <message>
        <source>&amp;Unban</source>
        <translation>&amp;Unban</translation>
    </message>
    <message>
        <source>Welcome to the %1 RPC console.</source>
        <translation>Bun venit la consola %1 RPC.</translation>
    </message>
    <message>
        <source>Use up and down arrows to navigate history, and %1 to clear screen.</source>
        <translation>Folosiţi săgetile sus şi jos pentru a naviga în istoric şi %1 pentru a curăţa ecranul.</translation>
    </message>
    <message>
        <source>Type %1 for an overview of available commands.</source>
        <translation>Tastati %1 pentru o recapitulare a comenzilor disponibile.</translation>
    </message>
    <message>
        <source>For more information on using this console type %1.</source>
        <translation>Pentru mai multe informatii despre folosirea acestei console tastati %1.</translation>
    </message>
    <message>
        <source>WARNING: Scammers have been active, telling users to type commands here, stealing their wallet contents. Do not use this console without fully understanding the ramifications of a command.</source>
        <translation>ATENTIONARE: Sunt excroci care instruiesc userii sa introduca aici comenzi, pentru a le fura continutul portofelelor. Nu folositi aceasta consolă fara a intelege pe deplin ramificatiile unei comenzi.</translation>
    </message>
    <message>
        <source>Network activity disabled</source>
        <translation>Activitatea retelei a fost oprita.</translation>
    </message>
    <message>
        <source>Executing command without any wallet</source>
        <translation>Executarea comenzii fara nici un portofel.</translation>
    </message>
    <message>
        <source>Executing command using "%1" wallet</source>
        <translation>Executarea comenzii folosind portofelul "%1"</translation>
    </message>
    <message>
        <source>(node id: %1)</source>
        <translation>(node id: %1)</translation>
    </message>
    <message>
        <source>via %1</source>
        <translation>via %1</translation>
    </message>
    <message>
        <source>Unknown</source>
        <translation>Necunoscut</translation>
    </message>
    </context>
<context>
    <name>ReceiveCoinsDialog</name>
    <message>
        <source>&amp;Amount:</source>
        <translation>Sum&amp;a:</translation>
    </message>
    <message>
        <source>&amp;Label:</source>
        <translation>&amp;Etichetă:</translation>
    </message>
    <message>
        <source>&amp;Message:</source>
        <translation>&amp;Mesaj:</translation>
    </message>
    <message>
        <source>An optional message to attach to the payment request, which will be displayed when the request is opened. Note: The message will not be sent with the payment over the Bitcoin network.</source>
        <translation>Un mesaj opţional de ataşat la cererea de plată, care va fi afişat cînd cererea este deschisă. Notă: Acest mesaj nu va fi trimis cu plata către reţeaua Bitcoin.</translation>
    </message>
    <message>
        <source>An optional label to associate with the new receiving address.</source>
        <translation>O etichetă opţională de asociat cu adresa de primire.</translation>
    </message>
    <message>
        <source>Use this form to request payments. All fields are &lt;b&gt;optional&lt;/b&gt;.</source>
        <translation>Foloseşte acest formular pentru a solicita plăţi. Toate cîmpurile sînt &lt;b&gt;opţionale&lt;/b&gt;.</translation>
    </message>
    <message>
        <source>An optional amount to request. Leave this empty or zero to not request a specific amount.</source>
        <translation>O sumă opţională de cerut. Lăsaţi gol sau zero pentru a nu cere o sumă anume.</translation>
    </message>
    <message>
        <source>&amp;Request payment</source>
        <translation>&amp;Cerere plată</translation>
    </message>
    <message>
        <source>Clear all fields of the form.</source>
        <translation>Curăţă toate cîmpurile formularului.</translation>
    </message>
    <message>
        <source>Clear</source>
        <translation>Curăţă</translation>
    </message>
    <message>
        <source>Native segwit addresses (aka Bech32 or BIP-173) reduce your transaction fees later on and offer better protection against typos, but old wallets don't support them. When unchecked, an address compatible with older wallets will be created instead.</source>
        <translation>Adresele native segwit (aka Bech32 sau BIP-173) vor reduce mai tarziu comisioanele de tranzactionare si vor oferi o mai buna protectie impotriva introducerii gresite, dar portofelele vechi nu sunt compatibile. Daca optiunea nu e bifata, se va crea o adresa compatibila cu portofelele vechi.</translation>
    </message>
    <message>
        <source>Generate native segwit (Bech32) address</source>
        <translation>Genereaza adresa nativa segwit (Bech32)</translation>
    </message>
    <message>
        <source>Requested payments history</source>
        <translation>Istoricul plăţilor cerute</translation>
    </message>
    <message>
        <source>Show the selected request (does the same as double clicking an entry)</source>
        <translation>Arată cererea selectată (acelaşi lucru ca şi dublu-clic pe o înregistrare)</translation>
    </message>
    <message>
        <source>Show</source>
        <translation>Arată</translation>
    </message>
    <message>
        <source>Remove the selected entries from the list</source>
        <translation>Înlătură intrările selectate din listă</translation>
    </message>
    <message>
        <source>Remove</source>
        <translation>Înlătură</translation>
    </message>
    <message>
        <source>Copy &amp;URI</source>
        <translation>Copiază &amp;URl</translation>
    </message>
    <message>
        <source>&amp;Copy address</source>
        <translation type="unfinished">&amp;Copiază adresa</translation>
    </message>
    <message>
        <source>Copy &amp;label</source>
        <translation type="unfinished">&amp;Copiază eticheta</translation>
    </message>
    <message>
        <source>Copy &amp;message</source>
        <translation type="unfinished">&amp;Copiază mesajul</translation>
    </message>
    <message>
        <source>Copy &amp;amount</source>
        <translation>Copiază &amp;suma</translation>
    </message>
    <message>
        <source>Could not unlock wallet.</source>
        <translation>Portofelul nu a putut fi deblocat.</translation>
    </message>
    </context>
<context>
    <name>ReceiveRequestDialog</name>
    <message>
        <source>Address:</source>
        <translation type="unfinished">Adresă:</translation>
    </message>
    <message>
        <source>Amount:</source>
        <translation>Sumă:</translation>
    </message>
    <message>
        <source>Label:</source>
        <translation type="unfinished">Etichetă:</translation>
    </message>
    <message>
        <source>Message:</source>
        <translation>Mesaj:</translation>
    </message>
    <message>
        <source>Wallet:</source>
        <translation>Portofel:</translation>
    </message>
    <message>
        <source>Copy &amp;URI</source>
        <translation>Copiază &amp;URl</translation>
    </message>
    <message>
        <source>Copy &amp;Address</source>
        <translation>Copiază &amp;adresa</translation>
    </message>
    <message>
        <source>&amp;Save Image...</source>
        <translation>&amp;Salvează imaginea...</translation>
    </message>
    <message>
        <source>Request payment to %1</source>
        <translation>Cere plata pentru %1</translation>
    </message>
    <message>
        <source>Payment information</source>
        <translation>Informaţiile plată</translation>
    </message>
</context>
<context>
    <name>RecentRequestsTableModel</name>
    <message>
        <source>Date</source>
        <translation>Data</translation>
    </message>
    <message>
        <source>Label</source>
        <translation>Etichetă</translation>
    </message>
    <message>
        <source>Message</source>
        <translation>Mesaj</translation>
    </message>
    <message>
        <source>(no label)</source>
        <translation>(fără etichetă)</translation>
    </message>
    <message>
        <source>(no message)</source>
        <translation>(nici un mesaj)</translation>
    </message>
    <message>
        <source>(no amount requested)</source>
        <translation>(nici o sumă solicitată)</translation>
    </message>
    <message>
        <source>Requested</source>
        <translation>Ceruta</translation>
    </message>
</context>
<context>
    <name>SendCoinsDialog</name>
    <message>
        <source>Send Coins</source>
        <translation>Trimite monede</translation>
    </message>
    <message>
        <source>Coin Control Features</source>
        <translation>Caracteristici de control ale monedei</translation>
    </message>
    <message>
        <source>Inputs...</source>
        <translation>Intrări...</translation>
    </message>
    <message>
        <source>automatically selected</source>
        <translation>selecţie automată</translation>
    </message>
    <message>
        <source>Insufficient funds!</source>
        <translation>Fonduri insuficiente!</translation>
    </message>
    <message>
        <source>Quantity:</source>
        <translation>Cantitate:</translation>
    </message>
    <message>
        <source>Bytes:</source>
        <translation>Octeţi:</translation>
    </message>
    <message>
        <source>Amount:</source>
        <translation>Sumă:</translation>
    </message>
    <message>
        <source>Fee:</source>
        <translation>Comision:</translation>
    </message>
    <message>
        <source>After Fee:</source>
        <translation>După taxă:</translation>
    </message>
    <message>
        <source>Change:</source>
        <translation>Rest:</translation>
    </message>
    <message>
        <source>If this is activated, but the change address is empty or invalid, change will be sent to a newly generated address.</source>
        <translation>Dacă este activat, dar adresa de rest este goală sau nevalidă, restul va fi trimis la o adresă nou generată.</translation>
    </message>
    <message>
        <source>Custom change address</source>
        <translation>Adresă personalizată de rest</translation>
    </message>
    <message>
        <source>Transaction Fee:</source>
        <translation>Taxă tranzacţie:</translation>
    </message>
    <message>
        <source>Choose...</source>
        <translation>Alegeţi...</translation>
    </message>
    <message>
        <source>Using the fallbackfee can result in sending a transaction that will take several hours or days (or never) to confirm. Consider choosing your fee manually or wait until you have validated the complete chain.</source>
        <translation>Folosirea taxei implicite poate rezulta in trimiterea unei tranzactii care va dura cateva ore sau zile (sau niciodata) pentru a fi confirmata. Luati in considerare sa setati manual taxa sau asteptati pana ati validat complet lantul.</translation>
    </message>
    <message>
        <source>Warning: Fee estimation is currently not possible.</source>
        <translation>Avertisment: Estimarea comisionului nu s-a putut efectua.</translation>
    </message>
    <message>
        <source>Specify a custom fee per kB (1,000 bytes) of the transaction's virtual size.

Note:  Since the fee is calculated on a per-byte basis, a fee of "100 satoshis per kB" for a transaction size of 500 bytes (half of 1 kB) would ultimately yield a fee of only 50 satoshis.</source>
        <translation>Specificati o taxa anume pe kB (1000 byte) din marimea virtuala a tranzactiei. 

Nota: Cum taxa este calculata per byte, o taxa de "100 satoshi per kB" pentru o tranzactie de 500 byte (jumatate de kB) va produce o taxa de doar 50 satoshi.</translation>
    </message>
    <message>
        <source>per kilobyte</source>
        <translation>per kilooctet</translation>
    </message>
    <message>
        <source>Hide</source>
        <translation>Ascunde</translation>
    </message>
    <message>
        <source>Recommended:</source>
        <translation>Recomandat:</translation>
    </message>
    <message>
        <source>Custom:</source>
        <translation>Personalizat:</translation>
    </message>
    <message>
        <source>(Smart fee not initialized yet. This usually takes a few blocks...)</source>
        <translation>(Taxa smart nu este inca initializata. Aceasta poate dura cateva blocuri...)</translation>
    </message>
    <message>
        <source>Send to multiple recipients at once</source>
        <translation>Trimite simultan către mai mulţi destinatari</translation>
    </message>
    <message>
        <source>Add &amp;Recipient</source>
        <translation>Adaugă destinata&amp;r</translation>
    </message>
    <message>
        <source>Clear all fields of the form.</source>
        <translation>Şterge toate câmpurile formularului.</translation>
    </message>
    <message>
        <source>Dust:</source>
        <translation>Praf:</translation>
    </message>
    <message>
        <source>Confirmation time target:</source>
        <translation>Timp confirmare tinta:</translation>
    </message>
    <message>
        <source>Enable Replace-By-Fee</source>
        <translation>Autorizeaza Replace-By-Fee</translation>
    </message>
    <message>
        <source>With Replace-By-Fee (BIP-125) you can increase a transaction's fee after it is sent. Without this, a higher fee may be recommended to compensate for increased transaction delay risk.</source>
        <translation>Cu Replace-By-Fee (BIP-125) se poate creste taxa unei tranzactii dupa ce a fost trimisa. Fara aceasta optiune, o taxa mai mare e posibil sa fie recomandata pentru a compensa riscul crescut de intarziere a tranzactiei.</translation>
    </message>
    <message>
        <source>Clear &amp;All</source>
        <translation>Curăţă to&amp;ate</translation>
    </message>
    <message>
        <source>Balance:</source>
        <translation>Balanţă:</translation>
    </message>
    <message>
        <source>Confirm the send action</source>
        <translation>Confirmă operaţiunea de trimitere</translation>
    </message>
    <message>
        <source>S&amp;end</source>
        <translation>Trimit&amp;e</translation>
    </message>
    <message>
        <source>Copy quantity</source>
        <translation>Copiază cantitea</translation>
    </message>
    <message>
        <source>Copy amount</source>
        <translation>Copiază suma</translation>
    </message>
    <message>
        <source>Copy fee</source>
        <translation>Copiază taxa</translation>
    </message>
    <message>
        <source>Copy after fee</source>
        <translation>Copiază după taxă</translation>
    </message>
    <message>
        <source>Copy bytes</source>
        <translation>Copiază octeţi</translation>
    </message>
    <message>
        <source>Copy dust</source>
        <translation>Copiază praf</translation>
    </message>
    <message>
        <source>Copy change</source>
        <translation>Copiază rest</translation>
    </message>
    <message>
        <source>%1 (%2 blocks)</source>
        <translation>%1(%2 blocuri)</translation>
    </message>
    <message>
        <source> from wallet '%1'</source>
        <translation>din portofelul '%1'</translation>
    </message>
    <message>
        <source>%1 to %2</source>
        <translation>%1 la %2</translation>
    </message>
    <message>
        <source>Are you sure you want to send?</source>
        <translation>Sigur doriţi să trimiteţi?</translation>
    </message>
    <message>
        <source>or</source>
        <translation>sau</translation>
    </message>
    <message>
        <source>You can increase the fee later (signals Replace-By-Fee, BIP-125).</source>
        <translation>Puteti creste taxa mai tarziu (semnaleaza Replace-By-Fee, BIP-125).</translation>
    </message>
    <message>
        <source>Please, review your transaction.</source>
        <translation>Va rugam sa revizuiti tranzactia.</translation>
    </message>
    <message>
        <source>Transaction fee</source>
        <translation>Taxă tranzacţie</translation>
    </message>
    <message>
        <source>Not signalling Replace-By-Fee, BIP-125.</source>
        <translation>Nu se semnalizeaza Replace-By-Fee, BIP-125</translation>
    </message>
    <message>
        <source>Total Amount</source>
        <translation>Suma totală</translation>
    </message>
    <message>
        <source>Confirm send coins</source>
        <translation>Confirmă trimiterea monedelor</translation>
    </message>
    <message>
        <source>Send</source>
        <translation type="unfinished">Trimite</translation>
    </message>
    <message>
        <source>The recipient address is not valid. Please recheck.</source>
        <translation>Adresa destinatarului nu este validă. Rugăm să reverificaţi.</translation>
    </message>
    <message>
        <source>The amount to pay must be larger than 0.</source>
        <translation>Suma de plată trebuie să fie mai mare decît 0.</translation>
    </message>
    <message>
        <source>The amount exceeds your balance.</source>
        <translation>Suma depăşeşte soldul contului.</translation>
    </message>
    <message>
        <source>The total exceeds your balance when the %1 transaction fee is included.</source>
        <translation>Totalul depăşeşte soldul contului dacă se include şi plata taxei de %1.</translation>
    </message>
    <message>
        <source>Duplicate address found: addresses should only be used once each.</source>
        <translation>Adresă duplicat găsită: fiecare adresă ar trebui folosită o singură dată.</translation>
    </message>
    <message>
        <source>Transaction creation failed!</source>
        <translation>Creare tranzacţie nereuşită!</translation>
    </message>
    <message>
        <source>A fee higher than %1 is considered an absurdly high fee.</source>
        <translation>O taxă mai mare de %1 este considerată o taxă absurd de mare</translation>
    </message>
    <message>
        <source>Payment request expired.</source>
        <translation>Cerere de plată expirata</translation>
    </message>
    <message numerus="yes">
        <source>Estimated to begin confirmation within %n block(s).</source>
        <translation><numerusform>Se estimeaza inceperea confirmarii in %n bloc.</numerusform><numerusform>Se estimeaza inceperea confirmarii in %n blocuri.</numerusform><numerusform>Se estimeaza inceperea confirmarii in %n blocuri.</numerusform></translation>
    </message>
    <message>
        <source>Warning: Invalid Bitcoin address</source>
        <translation>Atenţie: Adresa bitcoin nevalidă!</translation>
    </message>
    <message>
        <source>Warning: Unknown change address</source>
        <translation>Atenţie: Adresă de rest necunoscută</translation>
    </message>
    <message>
        <source>Confirm custom change address</source>
        <translation>Confirmati adresa personalizata de rest</translation>
    </message>
    <message>
        <source>The address you selected for change is not part of this wallet. Any or all funds in your wallet may be sent to this address. Are you sure?</source>
        <translation>Adresa selectata pentru rest nu face parte din acest portofel. Orice suma, sau intreaga suma din portofel poate fi trimisa la aceasta adresa. Sunteti sigur?</translation>
    </message>
    <message>
        <source>(no label)</source>
        <translation>(fără etichetă)</translation>
    </message>
</context>
<context>
    <name>SendCoinsEntry</name>
    <message>
        <source>A&amp;mount:</source>
        <translation>Su&amp;mă:</translation>
    </message>
    <message>
        <source>Pay &amp;To:</source>
        <translation>Plăteşte că&amp;tre:</translation>
    </message>
    <message>
        <source>&amp;Label:</source>
        <translation>&amp;Etichetă:</translation>
    </message>
    <message>
        <source>Choose previously used address</source>
        <translation>Alegeţi adrese folosite anterior</translation>
    </message>
    <message>
        <source>The Bitcoin address to send the payment to</source>
        <translation>Adresa bitcoin către care se face plata</translation>
    </message>
    <message>
        <source>Alt+A</source>
        <translation>Alt+A</translation>
    </message>
    <message>
        <source>Paste address from clipboard</source>
        <translation>Lipeşte adresa din clipboard</translation>
    </message>
    <message>
        <source>Alt+P</source>
        <translation>Alt+P</translation>
    </message>
    <message>
        <source>Remove this entry</source>
        <translation>Înlătură această intrare</translation>
    </message>
    <message>
        <source>The fee will be deducted from the amount being sent. The recipient will receive less bitcoins than you enter in the amount field. If multiple recipients are selected, the fee is split equally.</source>
        <translation>Taxa va fi scazuta in suma trimisa. Destinatarul va primi mai putini bitcoin decat ati specificat in campul sumei trimise. Daca au fost selectati mai multi destinatari, taxa se va imparti in mod egal.</translation>
    </message>
    <message>
        <source>S&amp;ubtract fee from amount</source>
        <translation>S&amp;cade taxa din suma</translation>
    </message>
    <message>
        <source>Use available balance</source>
        <translation>Folosește balanța disponibilă</translation>
    </message>
    <message>
        <source>Message:</source>
        <translation>Mesaj:</translation>
    </message>
    <message>
        <source>This is an unauthenticated payment request.</source>
        <translation>Aceasta este o cerere de plata neautentificata.</translation>
    </message>
    <message>
        <source>This is an authenticated payment request.</source>
        <translation>Aceasta este o cerere de plata autentificata.</translation>
    </message>
    <message>
        <source>Enter a label for this address to add it to the list of used addresses</source>
        <translation>Introduceţi eticheta pentru ca această adresa să fie introdusă în lista de adrese folosite</translation>
    </message>
    <message>
        <source>A message that was attached to the bitcoin: URI which will be stored with the transaction for your reference. Note: This message will not be sent over the Bitcoin network.</source>
        <translation>un mesaj a fost ataşat la bitcoin: URI care va fi stocat cu tranzacţia pentru referinţa dvs. Notă: Acest mesaj nu va fi trimis către reţeaua bitcoin.</translation>
    </message>
    <message>
        <source>Pay To:</source>
        <translation>Plăteşte către:</translation>
    </message>
    <message>
        <source>Memo:</source>
        <translation>Memo:</translation>
    </message>
</context>
<context>
    <name>ShutdownWindow</name>
    <message>
        <source>%1 is shutting down...</source>
        <translation>%1 se închide</translation>
    </message>
    <message>
        <source>Do not shut down the computer until this window disappears.</source>
        <translation>Nu închide calculatorul pînă ce această fereastră nu dispare.</translation>
    </message>
</context>
<context>
    <name>SignVerifyMessageDialog</name>
    <message>
        <source>Signatures - Sign / Verify a Message</source>
        <translation>Semnaturi - Semnează/verifică un mesaj</translation>
    </message>
    <message>
        <source>&amp;Sign Message</source>
        <translation>&amp;Semnează mesaj</translation>
    </message>
    <message>
        <source>You can sign messages/agreements with your addresses to prove you can receive bitcoins sent to them. Be careful not to sign anything vague or random, as phishing attacks may try to trick you into signing your identity over to them. Only sign fully-detailed statements you agree to.</source>
        <translation>Puteţi semna mesaje/contracte cu adresele dvs. pentru a demostra ca puteti primi bitcoini trimisi la ele. Aveţi grijă să nu semnaţi nimic vag sau aleator, deoarece atacurile de tip phishing vă pot păcăli să le transferaţi identitatea. Semnaţi numai declaraţiile detaliate cu care sînteti de acord.</translation>
    </message>
    <message>
        <source>The Bitcoin address to sign the message with</source>
        <translation>Adresa cu care semnaţi mesajul</translation>
    </message>
    <message>
        <source>Choose previously used address</source>
        <translation>Alegeţi adrese folosite anterior</translation>
    </message>
    <message>
        <source>Alt+A</source>
        <translation>Alt+A</translation>
    </message>
    <message>
        <source>Paste address from clipboard</source>
        <translation>Lipeşte adresa copiată din clipboard</translation>
    </message>
    <message>
        <source>Alt+P</source>
        <translation>Alt+P</translation>
    </message>
    <message>
        <source>Enter the message you want to sign here</source>
        <translation>Introduceţi mesajul pe care vreţi să-l semnaţi, aici</translation>
    </message>
    <message>
        <source>Signature</source>
        <translation>Semnătură</translation>
    </message>
    <message>
        <source>Copy the current signature to the system clipboard</source>
        <translation>Copiază semnatura curentă în clipboard-ul sistemului</translation>
    </message>
    <message>
        <source>Sign the message to prove you own this Bitcoin address</source>
        <translation>Semnează mesajul pentru a dovedi ca deţineţi acestă adresă Bitcoin</translation>
    </message>
    <message>
        <source>Sign &amp;Message</source>
        <translation>Semnează &amp;mesaj</translation>
    </message>
    <message>
        <source>Reset all sign message fields</source>
        <translation>Resetează toate cîmpurile mesajelor semnate</translation>
    </message>
    <message>
        <source>Clear &amp;All</source>
        <translation>Curăţă to&amp;ate</translation>
    </message>
    <message>
        <source>&amp;Verify Message</source>
        <translation>&amp;Verifică mesaj</translation>
    </message>
    <message>
        <source>Enter the receiver's address, message (ensure you copy line breaks, spaces, tabs, etc. exactly) and signature below to verify the message. Be careful not to read more into the signature than what is in the signed message itself, to avoid being tricked by a man-in-the-middle attack. Note that this only proves the signing party receives with the address, it cannot prove sendership of any transaction!</source>
        <translation>Introduceţi adresa de semnatură, mesajul (asiguraţi-vă că aţi copiat spaţiile, taburile etc. exact) şi semnatura dedesubt pentru a verifica mesajul. Aveţi grijă să nu citiţi mai mult în semnatură decît mesajul în sine, pentru a evita să fiţi păcăliţi de un atac de tip man-in-the-middle. De notat ca aceasta dovedeste doar ca semnatarul primeste odata cu adresa, nu dovedesta insa trimiterea vreunei tranzactii.</translation>
    </message>
    <message>
        <source>The Bitcoin address the message was signed with</source>
        <translation>Introduceţi o adresă Bitcoin</translation>
    </message>
    <message>
        <source>Verify the message to ensure it was signed with the specified Bitcoin address</source>
        <translation>Verificaţi mesajul pentru a vă asigura că a fost semnat cu adresa Bitcoin specificată</translation>
    </message>
    <message>
        <source>Verify &amp;Message</source>
        <translation>Verifică &amp;mesaj</translation>
    </message>
    <message>
        <source>Reset all verify message fields</source>
        <translation>Resetează toate cîmpurile mesajelor semnate</translation>
    </message>
    <message>
        <source>Click "Sign Message" to generate signature</source>
        <translation>Faceţi clic pe "Semneaza msaj" pentru a genera semnătura</translation>
    </message>
    <message>
        <source>The entered address is invalid.</source>
        <translation>Adresa introdusă este invalidă.</translation>
    </message>
    <message>
        <source>Please check the address and try again.</source>
        <translation>Vă rugăm verificaţi adresa şi încercaţi din nou.</translation>
    </message>
    <message>
        <source>The entered address does not refer to a key.</source>
        <translation>Adresa introdusă nu se referă la o cheie.</translation>
    </message>
    <message>
        <source>Wallet unlock was cancelled.</source>
        <translation>Deblocarea portofelului a fost anulata.</translation>
    </message>
    <message>
        <source>Private key for the entered address is not available.</source>
        <translation>Cheia privată pentru adresa introdusă nu este disponibila.</translation>
    </message>
    <message>
        <source>Message signing failed.</source>
        <translation>Semnarea mesajului nu a reuşit.</translation>
    </message>
    <message>
        <source>Message signed.</source>
        <translation>Mesaj semnat.</translation>
    </message>
    <message>
        <source>The signature could not be decoded.</source>
        <translation>Semnatura nu a putut fi decodată.</translation>
    </message>
    <message>
        <source>Please check the signature and try again.</source>
        <translation>Vă rugăm verificaţi semnătura şi încercaţi din nou.</translation>
    </message>
    <message>
        <source>The signature did not match the message digest.</source>
        <translation>Semnatura nu se potriveşte cu mesajul.</translation>
    </message>
    <message>
        <source>Message verification failed.</source>
        <translation>Verificarea mesajului nu a reuşit.</translation>
    </message>
    <message>
        <source>Message verified.</source>
        <translation>Mesaj verificat.</translation>
    </message>
</context>
<context>
    <name>TrafficGraphWidget</name>
    <message>
        <source>KB/s</source>
        <translation>KB/s</translation>
    </message>
</context>
<context>
    <name>TransactionDesc</name>
    <message numerus="yes">
        <source>Open for %n more block(s)</source>
        <translation><numerusform>Deschis pentru inca un bloc</numerusform><numerusform>Deschis pentru inca %n blocuri</numerusform><numerusform>Deschis pentru inca %n blocuri</numerusform></translation>
    </message>
    <message>
        <source>Open until %1</source>
        <translation>Deschis pînă la %1</translation>
    </message>
    <message>
        <source>conflicted with a transaction with %1 confirmations</source>
        <translation>in conflict cu o tranzactie cu %1 confirmari</translation>
    </message>
    <message>
        <source>0/unconfirmed, %1</source>
        <translation>0/neconfirmat, %1</translation>
    </message>
    <message>
        <source>in memory pool</source>
        <translation>in memory pool</translation>
    </message>
    <message>
        <source>not in memory pool</source>
        <translation>nu e in memory pool</translation>
    </message>
    <message>
        <source>abandoned</source>
        <translation>abandonat</translation>
    </message>
    <message>
        <source>%1/unconfirmed</source>
        <translation>%1/neconfirmat</translation>
    </message>
    <message>
        <source>%1 confirmations</source>
        <translation>%1 confirmări</translation>
    </message>
    <message>
        <source>Status</source>
        <translation>Stare</translation>
    </message>
    <message>
        <source>Date</source>
        <translation>Data</translation>
    </message>
    <message>
        <source>Source</source>
        <translation>Sursa</translation>
    </message>
    <message>
        <source>Generated</source>
        <translation>Generat</translation>
    </message>
    <message>
        <source>From</source>
        <translation>De la</translation>
    </message>
    <message>
        <source>unknown</source>
        <translation>necunoscut</translation>
    </message>
    <message>
        <source>To</source>
        <translation>Către</translation>
    </message>
    <message>
        <source>own address</source>
        <translation>adresa proprie</translation>
    </message>
    <message>
        <source>watch-only</source>
        <translation>doar-supraveghere</translation>
    </message>
    <message>
        <source>label</source>
        <translation>etichetă</translation>
    </message>
    <message>
        <source>Credit</source>
        <translation>Credit</translation>
    </message>
    <message numerus="yes">
        <source>matures in %n more block(s)</source>
        <translation><numerusform>se matureaza intr-un bloc</numerusform><numerusform>se matureaza in %n blocuri</numerusform><numerusform>se matureaza in %n blocuri</numerusform></translation>
    </message>
    <message>
        <source>not accepted</source>
        <translation>neacceptat</translation>
    </message>
    <message>
        <source>Debit</source>
        <translation>Debit</translation>
    </message>
    <message>
        <source>Total debit</source>
        <translation>Total debit</translation>
    </message>
    <message>
        <source>Total credit</source>
        <translation>Total credit</translation>
    </message>
    <message>
        <source>Transaction fee</source>
        <translation>Taxă tranzacţie</translation>
    </message>
    <message>
        <source>Net amount</source>
        <translation>Suma netă</translation>
    </message>
    <message>
        <source>Message</source>
        <translation>Mesaj</translation>
    </message>
    <message>
        <source>Comment</source>
        <translation>Comentariu</translation>
    </message>
    <message>
        <source>Transaction ID</source>
        <translation>ID tranzacţie</translation>
    </message>
    <message>
        <source>Transaction total size</source>
        <translation>Dimensiune totala tranzacţie</translation>
    </message>
    <message>
        <source>Transaction virtual size</source>
        <translation>Dimensiune virtuala a tranzactiei</translation>
    </message>
    <message>
        <source>Output index</source>
        <translation>Index debit</translation>
    </message>
    <message>
        <source> (Certificate was not verified)</source>
        <translation>(Certificatul nu a fost verificat)</translation>
    </message>
    <message>
        <source>Merchant</source>
        <translation>Comerciant</translation>
    </message>
    <message>
        <source>Generated coins must mature %1 blocks before they can be spent. When you generated this block, it was broadcast to the network to be added to the block chain. If it fails to get into the chain, its state will change to "not accepted" and it won't be spendable. This may occasionally happen if another node generates a block within a few seconds of yours.</source>
        <translation>Monedele generate se pot cheltui doar dupa inca %1 blocuri.  După ce a fost generat, s-a propagat în reţea, urmând să fie adăugat in blockchain.  Dacă nu poate fi inclus in lanţ, starea sa va deveni "neacceptat" si nu va putea fi folosit la tranzacţii.  Acest fenomen se întâmplă atunci cand un alt nod a generat un bloc la o diferenţa de câteva secunde.</translation>
    </message>
    <message>
        <source>Debug information</source>
        <translation>Informaţii pentru depanare</translation>
    </message>
    <message>
        <source>Transaction</source>
        <translation>Tranzacţie</translation>
    </message>
    <message>
        <source>Inputs</source>
        <translation>Intrări</translation>
    </message>
    <message>
        <source>Amount</source>
        <translation>Cantitate</translation>
    </message>
    <message>
        <source>true</source>
        <translation>adevărat</translation>
    </message>
    <message>
        <source>false</source>
        <translation>fals</translation>
    </message>
</context>
<context>
    <name>TransactionDescDialog</name>
    <message>
        <source>This pane shows a detailed description of the transaction</source>
        <translation>Acest panou arată o descriere detaliată a tranzacţiei</translation>
    </message>
    <message>
        <source>Details for %1</source>
        <translation>Detalii pentru %1</translation>
    </message>
</context>
<context>
    <name>TransactionTableModel</name>
    <message>
        <source>Date</source>
        <translation>Data</translation>
    </message>
    <message>
        <source>Type</source>
        <translation>Tip</translation>
    </message>
    <message>
        <source>Label</source>
        <translation>Etichetă</translation>
    </message>
    <message numerus="yes">
        <source>Open for %n more block(s)</source>
        <translation><numerusform>Deschis pentru încă %n bloc</numerusform><numerusform>Deschis pentru încă %n blocuri</numerusform><numerusform>Deschis pentru încă %n bloc(uri)</numerusform></translation>
    </message>
    <message>
        <source>Open until %1</source>
        <translation>Deschis pînă la %1</translation>
    </message>
    <message>
        <source>Unconfirmed</source>
        <translation>Neconfirmat</translation>
    </message>
    <message>
        <source>Abandoned</source>
        <translation>Abandonat</translation>
    </message>
    <message>
        <source>Confirming (%1 of %2 recommended confirmations)</source>
        <translation>Confirmare (%1 din %2 confirmari recomandate)</translation>
    </message>
    <message>
        <source>Confirmed (%1 confirmations)</source>
        <translation>Confirmat (%1 confirmari)</translation>
    </message>
    <message>
        <source>Conflicted</source>
        <translation>În conflict</translation>
    </message>
    <message>
        <source>Immature (%1 confirmations, will be available after %2)</source>
        <translation>Imatur (%1 confirmari, va fi disponibil după %2)</translation>
    </message>
    <message>
        <source>Generated but not accepted</source>
        <translation>Generat dar neacceptat</translation>
    </message>
    <message>
        <source>Received with</source>
        <translation>Recepţionat cu</translation>
    </message>
    <message>
        <source>Received from</source>
        <translation>Primit de la</translation>
    </message>
    <message>
        <source>Sent to</source>
        <translation>Trimis către</translation>
    </message>
    <message>
        <source>Payment to yourself</source>
        <translation>Plată către dvs.</translation>
    </message>
    <message>
        <source>Mined</source>
        <translation>Minat</translation>
    </message>
    <message>
        <source>watch-only</source>
        <translation>doar-supraveghere</translation>
    </message>
    <message>
        <source>(n/a)</source>
        <translation>(indisponibil)</translation>
    </message>
    <message>
        <source>(no label)</source>
        <translation>(fără etichetă)</translation>
    </message>
    <message>
        <source>Transaction status. Hover over this field to show number of confirmations.</source>
        <translation>Starea tranzacţiei. Treceţi cu mouse-ul peste acest cîmp pentru afişarea numărului de confirmari.</translation>
    </message>
    <message>
        <source>Date and time that the transaction was received.</source>
        <translation>Data şi ora la care a fost recepţionată tranzacţia.</translation>
    </message>
    <message>
        <source>Type of transaction.</source>
        <translation>Tipul tranzacţiei.</translation>
    </message>
    <message>
        <source>Whether or not a watch-only address is involved in this transaction.</source>
        <translation>Indiferent dacă sau nu o adresa doar-suăpraveghere este implicată în această tranzacţie.</translation>
    </message>
    <message>
        <source>User-defined intent/purpose of the transaction.</source>
        <translation>Intentie/scop al tranzactie definit de user.</translation>
    </message>
    <message>
        <source>Amount removed from or added to balance.</source>
        <translation>Suma extrasă sau adăugată la sold.</translation>
    </message>
</context>
<context>
    <name>TransactionView</name>
    <message>
        <source>All</source>
        <translation>Toate</translation>
    </message>
    <message>
        <source>Today</source>
        <translation>Astăzi</translation>
    </message>
    <message>
        <source>This week</source>
        <translation>Saptamana aceasta</translation>
    </message>
    <message>
        <source>This month</source>
        <translation>Luna aceasta</translation>
    </message>
    <message>
        <source>Last month</source>
        <translation>Luna trecuta</translation>
    </message>
    <message>
        <source>This year</source>
        <translation>Anul acesta</translation>
    </message>
    <message>
        <source>Range...</source>
        <translation>Interval...</translation>
    </message>
    <message>
        <source>Received with</source>
        <translation>Recepţionat cu</translation>
    </message>
    <message>
        <source>Sent to</source>
        <translation>Trimis către</translation>
    </message>
    <message>
        <source>Mined</source>
        <translation>Minat</translation>
    </message>
    <message>
        <source>Other</source>
        <translation>Altele</translation>
    </message>
    <message>
        <source>Enter address, transaction id, or label to search</source>
        <translation>Introduceți adresa, ID-ul tranzacției, sau eticheta pentru a căuta</translation>
    </message>
    <message>
        <source>Min amount</source>
        <translation>Suma minimă</translation>
    </message>
    <message>
        <source>A&amp;bandon transaction</source>
        <translation type="unfinished">&amp;Abandoneaza tranzacţia</translation>
    </message>
    <message>
        <source>Increase transaction &amp;fee</source>
        <translation type="unfinished">&amp;Cresteti comisionul pentru tranzacţie</translation>
    </message>
    <message>
        <source>&amp;Copy address</source>
        <translation type="unfinished">&amp;Copiază adresa</translation>
    </message>
    <message>
        <source>Copy &amp;label</source>
        <translation type="unfinished">&amp;Copiază eticheta</translation>
    </message>
    <message>
        <source>Copy &amp;amount</source>
        <translation>Copiază &amp;suma</translation>
    </message>
    <message>
        <source>Copy transaction &amp;ID</source>
        <translation>Copiază &amp;ID tranzacţie</translation>
    </message>
    <message>
        <source>Copy &amp;raw transaction</source>
        <translation type="unfinished">&amp;Copiază tranzacţia bruta</translation>
    </message>
    <message>
        <source>Copy full transaction &amp;details</source>
        <translation type="unfinished">&amp;Copiaza toate detaliile tranzacţiei</translation>
    </message>
    <message>
        <source>&amp;Edit label</source>
        <translation type="unfinished">&amp;Editează eticheta</translation>
    </message>
    <message>
        <source>&amp;Show transaction details</source>
        <translation type="unfinished">&amp;Arată detaliile tranzacţiei</translation>
    </message>
    <message>
        <source>Export Transaction History</source>
        <translation>Export istoric tranzacţii</translation>
    </message>
    <message>
        <source>Comma separated file (*.csv)</source>
        <translation>Fisier .csv cu separator - virgula</translation>
    </message>
    <message>
        <source>Confirmed</source>
        <translation>Confirmat</translation>
    </message>
    <message>
        <source>Watch-only</source>
        <translation>Doar-supraveghere</translation>
    </message>
    <message>
        <source>Date</source>
        <translation>Data</translation>
    </message>
    <message>
        <source>Type</source>
        <translation>Tip</translation>
    </message>
    <message>
        <source>Label</source>
        <translation>Etichetă</translation>
    </message>
    <message>
        <source>Address</source>
        <translation>Adresă</translation>
    </message>
    <message>
        <source>ID</source>
        <translation>ID</translation>
    </message>
    <message>
        <source>Exporting Failed</source>
        <translation>Exportarea a eșuat</translation>
    </message>
    <message>
        <source>There was an error trying to save the transaction history to %1.</source>
        <translation>S-a produs o eroare la salvarea istoricului tranzacţiilor la %1.</translation>
    </message>
    <message>
        <source>Exporting Successful</source>
        <translation>Export reuşit</translation>
    </message>
    <message>
        <source>The transaction history was successfully saved to %1.</source>
        <translation>Istoricul tranzacţiilor a fost salvat cu succes la %1.</translation>
    </message>
    <message>
        <source>Range:</source>
        <translation>Interval:</translation>
    </message>
    <message>
        <source>to</source>
        <translation>către</translation>
    </message>
</context>
<context>
    <name>UnitDisplayStatusBarControl</name>
    <message>
        <source>Unit to show amounts in. Click to select another unit.</source>
        <translation>Unitatea în care sînt arătate sumele. Faceţi clic pentru a selecta o altă unitate.</translation>
    </message>
</context>
<context>
    <name>WalletController</name>
    <message>
        <source>Close wallet</source>
        <translation>Inchide portofel</translation>
    </message>
    <message>
        <source>Close all wallets</source>
        <translation>Închideți toate portofelele</translation>
    </message>
    </context>
<context>
    <name>WalletFrame</name>
    <message>
        <source>Create a new wallet</source>
        <translation>Crează un portofel nou</translation>
    </message>
</context>
<context>
    <name>WalletModel</name>
    <message>
        <source>Send Coins</source>
        <translation>Trimite monede</translation>
    </message>
    <message>
        <source>Fee bump error</source>
        <translation>Eroare in cresterea taxei</translation>
    </message>
    <message>
        <source>Increasing transaction fee failed</source>
        <translation>Cresterea comisionului pentru tranzactie a esuat.</translation>
    </message>
    <message>
        <source>Do you want to increase the fee?</source>
        <translation>Doriti sa cresteti taxa de tranzactie?</translation>
    </message>
    <message>
        <source>Current fee:</source>
        <translation>Comision curent:</translation>
    </message>
    <message>
        <source>Increase:</source>
        <translation>Crestere:</translation>
    </message>
    <message>
        <source>New fee:</source>
        <translation>Noul comision:</translation>
    </message>
    <message>
        <source>Confirm fee bump</source>
        <translation>Confirma cresterea comisionului</translation>
    </message>
    <message>
        <source>Can't sign transaction.</source>
        <translation>Nu s-a reuşit semnarea tranzacţiei</translation>
    </message>
    <message>
        <source>Could not commit transaction</source>
        <translation>Tranzactia nu a putut fi consemnata.</translation>
    </message>
    <message>
        <source>default wallet</source>
        <translation>portofel implicit</translation>
    </message>
</context>
<context>
    <name>WalletView</name>
    <message>
        <source>&amp;Export</source>
        <translation>&amp;Export</translation>
    </message>
    <message>
        <source>Export the data in the current tab to a file</source>
        <translation>Exportă datele din tab-ul curent într-un fişier</translation>
    </message>
    <message>
        <source>Error</source>
        <translation>Eroare</translation>
    </message>
    <message>
        <source>Backup Wallet</source>
        <translation>Backup portofelul electronic</translation>
    </message>
    <message>
        <source>Wallet Data (*.dat)</source>
        <translation>Date portofel (*.dat)</translation>
    </message>
    <message>
        <source>Backup Failed</source>
        <translation>Backup esuat</translation>
    </message>
    <message>
        <source>There was an error trying to save the wallet data to %1.</source>
        <translation>S-a produs o eroare la salvarea datelor portofelului la %1.</translation>
    </message>
    <message>
        <source>There was an error trying to save the wallet data to %1: %2</source>
        <translation>S-a produs o eroare la salvarea datelor portofelului la %1: %2</translation>
    </message>
    <message>
        <source>Backup Successful</source>
        <translation>Backup efectuat cu succes</translation>
    </message>
    <message>
        <source>The wallet data was successfully saved to %1.</source>
        <translation>Datele portofelului s-au salvat cu succes la %1.</translation>
    </message>
    <message>
        <source>Cancel</source>
        <translation>Anulare</translation>
    </message>
</context>
<context>
    <name>bitcoin-core</name>
    <message>
        <source>Distributed under the MIT software license, see the accompanying file %s or %s</source>
        <translation>Distribuit sub licenţa de programe MIT, vezi fişierul însoţitor %s sau %s</translation>
    </message>
    <message>
        <source>Prune configured below the minimum of %d MiB.  Please use a higher number.</source>
        <translation>Reductia e configurata sub minimul de %d MiB. Rugam folositi un numar mai mare.</translation>
    </message>
    <message>
        <source>Prune: last wallet synchronisation goes beyond pruned data. You need to -reindex (download the whole blockchain again in case of pruned node)</source>
        <translation>Reductie: ultima sincronizare merge dincolo de datele reductiei. Trebuie sa faceti -reindex (sa descarcati din nou intregul blockchain in cazul unui nod redus)</translation>
    </message>
    <message>
        <source>Pruning blockstore...</source>
        <translation>Reductie blockstore...</translation>
    </message>
    <message>
        <source>Unable to start HTTP server. See debug log for details.</source>
        <translation>Imposibil de pornit serverul HTTP. Pentru detalii vezi logul de depanare.</translation>
    </message>
    <message>
        <source>The %s developers</source>
        <translation>Dezvoltatorii %s</translation>
    </message>
    <message>
        <source>Cannot obtain a lock on data directory %s. %s is probably already running.</source>
        <translation>Nu se poate obține o blocare a directorului de date %s. %s probabil rulează deja.</translation>
    </message>
    <message>
        <source>Cannot provide specific connections and have addrman find outgoing connections at the same.</source>
        <translation>Nu se pot furniza conexiuni specifice in acelasi timp in care addrman este folosit pentru a gasi conexiuni de iesire.</translation>
    </message>
    <message>
        <source>Error reading %s! All keys read correctly, but transaction data or address book entries might be missing or incorrect.</source>
        <translation>Eroare la citirea %s! Toate cheile sînt citite corect, dar datele tranzactiei sau anumite intrări din agenda sînt incorecte sau lipsesc.</translation>
    </message>
    <message>
        <source>Please check that your computer's date and time are correct! If your clock is wrong, %s will not work properly.</source>
        <translation>Vă rugăm verificaţi dacă data/timpul calculatorului dvs. sînt corecte! Dacă ceasul calcultorului este gresit, %s nu va funcţiona corect.</translation>
    </message>
    <message>
        <source>Please contribute if you find %s useful. Visit %s for further information about the software.</source>
        <translation>Va rugam sa contribuiti daca apreciati ca %s va este util. Vizitati %s pentru mai multe informatii despre software.</translation>
    </message>
    <message>
        <source>The block database contains a block which appears to be from the future. This may be due to your computer's date and time being set incorrectly. Only rebuild the block database if you are sure that your computer's date and time are correct</source>
        <translation>Baza de date a blocurilor contine un bloc ce pare a fi din viitor. Acest lucru poate fi cauzat de setarea incorecta a datei si orei in computerul dvs. Reconstruiti baza de date a blocurilor doar daca sunteti sigur ca data si ora calculatorului dvs sunt corecte.</translation>
    </message>
    <message>
        <source>This is a pre-release test build - use at your own risk - do not use for mining or merchant applications</source>
        <translation>Aceasta este o versiune de test preliminară - vă asumaţi riscul folosind-o - nu folosiţi pentru minerit sau aplicaţiile comercianţilor</translation>
    </message>
    <message>
        <source>This is the transaction fee you may discard if change is smaller than dust at this level</source>
        <translation>Aceasta este taxa de tranzactie la care puteti renunta daca restul este mai mic decat praful la acest nivel.</translation>
    </message>
    <message>
        <source>Unable to replay blocks. You will need to rebuild the database using -reindex-chainstate.</source>
        <translation>Imposibil de refacut blocurile. Va trebui sa reconstruiti baza de date folosind -reindex-chainstate.</translation>
    </message>
    <message>
        <source>Unable to rewind the database to a pre-fork state. You will need to redownload the blockchain</source>
        <translation>Imposibil de a readuce baza de date la statusul pre-fork. Va trebui redescarcat blockchainul.</translation>
    </message>
    <message>
        <source>Warning: The network does not appear to fully agree! Some miners appear to be experiencing issues.</source>
        <translation>Atenţie: Reţeaua nu pare să fie de acord în totalitate! Aparent nişte mineri au probleme.</translation>
    </message>
    <message>
        <source>Warning: We do not appear to fully agree with our peers! You may need to upgrade, or other nodes may need to upgrade.</source>
        <translation>Atenţie: Aparent, nu sîntem de acord cu toţi partenerii noştri! Va trebui să faceţi o actualizare, sau alte noduri necesită actualizare.</translation>
    </message>
    <message>
        <source>-maxmempool must be at least %d MB</source>
        <translation>-maxmempool trebuie sa fie macar %d MB</translation>
    </message>
    <message>
        <source>Cannot resolve -%s address: '%s'</source>
        <translation>Nu se poate rezolva adresa -%s: '%s'</translation>
    </message>
    <message>
        <source>Change index out of range</source>
        <translation>Indexul de schimbare este iesit din parametrii</translation>
    </message>
    <message>
        <source>Copyright (C) %i-%i</source>
        <translation>Copyright (C) %i-%i</translation>
    </message>
    <message>
        <source>Corrupted block database detected</source>
        <translation>Bloc defect din baza de date detectat</translation>
    </message>
    <message>
        <source>Do you want to rebuild the block database now?</source>
        <translation>Doriţi să reconstruiţi baza de date blocuri acum?</translation>
    </message>
    <message>
        <source>Error initializing block database</source>
        <translation>Eroare la iniţializarea bazei de date de blocuri</translation>
    </message>
    <message>
        <source>Error initializing wallet database environment %s!</source>
        <translation>Eroare la iniţializarea mediului de bază de date a portofelului %s!</translation>
    </message>
    <message>
        <source>Error loading %s</source>
        <translation>Eroare la încărcarea %s</translation>
    </message>
    <message>
        <source>Error loading %s: Private keys can only be disabled during creation</source>
        <translation>Eroare la incarcarea %s: Cheile private pot fi dezactivate doar in momentul crearii</translation>
    </message>
    <message>
        <source>Error loading %s: Wallet corrupted</source>
        <translation>Eroare la încărcarea %s: Portofel corupt</translation>
    </message>
    <message>
        <source>Error loading %s: Wallet requires newer version of %s</source>
        <translation>Eroare la încărcarea %s: Portofelul are nevoie de o versiune %s mai nouă</translation>
    </message>
    <message>
        <source>Error loading block database</source>
        <translation>Eroare la încărcarea bazei de date de blocuri</translation>
    </message>
    <message>
        <source>Error opening block database</source>
        <translation>Eroare la deschiderea bazei de date de blocuri</translation>
    </message>
    <message>
        <source>Error</source>
        <translation>Eroare</translation>
    </message>
    <message>
        <source>Failed to listen on any port. Use -listen=0 if you want this.</source>
        <translation>Nu s-a reuşit ascultarea pe orice port. Folosiţi -listen=0 dacă vreţi asta.</translation>
    </message>
    <message>
        <source>Failed to rescan the wallet during initialization</source>
        <translation>Rescanarea portofelului in timpul initializarii a esuat.</translation>
    </message>
    <message>
        <source>Importing...</source>
        <translation>Import...</translation>
    </message>
    <message>
        <source>Incorrect or no genesis block found. Wrong datadir for network?</source>
        <translation>Incorect sau nici un bloc de geneza găsit. Directorul de retea greşit?</translation>
    </message>
    <message>
        <source>Initialization sanity check failed. %s is shutting down.</source>
        <translation>Nu s-a reuşit iniţierea verificării sănătăţii. %s se inchide.</translation>
    </message>
    <message>
        <source>Invalid amount for -%s=&lt;amount&gt;: '%s'</source>
        <translation>Sumă nevalidă pentru -%s=&lt;amount&gt;: '%s'</translation>
    </message>
    <message>
        <source>Invalid amount for -discardfee=&lt;amount&gt;: '%s'</source>
        <translation>Sumă nevalidă pentru -discardfee=&lt;amount&gt;: '%s'</translation>
    </message>
    <message>
        <source>Invalid amount for -fallbackfee=&lt;amount&gt;: '%s'</source>
        <translation>Suma nevalidă pentru -fallbackfee=&lt;amount&gt;: '%s'</translation>
    </message>
    <message>
        <source>Specified blocks directory "%s" does not exist.</source>
        <translation>Directorul de blocuri "%s" specificat nu exista.</translation>
    </message>
    <message>
        <source>Upgrading txindex database</source>
        <translation>Actualizarea bazei de date txindex</translation>
    </message>
    <message>
        <source>Loading P2P addresses...</source>
        <translation>Încărcare adrese P2P...</translation>
    </message>
    <message>
        <source>Loading banlist...</source>
        <translation>Încărcare banlist...</translation>
    </message>
    <message>
        <source>Not enough file descriptors available.</source>
        <translation>Nu sînt destule descriptoare disponibile.</translation>
    </message>
    <message>
        <source>Prune cannot be configured with a negative value.</source>
        <translation>Reductia nu poate fi configurata cu o valoare negativa.</translation>
    </message>
    <message>
        <source>Prune mode is incompatible with -txindex.</source>
        <translation>Modul redus este incompatibil cu -txindex.</translation>
    </message>
    <message>
        <source>Replaying blocks...</source>
        <translation>Se reiau blocurile...</translation>
    </message>
    <message>
        <source>Rewinding blocks...</source>
        <translation>Se deruleaza blocurile...</translation>
    </message>
    <message>
        <source>The source code is available from %s.</source>
        <translation>Codul sursa este disponibil la %s.</translation>
    </message>
    <message>
        <source>Transaction fee and change calculation failed</source>
        <translation>Calcului taxei de tranzactie si a restului a esuat.</translation>
    </message>
    <message>
        <source>Unable to bind to %s on this computer. %s is probably already running.</source>
        <translation>Nu se poate efectua legatura la %s pe acest computer. %s probabil ruleaza deja.</translation>
    </message>
    <message>
        <source>Unable to generate keys</source>
        <translation>Nu s-au putut genera cheile</translation>
    </message>
    <message>
        <source>Unsupported logging category %s=%s.</source>
        <translation>Categoria de logging %s=%s nu este suportata.</translation>
    </message>
    <message>
        <source>Upgrading UTXO database</source>
        <translation>Actualizarea bazei de date UTXO</translation>
    </message>
    <message>
        <source>User Agent comment (%s) contains unsafe characters.</source>
        <translation>Comentariul (%s) al Agentului Utilizator contine caractere nesigure.</translation>
    </message>
    <message>
        <source>Verifying blocks...</source>
        <translation>Se verifică blocurile...</translation>
    </message>
    <message>
        <source>Wallet needed to be rewritten: restart %s to complete</source>
        <translation>Portofelul trebuie rescris: reporneşte %s pentru finalizare</translation>
    </message>
    <message>
        <source>Error: Listening for incoming connections failed (listen returned error %s)</source>
        <translation>Eroare: Ascultarea conexiunilor de intrare nu a reuşit (ascultarea a reurnat eroarea %s)</translation>
    </message>
    <message>
        <source>Invalid amount for -maxtxfee=&lt;amount&gt;: '%s' (must be at least the minrelay fee of %s to prevent stuck transactions)</source>
        <translation>Sumă nevalidă pentru -maxtxfee=&lt;amount&gt;: '%s' (trebuie să fie cel puţin taxa minrelay de %s pentru a preveni blocarea tranzactiilor)</translation>
    </message>
    <message>
        <source>The transaction amount is too small to send after the fee has been deducted</source>
        <translation>Suma tranzactiei este prea mica pentru a fi trimisa dupa ce se scade taxa.</translation>
    </message>
    <message>
        <source>You need to rebuild the database using -reindex to go back to unpruned mode.  This will redownload the entire blockchain</source>
        <translation>Trebuie reconstruita intreaga baza de date folosind -reindex pentru a va intoarce la modul non-redus. Aceasta va determina descarcarea din nou a intregului blockchain</translation>
    </message>
    <message>
        <source>A fatal internal error occurred, see debug.log for details</source>
        <translation>S-a produs o eroare interna fatala, vedeti debug.log pentru detalii</translation>
    </message>
    <message>
        <source>Error reading from database, shutting down.</source>
        <translation>Eroare la citirea bazei de date. Oprire.</translation>
    </message>
    <message>
        <source>Error upgrading chainstate database</source>
        <translation>Eroare la actualizarea bazei de date chainstate</translation>
    </message>
    <message>
        <source>Error: Disk space is low for %s</source>
        <translation>Eroare: Spațiul pe disc este redus pentru %s</translation>
    </message>
    <message>
        <source>Error: Keypool ran out, please call keypoolrefill first</source>
        <translation>Keypool epuizat, folositi intai functia keypoolrefill</translation>
    </message>
    <message>
        <source>Invalid -onion address or hostname: '%s'</source>
        <translation>Adresa sau hostname -onion invalide: '%s'</translation>
    </message>
    <message>
        <source>Invalid -proxy address or hostname: '%s'</source>
        <translation>Adresa sau hostname -proxy invalide: '%s'</translation>
    </message>
    <message>
        <source>Invalid amount for -paytxfee=&lt;amount&gt;: '%s' (must be at least %s)</source>
        <translation>Sumă nevalidă pentru -paytxfee=&lt;suma&gt;: '%s' (trebuie să fie cel puţin %s)</translation>
    </message>
    <message>
        <source>Invalid netmask specified in -whitelist: '%s'</source>
        <translation>Mască reţea nevalidă specificată în -whitelist: '%s'</translation>
    </message>
    <message>
        <source>Need to specify a port with -whitebind: '%s'</source>
        <translation>Trebuie să specificaţi un port cu -whitebind: '%s'</translation>
    </message>
    <message>
        <source>Reducing -maxconnections from %d to %d, because of system limitations.</source>
        <translation>Se micsoreaza -maxconnections de la %d la %d, datorita limitarilor de sistem.</translation>
    </message>
    <message>
        <source>Signing transaction failed</source>
        <translation>Nu s-a reuşit semnarea tranzacţiei</translation>
    </message>
    <message>
        <source>Specified -walletdir "%s" does not exist</source>
        <translation>Nu exista -walletdir "%s" specificat</translation>
    </message>
    <message>
        <source>Specified -walletdir "%s" is a relative path</source>
        <translation>-walletdir "%s" specificat este o cale relativa</translation>
    </message>
    <message>
        <source>Specified -walletdir "%s" is not a directory</source>
        <translation>-walletdir "%s" specificat nu este un director</translation>
    </message>
    <message>
        <source>The specified config file %s does not exist
</source>
        <translation>Fișierul de configurare specificat %s nu există
</translation>
    </message>
    <message>
        <source>The transaction amount is too small to pay the fee</source>
        <translation>Suma tranzactiei este prea mica pentru plata taxei</translation>
    </message>
    <message>
        <source>This is experimental software.</source>
        <translation>Acesta este un program experimental.</translation>
    </message>
    <message>
        <source>Transaction amount too small</source>
        <translation>Suma tranzacţionată este prea mică</translation>
    </message>
    <message>
        <source>Transaction too large</source>
        <translation>Tranzacţie prea mare</translation>
    </message>
    <message>
        <source>Unable to bind to %s on this computer (bind returned error %s)</source>
        <translation>Nu se poate lega la %s pe acest calculator. (Legarea a întors eroarea %s)</translation>
    </message>
    <message>
        <source>Unable to generate initial keys</source>
        <translation>Nu s-au putut genera cheile initiale</translation>
    </message>
    <message>
        <source>Verifying wallet(s)...</source>
        <translation>Se verifică portofelul(ele)...</translation>
    </message>
    <message>
        <source>Warning: unknown new rules activated (versionbit %i)</source>
        <translation>Atentie: se activeaza reguli noi necunoscute (versionbit %i)</translation>
    </message>
    <message>
        <source>-maxtxfee is set very high! Fees this large could be paid on a single transaction.</source>
        <translation>-maxtxfee este setata foarte sus! Se pot plati taxe de aceasta marime pe o singura tranzactie.</translation>
    </message>
    <message>
        <source>This is the transaction fee you may pay when fee estimates are not available.</source>
        <translation>Aceasta este taxa de tranzactie pe care este posibil sa o platiti daca estimarile de taxe nu sunt disponibile.</translation>
    </message>
    <message>
        <source>Total length of network version string (%i) exceeds maximum length (%i). Reduce the number or size of uacomments.</source>
        <translation>Lungimea totala a sirului versiunii retelei (%i) depaseste lungimea maxima (%i). Reduceti numarul sa dimensiunea uacomments.</translation>
    </message>
    <message>
        <source>%s is set very high!</source>
        <translation>%s este setata foarte sus!</translation>
    </message>
    <message>
        <source>Starting network threads...</source>
        <translation>Se pornesc threadurile retelei...</translation>
    </message>
    <message>
        <source>The wallet will avoid paying less than the minimum relay fee.</source>
        <translation>Portofelul va evita sa plateasca mai putin decat minimul taxei de retransmisie.</translation>
    </message>
    <message>
        <source>This is the minimum transaction fee you pay on every transaction.</source>
        <translation>Acesta este minimum de taxa de tranzactie care va fi platit la fiecare tranzactie.</translation>
    </message>
    <message>
        <source>This is the transaction fee you will pay if you send a transaction.</source>
        <translation>Aceasta este taxa de tranzactie pe care o platiti cand trimiteti o tranzactie.</translation>
    </message>
    <message>
        <source>Transaction amounts must not be negative</source>
        <translation>Sumele tranzactionate nu pot fi negative</translation>
    </message>
    <message>
        <source>Transaction has too long of a mempool chain</source>
        <translation>Tranzacţia are o  lungime prea mare in lantul mempool</translation>
    </message>
    <message>
        <source>Transaction must have at least one recipient</source>
        <translation>Tranzactia trebuie sa aiba cel putin un destinatar</translation>
    </message>
    <message>
        <source>Unknown network specified in -onlynet: '%s'</source>
        <translation>Reţeaua specificată în -onlynet este necunoscută: '%s'</translation>
    </message>
    <message>
        <source>Insufficient funds</source>
        <translation>Fonduri insuficiente</translation>
    </message>
    <message>
        <source>Fee estimation failed. Fallbackfee is disabled. Wait a few blocks or enable -fallbackfee.</source>
        <translation>Estimarea taxei a esuat. Taxa implicita este dezactivata. Asteptati cateva blocuri, sau activati -fallbackfee.</translation>
    </message>
    <message>
        <source>Warning: Private keys detected in wallet {%s} with disabled private keys</source>
        <translation>Atentie: S-au detectat chei private in portofelul {%s} cu cheile private dezactivate</translation>
    </message>
    <message>
        <source>Cannot write to data directory '%s'; check permissions.</source>
        <translation>Nu se poate scrie in directorul de date '%s"; verificati permisiunile.</translation>
    </message>
    <message>
        <source>Loading block index...</source>
        <translation>Încărcare index bloc...</translation>
    </message>
    <message>
        <source>Loading wallet...</source>
        <translation>Încărcare portofel...</translation>
    </message>
    <message>
        <source>Rescanning...</source>
        <translation>Rescanare...</translation>
    </message>
    <message>
        <source>Done loading</source>
        <translation>Încărcare terminată</translation>
    </message>
</context>
</TS><|MERGE_RESOLUTION|>--- conflicted
+++ resolved
@@ -64,12 +64,6 @@
     <message>
         <source>These are your Bitcoin addresses for sending payments. Always check the amount and the receiving address before sending coins.</source>
         <translation>Acestea sunt adresele tale Bitcoin pentru efectuarea platilor. Intotdeauna verifica atent suma de plata si adresa beneficiarului inainte de a trimite monede.</translation>
-    </message>
-    <message>
-        <source>These are your Bitcoin addresses for receiving payments. Use the 'Create new receiving address' button in the receive tab to create new addresses.
-Signing is only possible with addresses of the type 'legacy'.</source>
-        <translation>Acestea sunt adresele Bitcoin pentru primirea plăților. Folosiți butonul " Creați o nouă adresă de primire" din fila de primire pentru a crea noi adrese.
-Semnarea este posibilă numai cu adrese de tip "legacy".</translation>
     </message>
     <message>
         <source>&amp;Copy Address</source>
@@ -242,10 +236,6 @@
 <context>
     <name>BanTableModel</name>
     <message>
-        <source>IP/Netmask</source>
-        <translation>IP/Netmask</translation>
-    </message>
-    <message>
         <source>Banned Until</source>
         <translation>Banat până la</translation>
     </message>
@@ -534,7 +524,6 @@
         <translation>Arată mesajul de ajutor %1 pentru a obţine o listă cu opţiunile posibile de linii de comandă Bitcoin</translation>
     </message>
     <message>
-<<<<<<< HEAD
         <source>&amp;Mask values</source>
         <translation>&amp;Valorile măștii</translation>
     </message>
@@ -543,12 +532,6 @@
         <translation>Mascați valorile din fila Prezentare generală</translation>
     </message>
     <message>
-        <source>default wallet</source>
-        <translation>portofel implicit</translation>
-    </message>
-    <message>
-=======
->>>>>>> a8868117
         <source>No wallets available</source>
         <translation>Niciun portofel disponibil</translation>
     </message>
@@ -559,10 +542,6 @@
     <message>
         <source>Minimize</source>
         <translation>Minimizare</translation>
-    </message>
-    <message>
-        <source>Zoom</source>
-        <translation>Zoom</translation>
     </message>
     <message>
         <source>Main Window</source>
@@ -658,17 +637,12 @@
         <translation>Portofelul este &lt;b&gt;criptat&lt;/b&gt; iar în momentul de faţă este &lt;b&gt;blocat&lt;/b&gt;</translation>
     </message>
     <message>
-<<<<<<< HEAD
         <source>Original message:</source>
         <translation>Mesajul original:</translation>
     </message>
     <message>
         <source>A fatal error occurred. %1 can no longer continue safely and will quit.</source>
         <translation>A apărut o eroare fatală.%1 nu mai poate continua în siguranță și va ieși din program. </translation>
-=======
-        <source>A fatal error occurred. %1 can no longer continue safely and will quit.</source>
-        <translation>A survenit o eroare fatală. %1 nu mai poate continua în siguranţă şi se va opri.</translation>
->>>>>>> a8868117
     </message>
 </context>
 <context>
@@ -829,7 +803,13 @@
 <context>
     <name>CreateWalletActivity</name>
     <message>
+        <source>Create Wallet</source>
+        <extracomment>Title of window indicating the progress of creation of a new wallet.</extracomment>
+        <translation>Crează portofel</translation>
+    </message>
+    <message>
         <source>Creating Wallet &lt;b&gt;%1&lt;/b&gt;...</source>
+        <extracomment>Descriptive text of the create wallet progress window which indicates to the user which wallet is currently being created.</extracomment>
         <translation>Creare Portofel &lt;b&gt;%1&lt;/b&gt;...</translation>
     </message>
     <message>
@@ -876,10 +856,6 @@
         <translation>Dezactivează cheile private</translation>
     </message>
     <message>
-        <source>Make a blank wallet. Blank wallets do not initially have private keys or scripts. Private keys and addresses can be imported, or an HD seed can be set, at a later time.</source>
-        <translation>Make a blank wallet. Blank wallets do not initially have private keys or scripts. Private keys and addresses can be imported, or an HD seed can be set, at a later time.</translation>
-    </message>
-    <message>
         <source>Make Blank Wallet</source>
         <translation>Faceți Portofel gol</translation>
     </message>
@@ -899,7 +875,7 @@
         <source>Compiled without sqlite support (required for descriptor wallets)</source>
         <translation>Compilat fără suport sqlite (necesar pentru portofele descriptor)</translation>
     </message>
-</context>
+    </context>
 <context>
     <name>EditAddressDialog</name>
     <message>
@@ -1030,10 +1006,6 @@
     <message>
         <source>Use a custom data directory:</source>
         <translation>Foloseşte un dosar de date personalizat:</translation>
-    </message>
-    <message>
-        <source>Bitcoin</source>
-        <translation>Bitcoin</translation>
     </message>
     <message>
         <source>At least %1 GB of data will be stored in this directory, and it will grow over time.</source>
@@ -1079,7 +1051,7 @@
     <name>ModalOverlay</name>
     <message>
         <source>Form</source>
-        <translation>Form</translation>
+        <translation>formular</translation>
     </message>
     <message>
         <source>Recent transactions may not yet be visible, and therefore your wallet's balance might be incorrect. This information will be correct once your wallet has finished synchronizing with the bitcoin network, as detailed below.</source>
@@ -1143,17 +1115,13 @@
     <name>OpenURIDialog</name>
     <message>
         <source>Open bitcoin URI</source>
-        <translation>Deschidere bitcoin: o adresa URI sau o cerere de plată</translation>
-    </message>
-    <message>
-        <source>URI:</source>
-        <translation>URI:</translation>
+        <translation>DeschidețI Bitcoin URI</translation>
     </message>
     <message>
         <source>Paste address from clipboard</source>
         <translation>Lipeşte adresa copiată din clipboard</translation>
     </message>
-</context>
+    </context>
 <context>
     <name>OpenWalletActivity</name>
     <message>
@@ -1168,6 +1136,11 @@
         <source>default wallet</source>
         <translation>portofel implicit</translation>
     </message>
+    <message>
+        <source>Open Wallet</source>
+        <extracomment>Title of window indicating the progress of opening of a wallet.</extracomment>
+        <translation>Deschide portofel</translation>
+    </message>
     </context>
 <context>
     <name>OptionsDialog</name>
@@ -1260,10 +1233,6 @@
         <translation>Portofel</translation>
     </message>
     <message>
-        <source>Expert</source>
-        <translation>Expert</translation>
-    </message>
-    <message>
         <source>Enable coin &amp;control features</source>
         <translation>Activare caracteristici de control ale monedei</translation>
     </message>
@@ -1300,14 +1269,6 @@
         <translation>&amp;Conectare printr-un proxy SOCKS (implicit proxy):</translation>
     </message>
     <message>
-        <source>Proxy &amp;IP:</source>
-        <translation>Proxy &amp;IP:</translation>
-    </message>
-    <message>
-        <source>&amp;Port:</source>
-        <translation>&amp;Port:</translation>
-    </message>
-    <message>
         <source>Port of the proxy (e.g. 9050)</source>
         <translation>Portul proxy (de exemplu: 9050)</translation>
     </message>
@@ -1316,18 +1277,6 @@
         <translation>Folosit pentru a gasi parteneri via:</translation>
     </message>
     <message>
-        <source>IPv4</source>
-        <translation>IPv4</translation>
-    </message>
-    <message>
-        <source>IPv6</source>
-        <translation>IPv6</translation>
-    </message>
-    <message>
-        <source>Tor</source>
-        <translation>Tor</translation>
-    </message>
-    <message>
         <source>&amp;Window</source>
         <translation>&amp;Fereastră</translation>
     </message>
@@ -1369,7 +1318,7 @@
     </message>
     <message>
         <source>Connect to the Bitcoin network through a separate SOCKS5 proxy for Tor onion services.</source>
-        <translation>Conectare la reteaua Bitcoin printr-un proxy SOCKS5 separat pentru serviciile TOR ascunse.</translation>
+        <translation>Conectați-vă la rețeaua Bitcoin printr-un proxy SOCKS5 separat pentru serviciile Tor onion.</translation>
     </message>
     <message>
         <source>Use separate SOCKS&amp;5 proxy to reach peers via Tor onion services:</source>
@@ -1380,10 +1329,6 @@
         <translation>URL-uri tranzacţii &amp;terţe părţi</translation>
     </message>
     <message>
-        <source>&amp;OK</source>
-        <translation>&amp;OK</translation>
-    </message>
-    <message>
         <source>&amp;Cancel</source>
         <translation>Renunţă</translation>
     </message>
@@ -1440,7 +1385,7 @@
     <name>OverviewPage</name>
     <message>
         <source>Form</source>
-        <translation>Form</translation>
+        <translation>formular</translation>
     </message>
     <message>
         <source>The displayed information may be out of date. Your wallet automatically synchronizes with the Bitcoin network after a connection is established, but this process has not completed yet.</source>
@@ -1479,10 +1424,6 @@
         <translation>Balanţă</translation>
     </message>
     <message>
-        <source>Total:</source>
-        <translation>Total:</translation>
-    </message>
-    <message>
         <source>Your current total balance</source>
         <translation>Balanţa totală curentă</translation>
     </message>
@@ -1514,17 +1455,20 @@
 <context>
     <name>PSBTOperationsDialog</name>
     <message>
-<<<<<<< HEAD
+        <source>Copy to Clipboard</source>
+        <translation>Copiați în clipboard</translation>
+    </message>
+    <message>
         <source>Save...</source>
         <translation>Salveaza</translation>
     </message>
     <message>
         <source>Close</source>
         <translation>Inchide</translation>
-=======
-        <source>Close</source>
-        <translation type="unfinished">Închide</translation>
->>>>>>> a8868117
+    </message>
+    <message>
+        <source>Save Transaction Data</source>
+        <translation>Salvați datele tranzacției</translation>
     </message>
     <message>
         <source>Total Amount</source>
@@ -1534,6 +1478,13 @@
         <source>or</source>
         <translation>sau</translation>
     </message>
+    <message>
+        <source>Transaction status is unknown.</source>
+        <translation>Starea tranzacției este necunoscută.</translation>
+    </message>
+</context>
+<context>
+    <name>PairingPage</name>
     </context>
 <context>
     <name>PaymentServer</name>
@@ -1577,10 +1528,6 @@
         <translation>Nod/Serviciu</translation>
     </message>
     <message>
-        <source>Ping</source>
-        <translation>Ping</translation>
-    </message>
-    <message>
         <source>Sent</source>
         <translation>Expediat</translation>
     </message>
@@ -1612,28 +1559,12 @@
         <translation>%1 z</translation>
     </message>
     <message>
-        <source>%1 h</source>
-        <translation>%1 h</translation>
-    </message>
-    <message>
-        <source>%1 m</source>
-        <translation>%1 m</translation>
-    </message>
-    <message>
-        <source>%1 s</source>
-        <translation>%1 s</translation>
-    </message>
-    <message>
         <source>None</source>
         <translation>Niciuna</translation>
     </message>
     <message>
         <source>N/A</source>
-        <translation>N/A</translation>
-    </message>
-    <message>
-        <source>%1 ms</source>
-        <translation>%1 ms</translation>
+        <translation>Nespecificat</translation>
     </message>
     <message numerus="yes">
         <source>%n second(s)</source>
@@ -1664,22 +1595,6 @@
         <translation><numerusform>%n an</numerusform><numerusform>%n ani</numerusform><numerusform>%n ani</numerusform></translation>
     </message>
     <message>
-        <source>%1 B</source>
-        <translation>%1 B</translation>
-    </message>
-    <message>
-        <source>%1 KB</source>
-        <translation>%1 KB</translation>
-    </message>
-    <message>
-        <source>%1 MB</source>
-        <translation>%1 MB</translation>
-    </message>
-    <message>
-        <source>%1 GB</source>
-        <translation>%1 GB</translation>
-    </message>
-    <message>
         <source>Error: Specified data directory "%1" does not exist.</source>
         <translation>Eroare: Directorul de date specificat "%1" nu există.</translation>
     </message>
@@ -1690,10 +1605,6 @@
     <message>
         <source>Error: %1</source>
         <translation>Eroare: %1</translation>
-    </message>
-    <message>
-        <source>Error initializing settings: %1</source>
-        <translation>Eroare de inițializare a setărilor: %1</translation>
     </message>
     <message>
         <source>%1 didn't yet exit safely...</source>
@@ -1733,6 +1644,10 @@
         <translation>Eroare la codarea URl-ului în cod QR.</translation>
     </message>
     <message>
+        <source>QR code support not available.</source>
+        <translation>Suportul pentru codurile QR nu este disponibil.</translation>
+    </message>
+    <message>
         <source>Save QR Code</source>
         <translation>Salvează codul QR</translation>
     </message>
@@ -1756,10 +1671,6 @@
         <translation>&amp;Informaţii</translation>
     </message>
     <message>
-        <source>General</source>
-        <translation>General</translation>
-    </message>
-    <message>
         <source>Using BerkeleyDB version</source>
         <translation>Foloseşte BerkeleyDB versiunea</translation>
     </message>
@@ -1894,10 +1805,6 @@
     <message>
         <source>Ping Wait</source>
         <translation>Asteptare ping</translation>
-    </message>
-    <message>
-        <source>Min Ping</source>
-        <translation>Min Ping</translation>
     </message>
     <message>
         <source>Time Offset</source>
@@ -1977,10 +1884,6 @@
         <translation type="unfinished">&amp;Copiază adresa</translation>
     </message>
     <message>
-        <source>&amp;Unban</source>
-        <translation>&amp;Unban</translation>
-    </message>
-    <message>
         <source>Welcome to the %1 RPC console.</source>
         <translation>Bun venit la consola %1 RPC.</translation>
     </message>
@@ -2013,14 +1916,6 @@
         <translation>Executarea comenzii folosind portofelul "%1"</translation>
     </message>
     <message>
-        <source>(node id: %1)</source>
-        <translation>(node id: %1)</translation>
-    </message>
-    <message>
-        <source>via %1</source>
-        <translation>via %1</translation>
-    </message>
-    <message>
         <source>Unknown</source>
         <translation>Necunoscut</translation>
     </message>
@@ -2123,8 +2018,12 @@
 <context>
     <name>ReceiveRequestDialog</name>
     <message>
+        <source>Request payment to ...</source>
+        <translation type="unfinished">Cere plata pentru ...</translation>
+    </message>
+    <message>
         <source>Address:</source>
-        <translation type="unfinished">Adresă:</translation>
+        <translation>Adresa:</translation>
     </message>
     <message>
         <source>Amount:</source>
@@ -2381,6 +2280,10 @@
         <translation>Sigur doriţi să trimiteţi?</translation>
     </message>
     <message>
+        <source>Save Transaction Data</source>
+        <translation>Salvați datele tranzacției</translation>
+    </message>
+    <message>
         <source>or</source>
         <translation>sau</translation>
     </message>
@@ -2492,18 +2395,10 @@
         <translation>Adresa bitcoin către care se face plata</translation>
     </message>
     <message>
-        <source>Alt+A</source>
-        <translation>Alt+A</translation>
-    </message>
-    <message>
         <source>Paste address from clipboard</source>
         <translation>Lipeşte adresa din clipboard</translation>
     </message>
     <message>
-        <source>Alt+P</source>
-        <translation>Alt+P</translation>
-    </message>
-    <message>
         <source>Remove this entry</source>
         <translation>Înlătură această intrare</translation>
     </message>
@@ -2543,11 +2438,7 @@
         <source>Pay To:</source>
         <translation>Plăteşte către:</translation>
     </message>
-    <message>
-        <source>Memo:</source>
-        <translation>Memo:</translation>
-    </message>
-</context>
+    </context>
 <context>
     <name>ShutdownWindow</name>
     <message>
@@ -2582,18 +2473,10 @@
         <translation>Alegeţi adrese folosite anterior</translation>
     </message>
     <message>
-        <source>Alt+A</source>
-        <translation>Alt+A</translation>
-    </message>
-    <message>
         <source>Paste address from clipboard</source>
         <translation>Lipeşte adresa copiată din clipboard</translation>
     </message>
     <message>
-        <source>Alt+P</source>
-        <translation>Alt+P</translation>
-    </message>
-    <message>
         <source>Enter the message you want to sign here</source>
         <translation>Introduceţi mesajul pe care vreţi să-l semnaţi, aici</translation>
     </message>
@@ -2700,11 +2583,7 @@
 </context>
 <context>
     <name>TrafficGraphWidget</name>
-    <message>
-        <source>KB/s</source>
-        <translation>KB/s</translation>
-    </message>
-</context>
+    </context>
 <context>
     <name>TransactionDesc</name>
     <message numerus="yes">
@@ -2724,10 +2603,6 @@
         <translation>0/neconfirmat, %1</translation>
     </message>
     <message>
-        <source>in memory pool</source>
-        <translation>in memory pool</translation>
-    </message>
-    <message>
         <source>not in memory pool</source>
         <translation>nu e in memory pool</translation>
     </message>
@@ -2782,10 +2657,6 @@
     <message>
         <source>label</source>
         <translation>etichetă</translation>
-    </message>
-    <message>
-        <source>Credit</source>
-        <translation>Credit</translation>
     </message>
     <message numerus="yes">
         <source>matures in %n more block(s)</source>
@@ -2796,16 +2667,8 @@
         <translation>neacceptat</translation>
     </message>
     <message>
-        <source>Debit</source>
-        <translation>Debit</translation>
-    </message>
-    <message>
-        <source>Total debit</source>
-        <translation>Total debit</translation>
-    </message>
-    <message>
         <source>Total credit</source>
-        <translation>Total credit</translation>
+        <translation>Credit total</translation>
     </message>
     <message>
         <source>Transaction fee</source>
@@ -3121,10 +2984,6 @@
         <translation>Adresă</translation>
     </message>
     <message>
-        <source>ID</source>
-        <translation>ID</translation>
-    </message>
-    <message>
         <source>Exporting Failed</source>
         <translation>Exportarea a eșuat</translation>
     </message>
@@ -3173,7 +3032,11 @@
         <source>Create a new wallet</source>
         <translation>Crează un portofel nou</translation>
     </message>
-</context>
+    <message>
+        <source>Error</source>
+        <translation>Eroare</translation>
+    </message>
+    </context>
 <context>
     <name>WalletModel</name>
     <message>
@@ -3225,184 +3088,176 @@
     <name>WalletView</name>
     <message>
         <source>&amp;Export</source>
-        <translation>&amp;Export</translation>
+        <translation>&amp;Exportă</translation>
     </message>
     <message>
         <source>Export the data in the current tab to a file</source>
         <translation>Exportă datele din tab-ul curent într-un fişier</translation>
     </message>
     <message>
+        <source>Backup Wallet</source>
+        <translation>Backup portofelul electronic</translation>
+    </message>
+    <message>
+        <source>Wallet Data (*.dat)</source>
+        <translation>Date portofel (*.dat)</translation>
+    </message>
+    <message>
+        <source>Backup Failed</source>
+        <translation>Backup esuat</translation>
+    </message>
+    <message>
+        <source>There was an error trying to save the wallet data to %1.</source>
+        <translation>S-a produs o eroare la salvarea datelor portofelului la %1.</translation>
+    </message>
+    <message>
+        <source>There was an error trying to save the wallet data to %1: %2</source>
+        <translation>S-a produs o eroare la salvarea datelor portofelului la %1: %2</translation>
+    </message>
+    <message>
+        <source>Backup Successful</source>
+        <translation>Backup efectuat cu succes</translation>
+    </message>
+    <message>
+        <source>The wallet data was successfully saved to %1.</source>
+        <translation>Datele portofelului s-au salvat cu succes la %1.</translation>
+    </message>
+    <message>
+        <source>Cancel</source>
+        <translation>Anulare</translation>
+    </message>
+</context>
+<context>
+    <name>bitcoin-core</name>
+    <message>
+        <source>Distributed under the MIT software license, see the accompanying file %s or %s</source>
+        <translation>Distribuit sub licenţa de programe MIT, vezi fişierul însoţitor %s sau %s</translation>
+    </message>
+    <message>
+        <source>Prune configured below the minimum of %d MiB.  Please use a higher number.</source>
+        <translation>Reductia e configurata sub minimul de %d MiB. Rugam folositi un numar mai mare.</translation>
+    </message>
+    <message>
+        <source>Prune: last wallet synchronisation goes beyond pruned data. You need to -reindex (download the whole blockchain again in case of pruned node)</source>
+        <translation>Reductie: ultima sincronizare merge dincolo de datele reductiei. Trebuie sa faceti -reindex (sa descarcati din nou intregul blockchain in cazul unui nod redus)</translation>
+    </message>
+    <message>
+        <source>Pruning blockstore...</source>
+        <translation>Reductie blockstore...</translation>
+    </message>
+    <message>
+        <source>Unable to start HTTP server. See debug log for details.</source>
+        <translation>Imposibil de pornit serverul HTTP. Pentru detalii vezi logul de depanare.</translation>
+    </message>
+    <message>
+        <source>The %s developers</source>
+        <translation>Dezvoltatorii %s</translation>
+    </message>
+    <message>
+        <source>Cannot obtain a lock on data directory %s. %s is probably already running.</source>
+        <translation>Nu se poate obține o blocare a directorului de date %s. %s probabil rulează deja.</translation>
+    </message>
+    <message>
+        <source>Cannot provide specific connections and have addrman find outgoing connections at the same.</source>
+        <translation>Nu se pot furniza conexiuni specifice in acelasi timp in care addrman este folosit pentru a gasi conexiuni de iesire.</translation>
+    </message>
+    <message>
+        <source>Error reading %s! All keys read correctly, but transaction data or address book entries might be missing or incorrect.</source>
+        <translation>Eroare la citirea %s! Toate cheile sînt citite corect, dar datele tranzactiei sau anumite intrări din agenda sînt incorecte sau lipsesc.</translation>
+    </message>
+    <message>
+        <source>Please check that your computer's date and time are correct! If your clock is wrong, %s will not work properly.</source>
+        <translation>Vă rugăm verificaţi dacă data/timpul calculatorului dvs. sînt corecte! Dacă ceasul calcultorului este gresit, %s nu va funcţiona corect.</translation>
+    </message>
+    <message>
+        <source>Please contribute if you find %s useful. Visit %s for further information about the software.</source>
+        <translation>Va rugam sa contribuiti daca apreciati ca %s va este util. Vizitati %s pentru mai multe informatii despre software.</translation>
+    </message>
+    <message>
+        <source>The block database contains a block which appears to be from the future. This may be due to your computer's date and time being set incorrectly. Only rebuild the block database if you are sure that your computer's date and time are correct</source>
+        <translation>Baza de date a blocurilor contine un bloc ce pare a fi din viitor. Acest lucru poate fi cauzat de setarea incorecta a datei si orei in computerul dvs. Reconstruiti baza de date a blocurilor doar daca sunteti sigur ca data si ora calculatorului dvs sunt corecte.</translation>
+    </message>
+    <message>
+        <source>This is a pre-release test build - use at your own risk - do not use for mining or merchant applications</source>
+        <translation>Aceasta este o versiune de test preliminară - vă asumaţi riscul folosind-o - nu folosiţi pentru minerit sau aplicaţiile comercianţilor</translation>
+    </message>
+    <message>
+        <source>This is the transaction fee you may discard if change is smaller than dust at this level</source>
+        <translation>Aceasta este taxa de tranzactie la care puteti renunta daca restul este mai mic decat praful la acest nivel.</translation>
+    </message>
+    <message>
+        <source>Unable to replay blocks. You will need to rebuild the database using -reindex-chainstate.</source>
+        <translation>Imposibil de refacut blocurile. Va trebui sa reconstruiti baza de date folosind -reindex-chainstate.</translation>
+    </message>
+    <message>
+        <source>Unable to rewind the database to a pre-fork state. You will need to redownload the blockchain</source>
+        <translation>Imposibil de a readuce baza de date la statusul pre-fork. Va trebui redescarcat blockchainul.</translation>
+    </message>
+    <message>
+        <source>Warning: The network does not appear to fully agree! Some miners appear to be experiencing issues.</source>
+        <translation>Atenţie: Reţeaua nu pare să fie de acord în totalitate! Aparent nişte mineri au probleme.</translation>
+    </message>
+    <message>
+        <source>Warning: We do not appear to fully agree with our peers! You may need to upgrade, or other nodes may need to upgrade.</source>
+        <translation>Atenţie: Aparent, nu sîntem de acord cu toţi partenerii noştri! Va trebui să faceţi o actualizare, sau alte noduri necesită actualizare.</translation>
+    </message>
+    <message>
+        <source>-maxmempool must be at least %d MB</source>
+        <translation>-maxmempool trebuie sa fie macar %d MB</translation>
+    </message>
+    <message>
+        <source>Cannot resolve -%s address: '%s'</source>
+        <translation>Nu se poate rezolva adresa -%s: '%s'</translation>
+    </message>
+    <message>
+        <source>Change index out of range</source>
+        <translation>Indexul de schimbare este iesit din parametrii</translation>
+    </message>
+    <message>
+        <source>Corrupted block database detected</source>
+        <translation>Bloc defect din baza de date detectat</translation>
+    </message>
+    <message>
+        <source>Do you want to rebuild the block database now?</source>
+        <translation>Doriţi să reconstruiţi baza de date blocuri acum?</translation>
+    </message>
+    <message>
+        <source>Error initializing block database</source>
+        <translation>Eroare la iniţializarea bazei de date de blocuri</translation>
+    </message>
+    <message>
+        <source>Error initializing wallet database environment %s!</source>
+        <translation>Eroare la iniţializarea mediului de bază de date a portofelului %s!</translation>
+    </message>
+    <message>
+        <source>Error loading %s</source>
+        <translation>Eroare la încărcarea %s</translation>
+    </message>
+    <message>
+        <source>Error loading %s: Private keys can only be disabled during creation</source>
+        <translation>Eroare la incarcarea %s: Cheile private pot fi dezactivate doar in momentul crearii</translation>
+    </message>
+    <message>
+        <source>Error loading %s: Wallet corrupted</source>
+        <translation>Eroare la încărcarea %s: Portofel corupt</translation>
+    </message>
+    <message>
+        <source>Error loading %s: Wallet requires newer version of %s</source>
+        <translation>Eroare la încărcarea %s: Portofelul are nevoie de o versiune %s mai nouă</translation>
+    </message>
+    <message>
+        <source>Error loading block database</source>
+        <translation>Eroare la încărcarea bazei de date de blocuri</translation>
+    </message>
+    <message>
+        <source>Error opening block database</source>
+        <translation>Eroare la deschiderea bazei de date de blocuri</translation>
+    </message>
+    <message>
         <source>Error</source>
         <translation>Eroare</translation>
     </message>
     <message>
-        <source>Backup Wallet</source>
-        <translation>Backup portofelul electronic</translation>
-    </message>
-    <message>
-        <source>Wallet Data (*.dat)</source>
-        <translation>Date portofel (*.dat)</translation>
-    </message>
-    <message>
-        <source>Backup Failed</source>
-        <translation>Backup esuat</translation>
-    </message>
-    <message>
-        <source>There was an error trying to save the wallet data to %1.</source>
-        <translation>S-a produs o eroare la salvarea datelor portofelului la %1.</translation>
-    </message>
-    <message>
-        <source>There was an error trying to save the wallet data to %1: %2</source>
-        <translation>S-a produs o eroare la salvarea datelor portofelului la %1: %2</translation>
-    </message>
-    <message>
-        <source>Backup Successful</source>
-        <translation>Backup efectuat cu succes</translation>
-    </message>
-    <message>
-        <source>The wallet data was successfully saved to %1.</source>
-        <translation>Datele portofelului s-au salvat cu succes la %1.</translation>
-    </message>
-    <message>
-        <source>Cancel</source>
-        <translation>Anulare</translation>
-    </message>
-</context>
-<context>
-    <name>bitcoin-core</name>
-    <message>
-        <source>Distributed under the MIT software license, see the accompanying file %s or %s</source>
-        <translation>Distribuit sub licenţa de programe MIT, vezi fişierul însoţitor %s sau %s</translation>
-    </message>
-    <message>
-        <source>Prune configured below the minimum of %d MiB.  Please use a higher number.</source>
-        <translation>Reductia e configurata sub minimul de %d MiB. Rugam folositi un numar mai mare.</translation>
-    </message>
-    <message>
-        <source>Prune: last wallet synchronisation goes beyond pruned data. You need to -reindex (download the whole blockchain again in case of pruned node)</source>
-        <translation>Reductie: ultima sincronizare merge dincolo de datele reductiei. Trebuie sa faceti -reindex (sa descarcati din nou intregul blockchain in cazul unui nod redus)</translation>
-    </message>
-    <message>
-        <source>Pruning blockstore...</source>
-        <translation>Reductie blockstore...</translation>
-    </message>
-    <message>
-        <source>Unable to start HTTP server. See debug log for details.</source>
-        <translation>Imposibil de pornit serverul HTTP. Pentru detalii vezi logul de depanare.</translation>
-    </message>
-    <message>
-        <source>The %s developers</source>
-        <translation>Dezvoltatorii %s</translation>
-    </message>
-    <message>
-        <source>Cannot obtain a lock on data directory %s. %s is probably already running.</source>
-        <translation>Nu se poate obține o blocare a directorului de date %s. %s probabil rulează deja.</translation>
-    </message>
-    <message>
-        <source>Cannot provide specific connections and have addrman find outgoing connections at the same.</source>
-        <translation>Nu se pot furniza conexiuni specifice in acelasi timp in care addrman este folosit pentru a gasi conexiuni de iesire.</translation>
-    </message>
-    <message>
-        <source>Error reading %s! All keys read correctly, but transaction data or address book entries might be missing or incorrect.</source>
-        <translation>Eroare la citirea %s! Toate cheile sînt citite corect, dar datele tranzactiei sau anumite intrări din agenda sînt incorecte sau lipsesc.</translation>
-    </message>
-    <message>
-        <source>Please check that your computer's date and time are correct! If your clock is wrong, %s will not work properly.</source>
-        <translation>Vă rugăm verificaţi dacă data/timpul calculatorului dvs. sînt corecte! Dacă ceasul calcultorului este gresit, %s nu va funcţiona corect.</translation>
-    </message>
-    <message>
-        <source>Please contribute if you find %s useful. Visit %s for further information about the software.</source>
-        <translation>Va rugam sa contribuiti daca apreciati ca %s va este util. Vizitati %s pentru mai multe informatii despre software.</translation>
-    </message>
-    <message>
-        <source>The block database contains a block which appears to be from the future. This may be due to your computer's date and time being set incorrectly. Only rebuild the block database if you are sure that your computer's date and time are correct</source>
-        <translation>Baza de date a blocurilor contine un bloc ce pare a fi din viitor. Acest lucru poate fi cauzat de setarea incorecta a datei si orei in computerul dvs. Reconstruiti baza de date a blocurilor doar daca sunteti sigur ca data si ora calculatorului dvs sunt corecte.</translation>
-    </message>
-    <message>
-        <source>This is a pre-release test build - use at your own risk - do not use for mining or merchant applications</source>
-        <translation>Aceasta este o versiune de test preliminară - vă asumaţi riscul folosind-o - nu folosiţi pentru minerit sau aplicaţiile comercianţilor</translation>
-    </message>
-    <message>
-        <source>This is the transaction fee you may discard if change is smaller than dust at this level</source>
-        <translation>Aceasta este taxa de tranzactie la care puteti renunta daca restul este mai mic decat praful la acest nivel.</translation>
-    </message>
-    <message>
-        <source>Unable to replay blocks. You will need to rebuild the database using -reindex-chainstate.</source>
-        <translation>Imposibil de refacut blocurile. Va trebui sa reconstruiti baza de date folosind -reindex-chainstate.</translation>
-    </message>
-    <message>
-        <source>Unable to rewind the database to a pre-fork state. You will need to redownload the blockchain</source>
-        <translation>Imposibil de a readuce baza de date la statusul pre-fork. Va trebui redescarcat blockchainul.</translation>
-    </message>
-    <message>
-        <source>Warning: The network does not appear to fully agree! Some miners appear to be experiencing issues.</source>
-        <translation>Atenţie: Reţeaua nu pare să fie de acord în totalitate! Aparent nişte mineri au probleme.</translation>
-    </message>
-    <message>
-        <source>Warning: We do not appear to fully agree with our peers! You may need to upgrade, or other nodes may need to upgrade.</source>
-        <translation>Atenţie: Aparent, nu sîntem de acord cu toţi partenerii noştri! Va trebui să faceţi o actualizare, sau alte noduri necesită actualizare.</translation>
-    </message>
-    <message>
-        <source>-maxmempool must be at least %d MB</source>
-        <translation>-maxmempool trebuie sa fie macar %d MB</translation>
-    </message>
-    <message>
-        <source>Cannot resolve -%s address: '%s'</source>
-        <translation>Nu se poate rezolva adresa -%s: '%s'</translation>
-    </message>
-    <message>
-        <source>Change index out of range</source>
-        <translation>Indexul de schimbare este iesit din parametrii</translation>
-    </message>
-    <message>
-        <source>Copyright (C) %i-%i</source>
-        <translation>Copyright (C) %i-%i</translation>
-    </message>
-    <message>
-        <source>Corrupted block database detected</source>
-        <translation>Bloc defect din baza de date detectat</translation>
-    </message>
-    <message>
-        <source>Do you want to rebuild the block database now?</source>
-        <translation>Doriţi să reconstruiţi baza de date blocuri acum?</translation>
-    </message>
-    <message>
-        <source>Error initializing block database</source>
-        <translation>Eroare la iniţializarea bazei de date de blocuri</translation>
-    </message>
-    <message>
-        <source>Error initializing wallet database environment %s!</source>
-        <translation>Eroare la iniţializarea mediului de bază de date a portofelului %s!</translation>
-    </message>
-    <message>
-        <source>Error loading %s</source>
-        <translation>Eroare la încărcarea %s</translation>
-    </message>
-    <message>
-        <source>Error loading %s: Private keys can only be disabled during creation</source>
-        <translation>Eroare la incarcarea %s: Cheile private pot fi dezactivate doar in momentul crearii</translation>
-    </message>
-    <message>
-        <source>Error loading %s: Wallet corrupted</source>
-        <translation>Eroare la încărcarea %s: Portofel corupt</translation>
-    </message>
-    <message>
-        <source>Error loading %s: Wallet requires newer version of %s</source>
-        <translation>Eroare la încărcarea %s: Portofelul are nevoie de o versiune %s mai nouă</translation>
-    </message>
-    <message>
-        <source>Error loading block database</source>
-        <translation>Eroare la încărcarea bazei de date de blocuri</translation>
-    </message>
-    <message>
-        <source>Error opening block database</source>
-        <translation>Eroare la deschiderea bazei de date de blocuri</translation>
-    </message>
-    <message>
-        <source>Error</source>
-        <translation>Eroare</translation>
-    </message>
-    <message>
         <source>Failed to listen on any port. Use -listen=0 if you want this.</source>
         <translation>Nu s-a reuşit ascultarea pe orice port. Folosiţi -listen=0 dacă vreţi asta.</translation>
     </message>
@@ -3437,6 +3292,12 @@
     <message>
         <source>Specified blocks directory "%s" does not exist.</source>
         <translation>Directorul de blocuri "%s" specificat nu exista.</translation>
+    </message>
+    <message>
+        <source>The specified R/W config file %s does not exist
+</source>
+        <translation>Fișierul de R/W configurare specificat %s nu există
+</translation>
     </message>
     <message>
         <source>Upgrading txindex database</source>
