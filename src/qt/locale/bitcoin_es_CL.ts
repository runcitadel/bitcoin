<TS language="es_CL" version="2.1">
<context>
    <name>AddressBookPage</name>
    <message>
        <source>Create a new address</source>
        <translation>Crear una nueva dirección</translation>
    </message>
    <message>
        <source>&amp;New</source>
        <translation>&amp;Nuevo</translation>
    </message>
    <message>
        <source>Copy the currently selected address to the system clipboard</source>
        <translation>Copiar la dirección actualmente seleccionada al sistema de portapapeles</translation>
    </message>
    <message>
        <source>&amp;Copy</source>
        <translation>&amp;Copiar</translation>
    </message>
    <message>
        <source>C&amp;lose</source>
        <translation>C&amp;errar</translation>
    </message>
    <message>
        <source>Delete the currently selected address from the list</source>
        <translation>Borrar la dirección actualmente seleccionada de la lista</translation>
    </message>
    <message>
        <source>Enter address or label to search</source>
        <translation>Introduce una dirección o etiqueta para  buscar</translation>
    </message>
    <message>
        <source>Export the data in the current tab to a file</source>
        <translation>
Exportar los datos en la pestaña actual a un archivo</translation>
    </message>
    <message>
        <source>&amp;Export</source>
        <translation>&amp;Exportar</translation>
    </message>
    <message>
        <source>&amp;Delete</source>
        <translation>&amp;Borrar</translation>
    </message>
    <message>
        <source>Choose the address to send coins to</source>
        <translation>Elija la dirección para enviar las monedas</translation>
    </message>
    <message>
        <source>Choose the address to receive coins with</source>
        <translation>Elige la dirección para recibir las monedas</translation>
    </message>
    <message>
        <source>C&amp;hoose</source>
        <translation>Escoger</translation>
    </message>
    <message>
        <source>Sending addresses</source>
        <translation>Enviando dirección</translation>
    </message>
    <message>
        <source>Receiving addresses</source>
        <translation>Recibiendo dirección</translation>
    </message>
    <message>
        <source>These are your Bitcoin addresses for sending payments. Always check the amount and the receiving address before sending coins.</source>
        <translation>Estas son sus direcciones de Bitcoin para enviar pagos. Siempre verifique el monto y la dirección de recepción antes de enviar monedas.</translation>
    </message>
    <message>
        <source>&amp;Copy Address</source>
        <translation>Copiar dirección</translation>
    </message>
    <message>
        <source>Copy &amp;Label</source>
        <translation>Copiar y etiquetar</translation>
    </message>
    <message>
        <source>&amp;Edit</source>
        <translation>Editar</translation>
    </message>
    <message>
        <source>Export Address List</source>
        <translation>Exportar la lista de direcciones</translation>
    </message>
    <message>
        <source>Comma separated file (*.csv)</source>
        <translation>Archivo separado por comas (* .csv)</translation>
    </message>
    <message>
        <source>Exporting Failed</source>
        <translation>Exportación fallida</translation>
    </message>
    <message>
        <source>There was an error trying to save the address list to %1. Please try again.</source>
        <translation>Se produjo un error al intentar guardar la lista de direcciones en %1. Inténtalo de nuevo.</translation>
    </message>
</context>
<context>
    <name>AddressTableModel</name>
    <message>
        <source>Label</source>
        <translation>Etiqueta</translation>
    </message>
    <message>
        <source>Address</source>
        <translation>Dirección</translation>
    </message>
    <message>
        <source>(no label)</source>
        <translation>(no etiqueta)</translation>
    </message>
</context>
<context>
    <name>AskPassphraseDialog</name>
    <message>
        <source>Passphrase Dialog</source>
        <translation>Diálogo de contraseña</translation>
    </message>
    <message>
        <source>Enter passphrase</source>
        <translation>Poner contraseña</translation>
    </message>
    <message>
        <source>New passphrase</source>
        <translation>Nueva contraseña</translation>
    </message>
    <message>
        <source>Repeat new passphrase</source>
        <translation>Repetir nueva contraseña</translation>
    </message>
    <message>
        <source>Show passphrase</source>
        <translation>Mostrar contraseña</translation>
    </message>
    <message>
        <source>Encrypt wallet</source>
        <translation>Encriptar la billetera</translation>
    </message>
    <message>
        <source>This operation needs your wallet passphrase to unlock the wallet.</source>
        <translation>Esta operación necesita su contraseña de billetera para desbloquearla.</translation>
    </message>
    <message>
        <source>Unlock wallet</source>
        <translation>Desbloquear la billetera</translation>
    </message>
    <message>
        <source>This operation needs your wallet passphrase to decrypt the wallet.</source>
        <translation>Esta operación necesita su contraseña de billetera para descifrarla.</translation>
    </message>
    <message>
        <source>Decrypt wallet</source>
        <translation>Descifrar la billetera</translation>
    </message>
    <message>
        <source>Change passphrase</source>
        <translation>Cambiar frase de contraseña</translation>
    </message>
    <message>
        <source>Confirm wallet encryption</source>
        <translation>Confirmar el cifrado de la billetera</translation>
    </message>
    <message>
        <source>Warning: If you encrypt your wallet and lose your passphrase, you will &lt;b&gt;LOSE ALL OF YOUR BITCOINS&lt;/b&gt;!</source>
        <translation>Advertencia: si encriptas tu billetera y pierdes tu contraseña &lt;b&gt; PIERDES TODOS TUS BITCOINS &lt;/b&gt; !</translation>
    </message>
    <message>
        <source>Are you sure you wish to encrypt your wallet?</source>
        <translation>¿Estás seguro de que deseas encriptar tu billetera?</translation>
    </message>
    <message>
        <source>Wallet encrypted</source>
        <translation>Billetera encriptada</translation>
    </message>
    <message>
        <source>Enter the new passphrase for the wallet.&lt;br/&gt;Please use a passphrase of &lt;b&gt;ten or more random characters&lt;/b&gt;, or &lt;b&gt;eight or more words&lt;/b&gt;.</source>
        <translation>Introducir la nueva contraseña para la billetera. Por favor usa una contraseña de diez o mas caracteres aleatorios, u ocho o mas palabras.</translation>
    </message>
    <message>
        <source>Enter the old passphrase and new passphrase for the wallet.</source>
        <translation>Introducir la vieja contraseña y la nueva contraseña para la billetera.</translation>
    </message>
    <message>
        <source>Remember that encrypting your wallet cannot fully protect your bitcoins from being stolen by malware infecting your computer.</source>
        <translation>Recuerda que codificando tu billetera no garantiza mantener a salvo tus bitcoins en caso de tener virus en el computador.</translation>
    </message>
    <message>
        <source>Wallet to be encrypted</source>
        <translation>Billetera para ser encriptada</translation>
    </message>
    <message>
        <source>Your wallet is about to be encrypted. </source>
        <translation>Tu billetera esta por ser encriptada</translation>
    </message>
    <message>
        <source>Your wallet is now encrypted. </source>
        <translation>Su billetera ahora esta encriptada.</translation>
    </message>
    <message>
        <source>IMPORTANT: Any previous backups you have made of your wallet file should be replaced with the newly generated, encrypted wallet file. For security reasons, previous backups of the unencrypted wallet file will become useless as soon as you start using the new, encrypted wallet.</source>
        <translation>IMPORTANTE: todas las copias de seguridad anteriores que haya realizado de su archivo de billetera se deben reemplazar con el archivo de monedero cifrado recién generado. Por razones de seguridad, las copias de seguridad anteriores del archivo monedero sin encriptar serán inútiles tan pronto como comience a usar el nuevo monedero cifrado.</translation>
    </message>
    <message>
        <source>Wallet encryption failed</source>
        <translation>El cifrado de Wallet falló</translation>
    </message>
    <message>
        <source>Wallet encryption failed due to an internal error. Your wallet was not encrypted.</source>
        <translation>El cifrado de Wallet falló debido a un error interno. Su billetera no estaba encriptada.</translation>
    </message>
    <message>
        <source>The supplied passphrases do not match.</source>
        <translation>Las frases de contraseña suministradas no coinciden.</translation>
    </message>
    <message>
        <source>Wallet unlock failed</source>
        <translation>El desbloqueo de la billetera falló</translation>
    </message>
    <message>
        <source>The passphrase entered for the wallet decryption was incorrect.</source>
        <translation>La frase de contraseña ingresada para el descifrado de la billetera fue incorrecta.</translation>
    </message>
    <message>
        <source>Wallet decryption failed</source>
        <translation>El descifrado de la billetera falló</translation>
    </message>
    <message>
        <source>Wallet passphrase was successfully changed.</source>
        <translation>La frase de contraseña de la billetera se cambió con éxito.</translation>
    </message>
    <message>
        <source>Warning: The Caps Lock key is on!</source>
        <translation>Advertencia: ¡la tecla Bloq Mayús está activada!</translation>
    </message>
</context>
<context>
    <name>BanTableModel</name>
    <message>
        <source>IP/Netmask</source>
        <translation>IP / Máscara de red</translation>
    </message>
    <message>
        <source>Banned Until</source>
        <translation>Prohibido hasta</translation>
    </message>
</context>
<context>
    <name>BitcoinGUI</name>
    <message>
        <source>Sign &amp;message...</source>
        <translation>Firma y mensaje ...</translation>
    </message>
    <message>
        <source>Synchronizing with network...</source>
        <translation>Sincronizando con la red...</translation>
    </message>
    <message>
        <source>&amp;Overview</source>
        <translation>&amp;Visión de conjunto</translation>
    </message>
    <message>
        <source>Show general overview of wallet</source>
        <translation>Mostrar vista general de la billetera</translation>
    </message>
    <message>
        <source>&amp;Transactions</source>
        <translation>&amp;Transacciones</translation>
    </message>
    <message>
        <source>Browse transaction history</source>
        <translation>Examinar el historial de transacciones</translation>
    </message>
    <message>
        <source>E&amp;xit</source>
        <translation>S&amp;alir</translation>
    </message>
    <message>
        <source>Quit application</source>
        <translation>Salir de la aplicación</translation>
    </message>
    <message>
        <source>&amp;About %1</source>
        <translation>S&amp;obre %1</translation>
    </message>
    <message>
        <source>Show information about %1</source>
        <translation>Mostrar información sobre %1</translation>
    </message>
    <message>
        <source>About &amp;Qt</source>
        <translation>Acerca de &amp;Qt</translation>
    </message>
    <message>
        <source>Show information about Qt</source>
        <translation>Mostrar información sobre Qt</translation>
    </message>
    <message>
        <source>&amp;Options...</source>
        <translation>&amp;Opciones</translation>
    </message>
    <message>
        <source>Modify configuration options for %1</source>
        <translation>Modificar las opciones de configuración para %1</translation>
    </message>
    <message>
        <source>&amp;Encrypt Wallet...</source>
        <translation>&amp;Billetera Encriptada</translation>
    </message>
    <message>
        <source>&amp;Backup Wallet...</source>
        <translation>&amp;Billetera Copia de seguridad...</translation>
    </message>
    <message>
        <source>&amp;Change Passphrase...</source>
        <translation>&amp;Cambiar contraseña...</translation>
    </message>
    <message>
        <source>Open &amp;URI...</source>
        <translation>Abrir &amp;URL...</translation>
    </message>
    <message>
        <source>Create Wallet...</source>
        <translation>Crear Billetera...</translation>
    </message>
    <message>
        <source>Create a new wallet</source>
        <translation>Crear una nueva billetera</translation>
    </message>
    <message>
        <source>Wallet:</source>
        <translation>Billetera:</translation>
    </message>
    <message>
        <source>Network activity disabled.</source>
        <extracomment>A substring of the tooltip.</extracomment>
        <translation>Actividad de red deshabilitada.</translation>
    </message>
    <message>
        <source>Syncing Headers (%1%)...</source>
        <translation>Sincronizando cabeceras (%1%)...</translation>
    </message>
    <message>
        <source>Reindexing blocks on disk...</source>
        <translation>Reindexando bloques en el disco ...</translation>
    </message>
    <message>
        <source>Proxy is &lt;b&gt;enabled&lt;/b&gt;: %1</source>
        <translation>Proxy &lt;b&gt;habilitado&lt;/b&gt;: %1</translation>
    </message>
    <message>
        <source>Send coins to a Bitcoin address</source>
        <translation>Enviando monedas a una dirección de Bitcoin</translation>
    </message>
    <message>
        <source>Backup wallet to another location</source>
        <translation>Monedero de respaldo a otra ubicación</translation>
    </message>
    <message>
        <source>Change the passphrase used for wallet encryption</source>
        <translation>Cambiar la contraseña usando la encriptación de la billetera</translation>
    </message>
    <message>
        <source>&amp;Verify message...</source>
        <translation>&amp;Verificar Mensaje...</translation>
    </message>
    <message>
        <source>&amp;Send</source>
        <translation>&amp;Enviar</translation>
    </message>
    <message>
        <source>&amp;Receive</source>
        <translation>&amp;Recibir</translation>
    </message>
    <message>
        <source>&amp;Show / Hide</source>
        <translation>&amp;Mostrar / Ocultar</translation>
    </message>
    <message>
        <source>Show or hide the main Window</source>
        <translation>Mostrar u ocultar la Ventana Principal</translation>
    </message>
    <message>
        <source>Encrypt the private keys that belong to your wallet</source>
        <translation>Encripta las claves privadas que pertenecen a tu billetera</translation>
    </message>
    <message>
        <source>Sign messages with your Bitcoin addresses to prove you own them</source>
        <translation>Firme mensajes con sus direcciones de Bitcoin para demostrar que los posee</translation>
    </message>
    <message>
        <source>Verify messages to ensure they were signed with specified Bitcoin addresses</source>
        <translation>Verifique los mensajes para asegurarse de que fueron firmados con las direcciones de Bitcoin especificadas</translation>
    </message>
    <message>
        <source>&amp;File</source>
        <translation>&amp;Archivo</translation>
    </message>
    <message>
        <source>&amp;Settings</source>
        <translation>&amp;Configuraciones</translation>
    </message>
    <message>
        <source>&amp;Help</source>
        <translation>&amp;Ayuda</translation>
    </message>
    <message>
        <source>Tabs toolbar</source>
        <translation>Barra de herramientas de pestañas</translation>
    </message>
    <message>
        <source>Request payments (generates QR codes and bitcoin: URIs)</source>
        <translation>Solicitar pagos (genera códigos QR y bitcoin: URIs)</translation>
    </message>
    <message>
        <source>Show the list of used sending addresses and labels</source>
        <translation>Mostrar la lista de direcciones y etiquetas de envío usadas</translation>
    </message>
    <message>
        <source>Show the list of used receiving addresses and labels</source>
        <translation>Mostrar la lista de direcciones y etiquetas de recepción usadas</translation>
    </message>
    <message>
        <source>&amp;Command-line options</source>
        <translation>Y opciones de línea de comando</translation>
    </message>
    <message>
        <source>Indexing blocks on disk...</source>
        <translation>Bloques de indexación en el disco ...</translation>
    </message>
    <message>
        <source>Processing blocks on disk...</source>
        <translation>Procesamiento de bloques en el disco ...</translation>
    </message>
    <message numerus="yes">
        <source>Processed %n block(s) of transaction history.</source>
        <translation><numerusform>%n bloque procesado del historial de transacciones.</numerusform><numerusform>%n bloques procesados del historial de transacciones.</numerusform></translation>
    </message>
    <message>
        <source>%1 behind</source>
        <translation>%1 detrás</translation>
    </message>
    <message>
        <source>Last received block was generated %1 ago.</source>
        <translation>El último bloque recibido se generó hace %1.</translation>
    </message>
    <message>
        <source>Transactions after this will not yet be visible.</source>
        <translation>Las transacciones posteriores a esto aún no estarán visibles.</translation>
    </message>
    <message>
        <source>Error</source>
        <translation>Error</translation>
    </message>
    <message>
        <source>Warning</source>
        <translation>Advertencia</translation>
    </message>
    <message>
        <source>Information</source>
        <translation>Información</translation>
    </message>
    <message>
        <source>Up to date</source>
        <translation>A hoy</translation>
    </message>
    <message>
        <source>&amp;Load PSBT from file...</source>
        <translation>&amp;Load PSBT desde el archivo...</translation>
    </message>
    <message>
        <source>Load Partially Signed Bitcoin Transaction</source>
        <translation>Cargar transacción de Bitcoin parcialmente firmada</translation>
    </message>
    <message>
<<<<<<< HEAD
=======
        <source>Open node debugging and diagnostic console</source>
        <translation>Abrir consola de diagnóstico y desarrollo</translation>
    </message>
    <message>
        <source>&amp;Sending addresses</source>
        <translation type="unfinished">&amp;Enviando direcciones</translation>
    </message>
    <message>
        <source>&amp;Receiving addresses</source>
        <translation type="unfinished">&amp;Recibiendo direcciones</translation>
    </message>
    <message>
>>>>>>> a8868117
        <source>Open Wallet</source>
        <translation>Abrir billetera</translation>
    </message>
    <message>
        <source>Open a wallet</source>
        <translation>Abrir una billetera</translation>
    </message>
    <message>
        <source>Close Wallet...</source>
        <translation>Cerrar billetera...</translation>
    </message>
    <message>
        <source>Close wallet</source>
        <translation>Cerrar billetera</translation>
    </message>
    <message>
        <source>Show the %1 help message to get a list with possible Bitcoin command-line options</source>
        <translation>Muestre el mensaje de ayuda %1 para obtener una lista con posibles opciones de línea de comandos de Bitcoin</translation>
    </message>
    <message>
        <source>default wallet</source>
        <translation>billetera predeterminada</translation>
    </message>
    <message>
        <source>&amp;Window</source>
        <translation>Ventana</translation>
    </message>
    <message>
        <source>Minimize</source>
        <translation>Minimizar</translation>
    </message>
    <message>
        <source>Main Window</source>
        <translation>Ventana principal</translation>
    </message>
    <message>
        <source>%1 client</source>
        <translation>%1 cliente</translation>
    </message>
    <message numerus="yes">
        <source>%n active connection(s) to Bitcoin network.</source>
        <extracomment>A substring of the tooltip.</extracomment>
        <translation type="unfinished"><numerusform>%n conexión activa hacia la red Bitcoin</numerusform><numerusform>%n conexiones activas hacia la red Bitcoin</numerusform><numerusform>%n conexión activa hacia la red Bitcoin</numerusform><numerusform>%n conexiones activas hacia la red Bitcoin</numerusform></translation>
    </message>
    <message>
        <source>Connecting to peers...</source>
        <translation>Conectando con sus pares ...</translation>
    </message>
    <message>
        <source>Catching up...</source>
        <translation>Alcanzando...</translation>
    </message>
    <message>
        <source>Error: %1</source>
        <translation>Error: %1</translation>
    </message>
    <message>
        <source>Date: %1
</source>
        <translation>Fecha: %1
</translation>
    </message>
    <message>
        <source>Amount: %1
</source>
        <translation>Cantidad: %1
</translation>
    </message>
    <message>
        <source>Wallet: %1
</source>
        <translation>Billetera: %1
</translation>
    </message>
    <message>
        <source>Type: %1
</source>
        <translation>Tipo: %1
</translation>
    </message>
    <message>
        <source>Label: %1
</source>
        <translation>Etiqueta: %1
</translation>
    </message>
    <message>
        <source>Address: %1
</source>
        <translation>Dirección: %1
</translation>
    </message>
    <message>
        <source>Sent transaction</source>
        <translation>Transacción enviada</translation>
    </message>
    <message>
        <source>Incoming transaction</source>
        <translation>Transacción entrante</translation>
    </message>
    <message>
        <source>HD key generation is &lt;b&gt;enabled&lt;/b&gt;</source>
        <translation>La generación de la clave HD está &lt;b&gt; activada &lt;/ b&gt;</translation>
    </message>
    <message>
        <source>HD key generation is &lt;b&gt;disabled&lt;/b&gt;</source>
        <translation>La generación de la clave HD está &lt;b&gt; desactivada &lt;/ b&gt;</translation>
    </message>
    <message>
        <source>Private key &lt;b&gt;disabled&lt;/b&gt;</source>
        <translation>Llave privada &lt;b&gt;deshabilitada&lt;/b&gt;</translation>
    </message>
    <message>
        <source>Wallet is &lt;b&gt;encrypted&lt;/b&gt; and currently &lt;b&gt;unlocked&lt;/b&gt;</source>
        <translation>La billetera está &lt;b&gt; encriptada &lt;/ b&gt; y actualmente &lt;b&gt; desbloqueada &lt;/ b&gt;</translation>
    </message>
    <message>
        <source>Wallet is &lt;b&gt;encrypted&lt;/b&gt; and currently &lt;b&gt;locked&lt;/b&gt;</source>
        <translation>La billetera está &lt;b&gt; encriptada &lt;/ b&gt; y actualmente está &lt;b&gt; bloqueada &lt;/ b&gt;</translation>
    </message>
    <message>
        <source>A fatal error occurred. %1 can no longer continue safely and will quit.</source>
        <translation>Se produjo un error fatal. %1 ya no puede continuar de manera segura y no continuará</translation>
    </message>
</context>
<context>
    <name>CoinControlDialog</name>
    <message>
        <source>Coin Selection</source>
        <translation>Selección de monedas</translation>
    </message>
    <message>
        <source>Quantity:</source>
        <translation>Cantidad:</translation>
    </message>
    <message>
        <source>Bytes:</source>
        <translation>Bytes:</translation>
    </message>
    <message>
        <source>Amount:</source>
        <translation>Cantidad:</translation>
    </message>
    <message>
        <source>Fee:</source>
        <translation>Comisión:</translation>
    </message>
    <message>
        <source>Dust:</source>
        <translation>Polvo:</translation>
    </message>
    <message>
        <source>After Fee:</source>
        <translation>Después de comisión:</translation>
    </message>
    <message>
        <source>Change:</source>
        <translation>Cambio:</translation>
    </message>
    <message>
        <source>(un)select all</source>
        <translation>(de)seleccionar todo</translation>
    </message>
    <message>
        <source>Tree mode</source>
        <translation>Modo árbol</translation>
    </message>
    <message>
        <source>List mode</source>
        <translation>Modo lista</translation>
    </message>
    <message>
        <source>Amount</source>
        <translation>Cantidad</translation>
    </message>
    <message>
        <source>Received with label</source>
        <translation>Recibido con etiqueta</translation>
    </message>
    <message>
        <source>Received with address</source>
        <translation>Recibido con dirección</translation>
    </message>
    <message>
        <source>Date</source>
        <translation>Fecha</translation>
    </message>
    <message>
        <source>Confirmations</source>
        <translation>Confirmaciones</translation>
    </message>
    <message>
        <source>Confirmed</source>
        <translation>Confirmado</translation>
    </message>
    <message>
        <source>Copy amount</source>
        <translation>Copiar cantidad</translation>
    </message>
    <message>
        <source>&amp;Copy address</source>
        <translation type="unfinished">&amp;Copiar dirección</translation>
    </message>
    <message>
        <source>Copy &amp;label</source>
        <translation>Copiar &amp;etiqueta</translation>
    </message>
    <message>
        <source>Copy &amp;amount</source>
        <translation>Copiar c&amp;antidad</translation>
    </message>
    <message>
        <source>Copy transaction &amp;ID</source>
        <translation>Copiar &amp;ID de la transacción</translation>
    </message>
    <message>
        <source>L&amp;ock unspent</source>
        <translation type="unfinished">&amp;Bloquear no utilizado</translation>
    </message>
    <message>
        <source>&amp;Unlock unspent</source>
        <translation type="unfinished">&amp;Desbloquear no utilizado</translation>
    </message>
    <message>
        <source>Copy quantity</source>
        <translation>Cantidad de copia</translation>
    </message>
    <message>
        <source>Copy fee</source>
        <translation>Tarifa de copia</translation>
    </message>
    <message>
        <source>Copy after fee</source>
        <translation>Copiar después de la tarifa</translation>
    </message>
    <message>
        <source>Copy bytes</source>
        <translation>Copiar bytes</translation>
    </message>
    <message>
        <source>Copy dust</source>
        <translation>Copiar polvo</translation>
    </message>
    <message>
        <source>Copy change</source>
        <translation>Copiar cambio</translation>
    </message>
    <message>
        <source>(%1 locked)</source>
        <translation>(%1 bloqueado)</translation>
    </message>
    <message>
        <source>yes</source>
        <translation>si</translation>
    </message>
    <message>
        <source>no</source>
        <translation>no</translation>
    </message>
    <message>
        <source>This label turns red if any recipient receives an amount smaller than the current dust threshold.</source>
        <translation>Está etiqueta se vuelve roja si algún receptor recibe una cantidad inferior al límite actual establecido para el polvo.</translation>
    </message>
    <message>
        <source>Can vary +/- %1 satoshi(s) per input.</source>
        <translation>Puede variar +/- %1 satoshi (s) por entrada.</translation>
    </message>
    <message>
        <source>(no label)</source>
        <translation>(no etiqueta)</translation>
    </message>
    <message>
        <source>change from %1 (%2)</source>
        <translation>cambia desde %1 (%2)</translation>
    </message>
    <message>
        <source>(change)</source>
        <translation>(cambio)</translation>
    </message>
</context>
<context>
    <name>CreateWalletActivity</name>
    <message>
        <source>Create wallet failed</source>
        <translation>Crear billetera falló</translation>
    </message>
    <message>
        <source>Create wallet warning</source>
        <translation>Advertencia de crear billetera</translation>
    </message>
</context>
<context>
    <name>CreateWalletDialog</name>
    <message>
        <source>Create Wallet</source>
        <translation>Crear Billetera</translation>
    </message>
    <message>
        <source>Wallet</source>
        <translation>Billetera</translation>
    </message>
    <message>
<<<<<<< HEAD
=======
        <source>Encrypt Wallet</source>
        <translation type="unfinished">Codificar la billetera</translation>
    </message>
    <message>
>>>>>>> a8868117
        <source>Create</source>
        <translation>Crear</translation>
    </message>
    </context>
<context>
    <name>EditAddressDialog</name>
    <message>
        <source>Edit Address</source>
        <translation>Editar dirección</translation>
    </message>
    <message>
        <source>&amp;Label</source>
        <translation>Y etiqueta</translation>
    </message>
    <message>
        <source>The label associated with this address list entry</source>
        <translation>La etiqueta asociada a esta entrada está en la lista de direcciones</translation>
    </message>
    <message>
        <source>The address associated with this address list entry. This can only be modified for sending addresses.</source>
        <translation>La dirección asociada con esta entrada está en la lista de direcciones. Esto solo se puede modificar para enviar direcciones.</translation>
    </message>
    <message>
        <source>&amp;Address</source>
        <translation>Y dirección</translation>
    </message>
    <message>
        <source>New sending address</source>
        <translation>Nueva dirección de envío</translation>
    </message>
    <message>
        <source>Edit receiving address</source>
        <translation>Editar dirección de recepción</translation>
    </message>
    <message>
        <source>Edit sending address</source>
        <translation>Editar dirección de envío</translation>
    </message>
    <message>
        <source>The entered address "%1" is not a valid Bitcoin address.</source>
        <translation>La dirección ingresada "%1" no es una dirección válida de Bitcoin.</translation>
    </message>
    <message>
        <source>Could not unlock wallet.</source>
        <translation>No se pudo desbloquear la billetera.</translation>
    </message>
    <message>
        <source>New key generation failed.</source>
        <translation>Nueva generación de claves fallida.</translation>
    </message>
</context>
<context>
    <name>FreespaceChecker</name>
    <message>
        <source>A new data directory will be created.</source>
        <translation>Se creará un nuevo directorio de datos.</translation>
    </message>
    <message>
        <source>name</source>
        <translation>nombre</translation>
    </message>
    <message>
        <source>Directory already exists. Add %1 if you intend to create a new directory here.</source>
        <translation>El directorio ya existe. Agregue %1 si tiene la intención de crear un nuevo directorio aquí.</translation>
    </message>
    <message>
        <source>Path already exists, and is not a directory.</source>
        <translation>La ruta ya existe, y no es un directorio ...</translation>
    </message>
    <message>
        <source>Cannot create data directory here.</source>
        <translation>No se puede crear el directorio de datos aquí.</translation>
    </message>
</context>
<context>
    <name>HelpMessageDialog</name>
    <message>
        <source>version</source>
        <translation>versión</translation>
    </message>
    <message>
        <source>About %1</source>
        <translation>Alrededor de %1</translation>
    </message>
    <message>
        <source>Command-line options</source>
        <translation>Opciones de línea de comando</translation>
    </message>
</context>
<context>
    <name>Intro</name>
    <message>
        <source>Welcome</source>
        <translation>bienvenido</translation>
    </message>
    <message>
        <source>Welcome to %1.</source>
        <translation>Bienvenido al %1</translation>
    </message>
    <message>
        <source>As this is the first time the program is launched, you can choose where %1 will store its data.</source>
        <translation>Como esta es la primera vez que se lanza el programa, puede elegir dónde %1 almacenará sus datos.</translation>
    </message>
    <message>
        <source>When you click OK, %1 will begin to download and process the full %4 block chain (%2GB) starting with the earliest transactions in %3 when %4 initially launched.</source>
        <translation>Al hacer clic OK, %1 iniciará el proceso de descarga y procesará el blockchain completo de %4 (%2 GB), iniciando desde el la transacción más antigua %3 cuando %4 se ejecutó inicialmente.</translation>
    </message>
    <message>
        <source>This initial synchronisation is very demanding, and may expose hardware problems with your computer that had previously gone unnoticed. Each time you run %1, it will continue downloading where it left off.</source>
        <translation>Esta sincronización inicial es muy exigente y puede exponer problemas de hardware con su computadora que anteriormente habían pasado desapercibidos. Cada vez que ejecuta %1, continuará la descarga donde lo dejó.</translation>
    </message>
    <message>
        <source>If you have chosen to limit block chain storage (pruning), the historical data must still be downloaded and processed, but will be deleted afterward to keep your disk usage low.</source>
        <translation>Si ha elegido limitar el almacenamiento de la cadena de bloques (pruning), los datos históricos todavía se deben descargar y procesar, pero se eliminarán posteriormente para mantener el uso del disco bajo.</translation>
    </message>
    <message>
        <source>Use the default data directory</source>
        <translation>Use el directorio de datos predeterminado</translation>
    </message>
    <message>
        <source>Use a custom data directory:</source>
        <translation>Use un directorio de datos personalizado:</translation>
    </message>
    <message>
        <source>Bitcoin</source>
        <translation>Bitcoin</translation>
    </message>
    <message>
        <source>At least %1 GB of data will be stored in this directory, and it will grow over time.</source>
        <translation>Al menos %1 GB de información será almacenado en este directorio, y seguirá creciendo a través del tiempo.</translation>
    </message>
    <message>
        <source>Approximately %1 GB of data will be stored in this directory.</source>
        <translation>Aproximadamente %1 GB de datos se almacenarán en este directorio.</translation>
    </message>
    <message>
        <source>%1 will download and store a copy of the Bitcoin block chain.</source>
        <translation>%1 descargará y almacenará una copia de la cadena de bloques de Bitcoin.</translation>
    </message>
    <message>
        <source>The wallet will also be stored in this directory.</source>
        <translation>La billetera también se almacenará en este directorio.</translation>
    </message>
    <message>
        <source>Error: Specified data directory "%1" cannot be created.</source>
        <translation>Error: no se puede crear el directorio de datos especificado "%1".</translation>
    </message>
    <message>
        <source>Error</source>
        <translation>Error</translation>
    </message>
    <message numerus="yes">
        <source>%n GB of free space available</source>
        <translation><numerusform>%n GB de espacio libre disponible</numerusform><numerusform>%n GB de espacio libre disponible</numerusform></translation>
    </message>
    <message numerus="yes">
        <source>(of %n GB needed)</source>
        <translation><numerusform>(de %n GB requerido)</numerusform><numerusform>(de %n GB requeridos)</numerusform></translation>
    </message>
    </context>
<context>
    <name>MempoolStats</name>
    <message>
        <source>N/A</source>
        <translation>N/D</translation>
    </message>
    </context>
<context>
    <name>ModalOverlay</name>
    <message>
        <source>Form</source>
        <translation>Formar</translation>
    </message>
    <message>
        <source>Recent transactions may not yet be visible, and therefore your wallet's balance might be incorrect. This information will be correct once your wallet has finished synchronizing with the bitcoin network, as detailed below.</source>
        <translation>Es posible que las transacciones recientes aún no estén visibles y, por lo tanto, el saldo de su billetera podría ser incorrecto. Esta información será correcta una vez que su billetera haya terminado de sincronizarse con la red bitcoin, como se detalla a continuación.</translation>
    </message>
    <message>
        <source>Attempting to spend bitcoins that are affected by not-yet-displayed transactions will not be accepted by the network.</source>
        <translation>La red no aceptará intentar gastar bitcoins que se vean afectados por transacciones aún no mostradas</translation>
    </message>
    <message>
        <source>Number of blocks left</source>
        <translation>Cantidad de bloques restantes</translation>
    </message>
    <message>
        <source>Unknown...</source>
        <translation>Desconocido...</translation>
    </message>
    <message>
        <source>Last block time</source>
        <translation>Hora del último bloque</translation>
    </message>
    <message>
        <source>Progress</source>
        <translation>Progreso</translation>
    </message>
    <message>
        <source>Progress increase per hour</source>
        <translation>Aumento de progreso por hora</translation>
    </message>
    <message>
        <source>calculating...</source>
        <translation>calculando...</translation>
    </message>
    <message>
        <source>Estimated time left until synced</source>
        <translation>Tiempo estimado restante hasta sincronización</translation>
    </message>
    <message>
        <source>Hide</source>
        <translation>Esconder</translation>
    </message>
    <message>
        <source>Unknown. Syncing Headers (%1, %2%)...</source>
        <translation>Desconocido. Sincronizando cabeceras (%1, %2%)...</translation>
    </message>
</context>
<context>
    <name>NetWatchLogModel</name>
    <message>
        <source>Type</source>
        <comment>NetWatch: Type header</comment>
        <translation>Tipo</translation>
    </message>
    <message>
        <source>Address</source>
        <comment>NetWatch: Address header</comment>
        <translation>Dirección</translation>
    </message>
</context>
<context>
    <name>OpenURIDialog</name>
    <message>
        <source>URI:</source>
        <translation>URI:</translation>
    </message>
    <message>
        <source>Paste address from clipboard</source>
        <translation>Pega dirección desde portapapeles</translation>
    </message>
</context>
<context>
    <name>OpenWalletActivity</name>
    <message>
        <source>default wallet</source>
        <translation>billetera predeterminada</translation>
    </message>
    </context>
<context>
    <name>OptionsDialog</name>
    <message>
        <source>Options</source>
        <translation>Opciones</translation>
    </message>
    <message>
        <source>&amp;Main</source>
        <translation>&amp;Principal</translation>
    </message>
    <message>
        <source>Automatically start %1 after logging in to the system.</source>
        <translation>Inicie automáticamente %1 después de iniciar sesión en el sistema.</translation>
    </message>
    <message>
        <source>&amp;Start %1 on system login</source>
        <translation>&amp; Comience %1 en el inicio de sesión del sistema</translation>
    </message>
    <message>
        <source>Size of &amp;database cache</source>
        <translation>Tamaño de la memoria caché de la base de datos</translation>
    </message>
    <message>
        <source>Number of script &amp;verification threads</source>
        <translation>Cantidad de secuencias de comandos y verificación</translation>
    </message>
    <message>
        <source>IP address of the proxy (e.g. IPv4: 127.0.0.1 / IPv6: ::1)</source>
        <translation>Dirección IP del proxy (por ejemplo, IPv4: 127.0.0.1 / IPv6: :: 1)</translation>
    </message>
    <message>
        <source>Shows if the supplied default SOCKS5 proxy is used to reach peers via this network type.</source>
        <translation>Muestra si el proxy SOCKS5 suministrado se utiliza para llegar a los pares a través de este tipo de red.</translation>
    </message>
    <message>
        <source>Hide the icon from the system tray.</source>
        <translation>Ocultar el icono de la bandeja del sistema.</translation>
    </message>
    <message>
        <source>&amp;Hide tray icon</source>
        <translation>Ocultar icono de bandeja</translation>
    </message>
    <message>
        <source>Minimize instead of exit the application when the window is closed. When this option is enabled, the application will be closed only after selecting Exit in the menu.</source>
        <translation>Minimice en lugar de salir de la aplicación cuando la ventana esté cerrada. Cuando esta opción está habilitada, la aplicación se cerrará solo después de seleccionar Salir en el menú.</translation>
    </message>
    <message>
        <source>Third party URLs (e.g. a block explorer) that appear in the transactions tab as context menu items. %s in the URL is replaced by transaction hash. Multiple URLs are separated by vertical bar |.</source>
        <translation>URL de terceros (por ejemplo, un explorador de bloques) que aparecen en la pestaña de transacciones como elementos del menú contextual. %s en la URL se reemplaza por hash de transacción. Varias URL están separadas por una barra vertical |.</translation>
    </message>
    <message>
        <source>Open the %1 configuration file from the working directory.</source>
        <translation>Abrir el archivo de configuración %1 en el directorio de trabajo.</translation>
    </message>
    <message>
        <source>Open Configuration File</source>
        <translation>Abrir archivo de configuración</translation>
    </message>
    <message>
        <source>Reset all client options to default.</source>
        <translation>Restablecer todas las opciones del cliente a los valores predeterminados.</translation>
    </message>
    <message>
        <source>&amp;Reset Options</source>
        <translation>Y Restablecer opciones</translation>
    </message>
    <message>
        <source>&amp;Network</source>
        <translation>&amp;Red</translation>
    </message>
    <message>
        <source>(0 = auto, &lt;0 = leave that many cores free)</source>
        <translation>(0 = auto, &lt;0 = deja esta cantidad de núcleos libres)</translation>
    </message>
    <message>
        <source>W&amp;allet</source>
        <translation>Billetera</translation>
    </message>
    <message>
        <source>Expert</source>
        <translation>Experto</translation>
    </message>
    <message>
        <source>Enable coin &amp;control features</source>
        <translation>Habilite las funciones de moneda y control</translation>
    </message>
    <message>
        <source>If you disable the spending of unconfirmed change, the change from a transaction cannot be used until that transaction has at least one confirmation. This also affects how your balance is computed.</source>
        <translation>Si deshabilita el gasto de un cambio no confirmado, el cambio de una transacción no se puede usar hasta que esa transacción tenga al menos una confirmación. Esto también afecta cómo se calcula su saldo.</translation>
    </message>
    <message>
        <source>&amp;Spend unconfirmed change</source>
        <translation>&amp; Gastar cambio no confirmado</translation>
    </message>
    <message>
        <source>Automatically open the Bitcoin client port on the router. This only works when your router supports UPnP and it is enabled.</source>
        <translation>Abra automáticamente el puerto cliente de Bitcoin en el enrutador. Esto solo funciona cuando su enrutador admite UPnP y está habilitado.</translation>
    </message>
    <message>
        <source>Map port using &amp;UPnP</source>
        <translation>Puerto de mapa usando &amp; UPnP</translation>
    </message>
    <message>
        <source>Accept connections from outside.</source>
        <translation>Acepta conexiones desde afuera.</translation>
    </message>
    <message>
        <source>Allow incomin&amp;g connections</source>
        <translation>Permitir conexiones entrantes</translation>
    </message>
    <message>
        <source>Connect to the Bitcoin network through a SOCKS5 proxy.</source>
        <translation>Conéctese a la red de Bitcoin a través de un proxy SOCKS5.</translation>
    </message>
    <message>
        <source>&amp;Connect through SOCKS5 proxy (default proxy):</source>
        <translation>Conectar a través del proxy SOCKS5 (proxy predeterminado):</translation>
    </message>
    <message>
        <source>Proxy &amp;IP:</source>
        <translation>Proxy &amp;IP:</translation>
    </message>
    <message>
        <source>&amp;Port:</source>
        <translation>Puerto:</translation>
    </message>
    <message>
        <source>Port of the proxy (e.g. 9050)</source>
        <translation>Puerto del proxy (por ejemplo, 9050)</translation>
    </message>
    <message>
        <source>Used for reaching peers via:</source>
        <translation>Utilizado para llegar a los compañeros a través de:</translation>
    </message>
    <message>
        <source>IPv4</source>
        <translation>IPv4</translation>
    </message>
    <message>
        <source>IPv6</source>
        <translation>IPv6</translation>
    </message>
    <message>
        <source>Tor</source>
        <translation>Tor</translation>
    </message>
    <message>
        <source>&amp;Window</source>
        <translation>Ventana</translation>
    </message>
    <message>
        <source>Show only a tray icon after minimizing the window.</source>
        <translation>Mostrar solo un icono de bandeja después de minimizar la ventana.</translation>
    </message>
    <message>
        <source>&amp;Minimize to the tray instead of the taskbar</source>
        <translation>Minimice la bandeja en lugar de la barra de tareas</translation>
    </message>
    <message>
        <source>M&amp;inimize on close</source>
        <translation>Minimice al cerrar</translation>
    </message>
    <message>
        <source>&amp;Display</source>
        <translation>Monitor</translation>
    </message>
    <message>
        <source>User Interface &amp;language:</source>
        <translation>Interfaz de usuario e idioma:</translation>
    </message>
    <message>
        <source>The user interface language can be set here. This setting will take effect after restarting %1.</source>
        <translation>El idioma de la interfaz de usuario puede establecerse aquí. Esta configuración tendrá efecto después de reiniciar %1.</translation>
    </message>
    <message>
        <source>&amp;Unit to show amounts in:</source>
        <translation>Unidad para mostrar montos en:</translation>
    </message>
    <message>
        <source>Choose the default subdivision unit to show in the interface and when sending coins.</source>
        <translation>Elija la unidad de subdivisión predeterminada para mostrar en la interfaz y al enviar monedas.</translation>
    </message>
    <message>
        <source>Whether to show coin control features or not.</source>
        <translation>Ya sea para mostrar las funciones de control de monedas o no.</translation>
    </message>
    <message>
        <source>Connect to the Bitcoin network through a separate SOCKS5 proxy for Tor onion services.</source>
        <translation>Conéctese a la red de Bitcoin a través de un proxy SOCKS5 separado para los servicios Tor ocultos.</translation>
    </message>
    <message>
        <source>Use separate SOCKS&amp;5 proxy to reach peers via Tor onion services:</source>
        <translation>Use SOCKS&amp;5 y proxy por separado para llegar a sus compañeros a través de los servicios ocultos de Tor:</translation>
    </message>
    <message>
        <source>&amp;Third party transaction URLs</source>
        <translation>URLs de transacciones de terceros</translation>
    </message>
    <message>
        <source>&amp;OK</source>
        <translation>&amp;OK</translation>
    </message>
    <message>
        <source>&amp;Cancel</source>
        <translation>Cancelar</translation>
    </message>
    <message>
        <source>default</source>
        <translation>defecto</translation>
    </message>
    <message>
        <source>none</source>
        <translation>ninguno</translation>
    </message>
    <message>
        <source>Bitcoin Core</source>
        <translation>bitcoin core</translation>
    </message>
    <message>
        <source>Confirm options reset</source>
        <translation>Confirmar restablecimiento de opciones</translation>
    </message>
    <message>
        <source>Client restart required to activate changes.</source>
        <translation>Se requiere el reinicio del cliente para activar los cambios.</translation>
    </message>
    <message>
        <source>Client will be shut down. Do you want to proceed?</source>
        <translation>El cliente será cluasurado. Quieres proceder?</translation>
    </message>
    <message>
        <source>Configuration options</source>
        <translation>Opciones de configuración</translation>
    </message>
    <message>
        <source>The configuration file is used to specify advanced user options which override GUI settings. Additionally, any command-line options will override this configuration file.</source>
        <translation>El archivo de configuración se utiliza para especificar opciones de usuario avanzadas que anulan la configuración de la GUI. Además, cualquier opción de línea de comandos anulará este archivo de configuración.</translation>
    </message>
    <message>
        <source>Error</source>
        <translation>Error</translation>
    </message>
    <message>
        <source>The configuration file could not be opened.</source>
        <translation>El archivo de configuración no se pudo abrir.</translation>
    </message>
    <message>
        <source>This change would require a client restart.</source>
        <translation>Este cambio requeriría un reinicio del cliente.</translation>
    </message>
    <message>
        <source>The supplied proxy address is invalid.</source>
        <translation>La dirección proxy suministrada no es válida.</translation>
    </message>
</context>
<context>
    <name>OverviewPage</name>
    <message>
        <source>Form</source>
        <translation>Configurar</translation>
    </message>
    <message>
        <source>The displayed information may be out of date. Your wallet automatically synchronizes with the Bitcoin network after a connection is established, but this process has not completed yet.</source>
        <translation>La información mostrada puede estar desactualizada. Su billetera se sincroniza automáticamente con la red de Bitcoin después de establecer una conexión, pero este proceso aún no se ha completado.</translation>
    </message>
    <message>
        <source>Watch-only:</source>
        <translation>Ver-solo:</translation>
    </message>
    <message>
        <source>Available:</source>
        <translation>Disponible</translation>
    </message>
    <message>
        <source>Your current spendable balance</source>
        <translation>Su saldo disponible actual</translation>
    </message>
    <message>
        <source>Pending:</source>
        <translation>Pendiente:</translation>
    </message>
    <message>
        <source>Total of transactions that have yet to be confirmed, and do not yet count toward the spendable balance</source>
        <translation>Total de transacciones que aún no se han confirmado y aún no cuentan para el saldo disponible</translation>
    </message>
    <message>
        <source>Immature:</source>
        <translation>Inmaduro:</translation>
    </message>
    <message>
        <source>Mined balance that has not yet matured</source>
        <translation>Balance minero que aún no ha madurado</translation>
    </message>
    <message>
        <source>Balances</source>
        <translation>Balances</translation>
    </message>
    <message>
        <source>Total:</source>
        <translation>Total:</translation>
    </message>
    <message>
        <source>Your current total balance</source>
        <translation>Su saldo total actual</translation>
    </message>
    <message>
        <source>Your current balance in watch-only addresses</source>
        <translation>Tu saldo actual en solo ver direcciones</translation>
    </message>
    <message>
        <source>Spendable:</source>
        <translation>Utilizable:</translation>
    </message>
    <message>
        <source>Recent transactions</source>
        <translation>Transacciones recientes</translation>
    </message>
    <message>
        <source>Unconfirmed transactions to watch-only addresses</source>
        <translation>Transacciones no confirmadas para ver solo direcciones</translation>
    </message>
    <message>
        <source>Mined balance in watch-only addresses that has not yet matured</source>
        <translation>Balance minero ver solo direcciones que aún no ha madurado</translation>
    </message>
    <message>
        <source>Current total balance in watch-only addresses</source>
        <translation>Saldo total actual en direcciones de solo reloj</translation>
    </message>
    </context>
<context>
    <name>PSBTOperationsDialog</name>
    <message>
        <source>Dialog</source>
        <translation>Cambiar contraseña</translation>
    </message>
    <message>
        <source>Close</source>
        <translation>Cerrar</translation>
    </message>
    <message>
        <source>Total Amount</source>
        <translation>Monto total</translation>
    </message>
    <message>
        <source>or</source>
        <translation>o</translation>
    </message>
    </context>
<context>
    <name>PaymentServer</name>
    <message>
        <source>Payment request error</source>
        <translation>Error de solicitud de pago</translation>
    </message>
    <message>
        <source>Cannot start bitcoin: click-to-pay handler</source>
        <translation>No se puede iniciar Bitcoin: controlador de clic para pagar</translation>
    </message>
    <message>
        <source>URI handling</source>
        <translation>Manejo de URI</translation>
    </message>
    <message>
        <source>Invalid payment address</source>
        <translation>Dirección de pago inválida</translation>
    </message>
    <message>
        <source>URI cannot be parsed! This can be caused by an invalid Bitcoin address or malformed URI parameters.</source>
        <translation>¡URI no puede ser analizado! Esto puede deberse a una dirección de Bitcoin no válida o a parámetros de URI mal formados.</translation>
    </message>
    <message>
        <source>Payment request file handling</source>
        <translation>Manejo de archivos de solicitud de pago</translation>
    </message>
</context>
<context>
    <name>PeerTableModel</name>
    <message>
        <source>User Agent</source>
        <translation>Agente de usuario</translation>
    </message>
    <message>
        <source>Node/Service</source>
        <translation>Nodo / Servicio</translation>
    </message>
    <message>
        <source>Ping</source>
        <translation>Ping</translation>
    </message>
    <message>
        <source>Sent</source>
        <translation>Expedido</translation>
    </message>
    <message>
        <source>Received</source>
        <translation>Recibido</translation>
    </message>
    <message>
        <source>Type</source>
        <translation>Tipo</translation>
    </message>
    </context>
<context>
    <name>QObject</name>
    <message>
        <source>Amount</source>
        <translation>Cantidad</translation>
    </message>
    <message>
        <source>Enter a Bitcoin address (e.g. %1)</source>
        <translation>Ingrese una dirección de Bitcoin (por ejemplo, %1)</translation>
    </message>
    <message>
        <source>Inbound</source>
        <translation>Entrante</translation>
    </message>
    <message>
        <source>%1 d</source>
        <translation>%1 d</translation>
    </message>
    <message>
        <source>%1 h</source>
        <translation>%1 d</translation>
    </message>
    <message>
        <source>%1 m</source>
        <translation>%1 m</translation>
    </message>
    <message>
        <source>%1 s</source>
        <translation>%1 s</translation>
    </message>
    <message>
        <source>None</source>
        <translation>Ninguno</translation>
    </message>
    <message>
        <source>N/A</source>
        <translation>N/D</translation>
    </message>
    <message>
        <source>%1 ms</source>
        <translation>%1 ms</translation>
    </message>
    <message numerus="yes">
        <source>%n second(s)</source>
        <translation><numerusform>%n segundo</numerusform><numerusform>%n segundos</numerusform></translation>
    </message>
    <message numerus="yes">
        <source>%n minute(s)</source>
        <translation><numerusform>%n minutos</numerusform><numerusform>%n minutos</numerusform></translation>
    </message>
    <message numerus="yes">
        <source>%n hour(s)</source>
        <translation><numerusform>%n horas</numerusform><numerusform>%n horas</numerusform></translation>
    </message>
    <message numerus="yes">
        <source>%n day(s)</source>
        <translation><numerusform>%n días </numerusform><numerusform>%n días </numerusform></translation>
    </message>
    <message numerus="yes">
        <source>%n week(s)</source>
        <translation><numerusform>%n semanas</numerusform><numerusform>%n semanas</numerusform></translation>
    </message>
    <message>
        <source>%1 and %2</source>
        <translation>%1 y %2</translation>
    </message>
    <message numerus="yes">
        <source>%n year(s)</source>
        <translation><numerusform>%n años</numerusform><numerusform>%n años</numerusform></translation>
    </message>
    <message>
        <source>%1 B</source>
        <translation>%1 B</translation>
    </message>
    <message>
        <source>%1 KB</source>
        <translation>%1 KB</translation>
    </message>
    <message>
        <source>%1 MB</source>
        <translation>%1 MB</translation>
    </message>
    <message>
        <source>%1 GB</source>
        <translation>%1 GB</translation>
    </message>
    <message>
        <source>Error: Specified data directory "%1" does not exist.</source>
        <translation>Error: el directorio de datos especificado "%1" no existe.</translation>
    </message>
    <message>
        <source>Error: %1</source>
        <translation>Error: %1</translation>
    </message>
    <message>
        <source>%1 didn't yet exit safely...</source>
        <translation>%1 aún no salió de forma segura ...</translation>
    </message>
    <message>
        <source>unknown</source>
        <translation>desconocido</translation>
    </message>
    <message>
        <source>Blk</source>
        <comment>Tx Watch: Block type abbreviation</comment>
        <translation>Blq</translation>
    </message>
    <message>
        <source>Txn</source>
        <comment>Tx Watch: Transaction type abbreviation</comment>
        <translation>Tsn</translation>
    </message>
</context>
<context>
    <name>QRImageWidget</name>
    <message>
        <source>&amp;Save Image...</source>
        <translation>Guardar imagen...</translation>
    </message>
    <message>
        <source>&amp;Copy Image</source>
        <translation>Copiar imagen</translation>
    </message>
    <message>
        <source>Error encoding URI into QR Code.</source>
        <translation>Fallo al codificar URI en código QR.</translation>
    </message>
    <message>
        <source>Save QR Code</source>
        <translation>Guardar código QR</translation>
    </message>
    <message>
        <source>PNG Image (*.png)</source>
        <translation>Imagen PNG (*.png)</translation>
    </message>
</context>
<context>
    <name>RPCConsole</name>
    <message>
        <source>N/A</source>
        <translation>N/D</translation>
    </message>
    <message>
        <source>Client version</source>
        <translation>Versión cliente</translation>
    </message>
    <message>
        <source>&amp;Information</source>
        <translation>Información</translation>
    </message>
    <message>
        <source>General</source>
        <translation>General</translation>
    </message>
    <message>
        <source>Using BerkeleyDB version</source>
        <translation>Usando la versión BerkeleyDB</translation>
    </message>
    <message>
        <source>Datadir</source>
        <translation>Datadir</translation>
    </message>
    <message>
        <source>Startup time</source>
        <translation>Tiempo de inicio</translation>
    </message>
    <message>
        <source>Network</source>
        <translation>Red</translation>
    </message>
    <message>
        <source>Name</source>
        <translation>Nombre</translation>
    </message>
    <message>
        <source>Number of connections</source>
        <translation>Número de conexiones</translation>
    </message>
    <message>
        <source>Block chain</source>
        <translation>Cadena de bloques</translation>
    </message>
    <message>
        <source>Memory Pool</source>
        <translation>Grupo de memoria</translation>
    </message>
    <message>
        <source>Current number of transactions</source>
        <translation>Número actual de transacciones</translation>
    </message>
    <message>
        <source>Memory usage</source>
        <translation>Uso de memoria</translation>
    </message>
    <message>
        <source>Wallet: </source>
        <translation type="unfinished">Cartera: </translation>
    </message>
    <message>
        <source>&amp;Reset</source>
        <translation>Reiniciar</translation>
    </message>
    <message>
        <source>Received</source>
        <translation>Recibido</translation>
    </message>
    <message>
        <source>Sent</source>
        <translation>Expedido</translation>
    </message>
    <message>
        <source>&amp;Peers</source>
        <translation>Pares</translation>
    </message>
    <message>
        <source>Banned peers</source>
        <translation>Pares prohibidos</translation>
    </message>
    <message>
        <source>Select a peer to view detailed information.</source>
        <translation>Seleccione un par para ver información detallada.</translation>
    </message>
    <message>
        <source>Version</source>
        <translation>Versión</translation>
    </message>
    <message>
        <source>Starting Block</source>
        <translation>Bloque de inicio</translation>
    </message>
    <message>
        <source>Synced Headers</source>
        <translation>Encabezados sincronizados</translation>
    </message>
    <message>
        <source>Synced Blocks</source>
        <translation>Bloques sincronizados</translation>
    </message>
    <message>
        <source>User Agent</source>
        <translation>Agente de usuario</translation>
    </message>
    <message>
        <source>Decrease font size</source>
        <translation>Disminuir tamaño de letra</translation>
    </message>
    <message>
        <source>Increase font size</source>
        <translation>Aumenta el tamaño de la fuente</translation>
    </message>
    <message>
        <source>Services</source>
        <translation>Servicios</translation>
    </message>
    <message>
        <source>Connection Time</source>
        <translation>Tiempo de conexión</translation>
    </message>
    <message>
        <source>Last Send</source>
        <translation>Último envío</translation>
    </message>
    <message>
        <source>Last Receive</source>
        <translation>Última recepción</translation>
    </message>
    <message>
        <source>Ping Time</source>
        <translation>Tiempo Ping</translation>
    </message>
    <message>
        <source>The duration of a currently outstanding ping.</source>
        <translation>La duración de un ping actualmente pendiente.</translation>
    </message>
    <message>
        <source>Ping Wait</source>
        <translation>Ping espera</translation>
    </message>
    <message>
        <source>Min Ping</source>
        <translation>Min Ping</translation>
    </message>
    <message>
        <source>Time Offset</source>
        <translation>Desplazamiento de tiempo</translation>
    </message>
    <message>
        <source>Last block time</source>
        <translation>Hora del último bloque</translation>
    </message>
    <message>
        <source>&amp;Open</source>
        <translation>Abierto</translation>
    </message>
    <message>
        <source>&amp;Console</source>
        <translation>Consola</translation>
    </message>
    <message>
        <source>&amp;Network Traffic</source>
        <translation>Tráfico de red</translation>
    </message>
    <message>
        <source>In:</source>
        <translation>En:</translation>
    </message>
    <message>
        <source>Out:</source>
        <translation>Fuera:</translation>
    </message>
    <message>
        <source>Debug log file</source>
        <translation>Archivo de registro de depuración</translation>
    </message>
    <message>
        <source>Clear console</source>
        <translation>Consola limpia</translation>
    </message>
    <message>
        <source>1 &amp;hour</source>
        <translation>1 hora</translation>
    </message>
    <message>
        <source>1 &amp;week</source>
        <translation>1 semana</translation>
    </message>
    <message>
        <source>1 &amp;year</source>
        <translation>1 año</translation>
    </message>
    <message>
        <source>&amp;Disconnect</source>
        <translation>Desconectar</translation>
    </message>
    <message>
        <source>To</source>
        <translation>Para</translation>
    </message>
    <message>
        <source>From</source>
        <translation>Desde</translation>
    </message>
    <message>
        <source>Ban for</source>
        <translation>Prohibición de</translation>
    </message>
    <message>
        <source>1 d&amp;ay</source>
        <translation>1 d&amp;ía</translation>
    </message>
    <message>
        <source>&amp;Copy address</source>
        <extracomment>Context menu action to copy the address of a peer</extracomment>
        <translation type="unfinished">&amp;Copiar dirección</translation>
    </message>
    <message>
        <source>&amp;Unban</source>
        <translation>&amp;Desbloquear</translation>
    </message>
    <message>
        <source>Welcome to the %1 RPC console.</source>
        <translation>Bienvenido a la consola %1 RPC.</translation>
    </message>
    <message>
        <source>Use up and down arrows to navigate history, and %1 to clear screen.</source>
        <translation>Use las flechas hacia arriba y hacia abajo para navegar por el historial, y %1 para borrar la pantalla.</translation>
    </message>
    <message>
        <source>Type %1 for an overview of available commands.</source>
        <translation>Escriba %1 para obtener una descripción general de los comandos disponibles.</translation>
    </message>
    <message>
        <source>For more information on using this console type %1.</source>
        <translation>Para obtener más información sobre el uso de esta consola, escriba %1.</translation>
    </message>
    <message>
        <source>WARNING: Scammers have been active, telling users to type commands here, stealing their wallet contents. Do not use this console without fully understanding the ramifications of a command.</source>
        <translation>ADVERTENCIA: los estafadores han estado activos, pidiendo a los usuarios que escriban comandos aquí, robando el contenido de su billetera. No use esta consola sin entender completamente las ramificaciones de un comando</translation>
    </message>
    <message>
        <source>Network activity disabled</source>
        <translation>Actividad de red deshabilitada</translation>
    </message>
    <message>
        <source>(node id: %1)</source>
        <translation>(ID de nodo: %1)</translation>
    </message>
    <message>
        <source>via %1</source>
        <translation>a través de %1</translation>
    </message>
    <message>
        <source>Unknown</source>
        <translation>Desconocido</translation>
    </message>
    </context>
<context>
    <name>ReceiveCoinsDialog</name>
    <message>
        <source>&amp;Amount:</source>
        <translation>Cantidad</translation>
    </message>
    <message>
        <source>&amp;Label:</source>
        <translation>Etiqueta:</translation>
    </message>
    <message>
        <source>&amp;Message:</source>
        <translation>Mensaje:</translation>
    </message>
    <message>
        <source>An optional message to attach to the payment request, which will be displayed when the request is opened. Note: The message will not be sent with the payment over the Bitcoin network.</source>
        <translation>Un mensaje opcional para adjuntar a la solicitud de pago, que se mostrará cuando se abra la solicitud. Nota: El mensaje no se enviará con el pago a través de la red de Bitcoin.</translation>
    </message>
    <message>
        <source>An optional label to associate with the new receiving address.</source>
        <translation>Una etiqueta opcional para asociar con la nueva dirección de recepción</translation>
    </message>
    <message>
        <source>Use this form to request payments. All fields are &lt;b&gt;optional&lt;/b&gt;.</source>
        <translation>Use este formulario para solicitar pagos. Todos los campos son &lt;b&gt; opcionales &lt;/ b&gt;.</translation>
    </message>
    <message>
        <source>An optional amount to request. Leave this empty or zero to not request a specific amount.</source>
        <translation>Un monto opcional para solicitar. Deje esto vacío o en cero para no solicitar una cantidad específica.</translation>
    </message>
    <message>
<<<<<<< HEAD
        <source>&amp;Create new receiving address</source>
        <translation>&amp;Crear una nueva dirección de recibo</translation>
=======
        <source>&amp;Request payment</source>
        <translation>Solicitud de pago</translation>
>>>>>>> a8868117
    </message>
    <message>
        <source>Clear all fields of the form.</source>
        <translation>Borre todos los campos del formulario.</translation>
    </message>
    <message>
        <source>Clear</source>
        <translation>Aclarar</translation>
    </message>
    <message>
        <source>Requested payments history</source>
        <translation>Historial de pagos solicitado</translation>
    </message>
    <message>
        <source>Show the selected request (does the same as double clicking an entry)</source>
        <translation>Mostrar la solicitud seleccionada (hace lo mismo que hacer doble clic en una entrada)</translation>
    </message>
    <message>
        <source>Show</source>
        <translation>Mostrar</translation>
    </message>
    <message>
        <source>Remove the selected entries from the list</source>
        <translation>Eliminar las entradas seleccionadas de la lista</translation>
    </message>
    <message>
        <source>Remove</source>
        <translation>Eliminar</translation>
    </message>
    <message>
        <source>Copy &amp;URI</source>
        <translation>Copiar &amp;URI</translation>
    </message>
    <message>
        <source>&amp;Copy address</source>
        <translation type="unfinished">&amp;Copiar dirección</translation>
    </message>
    <message>
        <source>Copy &amp;label</source>
        <translation>Copiar &amp;etiqueta</translation>
    </message>
    <message>
        <source>Copy &amp;message</source>
        <translation type="unfinished">&amp;Copiar mensaje</translation>
    </message>
    <message>
        <source>Copy &amp;amount</source>
        <translation>Copiar c&amp;antidad</translation>
    </message>
    <message>
        <source>Could not unlock wallet.</source>
        <translation>No se pudo desbloquear la billetera.</translation>
    </message>
    </context>
<context>
    <name>ReceiveRequestDialog</name>
    <message>
        <source>Address:</source>
        <translation type="unfinished">Dirección:</translation>
    </message>
    <message>
        <source>Amount:</source>
        <translation>Cantidad:</translation>
    </message>
    <message>
        <source>Label:</source>
        <translation>Etiqueta</translation>
    </message>
    <message>
        <source>Message:</source>
        <translation>Mensaje:</translation>
    </message>
    <message>
        <source>Wallet:</source>
        <translation>Billetera:</translation>
    </message>
    <message>
        <source>Copy &amp;URI</source>
        <translation>Copiar URI</translation>
    </message>
    <message>
        <source>Copy &amp;Address</source>
        <translation>Copiar dirección</translation>
    </message>
    <message>
        <source>&amp;Save Image...</source>
        <translation>Guardar imagen...</translation>
    </message>
    <message>
        <source>Request payment to %1</source>
        <translation>Solicitar pago a %1</translation>
    </message>
    <message>
        <source>Payment information</source>
        <translation>Información del pago</translation>
    </message>
</context>
<context>
    <name>RecentRequestsTableModel</name>
    <message>
        <source>Date</source>
        <translation>Fecha</translation>
    </message>
    <message>
        <source>Label</source>
        <translation>Etiqueta</translation>
    </message>
    <message>
        <source>Message</source>
        <translation>Mensaje</translation>
    </message>
    <message>
        <source>(no label)</source>
        <translation>(no etiqueta)</translation>
    </message>
    <message>
        <source>(no message)</source>
        <translation>(sin mensaje)</translation>
    </message>
    <message>
        <source>(no amount requested)</source>
        <translation>(no existe monto solicitado)</translation>
    </message>
    <message>
        <source>Requested</source>
        <translation>Solicitado</translation>
    </message>
</context>
<context>
    <name>SendCoinsDialog</name>
    <message>
        <source>Send Coins</source>
        <translation>Enviar monedas</translation>
    </message>
    <message>
        <source>Coin Control Features</source>
        <translation>Características de Coin Control</translation>
    </message>
    <message>
        <source>Inputs...</source>
        <translation>Entradas...</translation>
    </message>
    <message>
        <source>automatically selected</source>
        <translation>Seleccionado automaticamente</translation>
    </message>
    <message>
        <source>Insufficient funds!</source>
        <translation>Fondos insuficientes</translation>
    </message>
    <message>
        <source>Quantity:</source>
        <translation>Cantidad:</translation>
    </message>
    <message>
        <source>Bytes:</source>
        <translation>Bytes:</translation>
    </message>
    <message>
        <source>Amount:</source>
        <translation>Cantidad:</translation>
    </message>
    <message>
        <source>Fee:</source>
        <translation>Comisión:</translation>
    </message>
    <message>
        <source>After Fee:</source>
        <translation>Después de comisión:</translation>
    </message>
    <message>
        <source>Change:</source>
        <translation>Cambio:</translation>
    </message>
    <message>
        <source>Custom change address</source>
        <translation>Dirección de cambio personalizada</translation>
    </message>
    <message>
        <source>Transaction Fee:</source>
        <translation>Comisión transacción:</translation>
    </message>
    <message>
        <source>Choose...</source>
        <translation>Seleccione</translation>
    </message>
    <message>
        <source>Warning: Fee estimation is currently not possible.</source>
        <translation>Advertencia: En este momento no se puede estimar la cuota.</translation>
    </message>
    <message>
        <source>per kilobyte</source>
        <translation>por kilobyte</translation>
    </message>
    <message>
        <source>Hide</source>
        <translation>Esconder</translation>
    </message>
    <message>
        <source>Recommended:</source>
        <translation>Recomendado:</translation>
    </message>
    <message>
        <source>Custom:</source>
        <translation>Personalizado:</translation>
    </message>
    <message>
        <source>Send to multiple recipients at once</source>
        <translation>Enviar a múltiples destinatarios</translation>
    </message>
    <message>
        <source>Add &amp;Recipient</source>
        <translation>&amp;Agrega destinatario</translation>
    </message>
    <message>
        <source>Clear all fields of the form.</source>
        <translation>Borre todos los campos del formulario.</translation>
    </message>
    <message>
        <source>Dust:</source>
        <translation>Polvo:</translation>
    </message>
    <message>
        <source>Confirmation time target:</source>
        <translation>Objetivo de tiempo de confirmación</translation>
    </message>
    <message>
        <source>Clear &amp;All</source>
        <translation>&amp;Borra todos</translation>
    </message>
    <message>
        <source>Balance:</source>
        <translation>Balance:</translation>
    </message>
    <message>
        <source>Confirm the send action</source>
        <translation>Confirma el envio</translation>
    </message>
    <message>
        <source>S&amp;end</source>
        <translation>&amp;Envía</translation>
    </message>
    <message>
        <source>Copy quantity</source>
        <translation>Cantidad de copia</translation>
    </message>
    <message>
        <source>Copy amount</source>
        <translation>Copiar cantidad</translation>
    </message>
    <message>
        <source>Copy fee</source>
        <translation>
Tarifa de copia</translation>
    </message>
    <message>
        <source>Copy after fee</source>
        <translation>Copiar después de la tarifa</translation>
    </message>
    <message>
        <source>Copy bytes</source>
        <translation>Copiar bytes</translation>
    </message>
    <message>
        <source>Copy dust</source>
        <translation>Copiar polvo</translation>
    </message>
    <message>
        <source>Copy change</source>
        <translation>Copiar cambio</translation>
    </message>
    <message>
        <source>%1 (%2 blocks)</source>
        <translation>%1 (%2 bloques)</translation>
    </message>
    <message>
        <source>%1 to %2</source>
        <translation>%1 a %2</translation>
    </message>
    <message>
        <source>Are you sure you want to send?</source>
        <translation>¿Seguro que quiere enviar?</translation>
    </message>
    <message>
        <source>or</source>
        <translation>o</translation>
    </message>
    <message>
        <source>Transaction fee</source>
        <translation>Comisión de transacción</translation>
    </message>
    <message>
        <source>Total Amount</source>
        <translation>Monto total</translation>
    </message>
    <message>
        <source>Confirm send coins</source>
        <translation>Confirmar el envió de monedas</translation>
    </message>
    <message>
        <source>Send</source>
        <translation type="unfinished">Envía</translation>
    </message>
    <message>
        <source>The recipient address is not valid. Please recheck.</source>
        <translation>La dirección de envío no es válida. Por favor revisala.</translation>
    </message>
    <message>
        <source>The amount to pay must be larger than 0.</source>
        <translation>La cantidad por pagar tiene que ser mayor que 0.</translation>
    </message>
    <message>
        <source>The amount exceeds your balance.</source>
        <translation>El monto sobrepasa tu saldo.</translation>
    </message>
    <message>
        <source>The total exceeds your balance when the %1 transaction fee is included.</source>
        <translation>El total sobrepasa tu saldo cuando se incluyen %1 como comisión de envió.</translation>
    </message>
    <message>
        <source>Transaction creation failed!</source>
        <translation>¡Fallo al crear la transacción!</translation>
    </message>
    <message>
        <source>A fee higher than %1 is considered an absurdly high fee.</source>
        <translation>Una comisión mayor que %1 se considera como una comisión absurda-mente alta.</translation>
    </message>
    <message>
        <source>Payment request expired.</source>
        <translation>Solicitud de pago caducada.</translation>
    </message>
    <message>
        <source>Warning: Invalid Bitcoin address</source>
        <translation>Peligro: Dirección de Bitcoin inválida</translation>
    </message>
    <message>
        <source>Warning: Unknown change address</source>
        <translation>Peligro: Dirección de cambio desconocida</translation>
    </message>
    <message>
        <source>Confirm custom change address</source>
        <translation>Confirma dirección de cambio personalizada</translation>
    </message>
    <message>
        <source>The address you selected for change is not part of this wallet. Any or all funds in your wallet may be sent to this address. Are you sure?</source>
        <translation>La dirección de cambio que ingresaste no es parte de tu monedero. Parte de tus fondos serán enviados a esta dirección. ¿Estás seguro?</translation>
    </message>
    <message>
        <source>(no label)</source>
        <translation>(no etiqueta)</translation>
    </message>
</context>
<context>
    <name>SendCoinsEntry</name>
    <message>
        <source>A&amp;mount:</source>
        <translation>Cantidad:</translation>
    </message>
    <message>
        <source>Pay &amp;To:</source>
        <translation>&amp;Pagar a:</translation>
    </message>
    <message>
        <source>&amp;Label:</source>
        <translation>Etiqueta:</translation>
    </message>
    <message>
        <source>Choose previously used address</source>
        <translation>Seleccionar dirección usada anteriormente</translation>
    </message>
    <message>
        <source>The Bitcoin address to send the payment to</source>
        <translation>Dirección Bitcoin a enviar el pago</translation>
    </message>
    <message>
        <source>Alt+A</source>
        <translation>Alt+A</translation>
    </message>
    <message>
        <source>Paste address from clipboard</source>
        <translation>Pega dirección desde portapapeles</translation>
    </message>
    <message>
        <source>Alt+P</source>
        <translation>Alt+P</translation>
    </message>
    <message>
        <source>Remove this entry</source>
        <translation>Quitar esta entrada</translation>
    </message>
    <message>
        <source>S&amp;ubtract fee from amount</source>
        <translation>Restar comisiones del monto.</translation>
    </message>
    <message>
        <source>Message:</source>
        <translation>Mensaje:</translation>
    </message>
    <message>
        <source>This is an unauthenticated payment request.</source>
        <translation>Esta es una petición de pago no autentificada.</translation>
    </message>
    <message>
        <source>This is an authenticated payment request.</source>
        <translation>Esta es una petición de pago autentificada.</translation>
    </message>
    <message>
        <source>Enter a label for this address to add it to the list of used addresses</source>
        <translation>Introduce una etiqueta para esta dirección para añadirla a la lista de direcciones utilizadas</translation>
    </message>
    <message>
        <source>Pay To:</source>
        <translation>Pagar a:</translation>
    </message>
    <message>
        <source>Memo:</source>
        <translation>Memo:</translation>
    </message>
</context>
<context>
    <name>ShutdownWindow</name>
    <message>
        <source>%1 is shutting down...</source>
        <translation>%1 se esta cerrando...</translation>
    </message>
    <message>
        <source>Do not shut down the computer until this window disappears.</source>
        <translation>No apague el equipo hasta que desaparezca esta ventana.</translation>
    </message>
</context>
<context>
    <name>SignVerifyMessageDialog</name>
    <message>
        <source>Signatures - Sign / Verify a Message</source>
        <translation>Firmas - Firmar / verificar un mensaje</translation>
    </message>
    <message>
        <source>&amp;Sign Message</source>
        <translation>&amp;Firmar Mensaje</translation>
    </message>
    <message>
        <source>The Bitcoin address to sign the message with</source>
        <translation>Dirección Bitcoin con la que firmar el mensaje</translation>
    </message>
    <message>
        <source>Choose previously used address</source>
        <translation>Seleccionar dirección usada anteriormente</translation>
    </message>
    <message>
        <source>Alt+A</source>
        <translation>Alt+A</translation>
    </message>
    <message>
        <source>Paste address from clipboard</source>
        <translation>Pega dirección desde portapapeles</translation>
    </message>
    <message>
        <source>Alt+P</source>
        <translation>Alt+P</translation>
    </message>
    <message>
        <source>Enter the message you want to sign here</source>
        <translation>Escriba el mensaje que desea firmar</translation>
    </message>
    <message>
        <source>Signature</source>
        <translation>Firma</translation>
    </message>
    <message>
        <source>Copy the current signature to the system clipboard</source>
        <translation>Copiar la firma actual al portapapeles del sistema</translation>
    </message>
    <message>
        <source>Sign the message to prove you own this Bitcoin address</source>
        <translation>Firmar un mensjage para probar que usted es dueño de esta dirección</translation>
    </message>
    <message>
        <source>Sign &amp;Message</source>
        <translation>Firmar Mensaje</translation>
    </message>
    <message>
        <source>Reset all sign message fields</source>
        <translation>Limpiar todos los campos de la firma de mensaje</translation>
    </message>
    <message>
        <source>Clear &amp;All</source>
        <translation>&amp;Borra todos</translation>
    </message>
    <message>
        <source>&amp;Verify Message</source>
        <translation>&amp;Firmar Mensaje</translation>
    </message>
    <message>
        <source>The Bitcoin address the message was signed with</source>
        <translation>La dirección Bitcoin con la que se firmó el mensaje</translation>
    </message>
    <message>
        <source>Verify the message to ensure it was signed with the specified Bitcoin address</source>
        <translation>Verifica el mensaje para asegurar que fue firmado con la dirección de Bitcoin especificada.</translation>
    </message>
    <message>
        <source>Verify &amp;Message</source>
        <translation>&amp;Firmar Mensaje</translation>
    </message>
    <message>
        <source>Reset all verify message fields</source>
        <translation>Limpiar todos los campos de la verificación de mensaje</translation>
    </message>
    <message>
        <source>Click "Sign Message" to generate signature</source>
        <translation>Click en "Firmar mensaje" para generar una firma</translation>
    </message>
    <message>
        <source>The entered address is invalid.</source>
        <translation>La dirección ingresada es inválida</translation>
    </message>
    <message>
        <source>Please check the address and try again.</source>
        <translation>Por favor, revisa la dirección e intenta nuevamente.</translation>
    </message>
    <message>
        <source>The entered address does not refer to a key.</source>
        <translation>La dirección ingresada no corresponde a una llave válida.</translation>
    </message>
    <message>
        <source>Wallet unlock was cancelled.</source>
        <translation>El desbloqueo del monedero fue cancelado.</translation>
    </message>
    <message>
        <source>Private key for the entered address is not available.</source>
        <translation>La llave privada para la dirección introducida no está disponible.</translation>
    </message>
    <message>
        <source>Message signing failed.</source>
        <translation>Falló la firma del mensaje.</translation>
    </message>
    <message>
        <source>Message signed.</source>
        <translation>Mensaje firmado.</translation>
    </message>
    <message>
        <source>The signature could not be decoded.</source>
        <translation>La firma no pudo decodificarse.</translation>
    </message>
    <message>
        <source>Please check the signature and try again.</source>
        <translation>Por favor compruebe la firma e intente de nuevo.</translation>
    </message>
    <message>
        <source>The signature did not match the message digest.</source>
        <translation>La firma no se combinó con el mensaje.</translation>
    </message>
    <message>
        <source>Message verification failed.</source>
        <translation>Falló la verificación del mensaje.</translation>
    </message>
    <message>
        <source>Message verified.</source>
        <translation>Mensaje verificado.</translation>
    </message>
</context>
<context>
    <name>TrafficGraphWidget</name>
    <message>
        <source>KB/s</source>
        <translation>KB/s</translation>
    </message>
</context>
<context>
    <name>TransactionDesc</name>
    <message>
        <source>Open until %1</source>
        <translation>Abierto hasta %1</translation>
    </message>
    <message>
        <source>conflicted with a transaction with %1 confirmations</source>
        <translation>Hay un conflicto con la traducción de las confirmaciones %1</translation>
    </message>
    <message>
        <source>0/unconfirmed, %1</source>
        <translation>0/no confirmado, %1</translation>
    </message>
    <message>
        <source>in memory pool</source>
        <translation>en el equipo de memoria</translation>
    </message>
    <message>
        <source>not in memory pool</source>
        <translation>no en el equipo de memoria</translation>
    </message>
    <message>
        <source>abandoned</source>
        <translation>abandonado</translation>
    </message>
    <message>
        <source>%1/unconfirmed</source>
        <translation>%1/no confirmado</translation>
    </message>
    <message>
        <source>%1 confirmations</source>
        <translation>confirmaciones %1</translation>
    </message>
    <message>
        <source>Status</source>
        <translation>Estado</translation>
    </message>
    <message>
        <source>Date</source>
        <translation>Fecha</translation>
    </message>
    <message>
        <source>Source</source>
        <translation>Fuente</translation>
    </message>
    <message>
        <source>Generated</source>
        <translation>Generado</translation>
    </message>
    <message>
        <source>From</source>
        <translation>Desde</translation>
    </message>
    <message>
        <source>unknown</source>
        <translation>desconocido</translation>
    </message>
    <message>
        <source>To</source>
        <translation>Para</translation>
    </message>
    <message>
        <source>own address</source>
        <translation>dirección personal</translation>
    </message>
    <message>
        <source>watch-only</source>
        <translation>Solo observación</translation>
    </message>
    <message>
        <source>label</source>
        <translation>etiqueta</translation>
    </message>
    <message>
        <source>Credit</source>
        <translation>Credito</translation>
    </message>
    <message>
        <source>not accepted</source>
        <translation>no aceptada</translation>
    </message>
    <message>
        <source>Debit</source>
        <translation>Débito</translation>
    </message>
    <message>
        <source>Total debit</source>
        <translation>Total enviado</translation>
    </message>
    <message>
        <source>Total credit</source>
        <translation>Crédito total</translation>
    </message>
    <message>
        <source>Transaction fee</source>
        <translation>Comisión de transacción</translation>
    </message>
    <message>
        <source>Net amount</source>
        <translation>Cantidad total</translation>
    </message>
    <message>
        <source>Message</source>
        <translation>Mensaje</translation>
    </message>
    <message>
        <source>Comment</source>
        <translation>Comentario</translation>
    </message>
    <message>
        <source>Transaction ID</source>
        <translation>Identificador de transacción (ID)</translation>
    </message>
    <message>
        <source>Transaction total size</source>
        <translation>Tamaño total de transacción</translation>
    </message>
    <message>
        <source>Output index</source>
        <translation>Indice de salida</translation>
    </message>
    <message>
        <source>Merchant</source>
        <translation>Vendedor</translation>
    </message>
    <message>
        <source>Debug information</source>
        <translation>Información de depuración</translation>
    </message>
    <message>
        <source>Transaction</source>
        <translation>Transacción</translation>
    </message>
    <message>
        <source>Inputs</source>
        <translation>Entradas</translation>
    </message>
    <message>
        <source>Amount</source>
        <translation>Cantidad</translation>
    </message>
    <message>
        <source>true</source>
        <translation>verdadero</translation>
    </message>
    <message>
        <source>false</source>
        <translation>falso</translation>
    </message>
</context>
<context>
    <name>TransactionDescDialog</name>
    <message>
        <source>This pane shows a detailed description of the transaction</source>
        <translation>Esta ventana muestra información detallada sobre la transacción</translation>
    </message>
    <message>
        <source>Details for %1</source>
        <translation>Detalles para %1</translation>
    </message>
</context>
<context>
    <name>TransactionTableModel</name>
    <message>
        <source>Date</source>
        <translation>Fecha</translation>
    </message>
    <message>
        <source>Type</source>
        <translation>Tipo</translation>
    </message>
    <message>
        <source>Label</source>
        <translation>Etiqueta</translation>
    </message>
    <message>
        <source>Open until %1</source>
        <translation>Abierto hasta %1</translation>
    </message>
    <message>
        <source>Unconfirmed</source>
        <translation>Sin confirmar</translation>
    </message>
    <message>
        <source>Abandoned</source>
        <translation>Abandonado</translation>
    </message>
    <message>
        <source>Confirming (%1 of %2 recommended confirmations)</source>
        <translation>Confirmando (%1 de %2 confirmaciones recomendadas)</translation>
    </message>
    <message>
        <source>Confirmed (%1 confirmations)</source>
        <translation>Confirmado (%1 confirmaciones)</translation>
    </message>
    <message>
        <source>Conflicted</source>
        <translation>En conflicto</translation>
    </message>
    <message>
        <source>Immature (%1 confirmations, will be available after %2)</source>
        <translation>Inmaduro (%1 confirmación(es), Estarán disponibles después de %2)</translation>
    </message>
    <message>
        <source>Generated but not accepted</source>
        <translation>Generado pero no aceptado</translation>
    </message>
    <message>
        <source>Received with</source>
        <translation>Recibido con</translation>
    </message>
    <message>
        <source>Received from</source>
        <translation>Recibido de</translation>
    </message>
    <message>
        <source>Sent to</source>
        <translation>Enviado a</translation>
    </message>
    <message>
        <source>Payment to yourself</source>
        <translation>Pago a ti mismo</translation>
    </message>
    <message>
        <source>Mined</source>
        <translation>Minado</translation>
    </message>
    <message>
        <source>watch-only</source>
        <translation>Solo observación</translation>
    </message>
    <message>
        <source>(n/a)</source>
        <translation>(n/a)</translation>
    </message>
    <message>
        <source>(no label)</source>
        <translation>(no etiqueta)</translation>
    </message>
    <message>
        <source>Transaction status. Hover over this field to show number of confirmations.</source>
        <translation>Estado de transacción. Pasa el ratón sobre este campo para ver el numero de confirmaciones.</translation>
    </message>
    <message>
        <source>Date and time that the transaction was received.</source>
        <translation>Fecha y hora cuando se recibió la transacción</translation>
    </message>
    <message>
        <source>Type of transaction.</source>
        <translation>Tipo de transacción.</translation>
    </message>
    <message>
        <source>Amount removed from or added to balance.</source>
        <translation>Cantidad restada o añadida al balance</translation>
    </message>
</context>
<context>
    <name>TransactionView</name>
    <message>
        <source>All</source>
        <translation>Todo</translation>
    </message>
    <message>
        <source>Today</source>
        <translation>Hoy</translation>
    </message>
    <message>
        <source>This week</source>
        <translation>Esta semana</translation>
    </message>
    <message>
        <source>This month</source>
        <translation>Este mes</translation>
    </message>
    <message>
        <source>Last month</source>
        <translation>Mes pasado</translation>
    </message>
    <message>
        <source>This year</source>
        <translation>Este año</translation>
    </message>
    <message>
        <source>Range...</source>
        <translation>Rango...</translation>
    </message>
    <message>
        <source>Received with</source>
        <translation>Recibido con</translation>
    </message>
    <message>
        <source>Sent to</source>
        <translation>Enviado a</translation>
    </message>
    <message>
        <source>Mined</source>
        <translation>Minado</translation>
    </message>
    <message>
        <source>Other</source>
        <translation>Otra</translation>
    </message>
    <message>
        <source>Min amount</source>
        <translation>Cantidad mínima</translation>
    </message>
    <message>
        <source>A&amp;bandon transaction</source>
        <translation type="unfinished">&amp;Transacción abandonada</translation>
    </message>
    <message>
        <source>Increase transaction &amp;fee</source>
        <translation type="unfinished">&amp;Incrementar cuota de transacción</translation>
    </message>
    <message>
        <source>&amp;Copy address</source>
        <translation type="unfinished">&amp;Copiar dirección</translation>
    </message>
    <message>
        <source>Copy &amp;label</source>
        <translation>Copiar &amp;etiqueta</translation>
    </message>
    <message>
        <source>Copy &amp;amount</source>
        <translation>Copiar c&amp;antidad</translation>
    </message>
    <message>
        <source>Copy transaction &amp;ID</source>
        <translation>Copiar &amp;ID de la transacción</translation>
    </message>
    <message>
        <source>Copy &amp;raw transaction</source>
        <translation type="unfinished">&amp;Copiar transacción bruta</translation>
    </message>
    <message>
        <source>Copy full transaction &amp;details</source>
        <translation type="unfinished">&amp;Copiar todos los detalles de la transacción</translation>
    </message>
    <message>
        <source>&amp;Edit label</source>
        <translation type="unfinished">&amp;Editar etiqueta</translation>
    </message>
    <message>
        <source>&amp;Show transaction details</source>
        <translation type="unfinished">&amp;Mostrar detalles de la transacción</translation>
    </message>
    <message>
        <source>Export Transaction History</source>
        <translation>Exportar historial de transacciones</translation>
    </message>
    <message>
        <source>Comma separated file (*.csv)</source>
        <translation>Archivo separado por comas (* .csv)</translation>
    </message>
    <message>
        <source>Confirmed</source>
        <translation>Confirmado</translation>
    </message>
    <message>
        <source>Watch-only</source>
        <translation>Solo observación</translation>
    </message>
    <message>
        <source>Date</source>
        <translation>Fecha</translation>
    </message>
    <message>
        <source>Type</source>
        <translation>Tipo</translation>
    </message>
    <message>
        <source>Label</source>
        <translation>Etiqueta</translation>
    </message>
    <message>
        <source>Address</source>
        <translation>Dirección</translation>
    </message>
    <message>
        <source>ID</source>
        <translation>ID</translation>
    </message>
    <message>
        <source>Exporting Failed</source>
        <translation>Exportación fallida</translation>
    </message>
    <message>
        <source>Exporting Successful</source>
        <translation>Exportación exitosa</translation>
    </message>
    <message>
        <source>The transaction history was successfully saved to %1.</source>
        <translation>La transacción ha sido guardada en %1.</translation>
    </message>
    <message>
        <source>Range:</source>
        <translation>Rango:</translation>
    </message>
    <message>
        <source>to</source>
        <translation>para</translation>
    </message>
</context>
<context>
    <name>UnitDisplayStatusBarControl</name>
    <message>
        <source>Unit to show amounts in. Click to select another unit.</source>
        <translation>Unidad en la que se muestran las cantidades. Haga clic para seleccionar otra unidad.</translation>
    </message>
</context>
<context>
    <name>WalletController</name>
    <message>
        <source>Close wallet</source>
        <translation>Cerrar billetera</translation>
    </message>
    </context>
<context>
    <name>WalletFrame</name>
    <message>
        <source>Create a new wallet</source>
        <translation>Crear una nueva billetera</translation>
    </message>
</context>
<context>
    <name>WalletModel</name>
    <message>
        <source>Send Coins</source>
        <translation>Enviar monedas</translation>
    </message>
    <message>
        <source>Fee bump error</source>
        <translation>Error de incremento de cuota</translation>
    </message>
    <message>
        <source>Increasing transaction fee failed</source>
        <translation>Ha fallado el incremento de la cuota de transacción.</translation>
    </message>
    <message>
        <source>Do you want to increase the fee?</source>
        <translation>¿Desea incrementar la cuota?</translation>
    </message>
    <message>
        <source>Current fee:</source>
        <translation>Comisión actual:</translation>
    </message>
    <message>
        <source>Increase:</source>
        <translation>Incremento:</translation>
    </message>
    <message>
        <source>New fee:</source>
        <translation>Nueva comisión:</translation>
    </message>
    <message>
        <source>Confirm fee bump</source>
        <translation>Confirmar incremento de comisión</translation>
    </message>
    <message>
        <source>Can't sign transaction.</source>
        <translation>No se ha podido firmar la transacción.</translation>
    </message>
    <message>
        <source>Could not commit transaction</source>
        <translation>No se pudo confirmar la transacción</translation>
    </message>
    <message>
        <source>default wallet</source>
        <translation>billetera predeterminada</translation>
    </message>
</context>
<context>
    <name>WalletView</name>
    <message>
        <source>&amp;Export</source>
        <translation>&amp;Exportar</translation>
    </message>
    <message>
        <source>Export the data in the current tab to a file</source>
        <translation>
Exportar los datos en la pestaña actual a un archivo</translation>
    </message>
    <message>
        <source>Error</source>
        <translation>Error</translation>
    </message>
    <message>
        <source>Backup Wallet</source>
        <translation>Respaldar monedero</translation>
    </message>
    <message>
        <source>Wallet Data (*.dat)</source>
        <translation>Archivo de respaldo (*.dat)</translation>
    </message>
    <message>
        <source>Backup Failed</source>
        <translation>Ha fallado el respaldo</translation>
    </message>
    <message>
        <source>There was an error trying to save the wallet data to %1.</source>
        <translation>Ha habido un error al intentar guardar los datos del monedero a %1.</translation>
    </message>
    <message>
        <source>There was an error trying to save the wallet data to %1: %2</source>
        <translation>Ha habido un error al intentar guardar los datos del monedero a %1: %2</translation>
    </message>
    <message>
        <source>Backup Successful</source>
        <translation>Respaldo exitoso</translation>
    </message>
    <message>
        <source>The wallet data was successfully saved to %1.</source>
        <translation>Los datos del monedero se han guardado con éxito en %1.</translation>
    </message>
    <message>
        <source>Cancel</source>
        <translation type="unfinished">Cancela</translation>
    </message>
</context>
<context>
    <name>bitcoin-core</name>
    <message>
        <source>Distributed under the MIT software license, see the accompanying file %s or %s</source>
        <translation>Distribuido bajo la licencia de software MIT, vea el archivo adjunto %s o %s</translation>
    </message>
    <message>
        <source>Prune configured below the minimum of %d MiB.  Please use a higher number.</source>
        <translation>La Poda se ha configurado por debajo del mínimo de %d MiB. Por favor utiliza un valor mas alto.</translation>
    </message>
    <message>
        <source>Pruning blockstore...</source>
        <translation>Poda blockstore...</translation>
    </message>
    <message>
        <source>Unable to start HTTP server. See debug log for details.</source>
        <translation>No se ha podido iniciar el servidor HTTP. Ver debug log para detalles.</translation>
    </message>
    <message>
        <source>The %s developers</source>
        <translation>Los desarrolladores de %s</translation>
    </message>
    <message>
        <source>This is the transaction fee you may discard if change is smaller than dust at this level</source>
        <translation>Esta es la cuota de transacción que puede descartar si el cambio es más pequeño que el polvo a este nivel.</translation>
    </message>
    <message>
        <source>-maxmempool must be at least %d MB</source>
        <translation>-maxmempool debe ser por lo menos de %d MB</translation>
    </message>
    <message>
        <source>Cannot resolve -%s address: '%s'</source>
        <translation>No se puede resolver -%s direccion: '%s'</translation>
    </message>
    <message>
        <source>Change index out of range</source>
        <translation>Cambio de indice fuera de rango</translation>
    </message>
    <message>
        <source>Copyright (C) %i-%i</source>
        <translation>Copyright (C) %i-%i</translation>
    </message>
    <message>
        <source>Corrupted block database detected</source>
        <translation>Corrupción de base de datos de bloques detectada.</translation>
    </message>
    <message>
        <source>Do you want to rebuild the block database now?</source>
        <translation>¿Quieres reconstruir la base de datos de bloques ahora?</translation>
    </message>
    <message>
        <source>Error initializing block database</source>
        <translation>Error al inicializar la base de datos de bloques</translation>
    </message>
    <message>
        <source>Error initializing wallet database environment %s!</source>
        <translation>Error al iniciar el entorno de la base de datos del monedero %s</translation>
    </message>
    <message>
        <source>Error loading %s</source>
        <translation>Error cargando %s</translation>
    </message>
    <message>
        <source>Error loading %s: Wallet corrupted</source>
        <translation>Error cargando %s: Monedero corrupto</translation>
    </message>
    <message>
        <source>Error loading %s: Wallet requires newer version of %s</source>
        <translation>Error cargando %s: Monedero requiere una versión mas reciente de %s</translation>
    </message>
    <message>
        <source>Error loading block database</source>
        <translation>Error cargando blkindex.dat</translation>
    </message>
    <message>
        <source>Error opening block database</source>
        <translation>Error cargando base de datos de bloques</translation>
    </message>
    <message>
        <source>Failed to listen on any port. Use -listen=0 if you want this.</source>
        <translation>Ha fallado la escucha en todos los puertos. Usa -listen=0 si desea esto.</translation>
    </message>
    <message>
        <source>Importing...</source>
        <translation>Importando...</translation>
    </message>
    <message>
        <source>Incorrect or no genesis block found. Wrong datadir for network?</source>
        <translation>Incorrecto o bloque de génesis no encontrado. ¿datadir equivocada para la red?</translation>
    </message>
    <message>
        <source>Initialization sanity check failed. %s is shutting down.</source>
        <translation>La inicialización de la verificación de validez falló. Se está apagando %s.</translation>
    </message>
    <message>
        <source>Invalid amount for -%s=&lt;amount&gt;: '%s'</source>
        <translation>Monto invalido para -%s=&lt;amount&gt;: '%s'</translation>
    </message>
    <message>
        <source>Invalid amount for -discardfee=&lt;amount&gt;: '%s'</source>
        <translation>Monto invalido para -discardfee=&lt;amount&gt;: '%s'</translation>
    </message>
    <message>
        <source>Invalid amount for -fallbackfee=&lt;amount&gt;: '%s'</source>
        <translation>Monto invalido para -fallbackfee=&lt;amount&gt;: '%s'</translation>
    </message>
    <message>
        <source>Loading P2P addresses...</source>
        <translation>Cargando direcciones P2P...</translation>
    </message>
    <message>
        <source>Loading banlist...</source>
        <translation>Cargando banlist...</translation>
    </message>
    <message>
        <source>Not enough file descriptors available.</source>
        <translation>No hay suficientes descriptores de archivo disponibles.</translation>
    </message>
    <message>
        <source>Replaying blocks...</source>
        <translation>Reproduciendo bloques...</translation>
    </message>
    <message>
        <source>Rewinding blocks...</source>
        <translation>Rebobinando bloques...</translation>
    </message>
    <message>
        <source>The source code is available from %s.</source>
        <translation>El código fuente esta disponible desde %s.</translation>
    </message>
    <message>
        <source>Transaction fee and change calculation failed</source>
        <translation>El cálculo de la comisión de transacción y del cambio han fallado</translation>
    </message>
    <message>
        <source>Upgrading UTXO database</source>
        <translation>Actualizando la base de datos UTXO</translation>
    </message>
    <message>
        <source>Verifying blocks...</source>
        <translation>Verificando bloques...</translation>
    </message>
    <message>
        <source>A fatal internal error occurred, see debug.log for details</source>
        <translation>Un error interno fatal ha ocurrido, ver debug.log para detalles</translation>
    </message>
    <message>
        <source>Error reading from database, shutting down.</source>
        <translation>Error al leer la base de datos, cerrando aplicación.</translation>
    </message>
    <message>
        <source>Error upgrading chainstate database</source>
        <translation>Error actualizando la base de datos chainstate</translation>
    </message>
    <message>
        <source>Error: Keypool ran out, please call keypoolrefill first</source>
        <translation>Keypool se ha agotado, llame a keypoolrefill primero</translation>
    </message>
    <message>
        <source>Invalid -onion address or hostname: '%s'</source>
        <translation>Dirección de -onion o dominio '%s' inválido</translation>
    </message>
    <message>
        <source>Invalid -proxy address or hostname: '%s'</source>
        <translation>Dirección de -proxy o dominio ' %s' inválido</translation>
    </message>
    <message>
        <source>Invalid amount for -paytxfee=&lt;amount&gt;: '%s' (must be at least %s)</source>
        <translation>Cantidad inválida para -paytxfee=&lt;amount&gt;: '%s' (debe ser por lo menos %s)</translation>
    </message>
    <message>
        <source>Invalid netmask specified in -whitelist: '%s'</source>
        <translation>Máscara de red inválida especificada en -whitelist: '%s'</translation>
    </message>
    <message>
        <source>Need to specify a port with -whitebind: '%s'</source>
        <translation>Necesita especificar un puerto con -whitebind: '%s'</translation>
    </message>
    <message>
        <source>Reducing -maxconnections from %d to %d, because of system limitations.</source>
        <translation>Reduciendo -maxconnections de %d a %d, debido a limitaciones del sistema.</translation>
    </message>
    <message>
        <source>Signing transaction failed</source>
        <translation>Firma de transacción fallida</translation>
    </message>
    <message>
        <source>The transaction amount is too small to pay the fee</source>
        <translation>El monto a transferir es muy pequeño para pagar el impuesto</translation>
    </message>
    <message>
        <source>This is experimental software.</source>
        <translation>Este es un software experimental.</translation>
    </message>
    <message>
        <source>Transaction amount too small</source>
        <translation>Monto a transferir muy pequeño</translation>
    </message>
    <message>
        <source>Transaction too large</source>
        <translation>Transacción muy grande</translation>
    </message>
    <message>
        <source>Unable to bind to %s on this computer (bind returned error %s)</source>
        <translation>No es posible conectar con %s en este sistema (bind ha devuelto el error %s)</translation>
    </message>
    <message>
        <source>Verifying wallet(s)...</source>
        <translation>Verificando billetera(s)...</translation>
    </message>
    <message>
        <source>Warning: unknown new rules activated (versionbit %i)</source>
        <translation>Advertencia: nuevas reglas desconocidas activadas (versionbit %i)</translation>
    </message>
    <message>
        <source>-maxtxfee is set very high! Fees this large could be paid on a single transaction.</source>
        <translation>-maxtxfee tiene un valor muy elevado! Comisiones muy grandes podrían ser pagadas en una única transacción.</translation>
    </message>
    <message>
        <source>This is the transaction fee you may pay when fee estimates are not available.</source>
        <translation>Impuesto por transacción que pagarás cuando la estimación de impuesto no esté disponible.</translation>
    </message>
    <message>
        <source>Total length of network version string (%i) exceeds maximum length (%i). Reduce the number or size of uacomments.</source>
        <translation>La longitud total de la cadena de versión de red ( %i ) supera la longitud máxima ( %i ) . Reducir el número o tamaño de uacomments .</translation>
    </message>
    <message>
        <source>%s is set very high!</source>
        <translation>¡%s esta configurado muy alto!</translation>
    </message>
    <message>
        <source>Starting network threads...</source>
        <translation>Iniciando procesos de red...</translation>
    </message>
    <message>
        <source>The wallet will avoid paying less than the minimum relay fee.</source>
        <translation>La billetera no permitirá pagar menos que la fee de transmisión mínima (relay fee).</translation>
    </message>
    <message>
        <source>This is the minimum transaction fee you pay on every transaction.</source>
        <translation>Mínimo de impuesto que pagarás con cada transacción.</translation>
    </message>
    <message>
        <source>This is the transaction fee you will pay if you send a transaction.</source>
        <translation>Impuesto por transacción a pagar si envías una transacción.</translation>
    </message>
    <message>
        <source>Transaction amounts must not be negative</source>
        <translation>El monto de la transacción no puede ser negativo</translation>
    </message>
    <message>
        <source>Transaction has too long of a mempool chain</source>
        <translation>La transacción tiene demasiado tiempo de una cadena de mempool</translation>
    </message>
    <message>
        <source>Transaction must have at least one recipient</source>
        <translation>La transacción debe incluir al menos un destinatario.</translation>
    </message>
    <message>
        <source>Unknown network specified in -onlynet: '%s'</source>
        <translation>La red especificada en -onlynet: '%s' es desconocida</translation>
    </message>
    <message>
        <source>Insufficient funds</source>
        <translation>Fondos Insuficientes</translation>
    </message>
    <message>
        <source>Loading block index...</source>
        <translation>Cargando el index de bloques...</translation>
    </message>
    <message>
        <source>Loading wallet...</source>
        <translation>Cargando billetera...</translation>
    </message>
    <message>
        <source>Rescanning...</source>
        <translation>Reescaneando</translation>
    </message>
    <message>
        <source>Done loading</source>
        <translation>Listo Cargando</translation>
    </message>
</context>
</TS><|MERGE_RESOLUTION|>--- conflicted
+++ resolved
@@ -448,10 +448,6 @@
         <translation>Las transacciones posteriores a esto aún no estarán visibles.</translation>
     </message>
     <message>
-        <source>Error</source>
-        <translation>Error</translation>
-    </message>
-    <message>
         <source>Warning</source>
         <translation>Advertencia</translation>
     </message>
@@ -472,8 +468,6 @@
         <translation>Cargar transacción de Bitcoin parcialmente firmada</translation>
     </message>
     <message>
-<<<<<<< HEAD
-=======
         <source>Open node debugging and diagnostic console</source>
         <translation>Abrir consola de diagnóstico y desarrollo</translation>
     </message>
@@ -486,7 +480,6 @@
         <translation type="unfinished">&amp;Recibiendo direcciones</translation>
     </message>
     <message>
->>>>>>> a8868117
         <source>Open Wallet</source>
         <translation>Abrir billetera</translation>
     </message>
@@ -505,10 +498,6 @@
     <message>
         <source>Show the %1 help message to get a list with possible Bitcoin command-line options</source>
         <translation>Muestre el mensaje de ayuda %1 para obtener una lista con posibles opciones de línea de comandos de Bitcoin</translation>
-    </message>
-    <message>
-        <source>default wallet</source>
-        <translation>billetera predeterminada</translation>
     </message>
     <message>
         <source>&amp;Window</source>
@@ -540,10 +529,6 @@
         <translation>Alcanzando...</translation>
     </message>
     <message>
-        <source>Error: %1</source>
-        <translation>Error: %1</translation>
-    </message>
-    <message>
         <source>Date: %1
 </source>
         <translation>Fecha: %1
@@ -623,10 +608,6 @@
         <translation>Cantidad:</translation>
     </message>
     <message>
-        <source>Bytes:</source>
-        <translation>Bytes:</translation>
-    </message>
-    <message>
         <source>Amount:</source>
         <translation>Cantidad:</translation>
     </message>
@@ -743,10 +724,6 @@
         <translation>si</translation>
     </message>
     <message>
-        <source>no</source>
-        <translation>no</translation>
-    </message>
-    <message>
         <source>This label turns red if any recipient receives an amount smaller than the current dust threshold.</source>
         <translation>Está etiqueta se vuelve roja si algún receptor recibe una cantidad inferior al límite actual establecido para el polvo.</translation>
     </message>
@@ -770,6 +747,11 @@
 <context>
     <name>CreateWalletActivity</name>
     <message>
+        <source>Create Wallet</source>
+        <extracomment>Title of window indicating the progress of creation of a new wallet.</extracomment>
+        <translation>Crear Billetera</translation>
+    </message>
+    <message>
         <source>Create wallet failed</source>
         <translation>Crear billetera falló</translation>
     </message>
@@ -789,13 +771,10 @@
         <translation>Billetera</translation>
     </message>
     <message>
-<<<<<<< HEAD
-=======
         <source>Encrypt Wallet</source>
         <translation type="unfinished">Codificar la billetera</translation>
     </message>
     <message>
->>>>>>> a8868117
         <source>Create</source>
         <translation>Crear</translation>
     </message>
@@ -920,10 +899,6 @@
         <translation>Use un directorio de datos personalizado:</translation>
     </message>
     <message>
-        <source>Bitcoin</source>
-        <translation>Bitcoin</translation>
-    </message>
-    <message>
         <source>At least %1 GB of data will be stored in this directory, and it will grow over time.</source>
         <translation>Al menos %1 GB de información será almacenado en este directorio, y seguirá creciendo a través del tiempo.</translation>
     </message>
@@ -942,10 +917,6 @@
     <message>
         <source>Error: Specified data directory "%1" cannot be created.</source>
         <translation>Error: no se puede crear el directorio de datos especificado "%1".</translation>
-    </message>
-    <message>
-        <source>Error</source>
-        <translation>Error</translation>
     </message>
     <message numerus="yes">
         <source>%n GB of free space available</source>
@@ -1031,19 +1002,24 @@
     <name>OpenURIDialog</name>
     <message>
         <source>URI:</source>
-        <translation>URI:</translation>
+        <translation>url:</translation>
     </message>
     <message>
         <source>Paste address from clipboard</source>
         <translation>Pega dirección desde portapapeles</translation>
     </message>
-</context>
+    </context>
 <context>
     <name>OpenWalletActivity</name>
     <message>
         <source>default wallet</source>
         <translation>billetera predeterminada</translation>
     </message>
+    <message>
+        <source>Open Wallet</source>
+        <extracomment>Title of window indicating the progress of opening of a wallet.</extracomment>
+        <translation>Abrir billetera</translation>
+    </message>
     </context>
 <context>
     <name>OptionsDialog</name>
@@ -1165,7 +1141,7 @@
     </message>
     <message>
         <source>Proxy &amp;IP:</source>
-        <translation>Proxy &amp;IP:</translation>
+        <translation>&amp;IP Proxy:</translation>
     </message>
     <message>
         <source>&amp;Port:</source>
@@ -1180,18 +1156,6 @@
         <translation>Utilizado para llegar a los compañeros a través de:</translation>
     </message>
     <message>
-        <source>IPv4</source>
-        <translation>IPv4</translation>
-    </message>
-    <message>
-        <source>IPv6</source>
-        <translation>IPv6</translation>
-    </message>
-    <message>
-        <source>Tor</source>
-        <translation>Tor</translation>
-    </message>
-    <message>
         <source>&amp;Window</source>
         <translation>Ventana</translation>
     </message>
@@ -1244,10 +1208,6 @@
         <translation>URLs de transacciones de terceros</translation>
     </message>
     <message>
-        <source>&amp;OK</source>
-        <translation>&amp;OK</translation>
-    </message>
-    <message>
         <source>&amp;Cancel</source>
         <translation>Cancelar</translation>
     </message>
@@ -1284,10 +1244,6 @@
         <translation>El archivo de configuración se utiliza para especificar opciones de usuario avanzadas que anulan la configuración de la GUI. Además, cualquier opción de línea de comandos anulará este archivo de configuración.</translation>
     </message>
     <message>
-        <source>Error</source>
-        <translation>Error</translation>
-    </message>
-    <message>
         <source>The configuration file could not be opened.</source>
         <translation>El archivo de configuración no se pudo abrir.</translation>
     </message>
@@ -1340,11 +1296,7 @@
     </message>
     <message>
         <source>Balances</source>
-        <translation>Balances</translation>
-    </message>
-    <message>
-        <source>Total:</source>
-        <translation>Total:</translation>
+        <translation>Saldos</translation>
     </message>
     <message>
         <source>Your current total balance</source>
@@ -1432,10 +1384,6 @@
         <translation>Nodo / Servicio</translation>
     </message>
     <message>
-        <source>Ping</source>
-        <translation>Ping</translation>
-    </message>
-    <message>
         <source>Sent</source>
         <translation>Expedido</translation>
     </message>
@@ -1463,32 +1411,16 @@
         <translation>Entrante</translation>
     </message>
     <message>
-        <source>%1 d</source>
-        <translation>%1 d</translation>
-    </message>
-    <message>
         <source>%1 h</source>
         <translation>%1 d</translation>
     </message>
     <message>
-        <source>%1 m</source>
-        <translation>%1 m</translation>
-    </message>
-    <message>
-        <source>%1 s</source>
-        <translation>%1 s</translation>
-    </message>
-    <message>
         <source>None</source>
         <translation>Ninguno</translation>
     </message>
     <message>
         <source>N/A</source>
         <translation>N/D</translation>
-    </message>
-    <message>
-        <source>%1 ms</source>
-        <translation>%1 ms</translation>
     </message>
     <message numerus="yes">
         <source>%n second(s)</source>
@@ -1519,28 +1451,8 @@
         <translation><numerusform>%n años</numerusform><numerusform>%n años</numerusform></translation>
     </message>
     <message>
-        <source>%1 B</source>
-        <translation>%1 B</translation>
-    </message>
-    <message>
-        <source>%1 KB</source>
-        <translation>%1 KB</translation>
-    </message>
-    <message>
-        <source>%1 MB</source>
-        <translation>%1 MB</translation>
-    </message>
-    <message>
-        <source>%1 GB</source>
-        <translation>%1 GB</translation>
-    </message>
-    <message>
         <source>Error: Specified data directory "%1" does not exist.</source>
         <translation>Error: el directorio de datos especificado "%1" no existe.</translation>
-    </message>
-    <message>
-        <source>Error: %1</source>
-        <translation>Error: %1</translation>
     </message>
     <message>
         <source>%1 didn't yet exit safely...</source>
@@ -1599,18 +1511,10 @@
         <translation>Información</translation>
     </message>
     <message>
-        <source>General</source>
-        <translation>General</translation>
-    </message>
-    <message>
         <source>Using BerkeleyDB version</source>
         <translation>Usando la versión BerkeleyDB</translation>
     </message>
     <message>
-        <source>Datadir</source>
-        <translation>Datadir</translation>
-    </message>
-    <message>
         <source>Startup time</source>
         <translation>Tiempo de inicio</translation>
     </message>
@@ -1728,7 +1632,7 @@
     </message>
     <message>
         <source>Min Ping</source>
-        <translation>Min Ping</translation>
+        <translation>Ping minimo</translation>
     </message>
     <message>
         <source>Time Offset</source>
@@ -1843,7 +1747,11 @@
         <source>Unknown</source>
         <translation>Desconocido</translation>
     </message>
-    </context>
+    <message>
+        <source>Never</source>
+        <translation type="unfinished">nunca</translation>
+    </message>
+</context>
 <context>
     <name>ReceiveCoinsDialog</name>
     <message>
@@ -1875,13 +1783,8 @@
         <translation>Un monto opcional para solicitar. Deje esto vacío o en cero para no solicitar una cantidad específica.</translation>
     </message>
     <message>
-<<<<<<< HEAD
-        <source>&amp;Create new receiving address</source>
-        <translation>&amp;Crear una nueva dirección de recibo</translation>
-=======
         <source>&amp;Request payment</source>
         <translation>Solicitud de pago</translation>
->>>>>>> a8868117
     </message>
     <message>
         <source>Clear all fields of the form.</source>
@@ -1939,6 +1842,10 @@
 <context>
     <name>ReceiveRequestDialog</name>
     <message>
+        <source>Request payment to ...</source>
+        <translation type="unfinished">Solicitar pago a ...</translation>
+    </message>
+    <message>
         <source>Address:</source>
         <translation type="unfinished">Dirección:</translation>
     </message>
@@ -2037,10 +1944,6 @@
         <translation>Cantidad:</translation>
     </message>
     <message>
-        <source>Bytes:</source>
-        <translation>Bytes:</translation>
-    </message>
-    <message>
         <source>Amount:</source>
         <translation>Cantidad:</translation>
     </message>
@@ -2111,10 +2014,6 @@
     <message>
         <source>Clear &amp;All</source>
         <translation>&amp;Borra todos</translation>
-    </message>
-    <message>
-        <source>Balance:</source>
-        <translation>Balance:</translation>
     </message>
     <message>
         <source>Confirm the send action</source>
@@ -2257,18 +2156,10 @@
         <translation>Dirección Bitcoin a enviar el pago</translation>
     </message>
     <message>
-        <source>Alt+A</source>
-        <translation>Alt+A</translation>
-    </message>
-    <message>
         <source>Paste address from clipboard</source>
         <translation>Pega dirección desde portapapeles</translation>
     </message>
     <message>
-        <source>Alt+P</source>
-        <translation>Alt+P</translation>
-    </message>
-    <message>
         <source>Remove this entry</source>
         <translation>Quitar esta entrada</translation>
     </message>
@@ -2296,11 +2187,7 @@
         <source>Pay To:</source>
         <translation>Pagar a:</translation>
     </message>
-    <message>
-        <source>Memo:</source>
-        <translation>Memo:</translation>
-    </message>
-</context>
+    </context>
 <context>
     <name>ShutdownWindow</name>
     <message>
@@ -2331,18 +2218,10 @@
         <translation>Seleccionar dirección usada anteriormente</translation>
     </message>
     <message>
-        <source>Alt+A</source>
-        <translation>Alt+A</translation>
-    </message>
-    <message>
         <source>Paste address from clipboard</source>
         <translation>Pega dirección desde portapapeles</translation>
     </message>
     <message>
-        <source>Alt+P</source>
-        <translation>Alt+P</translation>
-    </message>
-    <message>
         <source>Enter the message you want to sign here</source>
         <translation>Escriba el mensaje que desea firmar</translation>
     </message>
@@ -2445,11 +2324,7 @@
 </context>
 <context>
     <name>TrafficGraphWidget</name>
-    <message>
-        <source>KB/s</source>
-        <translation>KB/s</translation>
-    </message>
-</context>
+    </context>
 <context>
     <name>TransactionDesc</name>
     <message>
@@ -2683,10 +2558,6 @@
         <translation>Solo observación</translation>
     </message>
     <message>
-        <source>(n/a)</source>
-        <translation>(n/a)</translation>
-    </message>
-    <message>
         <source>(no label)</source>
         <translation>(no etiqueta)</translation>
     </message>
@@ -2830,10 +2701,6 @@
         <translation>Dirección</translation>
     </message>
     <message>
-        <source>ID</source>
-        <translation>ID</translation>
-    </message>
-    <message>
         <source>Exporting Failed</source>
         <translation>Exportación fallida</translation>
     </message>
@@ -2874,7 +2741,7 @@
         <source>Create a new wallet</source>
         <translation>Crear una nueva billetera</translation>
     </message>
-</context>
+    </context>
 <context>
     <name>WalletModel</name>
     <message>
@@ -2934,10 +2801,6 @@
 Exportar los datos en la pestaña actual a un archivo</translation>
     </message>
     <message>
-        <source>Error</source>
-        <translation>Error</translation>
-    </message>
-    <message>
         <source>Backup Wallet</source>
         <translation>Respaldar monedero</translation>
     </message>
@@ -3009,10 +2872,6 @@
         <translation>Cambio de indice fuera de rango</translation>
     </message>
     <message>
-        <source>Copyright (C) %i-%i</source>
-        <translation>Copyright (C) %i-%i</translation>
-    </message>
-    <message>
         <source>Corrupted block database detected</source>
         <translation>Corrupción de base de datos de bloques detectada.</translation>
     </message>
