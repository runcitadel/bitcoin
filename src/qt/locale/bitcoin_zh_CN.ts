<TS language="zh_CN" version="2.1">
<context>
    <name>AddressBookPage</name>
    <message>
<<<<<<< HEAD
        <source>Right-click to edit address or label</source>
        <translation>22000631@qq.com guanlonghuang</translation>
    </message>
    <message>
=======
>>>>>>> d4a64f61
        <source>Create a new address</source>
        <translation>创建新地址</translation>
    </message>
    <message>
        <source>&amp;New</source>
        <translation>新建(&amp;N)</translation>
    </message>
    <message>
        <source>Copy the currently selected address to the system clipboard</source>
        <translation>复制当前选中的地址到系统剪贴板</translation>
    </message>
    <message>
        <source>&amp;Copy</source>
        <translation>复制(&amp;C)</translation>
    </message>
    <message>
        <source>C&amp;lose</source>
        <translation>关闭(&amp;L)</translation>
    </message>
    <message>
        <source>Delete the currently selected address from the list</source>
        <translation>从列表中删除选中的地址</translation>
    </message>
    <message>
        <source>Enter address or label to search</source>
        <translation>输入地址或标签来搜索</translation>
    </message>
    <message>
        <source>Export the data in the current tab to a file</source>
        <translation>将当前标签页数据导出到文件</translation>
    </message>
    <message>
        <source>&amp;Export</source>
        <translation>导出(&amp;E)</translation>
    </message>
    <message>
        <source>&amp;Delete</source>
        <translation>删除(&amp;D)</translation>
    </message>
    <message>
        <source>Choose the address to send coins to</source>
        <translation>选择要发币给哪些地址</translation>
    </message>
    <message>
        <source>Choose the address to receive coins with</source>
        <translation>选择要用哪些地址收币</translation>
    </message>
    <message>
        <source>C&amp;hoose</source>
        <translation>选择(&amp;H)</translation>
    </message>
    <message>
        <source>Sending addresses</source>
        <translation>付款地址</translation>
    </message>
    <message>
        <source>Receiving addresses</source>
        <translation>收款地址</translation>
    </message>
    <message>
        <source>These are your Bitcoin addresses for sending payments. Always check the amount and the receiving address before sending coins.</source>
        <translation>您可以给这些比特币地址付款。在付款之前，务必要检查金额和收款地址是否正确。</translation>
    </message>
    <message>
        <source>&amp;Copy Address</source>
        <translation>复制地址(&amp;C)</translation>
    </message>
    <message>
        <source>Copy &amp;Label</source>
        <translation>复制标签(&amp;L)</translation>
    </message>
    <message>
        <source>&amp;Edit</source>
        <translation>编辑(&amp;E)</translation>
    </message>
    <message>
        <source>Export Address List</source>
        <translation>导出地址列表</translation>
    </message>
    <message>
        <source>Comma separated file (*.csv)</source>
        <translation>逗号分隔文件 (*.csv)</translation>
    </message>
    <message>
        <source>Exporting Failed</source>
        <translation>导出失败</translation>
    </message>
    <message>
        <source>There was an error trying to save the address list to %1. Please try again.</source>
        <translation>尝试保存地址列表到 %1 时发生错误。请再试一次。</translation>
    </message>
</context>
<context>
    <name>AddressTableModel</name>
    <message>
        <source>Label</source>
        <translation>标签</translation>
    </message>
    <message>
        <source>Address</source>
        <translation>地址</translation>
    </message>
    <message>
        <source>(no label)</source>
        <translation>(无标签)</translation>
    </message>
</context>
<context>
    <name>AskPassphraseDialog</name>
    <message>
        <source>Passphrase Dialog</source>
        <translation>密码对话框</translation>
    </message>
    <message>
        <source>Enter passphrase</source>
        <translation>输入密码</translation>
    </message>
    <message>
        <source>New passphrase</source>
        <translation>新密码</translation>
    </message>
    <message>
        <source>Repeat new passphrase</source>
        <translation>重复新密码</translation>
    </message>
    <message>
        <source>Show passphrase</source>
        <translation>显示密码</translation>
    </message>
    <message>
        <source>Encrypt wallet</source>
        <translation>加密钱包</translation>
    </message>
    <message>
        <source>This operation needs your wallet passphrase to unlock the wallet.</source>
        <translation>这个操作需要你的钱包密码来解锁钱包。</translation>
    </message>
    <message>
        <source>Unlock wallet</source>
        <translation>解锁钱包</translation>
    </message>
    <message>
        <source>This operation needs your wallet passphrase to decrypt the wallet.</source>
        <translation>这个操作需要你的钱包密码来把钱包解密。</translation>
    </message>
    <message>
        <source>Decrypt wallet</source>
        <translation>解密钱包</translation>
    </message>
    <message>
        <source>Change passphrase</source>
        <translation>修改密码</translation>
    </message>
    <message>
        <source>Confirm wallet encryption</source>
        <translation>确认钱包加密</translation>
    </message>
    <message>
        <source>Warning: If you encrypt your wallet and lose your passphrase, you will &lt;b&gt;LOSE ALL OF YOUR BITCOINS&lt;/b&gt;!</source>
        <translation>警告: 如果把钱包加密后又忘记密码，你就会从此&lt;b&gt;失去其中所有的比特币了&lt;/b&gt;！</translation>
    </message>
    <message>
        <source>Are you sure you wish to encrypt your wallet?</source>
        <translation>你确定要把钱包加密吗？</translation>
    </message>
    <message>
        <source>Wallet encrypted</source>
        <translation>钱包已加密</translation>
    </message>
    <message>
        <source>Enter the new passphrase for the wallet.&lt;br/&gt;Please use a passphrase of &lt;b&gt;ten or more random characters&lt;/b&gt;, or &lt;b&gt;eight or more words&lt;/b&gt;.</source>
        <translation>为此钱包输入新密码。&lt;br/&gt;请使用由&lt;b&gt;十个或更多的随机字符&lt;/b&gt;，或者&lt;b&gt;八个或更多单词&lt;/b&gt;组成的密码。</translation>
    </message>
    <message>
        <source>Enter the old passphrase and new passphrase for the wallet.</source>
        <translation>输入此钱包的旧密码和新密码。</translation>
    </message>
    <message>
        <source>Remember that encrypting your wallet cannot fully protect your bitcoins from being stolen by malware infecting your computer.</source>
        <translation>请注意，当您的计算机感染恶意软件时，加密钱包并不能完全规避您的比特币被偷窃的可能。</translation>
    </message>
    <message>
        <source>Wallet to be encrypted</source>
        <translation>要加密的钱包</translation>
    </message>
    <message>
        <source>Your wallet is about to be encrypted. </source>
        <translation>您的钱包将要被加密。</translation>
    </message>
    <message>
        <source>Your wallet is now encrypted. </source>
        <translation>您的钱包现在已被加密。</translation>
    </message>
    <message>
        <source>IMPORTANT: Any previous backups you have made of your wallet file should be replaced with the newly generated, encrypted wallet file. For security reasons, previous backups of the unencrypted wallet file will become useless as soon as you start using the new, encrypted wallet.</source>
        <translation>重要: 请用新生成的、已加密的钱包备份文件取代你之前留的钱包文件备份。出于安全方面的原因，一旦你开始使用新的已加密钱包，旧的未加密钱包文件备份就失效了。</translation>
    </message>
    <message>
        <source>Wallet encryption failed</source>
        <translation>钱包加密失败</translation>
    </message>
    <message>
        <source>Wallet encryption failed due to an internal error. Your wallet was not encrypted.</source>
        <translation>因为内部错误导致钱包加密失败。你的钱包还是没加密。</translation>
    </message>
    <message>
        <source>The supplied passphrases do not match.</source>
        <translation>提供的密码不一致。</translation>
    </message>
    <message>
        <source>Wallet unlock failed</source>
        <translation>钱包解锁失败</translation>
    </message>
    <message>
        <source>The passphrase entered for the wallet decryption was incorrect.</source>
        <translation>输入的钱包解锁密码不正确。</translation>
    </message>
    <message>
        <source>Wallet decryption failed</source>
        <translation>钱包解密失败</translation>
    </message>
    <message>
        <source>Wallet passphrase was successfully changed.</source>
        <translation>钱包密码修改成功。</translation>
    </message>
    <message>
        <source>Warning: The Caps Lock key is on!</source>
        <translation>警告: 大写字母锁定已开启！</translation>
    </message>
</context>
<context>
    <name>BanTableModel</name>
    <message>
        <source>IP/Netmask</source>
        <translation>IP/网络掩码</translation>
    </message>
    <message>
        <source>Banned Until</source>
        <translation>在此之前保持封禁:</translation>
    </message>
</context>
<context>
    <name>BitcoinGUI</name>
    <message>
        <source>Sign &amp;message...</source>
        <translation>消息签名(&amp;M)...</translation>
    </message>
    <message>
        <source>Synchronizing with network...</source>
        <translation>正在与网络同步...</translation>
    </message>
    <message>
        <source>&amp;Overview</source>
        <translation>概况(&amp;O)</translation>
    </message>
    <message>
        <source>Show general overview of wallet</source>
        <translation>显示钱包概况</translation>
    </message>
    <message>
        <source>&amp;Transactions</source>
        <translation>交易记录(&amp;T)</translation>
    </message>
    <message>
        <source>Browse transaction history</source>
        <translation>浏览交易历史</translation>
    </message>
    <message>
        <source>E&amp;xit</source>
        <translation>退出(&amp;X)</translation>
    </message>
    <message>
        <source>Quit application</source>
        <translation>退出程序</translation>
    </message>
    <message>
        <source>&amp;About %1</source>
        <translation>关于 %1 (&amp;A)</translation>
    </message>
    <message>
        <source>Show information about %1</source>
        <translation>显示 %1 的相关信息</translation>
    </message>
    <message>
        <source>About &amp;Qt</source>
        <translation>关于 &amp;Qt</translation>
    </message>
    <message>
        <source>Show information about Qt</source>
        <translation>显示 Qt 相关信息</translation>
    </message>
    <message>
        <source>&amp;Options...</source>
        <translation>选项(&amp;O)...</translation>
    </message>
    <message>
        <source>Modify configuration options for %1</source>
        <translation>修改%1的配置选项</translation>
    </message>
    <message>
        <source>&amp;Encrypt Wallet...</source>
        <translation>加密钱包(&amp;E)...</translation>
    </message>
    <message>
        <source>&amp;Backup Wallet...</source>
        <translation>备份钱包(&amp;B)...</translation>
    </message>
    <message>
        <source>&amp;Change Passphrase...</source>
        <translation>更改密码(&amp;C)...</translation>
    </message>
    <message>
        <source>Open &amp;URI...</source>
        <translation>打开 &amp;URI...</translation>
    </message>
    <message>
        <source>Create Wallet...</source>
        <translation>创建钱包...</translation>
    </message>
    <message>
        <source>Create a new wallet</source>
        <translation>创建一个新的钱包</translation>
    </message>
    <message>
        <source>Wallet:</source>
        <translation>钱包:</translation>
    </message>
    <message>
        <source>Click to disable network activity.</source>
        <translation>点击禁用网络活动。</translation>
    </message>
    <message>
        <source>Network activity disabled.</source>
        <translation>网络活动已禁用。</translation>
    </message>
    <message>
        <source>Click to enable network activity again.</source>
        <translation>点击重新开启网络活动。</translation>
    </message>
    <message>
        <source>Syncing Headers (%1%)...</source>
        <translation>同步区块头 (%1%)...</translation>
    </message>
    <message>
        <source>Reindexing blocks on disk...</source>
        <translation>正在为磁盘上的区块数据重建索引...</translation>
    </message>
    <message>
        <source>Proxy is &lt;b&gt;enabled&lt;/b&gt;: %1</source>
        <translation>代理服务器已&lt;b&gt;启用&lt;/b&gt;: %1</translation>
    </message>
    <message>
        <source>Send coins to a Bitcoin address</source>
        <translation>向一个比特币地址发币</translation>
    </message>
    <message>
        <source>Backup wallet to another location</source>
        <translation>备份钱包到其他位置</translation>
    </message>
    <message>
        <source>Change the passphrase used for wallet encryption</source>
        <translation>修改钱包加密密码</translation>
    </message>
    <message>
        <source>&amp;Verify message...</source>
        <translation>验证消息(&amp;V)...</translation>
    </message>
    <message>
        <source>&amp;Send</source>
        <translation>发送(&amp;S)</translation>
    </message>
    <message>
        <source>&amp;Receive</source>
        <translation>接收(&amp;R)</translation>
    </message>
    <message>
        <source>&amp;Show / Hide</source>
        <translation>显示 / 隐藏(&amp;S)</translation>
    </message>
    <message>
        <source>Show or hide the main Window</source>
        <translation>显示或隐藏主窗口</translation>
    </message>
    <message>
        <source>Encrypt the private keys that belong to your wallet</source>
        <translation>把你钱包中的私钥加密</translation>
    </message>
    <message>
        <source>Sign messages with your Bitcoin addresses to prove you own them</source>
        <translation>用比特币地址关联的私钥为消息签名，以证明您拥有这个比特币地址</translation>
    </message>
    <message>
        <source>Verify messages to ensure they were signed with specified Bitcoin addresses</source>
        <translation>校验消息，确保该消息是由指定的比特币地址所有者签名的</translation>
    </message>
    <message>
        <source>&amp;File</source>
        <translation>文件(&amp;F)</translation>
    </message>
    <message>
        <source>&amp;Settings</source>
        <translation>设置(&amp;S)</translation>
    </message>
    <message>
        <source>&amp;Help</source>
        <translation>帮助(&amp;H)</translation>
    </message>
    <message>
        <source>Tabs toolbar</source>
        <translation>标签页工具栏</translation>
    </message>
    <message>
        <source>Request payments (generates QR codes and bitcoin: URIs)</source>
        <translation>请求支付 (生成二维码和 bitcoin: URI)</translation>
    </message>
    <message>
        <source>Show the list of used sending addresses and labels</source>
        <translation>显示用过的付款地址和标签的列表</translation>
    </message>
    <message>
        <source>Show the list of used receiving addresses and labels</source>
        <translation>显示用过的收款地址和标签的列表</translation>
    </message>
    <message>
        <source>&amp;Command-line options</source>
        <translation>命令行选项(&amp;C)</translation>
    </message>
    <message numerus="yes">
        <source>%n active connection(s) to Bitcoin network</source>
        <translation><numerusform>%n 条到比特币网络的活动连接</numerusform></translation>
    </message>
    <message>
        <source>Indexing blocks on disk...</source>
        <translation>正在为区块数据建立索引...</translation>
    </message>
    <message>
        <source>Processing blocks on disk...</source>
        <translation>正在处理区块数据...</translation>
    </message>
    <message numerus="yes">
        <source>Processed %n block(s) of transaction history.</source>
        <translation><numerusform>已处理 %n 个区块的交易历史</numerusform></translation>
    </message>
    <message>
        <source>%1 behind</source>
        <translation>落后 %1</translation>
    </message>
    <message>
        <source>Last received block was generated %1 ago.</source>
        <translation>最新收到的区块产生于 %1 之前。</translation>
    </message>
    <message>
        <source>Transactions after this will not yet be visible.</source>
        <translation>在此之后的交易尚不可见</translation>
    </message>
    <message>
        <source>Error</source>
        <translation>错误</translation>
    </message>
    <message>
        <source>Warning</source>
        <translation>警告</translation>
    </message>
    <message>
        <source>Information</source>
        <translation>信息</translation>
    </message>
    <message>
        <source>Up to date</source>
        <translation>已是最新</translation>
    </message>
    <message>
        <source>&amp;Load PSBT from file...</source>
        <translation>从文件加载PSBT...(&amp;L)</translation>
    </message>
    <message>
        <source>Load Partially Signed Bitcoin Transaction</source>
        <translation>加载部分签名比特币交易（PSBT）</translation>
    </message>
    <message>
        <source>Load PSBT from clipboard...</source>
        <translation>从剪贴板加载PSBT...</translation>
    </message>
    <message>
        <source>Load Partially Signed Bitcoin Transaction from clipboard</source>
        <translation>从剪贴板中加载部分签名比特币交易（PSBT）</translation>
    </message>
    <message>
        <source>Node window</source>
        <translation>节点窗口</translation>
    </message>
    <message>
        <source>Open node debugging and diagnostic console</source>
        <translation>打开节点调试与诊断控制台</translation>
    </message>
    <message>
        <source>&amp;Sending addresses</source>
        <translation>付款地址(&amp;S)</translation>
    </message>
    <message>
        <source>&amp;Receiving addresses</source>
        <translation>收款地址(&amp;R)</translation>
    </message>
    <message>
        <source>Open a bitcoin: URI</source>
        <translation>打开bitcoin:开头的URI</translation>
    </message>
    <message>
        <source>Open Wallet</source>
        <translation>打开钱包</translation>
    </message>
    <message>
        <source>Open a wallet</source>
        <translation>打开一个钱包</translation>
    </message>
    <message>
        <source>Close Wallet...</source>
        <translation>关闭钱包...</translation>
    </message>
    <message>
        <source>Close wallet</source>
        <translation>关闭钱包</translation>
    </message>
    <message>
        <source>Close All Wallets...</source>
        <translation>关闭所有钱包...</translation>
    </message>
    <message>
        <source>Close all wallets</source>
        <translation>关闭所有钱包</translation>
    </message>
    <message>
        <source>Show the %1 help message to get a list with possible Bitcoin command-line options</source>
        <translation>显示 %1 帮助信息，获取可用命令行选项列表</translation>
    </message>
    <message>
        <source>&amp;Mask values</source>
        <translation>遮住数值(&amp;M)</translation>
    </message>
    <message>
        <source>Mask the values in the Overview tab</source>
        <translation>在“概况”标签页中不明文显示数值、只显示掩码</translation>
    </message>
    <message>
        <source>No wallets available</source>
        <translation>没有可用的钱包</translation>
    </message>
    <message>
        <source>&amp;Window</source>
        <translation>窗口(&amp;W)</translation>
    </message>
    <message>
        <source>Minimize</source>
        <translation>最小化</translation>
    </message>
    <message>
        <source>Zoom</source>
        <translation>缩放</translation>
    </message>
    <message>
        <source>Main Window</source>
        <translation>主窗口</translation>
    </message>
    <message>
        <source>%1 client</source>
        <translation>%1 客户端</translation>
    </message>
    <message>
        <source>Connecting to peers...</source>
        <translation>正在连接到节点……</translation>
    </message>
    <message>
        <source>Catching up...</source>
        <translation>正在追赶进度...</translation>
    </message>
    <message>
        <source>Error: %1</source>
        <translation>错误: %1</translation>
    </message>
    <message>
        <source>Warning: %1</source>
        <translation>警告: %1</translation>
    </message>
    <message>
        <source>Date: %1
</source>
        <translation>日期: %1
</translation>
    </message>
    <message>
        <source>Amount: %1
</source>
        <translation>金额: %1
</translation>
    </message>
    <message>
        <source>Wallet: %1
</source>
        <translation>钱包: %1
</translation>
    </message>
    <message>
        <source>Type: %1
</source>
        <translation>类型: %1
</translation>
    </message>
    <message>
        <source>Label: %1
</source>
        <translation>标签: %1
</translation>
    </message>
    <message>
        <source>Address: %1
</source>
        <translation>地址: %1
</translation>
    </message>
    <message>
        <source>Sent transaction</source>
        <translation>送出交易</translation>
    </message>
    <message>
        <source>Incoming transaction</source>
        <translation>流入交易</translation>
    </message>
    <message>
        <source>HD key generation is &lt;b&gt;enabled&lt;/b&gt;</source>
        <translation>HD密钥生成&lt;b&gt;启用&lt;/b&gt;</translation>
    </message>
    <message>
        <source>HD key generation is &lt;b&gt;disabled&lt;/b&gt;</source>
        <translation>HD密钥生成&lt;b&gt;禁用&lt;/b&gt;</translation>
    </message>
    <message>
        <source>Private key &lt;b&gt;disabled&lt;/b&gt;</source>
        <translation>私钥&lt;b&gt;禁用&lt;/b&gt;</translation>
    </message>
    <message>
        <source>Wallet is &lt;b&gt;encrypted&lt;/b&gt; and currently &lt;b&gt;unlocked&lt;/b&gt;</source>
        <translation>钱包已被&lt;b&gt;加密&lt;/b&gt;，当前为&lt;b&gt;解锁&lt;/b&gt;状态</translation>
    </message>
    <message>
        <source>Wallet is &lt;b&gt;encrypted&lt;/b&gt; and currently &lt;b&gt;locked&lt;/b&gt;</source>
        <translation>钱包已被&lt;b&gt;加密&lt;/b&gt;，当前为&lt;b&gt;锁定&lt;/b&gt;状态</translation>
    </message>
    <message>
        <source>Original message:</source>
        <translation>原消息:</translation>
    </message>
    <message>
        <source>A fatal error occurred. %1 can no longer continue safely and will quit.</source>
        <translation>发生致命错误。%1 已经无法继续安全运行并即将退出。</translation>
    </message>
</context>
<context>
    <name>CoinControlDialog</name>
    <message>
        <source>Coin Selection</source>
        <translation>手动选币</translation>
    </message>
    <message>
        <source>Quantity:</source>
        <translation>总量:</translation>
    </message>
    <message>
        <source>Bytes:</source>
        <translation>字节数:</translation>
    </message>
    <message>
        <source>Amount:</source>
        <translation>金额:</translation>
    </message>
    <message>
        <source>Fee:</source>
        <translation>手续费:</translation>
    </message>
    <message>
        <source>Dust:</source>
        <translation>粉尘:</translation>
    </message>
    <message>
        <source>After Fee:</source>
        <translation>加上交易费用后:</translation>
    </message>
    <message>
        <source>Change:</source>
        <translation>找零:</translation>
    </message>
    <message>
        <source>(un)select all</source>
        <translation>全(不)选</translation>
    </message>
    <message>
        <source>Tree mode</source>
        <translation>树状模式</translation>
    </message>
    <message>
        <source>List mode</source>
        <translation>列表模式</translation>
    </message>
    <message>
        <source>Amount</source>
        <translation>金额</translation>
    </message>
    <message>
        <source>Received with label</source>
        <translation>收款标签</translation>
    </message>
    <message>
        <source>Received with address</source>
        <translation>收款地址</translation>
    </message>
    <message>
        <source>Date</source>
        <translation>日期</translation>
    </message>
    <message>
        <source>Confirmations</source>
        <translation>确认</translation>
    </message>
    <message>
        <source>Confirmed</source>
        <translation>已确认</translation>
    </message>
    <message>
        <source>Copy address</source>
        <translation>复制地址</translation>
    </message>
    <message>
        <source>Copy label</source>
        <translation>复制标签</translation>
    </message>
    <message>
        <source>Copy amount</source>
        <translation>复制金额</translation>
    </message>
    <message>
        <source>Copy transaction ID</source>
        <translation>复制交易ID</translation>
    </message>
    <message>
        <source>Lock unspent</source>
        <translation>锁定未花费</translation>
    </message>
    <message>
        <source>Unlock unspent</source>
        <translation>解锁未花费</translation>
    </message>
    <message>
        <source>Copy quantity</source>
        <translation>复制数目</translation>
    </message>
    <message>
        <source>Copy fee</source>
        <translation>复制手续费</translation>
    </message>
    <message>
        <source>Copy after fee</source>
        <translation>复制含交易费的金额</translation>
    </message>
    <message>
        <source>Copy bytes</source>
        <translation>复制字节数</translation>
    </message>
    <message>
        <source>Copy dust</source>
        <translation>复制粉尘金额</translation>
    </message>
    <message>
        <source>Copy change</source>
        <translation>复制找零金额</translation>
    </message>
    <message>
        <source>(%1 locked)</source>
        <translation>(锁定 %1 枚)</translation>
    </message>
    <message>
        <source>yes</source>
        <translation>是</translation>
    </message>
    <message>
        <source>no</source>
        <translation>否</translation>
    </message>
    <message>
        <source>This label turns red if any recipient receives an amount smaller than the current dust threshold.</source>
        <translation>当任何一个收款金额小于目前的粉尘金额阈值时，文字会变红色。</translation>
    </message>
    <message>
        <source>Can vary +/- %1 satoshi(s) per input.</source>
        <translation>每个输入可能有 +/- %1 聪 (satoshi) 的误差。</translation>
    </message>
    <message>
        <source>(no label)</source>
        <translation>(无标签)</translation>
    </message>
    <message>
        <source>change from %1 (%2)</source>
        <translation>来自 %1 的找零 (%2)</translation>
    </message>
    <message>
        <source>(change)</source>
        <translation>(找零)</translation>
    </message>
</context>
<context>
    <name>CreateWalletActivity</name>
    <message>
        <source>Creating Wallet &lt;b&gt;%1&lt;/b&gt;...</source>
        <translation>正在创建钱包&lt;b&gt;%1&lt;/b&gt;...</translation>
    </message>
    <message>
        <source>Create wallet failed</source>
        <translation>创建钱包失败</translation>
    </message>
    <message>
        <source>Create wallet warning</source>
        <translation>创建钱包警告</translation>
    </message>
</context>
<context>
    <name>CreateWalletDialog</name>
    <message>
        <source>Create Wallet</source>
        <translation>创建钱包</translation>
    </message>
    <message>
        <source>Wallet</source>
        <translation>钱包</translation>
    </message>
    <message>
        <source>Wallet Name</source>
        <translation>钱包名称</translation>
    </message>
    <message>
        <source>Encrypt the wallet. The wallet will be encrypted with a passphrase of your choice.</source>
        <translation>加密钱包。将会使用您指定的密码将钱包钱包。</translation>
    </message>
    <message>
        <source>Encrypt Wallet</source>
        <translation>加密钱包</translation>
    </message>
    <message>
        <source>Disable private keys for this wallet. Wallets with private keys disabled will have no private keys and cannot have an HD seed or imported private keys. This is ideal for watch-only wallets.</source>
        <translation>禁用此钱包的私钥。被禁用私钥的钱包将不会含有任何私钥，而且也不能含有HD种子或导入的私钥。作为仅观察钱包，这是比较理想的。</translation>
    </message>
    <message>
        <source>Disable Private Keys</source>
        <translation>禁用私钥</translation>
    </message>
    <message>
        <source>Make a blank wallet. Blank wallets do not initially have private keys or scripts. Private keys and addresses can be imported, or an HD seed can be set, at a later time.</source>
        <translation>创建一个空白的钱包。空白钱包最初不含有任何私钥或脚本。可以以后再导入私钥和地址，或设置HD种子。</translation>
    </message>
    <message>
        <source>Make Blank Wallet</source>
        <translation>创建空白钱包</translation>
    </message>
    <message>
        <source>Use descriptors for scriptPubKey management</source>
        <translation>使用输出描述符进行scriptPubKey管理</translation>
    </message>
    <message>
        <source>Descriptor Wallet</source>
        <translation>输出描述符钱包</translation>
    </message>
    <message>
        <source>Create</source>
        <translation>创建</translation>
    </message>
    <message>
        <source>Compiled without sqlite support (required for descriptor wallets)</source>
        <translation>编译时未启用SQLite支持（输出描述符钱包需要它）</translation>
    </message>
</context>
<context>
    <name>EditAddressDialog</name>
    <message>
        <source>Edit Address</source>
        <translation>编辑地址</translation>
    </message>
    <message>
        <source>&amp;Label</source>
        <translation>标签(&amp;L)</translation>
    </message>
    <message>
        <source>The label associated with this address list entry</source>
        <translation>与此地址关联的标签</translation>
    </message>
    <message>
        <source>The address associated with this address list entry. This can only be modified for sending addresses.</source>
        <translation>与这个列表项关联的地址。只有付款地址才能被修改（收款地址不能被修改）。</translation>
    </message>
    <message>
        <source>&amp;Address</source>
        <translation>地址(&amp;A)</translation>
    </message>
    <message>
        <source>New sending address</source>
        <translation>新建付款地址</translation>
    </message>
    <message>
        <source>Edit receiving address</source>
        <translation>编辑收款地址</translation>
    </message>
    <message>
        <source>Edit sending address</source>
        <translation>编辑付款地址</translation>
    </message>
    <message>
        <source>The entered address "%1" is not a valid Bitcoin address.</source>
        <translation>输入的地址 %1 并不是有效的比特币地址。</translation>
    </message>
    <message>
        <source>Address "%1" already exists as a receiving address with label "%2" and so cannot be added as a sending address.</source>
        <translation>地址“%1”已经存在，它是一个收款地址，标签为“%2”，所以它不能作为一个付款地址被添加进来。</translation>
    </message>
    <message>
        <source>The entered address "%1" is already in the address book with label "%2".</source>
        <translation>输入的地址“%1”已经存在于地址簿中，标签为“%2”。</translation>
    </message>
    <message>
        <source>Could not unlock wallet.</source>
        <translation>无法解锁钱包。</translation>
    </message>
    <message>
        <source>New key generation failed.</source>
        <translation>生成新密钥失败。</translation>
    </message>
</context>
<context>
    <name>FreespaceChecker</name>
    <message>
        <source>A new data directory will be created.</source>
        <translation>一个新的数据目录将被创建。</translation>
    </message>
    <message>
        <source>name</source>
        <translation>名称</translation>
    </message>
    <message>
        <source>Directory already exists. Add %1 if you intend to create a new directory here.</source>
        <translation>目录已存在。如果您打算在这里创建一个新目录，请添加 %1。</translation>
    </message>
    <message>
        <source>Path already exists, and is not a directory.</source>
        <translation>路径已存在，并且不是一个目录。</translation>
    </message>
    <message>
        <source>Cannot create data directory here.</source>
        <translation>无法在此创建数据目录。</translation>
    </message>
</context>
<context>
    <name>GuiNetWatch</name>
    </context>
<context>
    <name>HelpMessageDialog</name>
    <message>
        <source>version</source>
        <translation>版本</translation>
    </message>
    <message>
        <source>About %1</source>
        <translation>关于 %1</translation>
    </message>
    <message>
        <source>Command-line options</source>
        <translation>命令行选项</translation>
    </message>
</context>
<context>
    <name>Intro</name>
    <message>
        <source>Welcome</source>
        <translation>欢迎</translation>
    </message>
    <message>
        <source>Welcome to %1.</source>
        <translation>欢迎使用 %1</translation>
    </message>
    <message>
        <source>As this is the first time the program is launched, you can choose where %1 will store its data.</source>
        <translation>由于这是第一次启动此程序，您可以选择%1存储数据的位置</translation>
    </message>
    <message>
        <source>When you click OK, %1 will begin to download and process the full %4 block chain (%2GB) starting with the earliest transactions in %3 when %4 initially launched.</source>
        <translation>当你单击确认后，%1 将会在 %4 启动时从  %3 中最早的交易开始，下载并处理完整的 %4 区块链 (%2GB)。</translation>
    </message>
    <message>
        <source>Reverting this setting requires re-downloading the entire blockchain. It is faster to download the full chain first and prune it later. Disables some advanced features.</source>
        <translation>取消此设置需要重新下载整个区块链。先完整下载整条链再进行修剪会更快。这会禁用一些高级功能。</translation>
    </message>
    <message>
        <source>This initial synchronisation is very demanding, and may expose hardware problems with your computer that had previously gone unnoticed. Each time you run %1, it will continue downloading where it left off.</source>
        <translation>初始化同步过程是非常吃力的，同时可能会暴露您之前没有注意到的电脑硬件问题。你每次启动%1时，它都会从之前中断的地方继续下载。</translation>
    </message>
    <message>
        <source>If you have chosen to limit block chain storage (pruning), the historical data must still be downloaded and processed, but will be deleted afterward to keep your disk usage low.</source>
        <translation>如果你选择限制区块链存储大小（区块链裁剪模式），程序依然会下载并处理全部历史数据，只是不必须的部分会在使用后被删除，以占用最少的存储空间。</translation>
    </message>
    <message>
        <source>Use the default data directory</source>
        <translation>使用默认的数据目录</translation>
    </message>
    <message>
        <source>Use a custom data directory:</source>
        <translation>使用自定义的数据目录:</translation>
    </message>
    <message>
        <source>Bitcoin</source>
        <translation>比特币</translation>
    </message>
    <message>
        <source>At least %1 GB of data will be stored in this directory, and it will grow over time.</source>
        <translation>此目录中至少会保存 %1 GB 的数据，并且大小还会随着时间增长。</translation>
    </message>
    <message>
        <source>Approximately %1 GB of data will be stored in this directory.</source>
        <translation>会在此目录中存储约 %1 GB 的数据。</translation>
    </message>
    <message>
        <source>%1 will download and store a copy of the Bitcoin block chain.</source>
        <translation>%1 将会下载并存储比特币区块链。</translation>
    </message>
    <message>
        <source>The wallet will also be stored in this directory.</source>
        <translation>钱包也会被保存在这个目录中。</translation>
    </message>
    <message>
        <source>Error: Specified data directory "%1" cannot be created.</source>
        <translation>错误:无法创建指定的数据目录 "%1"</translation>
    </message>
    <message>
        <source>Error</source>
        <translation>错误</translation>
    </message>
    <message numerus="yes">
        <source>%n GB of free space available</source>
        <translation><numerusform>有 %n GB 空闲空间可用</numerusform></translation>
    </message>
    <message numerus="yes">
        <source>(of %n GB needed)</source>
        <translation><numerusform>(需要 %n GB的空间)</numerusform></translation>
    </message>
    <message numerus="yes">
        <source>(%n GB needed for full chain)</source>
        <translation><numerusform>(保存完整的链需要 %n GB)</numerusform></translation>
    </message>
</context>
<context>
    <name>MempoolStats</name>
    <message>
        <source>N/A</source>
        <translation>不可用</translation>
    </message>
    </context>
<context>
    <name>ModalOverlay</name>
    <message>
        <source>Form</source>
        <translation>窗体</translation>
    </message>
    <message>
        <source>Recent transactions may not yet be visible, and therefore your wallet's balance might be incorrect. This information will be correct once your wallet has finished synchronizing with the bitcoin network, as detailed below.</source>
        <translation>近期交易可能尚未显示，因此当前余额可能不准确。以上信息将在与比特币网络完全同步后更正。详情如下</translation>
    </message>
    <message>
        <source>Attempting to spend bitcoins that are affected by not-yet-displayed transactions will not be accepted by the network.</source>
        <translation>尝试使用受未可见交易影响的余额将不被网络接受。</translation>
    </message>
    <message>
        <source>Number of blocks left</source>
        <translation>剩余区块数量</translation>
    </message>
    <message>
        <source>Unknown...</source>
        <translation>未知...</translation>
    </message>
    <message>
        <source>Last block time</source>
        <translation>上一区块时间</translation>
    </message>
    <message>
        <source>Progress</source>
        <translation>进度</translation>
    </message>
    <message>
        <source>Progress increase per hour</source>
        <translation>每小时进度增加</translation>
    </message>
    <message>
        <source>calculating...</source>
        <translation>正在计算...</translation>
    </message>
    <message>
        <source>Estimated time left until synced</source>
        <translation>预计剩余同步时间</translation>
    </message>
    <message>
        <source>Hide</source>
        <translation>隐藏</translation>
    </message>
    <message>
        <source>Esc</source>
        <translation>Esc</translation>
    </message>
    <message>
        <source>%1 is currently syncing.  It will download headers and blocks from peers and validate them until reaching the tip of the block chain.</source>
        <translation>%1目前正在同步中。它会从其他节点下载区块头和区块数据并进行验证，直到抵达区块链尖端。</translation>
    </message>
    <message>
        <source>Unknown. Syncing Headers (%1, %2%)...</source>
        <translation>未知。正在同步区块头 (%1, %2%)...</translation>
    </message>
</context>
<context>
    <name>NetWatchLogModel</name>
    <message>
        <source>Type</source>
        <comment>NetWatch: Type header</comment>
        <translation>种类</translation>
    </message>
    <message>
        <source>Address</source>
        <comment>NetWatch: Address header</comment>
        <translation>地址</translation>
    </message>
</context>
<context>
    <name>OpenURIDialog</name>
    <message>
        <source>Open bitcoin URI</source>
        <translation>打开比特币URI</translation>
    </message>
    <message>
        <source>URI:</source>
        <translation>URI:</translation>
    </message>
    <message>
        <source>Paste address from clipboard</source>
        <translation>从剪贴板粘贴地址</translation>
    </message>
    <message>
        <source>Alt+P</source>
        <translation>Alt+P</translation>
    </message>
</context>
<context>
    <name>OpenWalletActivity</name>
    <message>
        <source>Open wallet failed</source>
        <translation>打开钱包失败</translation>
    </message>
    <message>
        <source>Open wallet warning</source>
        <translation>打开钱包警告</translation>
    </message>
    <message>
        <source>default wallet</source>
        <translation>默认钱包</translation>
    </message>
    <message>
        <source>Opening Wallet &lt;b&gt;%1&lt;/b&gt;...</source>
        <translation>正在打开钱包&lt;b&gt;%1&lt;/b&gt;...</translation>
    </message>
</context>
<context>
    <name>OptionsDialog</name>
    <message>
        <source>Options</source>
        <translation>选项</translation>
    </message>
    <message>
        <source>&amp;Main</source>
        <translation>主要(&amp;M)</translation>
    </message>
    <message>
        <source>Automatically start %1 after logging in to the system.</source>
        <translation>在登入系统后自动启动 %1</translation>
    </message>
    <message>
        <source>&amp;Start %1 on system login</source>
        <translation>系统登入时启动 %1 (&amp;S)</translation>
    </message>
    <message>
        <source>Size of &amp;database cache</source>
        <translation>数据库缓存大小(&amp;D)</translation>
    </message>
    <message>
        <source>Number of script &amp;verification threads</source>
        <translation>脚本验证线程数(&amp;V)</translation>
    </message>
    <message>
        <source>IP address of the proxy (e.g. IPv4: 127.0.0.1 / IPv6: ::1)</source>
        <translation>代理服务器 IP 地址 (例如 IPv4: 127.0.0.1 / IPv6: ::1)</translation>
    </message>
    <message>
        <source>Shows if the supplied default SOCKS5 proxy is used to reach peers via this network type.</source>
        <translation>显示默认的SOCKS5代理是否被用于在该类型的网络下连接同伴。</translation>
    </message>
    <message>
        <source>Hide the icon from the system tray.</source>
        <translation>不在系统通知区域显示图标。</translation>
    </message>
    <message>
        <source>&amp;Hide tray icon</source>
        <translation>隐藏通知区域图标(&amp;H)</translation>
    </message>
    <message>
        <source>Minimize instead of exit the application when the window is closed. When this option is enabled, the application will be closed only after selecting Exit in the menu.</source>
        <translation>窗口被关闭时最小化程序而不是退出。当此选项启用时，只有在菜单中选择“退出”时才会让程序退出。</translation>
    </message>
    <message>
        <source>Third party URLs (e.g. a block explorer) that appear in the transactions tab as context menu items. %s in the URL is replaced by transaction hash. Multiple URLs are separated by vertical bar |.</source>
        <translation>这个第三方网址（比如区块浏览器）会出现在交易选项卡的右键菜单中。 网址中的%s代表交易哈希。多个网址需要用竖线 | 相互分隔。</translation>
    </message>
    <message>
        <source>Open the %1 configuration file from the working directory.</source>
        <translation>从工作目录下打开配置文件 %1。</translation>
    </message>
    <message>
        <source>Open Configuration File</source>
        <translation>打开配置文件</translation>
    </message>
    <message>
        <source>Reset all client options to default.</source>
        <translation>恢复客户端的缺省设置</translation>
    </message>
    <message>
        <source>&amp;Reset Options</source>
        <translation>恢复缺省设置(&amp;R)</translation>
    </message>
    <message>
        <source>&amp;Network</source>
        <translation>网络(&amp;N)</translation>
    </message>
    <message>
        <source>Disables some advanced features but all blocks will still be fully validated. Reverting this setting requires re-downloading the entire blockchain. Actual disk usage may be somewhat higher.</source>
        <translation>禁用一些高级特性，但是仍然会对所有区块数据进行完整验证。必须重新下载整个区块链才能撤销此设置。实际的磁盘空间占用可能会比预想的略高。</translation>
    </message>
    <message>
        <source>Prune &amp;block storage to</source>
        <translation>将区块存储修剪至(&amp;B)</translation>
    </message>
    <message>
        <source>Reverting this setting requires re-downloading the entire blockchain.</source>
        <translation>警告:还原此设置需要重新下载整个区块链。</translation>
    </message>
    <message>
        <source>MiB</source>
        <translation>MiB</translation>
    </message>
    <message>
        <source>(0 = auto, &lt;0 = leave that many cores free)</source>
        <translation>(0 = 自动, &lt;0 = 保持指定数量的CPU核心空闲)</translation>
    </message>
    <message>
        <source>W&amp;allet</source>
        <translation>钱包(&amp;A)</translation>
    </message>
    <message>
        <source>Expert</source>
        <translation>专家</translation>
    </message>
    <message>
        <source>Enable coin &amp;control features</source>
        <translation>启用手动选币功能(&amp;C)</translation>
    </message>
    <message>
        <source>If you disable the spending of unconfirmed change, the change from a transaction cannot be used until that transaction has at least one confirmation. This also affects how your balance is computed.</source>
        <translation>如果您禁止动用尚未确认的找零资金，则一笔交易的找零资金至少需要有1个确认后才能动用。这同时也会影响账户余额的计算。</translation>
    </message>
    <message>
        <source>&amp;Spend unconfirmed change</source>
        <translation>动用尚未确认的找零资金(&amp;S)</translation>
    </message>
    <message>
        <source>Automatically open the Bitcoin client port on the router. This only works when your router supports UPnP and it is enabled.</source>
        <translation>自动在路由器中为比特币客户端打开端口。只有当您的路由器开启了 UPnP 选项时此功能才会有用。</translation>
    </message>
    <message>
        <source>Map port using &amp;UPnP</source>
        <translation>使用 &amp;UPnP 映射端口</translation>
    </message>
    <message>
        <source>Accept connections from outside.</source>
        <translation>接受外部连接。</translation>
    </message>
    <message>
        <source>Allow incomin&amp;g connections</source>
        <translation>允许传入连接(&amp;G)</translation>
    </message>
    <message>
        <source>Connect to the Bitcoin network through a SOCKS5 proxy.</source>
        <translation>通过 SOCKS5 代理连接比特币网络。</translation>
    </message>
    <message>
        <source>&amp;Connect through SOCKS5 proxy (default proxy):</source>
        <translation>通过 SO&amp;CKS5 代理连接(默认代理):</translation>
    </message>
    <message>
        <source>Proxy &amp;IP:</source>
        <translation>代理服务器 &amp;IP:</translation>
    </message>
    <message>
        <source>&amp;Port:</source>
        <translation>端口(&amp;P):</translation>
    </message>
    <message>
        <source>Port of the proxy (e.g. 9050)</source>
        <translation>代理服务器端口（例如 9050）</translation>
    </message>
    <message>
        <source>Used for reaching peers via:</source>
        <translation>在走这些途径连接到节点的时候启用:</translation>
    </message>
    <message>
        <source>IPv4</source>
        <translation>IPv4</translation>
    </message>
    <message>
        <source>IPv6</source>
        <translation>IPv6</translation>
    </message>
    <message>
        <source>Tor</source>
        <translation>Tor</translation>
    </message>
    <message>
        <source>&amp;Window</source>
        <translation>窗口(&amp;W)</translation>
    </message>
    <message>
        <source>Show only a tray icon after minimizing the window.</source>
        <translation>最小化窗口后仅显示托盘图标</translation>
    </message>
    <message>
        <source>&amp;Minimize to the tray instead of the taskbar</source>
        <translation>最小化到托盘(&amp;M)</translation>
    </message>
    <message>
        <source>M&amp;inimize on close</source>
        <translation>单击关闭按钮时最小化(&amp;I)</translation>
    </message>
    <message>
        <source>&amp;Display</source>
        <translation>显示(&amp;D)</translation>
    </message>
    <message>
        <source>User Interface &amp;language:</source>
        <translation>用户界面语言(&amp;L):</translation>
    </message>
    <message>
        <source>The user interface language can be set here. This setting will take effect after restarting %1.</source>
        <translation>可以在这里设定用户界面的语言。这个设定在重启 %1 后才会生效。</translation>
    </message>
    <message>
        <source>&amp;Unit to show amounts in:</source>
        <translation>比特币金额单位(&amp;U):</translation>
    </message>
    <message>
        <source>Choose the default subdivision unit to show in the interface and when sending coins.</source>
        <translation>选择显示及发送比特币时使用的最小单位。</translation>
    </message>
    <message>
        <source>Whether to show coin control features or not.</source>
        <translation>是否显示手动选币功能。</translation>
    </message>
    <message>
        <source>Connect to the Bitcoin network through a separate SOCKS5 proxy for Tor onion services.</source>
        <translation>连接比特币网络时专门为Tor onion服务使用另一个 SOCKS5 代理。</translation>
    </message>
    <message>
        <source>Use separate SOCKS&amp;5 proxy to reach peers via Tor onion services:</source>
        <translation>连接Tor onion服务节点时使用另一个SOCKS&amp;5代理：</translation>
    </message>
    <message>
        <source>&amp;Third party transaction URLs</source>
        <translation>第三方交易网址(&amp;T)</translation>
    </message>
    <message>
        <source>Options set in this dialog are overridden by the command line or in the configuration file:</source>
        <translation>这个对话框中的设置已被如下命令行选项或配置文件项覆盖:</translation>
    </message>
    <message>
        <source>&amp;OK</source>
        <translation>确定(&amp;O)</translation>
    </message>
    <message>
        <source>&amp;Cancel</source>
        <translation>取消(&amp;C)</translation>
    </message>
    <message>
        <source>default</source>
        <translation>默认</translation>
    </message>
    <message>
        <source>none</source>
        <translation>无</translation>
    </message>
    <message>
        <source>Bitcoin Core</source>
        <translation>比特币核心</translation>
    </message>
    <message>
        <source>Confirm options reset</source>
        <translation>确认恢复默认设置</translation>
    </message>
    <message>
        <source>Client restart required to activate changes.</source>
        <translation>需要重启客户端才能使更改生效。</translation>
    </message>
    <message>
        <source>Client will be shut down. Do you want to proceed?</source>
        <translation>客户端即将关闭，您想继续吗？</translation>
    </message>
    <message>
        <source>Configuration options</source>
        <translation>配置选项</translation>
    </message>
    <message>
        <source>The configuration file is used to specify advanced user options which override GUI settings. Additionally, any command-line options will override this configuration file.</source>
        <translation>配置文件可以用来设置高级选项。配置文件会覆盖设置界面窗口中的选项。此外，命令行会覆盖配置文件指定的选项。</translation>
    </message>
    <message>
        <source>Error</source>
        <translation>错误</translation>
    </message>
    <message>
        <source>The configuration file could not be opened.</source>
        <translation>无法打开配置文件。</translation>
    </message>
    <message>
        <source>This change would require a client restart.</source>
        <translation>此更改需要重启客户端。</translation>
    </message>
    <message>
        <source>The supplied proxy address is invalid.</source>
        <translation>提供的代理服务器地址无效。</translation>
    </message>
</context>
<context>
    <name>OverviewPage</name>
    <message>
        <source>Form</source>
        <translation>窗体</translation>
    </message>
    <message>
        <source>The displayed information may be out of date. Your wallet automatically synchronizes with the Bitcoin network after a connection is established, but this process has not completed yet.</source>
        <translation>现在显示的消息可能是过期的。在连接上比特币网络节点后，您的钱包将自动与网络同步，但是这个过程还没有完成。</translation>
    </message>
    <message>
        <source>Watch-only:</source>
        <translation>仅观察:</translation>
    </message>
    <message>
        <source>Available:</source>
        <translation>可使用的余额:</translation>
    </message>
    <message>
        <source>Your current spendable balance</source>
        <translation>您当前可使用的余额</translation>
    </message>
    <message>
        <source>Pending:</source>
        <translation>等待中的余额:</translation>
    </message>
    <message>
        <source>Total of transactions that have yet to be confirmed, and do not yet count toward the spendable balance</source>
        <translation>尚未确认的交易总额，未计入当前余额</translation>
    </message>
    <message>
        <source>Immature:</source>
        <translation>未成熟的:</translation>
    </message>
    <message>
        <source>Mined balance that has not yet matured</source>
        <translation>尚未成熟的挖矿收入余额</translation>
    </message>
    <message>
        <source>Balances</source>
        <translation>余额</translation>
    </message>
    <message>
        <source>Total:</source>
        <translation>总额:</translation>
    </message>
    <message>
        <source>Your current total balance</source>
        <translation>您当前的总余额</translation>
    </message>
    <message>
        <source>Your current balance in watch-only addresses</source>
        <translation>您当前在仅观察观察地址中的余额</translation>
    </message>
    <message>
        <source>Spendable:</source>
        <translation>可动用:</translation>
    </message>
    <message>
        <source>Recent transactions</source>
        <translation>最近交易</translation>
    </message>
    <message>
        <source>Unconfirmed transactions to watch-only addresses</source>
        <translation>仅观察地址的未确认交易</translation>
    </message>
    <message>
        <source>Mined balance in watch-only addresses that has not yet matured</source>
        <translation>仅观察地址中尚未成熟的挖矿收入余额:</translation>
    </message>
    <message>
        <source>Current total balance in watch-only addresses</source>
        <translation>仅观察地址中的当前总余额</translation>
    </message>
    <message>
        <source>Privacy mode activated for the Overview tab. To unmask the values, uncheck Settings-&gt;Mask values.</source>
        <translation>“概况”标签页已启用隐私模式。要明文显示数值，请在设置中取消勾选“不明文显示数值”。</translation>
    </message>
</context>
<context>
    <name>PSBTOperationsDialog</name>
    <message>
        <source>Dialog</source>
        <translation>会话</translation>
    </message>
    <message>
        <source>Sign Tx</source>
        <translation>签名交易</translation>
    </message>
    <message>
        <source>Broadcast Tx</source>
        <translation>广播交易</translation>
    </message>
    <message>
        <source>Copy to Clipboard</source>
        <translation>复制到剪贴板</translation>
    </message>
    <message>
        <source>Save...</source>
        <translation>保存...</translation>
    </message>
    <message>
        <source>Close</source>
        <translation>关闭</translation>
    </message>
    <message>
        <source>Failed to load transaction: %1</source>
        <translation>加载交易失败: %1</translation>
    </message>
    <message>
        <source>Failed to sign transaction: %1</source>
        <translation>签名交易失败: %1</translation>
    </message>
    <message>
        <source>Could not sign any more inputs.</source>
        <translation>没有交易输入项可供签名了。</translation>
    </message>
    <message>
        <source>Signed %1 inputs, but more signatures are still required.</source>
        <translation>已签名 %1 个交易输入项，但是仍然还有余下的项目需要签名。</translation>
    </message>
    <message>
        <source>Signed transaction successfully. Transaction is ready to broadcast.</source>
        <translation>成功签名交易。交易已经可以广播。</translation>
    </message>
    <message>
        <source>Unknown error processing transaction.</source>
        <translation>处理交易时遇到未知错误。</translation>
    </message>
    <message>
        <source>Transaction broadcast successfully! Transaction ID: %1</source>
        <translation>已成功广播交易！交易ID: %1</translation>
    </message>
    <message>
        <source>Transaction broadcast failed: %1</source>
        <translation>交易广播失败: %1</translation>
    </message>
    <message>
        <source>PSBT copied to clipboard.</source>
        <translation>已复制PSBT到剪贴板</translation>
    </message>
    <message>
        <source>Save Transaction Data</source>
        <translation>保存交易数据</translation>
    </message>
    <message>
        <source>Partially Signed Transaction (Binary) (*.psbt)</source>
        <translation>部分签名交易(二进制) (*.psbt)</translation>
    </message>
    <message>
        <source>PSBT saved to disk.</source>
        <translation>PSBT已保存到硬盘</translation>
    </message>
    <message>
        <source> * Sends %1 to %2</source>
        <translation> * 发送 %1 至 %2</translation>
    </message>
    <message>
        <source>Unable to calculate transaction fee or total transaction amount.</source>
        <translation>无法计算交易费用或总交易金额。</translation>
    </message>
    <message>
        <source>Pays transaction fee: </source>
        <translation>支付交易费用:</translation>
    </message>
    <message>
        <source>Total Amount</source>
        <translation>总额</translation>
    </message>
    <message>
        <source>or</source>
        <translation>或</translation>
    </message>
    <message>
        <source>Transaction has %1 unsigned inputs.</source>
        <translation>交易中含有%1个未签名输入项。</translation>
    </message>
    <message>
        <source>Transaction is missing some information about inputs.</source>
        <translation>交易中有输入项缺失某些信息。</translation>
    </message>
    <message>
        <source>Transaction still needs signature(s).</source>
        <translation>交易仍然需要签名。</translation>
    </message>
    <message>
        <source>(But this wallet cannot sign transactions.)</source>
        <translation>(但这个钱包不能签名交易)</translation>
    </message>
    <message>
        <source>(But this wallet does not have the right keys.)</source>
        <translation>(但这个钱包没有正确的密钥)</translation>
    </message>
    <message>
        <source>Transaction is fully signed and ready for broadcast.</source>
        <translation>交易已经完全签名，可以广播。</translation>
    </message>
    <message>
        <source>Transaction status is unknown.</source>
        <translation>交易状态未知。</translation>
    </message>
</context>
<context>
    <name>PairingPage</name>
    </context>
<context>
    <name>PaymentServer</name>
    <message>
        <source>Payment request error</source>
        <translation>支付请求出错</translation>
    </message>
    <message>
        <source>Cannot start bitcoin: click-to-pay handler</source>
        <translation>无法启动 bitcoin: 协议的“一键支付”处理程序</translation>
    </message>
    <message>
        <source>URI handling</source>
        <translation>URI 处理</translation>
    </message>
    <message>
        <source>'bitcoin://' is not a valid URI. Use 'bitcoin:' instead.</source>
        <translation>‘bitcoin://’不是合法的URI。请改用'bitcoin:'。</translation>
    </message>
    <message>
        <source>Cannot process payment request because BIP70 is not supported.</source>
        <translation>因为BIP70不再受到支持，无法处理付款请求</translation>
    </message>
    <message>
        <source>Due to widespread security flaws in BIP70 it's strongly recommended that any merchant instructions to switch wallets be ignored.</source>
        <translation>由于BIP70具有广泛的安全缺陷，无论哪个商家指引要求您更换钱包，我们都建议您不要听信。</translation>
    </message>
    <message>
        <source>If you are receiving this error you should request the merchant provide a BIP21 compatible URI.</source>
        <translation>如果您看到了这个错误，您需要请求商家提供一个兼容BIP21的URI。</translation>
    </message>
    <message>
        <source>Invalid payment address %1</source>
        <translation>无效的付款地址 %1</translation>
    </message>
    <message>
        <source>URI cannot be parsed! This can be caused by an invalid Bitcoin address or malformed URI parameters.</source>
        <translation>无法解析 URI 地址！可能是因为比特币地址无效，或是 URI 参数格式错误。</translation>
    </message>
    <message>
        <source>Payment request file handling</source>
        <translation>支付请求文件处理</translation>
    </message>
</context>
<context>
    <name>PeerTableModel</name>
    <message>
        <source>User Agent</source>
        <translation>用户代理</translation>
    </message>
    <message>
        <source>Node/Service</source>
        <translation>节点/服务</translation>
    </message>
    <message>
        <source>Ping</source>
        <translation>Ping</translation>
    </message>
    <message>
        <source>Sent</source>
        <translation>已发送</translation>
    </message>
    <message>
        <source>Received</source>
        <translation>已接收</translation>
    </message>
    <message>
        <source>Type</source>
        <translation>类型</translation>
    </message>
    </context>
<context>
    <name>QObject</name>
    <message>
        <source>Amount</source>
        <translation>金额</translation>
    </message>
    <message>
        <source>Enter a Bitcoin address (e.g. %1)</source>
        <translation>请输入一个比特币地址 (例如 %1)</translation>
    </message>
    <message>
        <source>%1 d</source>
        <translation>%1 天</translation>
    </message>
    <message>
        <source>%1 h</source>
        <translation>%1 小时</translation>
    </message>
    <message>
        <source>%1 m</source>
        <translation>%1 分钟</translation>
    </message>
    <message>
        <source>%1 s</source>
        <translation>%1 秒</translation>
    </message>
    <message>
        <source>None</source>
        <translation>无</translation>
    </message>
    <message>
        <source>N/A</source>
        <translation>不可用</translation>
    </message>
    <message>
        <source>%1 ms</source>
        <translation>%1 毫秒</translation>
    </message>
    <message numerus="yes">
        <source>%n second(s)</source>
        <translation><numerusform>%n 秒</numerusform></translation>
    </message>
    <message numerus="yes">
        <source>%n minute(s)</source>
        <translation><numerusform>%n 分钟</numerusform></translation>
    </message>
    <message numerus="yes">
        <source>%n hour(s)</source>
        <translation><numerusform>%n 小时</numerusform></translation>
    </message>
    <message numerus="yes">
        <source>%n day(s)</source>
        <translation><numerusform>%n 天</numerusform></translation>
    </message>
    <message numerus="yes">
        <source>%n week(s)</source>
        <translation><numerusform>%n 周</numerusform></translation>
    </message>
    <message>
        <source>%1 and %2</source>
        <translation>%1 和 %2</translation>
    </message>
    <message numerus="yes">
        <source>%n year(s)</source>
        <translation><numerusform>%n 年</numerusform></translation>
    </message>
    <message>
        <source>%1 B</source>
        <translation>%1 字节</translation>
    </message>
    <message>
        <source>%1 KB</source>
        <translation>%1 KB</translation>
    </message>
    <message>
        <source>%1 MB</source>
        <translation>%1 MB</translation>
    </message>
    <message>
        <source>%1 GB</source>
        <translation>%1 GB</translation>
    </message>
    <message>
        <source>Error: Specified data directory "%1" does not exist.</source>
        <translation>错误:指定的数据目录“%1”不存在。</translation>
    </message>
    <message>
        <source>Error: Cannot parse configuration file: %1.</source>
        <translation>错误:无法解析配置文件: %1</translation>
    </message>
    <message>
        <source>Error: %1</source>
        <translation>错误: %1</translation>
    </message>
    <message>
        <source>Error initializing settings: %1</source>
        <translation>初始化设置出错: %1</translation>
    </message>
    <message>
        <source>%1 didn't yet exit safely...</source>
        <translation>%1 尚未安全退出...</translation>
    </message>
    <message>
        <source>unknown</source>
        <translation>未知</translation>
    </message>
    <message>
        <source>Blk</source>
        <comment>Tx Watch: Block type abbreviation</comment>
        <translation>块</translation>
    </message>
    <message>
        <source>Txn</source>
        <comment>Tx Watch: Transaction type abbreviation</comment>
        <translation>交易</translation>
    </message>
</context>
<context>
    <name>QRImageWidget</name>
    <message>
        <source>&amp;Save Image...</source>
        <translation>保存图像(&amp;S)...</translation>
    </message>
    <message>
        <source>&amp;Copy Image</source>
        <translation>复制图像(&amp;C)</translation>
    </message>
    <message>
        <source>Resulting URI too long, try to reduce the text for label / message.</source>
        <translation>URI 太长，请试着精简标签或消息文本。</translation>
    </message>
    <message>
        <source>Error encoding URI into QR Code.</source>
        <translation>把 URI 编码成二维码时发生错误。</translation>
    </message>
    <message>
        <source>QR code support not available.</source>
        <translation>不支持二维码。</translation>
    </message>
    <message>
        <source>Save QR Code</source>
        <translation>保存二维码</translation>
    </message>
    <message>
        <source>PNG Image (*.png)</source>
        <translation>PNG 图像 (*.png)</translation>
    </message>
</context>
<context>
    <name>RPCConsole</name>
    <message>
        <source>N/A</source>
        <translation>不可用</translation>
    </message>
    <message>
        <source>Client version</source>
        <translation>客户端版本</translation>
    </message>
    <message>
        <source>&amp;Information</source>
        <translation>信息(&amp;I)</translation>
    </message>
    <message>
        <source>General</source>
        <translation>常规</translation>
    </message>
    <message>
        <source>Using BerkeleyDB version</source>
        <translation>使用的 BerkeleyDB 版本</translation>
    </message>
    <message>
        <source>Datadir</source>
        <translation>数据目录</translation>
    </message>
    <message>
        <source>To specify a non-default location of the data directory use the '%1' option.</source>
        <translation>如果不想用默认的数据目录位置，请用 '%1' 这个选项来指定新的位置。</translation>
    </message>
    <message>
        <source>Blocksdir</source>
        <translation>区块存储目录</translation>
    </message>
    <message>
        <source>To specify a non-default location of the blocks directory use the '%1' option.</source>
        <translation>如果要自定义区块存储目录的位置，请用 '%1' 这个选项来指定新的位置。</translation>
    </message>
    <message>
        <source>Startup time</source>
        <translation>启动时间</translation>
    </message>
    <message>
        <source>Network</source>
        <translation>网络</translation>
    </message>
    <message>
        <source>Name</source>
        <translation>名称</translation>
    </message>
    <message>
        <source>Number of connections</source>
        <translation>连接数</translation>
    </message>
    <message>
        <source>Block chain</source>
        <translation>区块链</translation>
    </message>
    <message>
        <source>Memory Pool</source>
        <translation>内存池</translation>
    </message>
    <message>
        <source>Current number of transactions</source>
        <translation>当前交易数量</translation>
    </message>
    <message>
        <source>Memory usage</source>
        <translation>内存使用</translation>
    </message>
    <message>
        <source>Wallet: </source>
        <translation>钱包:</translation>
    </message>
    <message>
        <source>(none)</source>
        <translation>(无)</translation>
    </message>
    <message>
        <source>Range</source>
        <translation type="unfinished">范围</translation>
    </message>
    <message>
        <source>&amp;Reset</source>
        <translation>重置(&amp;R)</translation>
    </message>
    <message>
        <source>Received</source>
        <translation>已接收</translation>
    </message>
    <message>
        <source>Sent</source>
        <translation>已发送</translation>
    </message>
    <message>
        <source>&amp;Peers</source>
        <translation>节点(&amp;P)</translation>
    </message>
    <message>
        <source>Banned peers</source>
        <translation>已封禁节点</translation>
    </message>
    <message>
        <source>Select a peer to view detailed information.</source>
        <translation>选择节点查看详细信息。</translation>
    </message>
    <message>
        <source>Version</source>
        <translation>版本</translation>
    </message>
    <message>
        <source>Starting Block</source>
        <translation>起步区块</translation>
    </message>
    <message>
        <source>Synced Headers</source>
        <translation>已同步区块头</translation>
    </message>
    <message>
        <source>Synced Blocks</source>
        <translation>已同步区块</translation>
    </message>
    <message>
        <source>The mapped Autonomous System used for diversifying peer selection.</source>
        <translation>映射到的自治系统，被用来多样化选择节点</translation>
    </message>
    <message>
        <source>Mapped AS</source>
        <translation>映射到的AS</translation>
    </message>
    <message>
        <source>User Agent</source>
        <translation>用户代理</translation>
    </message>
    <message>
        <source>Node window</source>
        <translation>节点窗口</translation>
    </message>
    <message>
        <source>Current block height</source>
        <translation>当前区块高度</translation>
    </message>
    <message>
        <source>Open the %1 debug log file from the current data directory. This can take a few seconds for large log files.</source>
        <translation>打开当前数据目录中的 %1 调试日志文件。日志文件大的话可能要等上几秒钟。</translation>
    </message>
    <message>
        <source>Decrease font size</source>
        <translation>缩小字体大小</translation>
    </message>
    <message>
        <source>Increase font size</source>
        <translation>放大字体大小</translation>
    </message>
    <message>
        <source>Permissions</source>
        <translation>权限</translation>
    </message>
    <message>
        <source>Services</source>
        <translation>服务</translation>
    </message>
    <message>
        <source>Connection Time</source>
        <translation>连接时间</translation>
    </message>
    <message>
        <source>Last Send</source>
        <translation>上次发送</translation>
    </message>
    <message>
        <source>Last Receive</source>
        <translation>上次接收</translation>
    </message>
    <message>
        <source>Ping Time</source>
        <translation>Ping 延时</translation>
    </message>
    <message>
        <source>The duration of a currently outstanding ping.</source>
        <translation>目前这一次 ping 已经过去的时间。</translation>
    </message>
    <message>
        <source>Ping Wait</source>
        <translation>Ping 等待</translation>
    </message>
    <message>
        <source>Min Ping</source>
        <translation>最小 Ping 值</translation>
    </message>
    <message>
        <source>Time Offset</source>
        <translation>时间偏移</translation>
    </message>
    <message>
        <source>Last block time</source>
        <translation>上一区块时间</translation>
    </message>
    <message>
        <source>&amp;Open</source>
        <translation>打开(&amp;O)</translation>
    </message>
    <message>
        <source>&amp;Console</source>
        <translation>控制台(&amp;C)</translation>
    </message>
    <message>
        <source>&amp;Network Traffic</source>
        <translation>网络流量(&amp;N)</translation>
    </message>
    <message>
        <source>Totals</source>
        <translation>总数</translation>
    </message>
    <message>
        <source>In:</source>
        <translation>传入:</translation>
    </message>
    <message>
        <source>Out:</source>
        <translation>传出:</translation>
    </message>
    <message>
        <source>Debug log file</source>
        <translation>调试日志文件</translation>
    </message>
    <message>
        <source>Clear console</source>
        <translation>清空控制台</translation>
    </message>
    <message>
        <source>1 &amp;hour</source>
        <translation>1 小时(&amp;H)</translation>
    </message>
    <message>
        <source>1 &amp;day</source>
        <translation>1 天(&amp;D)</translation>
    </message>
    <message>
        <source>1 &amp;week</source>
        <translation>1 周(&amp;W)</translation>
    </message>
    <message>
        <source>1 &amp;year</source>
        <translation>1 年(&amp;Y)</translation>
    </message>
    <message>
        <source>&amp;Disconnect</source>
        <translation>断开(&amp;D)</translation>
    </message>
    <message>
        <source>Ban for</source>
        <translation>封禁时长</translation>
    </message>
    <message>
        <source>&amp;Unban</source>
        <translation>解封(&amp;U)</translation>
    </message>
    <message>
        <source>Welcome to the %1 RPC console.</source>
        <translation>欢迎使用 %1 的 RPC 控制台。</translation>
    </message>
    <message>
        <source>Use up and down arrows to navigate history, and %1 to clear screen.</source>
        <translation>使用上下方向键浏览历史,  使用 %1 清除屏幕。</translation>
    </message>
    <message>
        <source>Type %1 for an overview of available commands.</source>
        <translation>输入 %1 显示可用命令信息。</translation>
    </message>
    <message>
        <source>For more information on using this console type %1.</source>
        <translation>输入 %1 以取得使用这个控制台的更多信息。</translation>
    </message>
    <message>
        <source>WARNING: Scammers have been active, telling users to type commands here, stealing their wallet contents. Do not use this console without fully understanding the ramifications of a command.</source>
        <translation>警告:已有骗子通过要求用户在此输入指令以盗取钱包。不要在没有完全理解命令规范时使用控制台。</translation>
    </message>
    <message>
        <source>Network activity disabled</source>
        <translation>网络活动已禁用</translation>
    </message>
    <message>
        <source>Executing command without any wallet</source>
        <translation>不使用任何钱包执行命令</translation>
    </message>
    <message>
        <source>Executing command using "%1" wallet</source>
        <translation>使用“%1”钱包执行命令</translation>
    </message>
    <message>
        <source>(node id: %1)</source>
        <translation>(节点ID: %1)</translation>
    </message>
    <message>
        <source>via %1</source>
        <translation>通过 %1</translation>
    </message>
    <message>
        <source>never</source>
        <translation>从未</translation>
    </message>
    <message>
        <source>Unknown</source>
        <translation>未知</translation>
    </message>
</context>
<context>
    <name>ReceiveCoinsDialog</name>
    <message>
        <source>&amp;Amount:</source>
        <translation>金额(&amp;A):</translation>
    </message>
    <message>
        <source>&amp;Label:</source>
        <translation>标签(&amp;L):</translation>
    </message>
    <message>
        <source>&amp;Message:</source>
        <translation>消息(&amp;M):</translation>
    </message>
    <message>
        <source>An optional message to attach to the payment request, which will be displayed when the request is opened. Note: The message will not be sent with the payment over the Bitcoin network.</source>
        <translation>可在支付请求上备注一条信息，在打开支付请求时可以看到。注意:该消息不是通过比特币网络传送。</translation>
    </message>
    <message>
        <source>An optional label to associate with the new receiving address.</source>
        <translation>可为新建的收款地址添加一个标签。</translation>
    </message>
    <message>
        <source>Use this form to request payments. All fields are &lt;b&gt;optional&lt;/b&gt;.</source>
        <translation>使用此表单请求付款。所有字段都是&lt;b&gt;可选&lt;/b&gt;的。</translation>
    </message>
    <message>
        <source>An optional amount to request. Leave this empty or zero to not request a specific amount.</source>
        <translation>可选的请求金额。留空或填零为不要求具体金额。</translation>
    </message>
    <message>
        <source>An optional label to associate with the new receiving address (used by you to identify an invoice).  It is also attached to the payment request.</source>
        <translation>一个关联到新收款地址（被您用来识别发票）的可选标签。它也会被附加到付款请求中。</translation>
    </message>
    <message>
        <source>An optional message that is attached to the payment request and may be displayed to the sender.</source>
        <translation>一条附加到付款请求中的可选消息，可以显示给付款方。</translation>
    </message>
    <message>
        <source>&amp;Request payment</source>
        <translation>请求付款(&amp;R)</translation>
    </message>
    <message>
        <source>Clear all fields of the form.</source>
        <translation>清除此表单的所有字段。</translation>
    </message>
    <message>
        <source>Clear</source>
        <translation>清除</translation>
    </message>
    <message>
        <source>Native segwit addresses (aka Bech32 or BIP-173) reduce your transaction fees later on and offer better protection against typos, but old wallets don't support them. When unchecked, an address compatible with older wallets will be created instead.</source>
        <translation>原生隔离见证地址（又称为Bech32或者BIP-173）可减少您日后的交易费用，并且可以更好地防范打字错误，但旧版本的钱包不能识别这种地址。如果取消勾选，则会生成一个与旧版本钱包兼容的地址。</translation>
    </message>
    <message>
        <source>Generate native segwit (Bech32) address</source>
        <translation>生成原生隔离见证 (Bech32) 地址</translation>
    </message>
    <message>
        <source>Requested payments history</source>
        <translation>付款请求历史</translation>
    </message>
    <message>
        <source>Show the selected request (does the same as double clicking an entry)</source>
        <translation>显示选中的请求 (直接双击项目也可以显示)</translation>
    </message>
    <message>
        <source>Show</source>
        <translation>显示</translation>
    </message>
    <message>
        <source>Remove the selected entries from the list</source>
        <translation>从列表中移除选中的条目</translation>
    </message>
    <message>
        <source>Remove</source>
        <translation>移除</translation>
    </message>
    <message>
        <source>Copy URI</source>
        <translation>复制URI</translation>
    </message>
    <message>
        <source>Copy label</source>
        <translation>复制标签</translation>
    </message>
    <message>
        <source>Copy message</source>
        <translation>复制消息</translation>
    </message>
    <message>
        <source>Copy amount</source>
        <translation>复制金额</translation>
    </message>
    <message>
        <source>Could not unlock wallet.</source>
        <translation>无法解锁钱包。</translation>
    </message>
    <message>
        <source>Could not generate new %1 address</source>
        <translation>无法生成新的%1地址</translation>
    </message>
</context>
<context>
    <name>ReceiveRequestDialog</name>
    <message>
        <source>Request payment to ...</source>
        <translation>请求付款到 ...</translation>
    </message>
    <message>
        <source>Address:</source>
        <translation>地址:</translation>
    </message>
    <message>
        <source>Amount:</source>
        <translation>金额:</translation>
    </message>
    <message>
        <source>Label:</source>
        <translation>标签：</translation>
    </message>
    <message>
        <source>Message:</source>
        <translation>消息:</translation>
    </message>
    <message>
        <source>Wallet:</source>
        <translation>钱包:</translation>
    </message>
    <message>
        <source>Copy &amp;URI</source>
        <translation>复制 &amp;URI</translation>
    </message>
    <message>
        <source>Copy &amp;Address</source>
        <translation>复制地址(&amp;A)</translation>
    </message>
    <message>
        <source>&amp;Save Image...</source>
        <translation>保存图像(&amp;S)...</translation>
    </message>
    <message>
        <source>Request payment to %1</source>
        <translation>请求付款到 %1</translation>
    </message>
    <message>
        <source>Payment information</source>
        <translation>付款信息</translation>
    </message>
</context>
<context>
    <name>RecentRequestsTableModel</name>
    <message>
        <source>Date</source>
        <translation>日期</translation>
    </message>
    <message>
        <source>Label</source>
        <translation>标签</translation>
    </message>
    <message>
        <source>Message</source>
        <translation>消息</translation>
    </message>
    <message>
        <source>(no label)</source>
        <translation>(无标签)</translation>
    </message>
    <message>
        <source>(no message)</source>
        <translation>(无消息)</translation>
    </message>
    <message>
        <source>(no amount requested)</source>
        <translation>(未填写请求金额)</translation>
    </message>
    <message>
        <source>Requested</source>
        <translation>请求金额</translation>
    </message>
</context>
<context>
    <name>SendCoinsDialog</name>
    <message>
        <source>Send Coins</source>
        <translation>发币</translation>
    </message>
    <message>
        <source>Coin Control Features</source>
        <translation>手动选币功能</translation>
    </message>
    <message>
        <source>Inputs...</source>
        <translation>输入...</translation>
    </message>
    <message>
        <source>automatically selected</source>
        <translation>自动选择</translation>
    </message>
    <message>
        <source>Insufficient funds!</source>
        <translation>金额不足！</translation>
    </message>
    <message>
        <source>Quantity:</source>
        <translation>总量:</translation>
    </message>
    <message>
        <source>Bytes:</source>
        <translation>字节:</translation>
    </message>
    <message>
        <source>Amount:</source>
        <translation>金额:</translation>
    </message>
    <message>
        <source>Fee:</source>
        <translation>费用:</translation>
    </message>
    <message>
        <source>After Fee:</source>
        <translation>加上交易费用后:</translation>
    </message>
    <message>
        <source>Change:</source>
        <translation>找零:</translation>
    </message>
    <message>
        <source>If this is activated, but the change address is empty or invalid, change will be sent to a newly generated address.</source>
        <translation>在激活该选项后，如果填写了无效的找零地址，或者干脆没填找零地址，找零资金将会被转入新生成的地址。</translation>
    </message>
    <message>
        <source>Custom change address</source>
        <translation>自定义找零地址</translation>
    </message>
    <message>
        <source>Transaction Fee:</source>
        <translation>交易手续费:</translation>
    </message>
    <message>
        <source>Choose...</source>
        <translation>选择...</translation>
    </message>
    <message>
        <source>Using the fallbackfee can result in sending a transaction that will take several hours or days (or never) to confirm. Consider choosing your fee manually or wait until you have validated the complete chain.</source>
        <translation>如果使用备用手续费设置，有可能会导致交易经过几个小时、几天（甚至永远）无法被确认。请考虑手动选择手续费，或等待整个链完成验证。</translation>
    </message>
    <message>
        <source>Warning: Fee estimation is currently not possible.</source>
        <translation>警告: 目前无法进行手续费估计。</translation>
    </message>
    <message>
        <source>Specify a custom fee per kB (1,000 bytes) of the transaction's virtual size.

Note:  Since the fee is calculated on a per-byte basis, a fee of "100 satoshis per kB" for a transaction size of 500 bytes (half of 1 kB) would ultimately yield a fee of only 50 satoshis.</source>
        <translation>按照交易的虚拟大小自定义每kB ( 1,000 字节 )要交多少手续费。

注意:手续费是按照字节数计算的，对于一笔大小为500字节（1kB的一半）的交易来说，"每kB付100聪手续费"就意味着手续费一共只付了50聪。</translation>
    </message>
    <message>
        <source>per kilobyte</source>
        <translation>每KB</translation>
    </message>
    <message>
        <source>Hide</source>
        <translation>隐藏</translation>
    </message>
    <message>
        <source>Recommended:</source>
        <translation>推荐:</translation>
    </message>
    <message>
        <source>Custom:</source>
        <translation>自定义:</translation>
    </message>
    <message>
        <source>(Smart fee not initialized yet. This usually takes a few blocks...)</source>
        <translation>（智能手续费尚未初始化。 需要再下载一些区块数据...）</translation>
    </message>
    <message>
        <source>Send to multiple recipients at once</source>
        <translation>一次发送给多个收款人</translation>
    </message>
    <message>
        <source>Add &amp;Recipient</source>
        <translation>添加收款人(&amp;R)</translation>
    </message>
    <message>
        <source>Clear all fields of the form.</source>
        <translation>清除此表单的所有字段。</translation>
    </message>
    <message>
        <source>Dust:</source>
        <translation>粉尘:</translation>
    </message>
    <message>
        <source>Hide transaction fee settings</source>
        <translation>隐藏交易手续费设置</translation>
    </message>
    <message>
        <source>When there is less transaction volume than space in the blocks, miners as well as relaying nodes may enforce a minimum fee. Paying only this minimum fee is just fine, but be aware that this can result in a never confirming transaction once there is more demand for bitcoin transactions than the network can process.</source>
        <translation>当交易量小于可用区块空间时，矿工和中继节点可能会执行最低手续费率限制。按照这个最低费率来支付手续费也是可以的，但请注意，一旦交易需求超出比特币网络能处理的限度，你的交易可能永远也无法确认。</translation>
    </message>
    <message>
        <source>A too low fee might result in a never confirming transaction (read the tooltip)</source>
        <translation>过低的手续费率可能导致交易永远无法确认（请阅读工具提示）</translation>
    </message>
    <message>
        <source>Confirmation time target:</source>
        <translation>确认时间目标:</translation>
    </message>
    <message>
        <source>Enable Replace-By-Fee</source>
        <translation>启用手续费追加</translation>
    </message>
    <message>
        <source>With Replace-By-Fee (BIP-125) you can increase a transaction's fee after it is sent. Without this, a higher fee may be recommended to compensate for increased transaction delay risk.</source>
        <translation>手续费追加（Replace-By-Fee，BIP-125）可以让你在送出交易后继续追加手续费。不用这个功能的话，建议付比较高的手续费来降低交易延迟的风险。</translation>
    </message>
    <message>
        <source>Clear &amp;All</source>
        <translation>清除所有(&amp;A)</translation>
    </message>
    <message>
        <source>Balance:</source>
        <translation>余额:</translation>
    </message>
    <message>
        <source>Confirm the send action</source>
        <translation>确认发送操作</translation>
    </message>
    <message>
        <source>S&amp;end</source>
        <translation>发送(&amp;E)</translation>
    </message>
    <message>
        <source>Copy quantity</source>
        <translation>复制数目</translation>
    </message>
    <message>
        <source>Copy amount</source>
        <translation>复制金额</translation>
    </message>
    <message>
        <source>Copy fee</source>
        <translation>复制手续费</translation>
    </message>
    <message>
        <source>Copy after fee</source>
        <translation>复制含交易费的金额</translation>
    </message>
    <message>
        <source>Copy bytes</source>
        <translation>复制字节数</translation>
    </message>
    <message>
        <source>Copy dust</source>
        <translation>复制粉尘金额</translation>
    </message>
    <message>
        <source>Copy change</source>
        <translation>复制找零金额</translation>
    </message>
    <message>
        <source>%1 (%2 blocks)</source>
        <translation>%1 (%2个块)</translation>
    </message>
    <message>
        <source>Cr&amp;eate Unsigned</source>
        <translation>创建未签名交易(&amp;E)</translation>
    </message>
    <message>
        <source>Creates a Partially Signed Bitcoin Transaction (PSBT) for use with e.g. an offline %1 wallet, or a PSBT-compatible hardware wallet.</source>
        <translation>创建一个“部分签名比特币交易”（PSBT），以用于诸如离线%1钱包，或是兼容PSBT的硬件钱包这类用途。</translation>
    </message>
    <message>
        <source> from wallet '%1'</source>
        <translation>从钱包%1</translation>
    </message>
    <message>
        <source>%1 to '%2'</source>
        <translation>%1 到 '%2'</translation>
    </message>
    <message>
        <source>%1 to %2</source>
        <translation>%1 到 %2</translation>
    </message>
    <message>
        <source>Do you want to draft this transaction?</source>
        <translation>您想要起草这笔交易么？</translation>
    </message>
    <message>
        <source>Are you sure you want to send?</source>
        <translation>您确定要发出吗？</translation>
    </message>
    <message>
        <source>Create Unsigned</source>
        <translation>创建未签名交易</translation>
    </message>
    <message>
        <source>Save Transaction Data</source>
        <translation>保存交易数据</translation>
    </message>
    <message>
        <source>Partially Signed Transaction (Binary) (*.psbt)</source>
        <translation>部分签名交易(二进制) (*.psbt)</translation>
    </message>
    <message>
        <source>PSBT saved</source>
        <translation>已保存PSBT</translation>
    </message>
    <message>
        <source>or</source>
        <translation>或</translation>
    </message>
    <message>
        <source>You can increase the fee later (signals Replace-By-Fee, BIP-125).</source>
        <translation>你可以后来再追加手续费（打上支持BIP-125手续费追加的标记）</translation>
    </message>
    <message>
        <source>Please, review your transaction proposal. This will produce a Partially Signed Bitcoin Transaction (PSBT) which you can save or copy and then sign with e.g. an offline %1 wallet, or a PSBT-compatible hardware wallet.</source>
        <translation>请务必仔细检查您的交易请求。这会产生一个部分签名比特币交易(PSBT)，可以把保存下来或复制出去，然后就可以对它进行签名，比如用离线%1钱包，或是用兼容PSBT的硬件钱包。</translation>
    </message>
    <message>
        <source>Please, review your transaction.</source>
        <translation>请检查您的交易。</translation>
    </message>
    <message>
        <source>Transaction fee</source>
        <translation>交易手续费</translation>
    </message>
    <message>
        <source>Not signalling Replace-By-Fee, BIP-125.</source>
        <translation>没有打上BIP-125手续费追加的标记。</translation>
    </message>
    <message>
        <source>Total Amount</source>
        <translation>总额</translation>
    </message>
    <message>
        <source>To review recipient list click "Show Details..."</source>
        <translation>要查看收款人列表，请单击"显示详细信息..."</translation>
    </message>
    <message>
        <source>Confirm send coins</source>
        <translation>确认发币</translation>
    </message>
    <message>
        <source>Confirm transaction proposal</source>
        <translation>确认交易请求</translation>
    </message>
    <message>
        <source>Send</source>
        <translation>发送</translation>
    </message>
    <message>
        <source>Watch-only balance:</source>
        <translation>仅观察余额:</translation>
    </message>
    <message>
        <source>The recipient address is not valid. Please recheck.</source>
        <translation>接收人地址无效。请重新检查。</translation>
    </message>
    <message>
        <source>The amount to pay must be larger than 0.</source>
        <translation>支付金额必须大于0。</translation>
    </message>
    <message>
        <source>The amount exceeds your balance.</source>
        <translation>金额超出您的余额。</translation>
    </message>
    <message>
        <source>The total exceeds your balance when the %1 transaction fee is included.</source>
        <translation>计入 %1 手续费后，金额超出了您的余额。</translation>
    </message>
    <message>
        <source>Duplicate address found: addresses should only be used once each.</source>
        <translation>发现重复地址:每个地址应该只使用一次。</translation>
    </message>
    <message>
        <source>Transaction creation failed!</source>
        <translation>交易创建失败！</translation>
    </message>
    <message>
        <source>A fee higher than %1 is considered an absurdly high fee.</source>
        <translation>超过 %1 的手续费被视为高得离谱。</translation>
    </message>
    <message>
        <source>Payment request expired.</source>
        <translation>支付请求已过期。</translation>
    </message>
    <message numerus="yes">
        <source>Estimated to begin confirmation within %n block(s).</source>
        <translation><numerusform>预计在等待 %n 个区块后会有第一个确认。</numerusform></translation>
    </message>
    <message>
        <source>Warning: Invalid Bitcoin address</source>
        <translation>警告: 比特币地址无效</translation>
    </message>
    <message>
        <source>Warning: Unknown change address</source>
        <translation>警告:未知的找零地址</translation>
    </message>
    <message>
        <source>Confirm custom change address</source>
        <translation>确认自定义找零地址</translation>
    </message>
    <message>
        <source>The address you selected for change is not part of this wallet. Any or all funds in your wallet may be sent to this address. Are you sure?</source>
        <translation>你选择的找零地址未被包含在本钱包中，你钱包中的部分或全部金额将被发送至该地址。你确定要这样做吗？</translation>
    </message>
    <message>
        <source>(no label)</source>
        <translation>(无标签)</translation>
    </message>
</context>
<context>
    <name>SendCoinsEntry</name>
    <message>
        <source>A&amp;mount:</source>
        <translation>金额(&amp;M)</translation>
    </message>
    <message>
        <source>Pay &amp;To:</source>
        <translation>付给(&amp;T):</translation>
    </message>
    <message>
        <source>&amp;Label:</source>
        <translation>标签(&amp;L):</translation>
    </message>
    <message>
        <source>Choose previously used address</source>
        <translation>选择以前用过的地址</translation>
    </message>
    <message>
        <source>The Bitcoin address to send the payment to</source>
        <translation>付款目的地址</translation>
    </message>
    <message>
        <source>Alt+A</source>
        <translation>Alt+A</translation>
    </message>
    <message>
        <source>Paste address from clipboard</source>
        <translation>从剪贴板粘贴地址</translation>
    </message>
    <message>
        <source>Alt+P</source>
        <translation>Alt+P</translation>
    </message>
    <message>
        <source>Remove this entry</source>
        <translation>移除此项</translation>
    </message>
    <message>
        <source>The amount to send in the selected unit</source>
        <translation>用被选单位表示的待发送金额</translation>
    </message>
    <message>
        <source>The fee will be deducted from the amount being sent. The recipient will receive less bitcoins than you enter in the amount field. If multiple recipients are selected, the fee is split equally.</source>
        <translation>交易费将从发送金额中扣除。接收人收到的比特币将会比您在金额框中输入的更少。如果选中了多个收件人，交易费平分。</translation>
    </message>
    <message>
        <source>S&amp;ubtract fee from amount</source>
        <translation>从金额中减去交易费(&amp;U)</translation>
    </message>
    <message>
        <source>Use available balance</source>
        <translation>使用全部可用余额</translation>
    </message>
    <message>
        <source>Message:</source>
        <translation>消息:</translation>
    </message>
    <message>
        <source>This is an unauthenticated payment request.</source>
        <translation>这是一个未经验证的支付请求。</translation>
    </message>
    <message>
        <source>This is an authenticated payment request.</source>
        <translation>这是一个已经验证的支付请求。</translation>
    </message>
    <message>
        <source>Enter a label for this address to add it to the list of used addresses</source>
        <translation>请为此地址输入一个标签以将它加入已用地址列表</translation>
    </message>
    <message>
        <source>A message that was attached to the bitcoin: URI which will be stored with the transaction for your reference. Note: This message will not be sent over the Bitcoin network.</source>
        <translation>bitcoin: URI 附带的备注信息，将会和交易一起存储，备查。 注意：该消息不会通过比特币网络传输。</translation>
    </message>
    <message>
        <source>Pay To:</source>
        <translation>支付给:</translation>
    </message>
    <message>
        <source>Memo:</source>
        <translation>附言:</translation>
    </message>
</context>
<context>
    <name>SendConfirmationDialog</name>
    <message>
        <source>Yes</source>
        <translation>是</translation>
    </message>
</context>
<context>
    <name>ShutdownWindow</name>
    <message>
        <source>%1 is shutting down...</source>
        <translation>正在关闭 %1 ...</translation>
    </message>
    <message>
        <source>Do not shut down the computer until this window disappears.</source>
        <translation>在此窗口消失前不要关闭计算机。</translation>
    </message>
</context>
<context>
    <name>SignVerifyMessageDialog</name>
    <message>
        <source>Signatures - Sign / Verify a Message</source>
        <translation>签名 - 为消息签名/验证签名消息</translation>
    </message>
    <message>
        <source>&amp;Sign Message</source>
        <translation>消息签名(&amp;S)</translation>
    </message>
    <message>
        <source>You can sign messages/agreements with your addresses to prove you can receive bitcoins sent to them. Be careful not to sign anything vague or random, as phishing attacks may try to trick you into signing your identity over to them. Only sign fully-detailed statements you agree to.</source>
        <translation>您可以用你的地址对消息/协议进行签名，以证明您可以接收发送到该地址的比特币。注意不要对任何模棱两可或者随机的消息进行签名，以免遭受钓鱼式攻击。请确保消息内容准确的表达了您的真实意愿。</translation>
    </message>
    <message>
        <source>The Bitcoin address to sign the message with</source>
        <translation>用来对消息签名的地址</translation>
    </message>
    <message>
        <source>Choose previously used address</source>
        <translation>选择以前用过的地址</translation>
    </message>
    <message>
        <source>Alt+A</source>
        <translation>Alt+A</translation>
    </message>
    <message>
        <source>Paste address from clipboard</source>
        <translation>从剪贴板粘贴地址</translation>
    </message>
    <message>
        <source>Alt+P</source>
        <translation>Alt+P</translation>
    </message>
    <message>
        <source>Enter the message you want to sign here</source>
        <translation>在这里输入您想要签名的消息</translation>
    </message>
    <message>
        <source>Signature</source>
        <translation>签名</translation>
    </message>
    <message>
        <source>Copy the current signature to the system clipboard</source>
        <translation>复制当前签名至剪贴板</translation>
    </message>
    <message>
        <source>Sign the message to prove you own this Bitcoin address</source>
        <translation>签名消息，以证明这个地址属于您</translation>
    </message>
    <message>
        <source>Sign &amp;Message</source>
        <translation>签名消息(&amp;M)</translation>
    </message>
    <message>
        <source>Reset all sign message fields</source>
        <translation>清空所有签名消息栏</translation>
    </message>
    <message>
        <source>Clear &amp;All</source>
        <translation>清除所有(&amp;A)</translation>
    </message>
    <message>
        <source>&amp;Verify Message</source>
        <translation>消息验证(&amp;V)</translation>
    </message>
    <message>
        <source>Enter the receiver's address, message (ensure you copy line breaks, spaces, tabs, etc. exactly) and signature below to verify the message. Be careful not to read more into the signature than what is in the signed message itself, to avoid being tricked by a man-in-the-middle attack. Note that this only proves the signing party receives with the address, it cannot prove sendership of any transaction!</source>
        <translation>请在下面输入接收者地址、消息（确保换行符、空格符、制表符等完全相同）和签名以验证消息。请仔细核对签名信息，以提防中间人攻击。请注意，这只是证明接收方可以用这个地址签名，它不能证明任何交易！</translation>
    </message>
    <message>
        <source>The Bitcoin address the message was signed with</source>
        <translation>用来签名消息的地址</translation>
    </message>
    <message>
        <source>The signed message to verify</source>
        <translation>待验证的已签名消息</translation>
    </message>
    <message>
        <source>The signature given when the message was signed</source>
        <translation>对消息进行签署得到的签名数据</translation>
    </message>
    <message>
        <source>Verify the message to ensure it was signed with the specified Bitcoin address</source>
        <translation>验证消息，确保消息是由指定的比特币地址签名过的。</translation>
    </message>
    <message>
        <source>Verify &amp;Message</source>
        <translation>验证消息签名(&amp;M)</translation>
    </message>
    <message>
        <source>Reset all verify message fields</source>
        <translation>清空所有验证消息栏</translation>
    </message>
    <message>
        <source>Click "Sign Message" to generate signature</source>
        <translation>单击“签名消息“产生签名。</translation>
    </message>
    <message>
        <source>The entered address is invalid.</source>
        <translation>输入的地址无效。</translation>
    </message>
    <message>
        <source>Please check the address and try again.</source>
        <translation>请检查地址后重试。</translation>
    </message>
    <message>
        <source>The entered address does not refer to a key.</source>
        <translation>找不到与输入地址相关的密钥。</translation>
    </message>
    <message>
        <source>Wallet unlock was cancelled.</source>
        <translation>已取消解锁钱包。</translation>
    </message>
    <message>
        <source>No error</source>
        <translation>没有错误</translation>
    </message>
    <message>
        <source>Private key for the entered address is not available.</source>
        <translation>找不到输入地址关联的私钥。</translation>
    </message>
    <message>
        <source>Message signing failed.</source>
        <translation>消息签名失败。</translation>
    </message>
    <message>
        <source>Message signed.</source>
        <translation>消息已签名。</translation>
    </message>
    <message>
        <source>The signature could not be decoded.</source>
        <translation>签名无法解码。</translation>
    </message>
    <message>
        <source>Please check the signature and try again.</source>
        <translation>请检查签名后重试。</translation>
    </message>
    <message>
        <source>The signature did not match the message digest.</source>
        <translation>签名与消息摘要不匹配。</translation>
    </message>
    <message>
        <source>Message verification failed.</source>
        <translation>消息验证失败。</translation>
    </message>
    <message>
        <source>Message verified.</source>
        <translation>消息验证成功。</translation>
    </message>
</context>
<context>
    <name>TrafficGraphWidget</name>
    <message>
        <source>KB/s</source>
        <translation>KB/s</translation>
    </message>
</context>
<context>
    <name>TransactionDesc</name>
    <message numerus="yes">
        <source>Open for %n more block(s)</source>
        <translation><numerusform>在进一步同步完%n个区块前状态待定</numerusform></translation>
    </message>
    <message>
        <source>Open until %1</source>
        <translation>在%1之前状态待定</translation>
    </message>
    <message>
        <source>conflicted with a transaction with %1 confirmations</source>
        <translation>与一个有 %1 个确认的交易冲突</translation>
    </message>
    <message>
        <source>0/unconfirmed, %1</source>
        <translation>0/未确认，%1</translation>
    </message>
    <message>
        <source>in memory pool</source>
        <translation>在内存池中</translation>
    </message>
    <message>
        <source>not in memory pool</source>
        <translation>不在内存池中</translation>
    </message>
    <message>
        <source>abandoned</source>
        <translation>已丢弃</translation>
    </message>
    <message>
        <source>%1/unconfirmed</source>
        <translation>%1/未确认</translation>
    </message>
    <message>
        <source>%1 confirmations</source>
        <translation>%1 个确认</translation>
    </message>
    <message>
        <source>Status</source>
        <translation>状态</translation>
    </message>
    <message>
        <source>Date</source>
        <translation>日期</translation>
    </message>
    <message>
        <source>Source</source>
        <translation>来源</translation>
    </message>
    <message>
        <source>Generated</source>
        <translation>挖矿生成</translation>
    </message>
    <message>
        <source>From</source>
        <translation>来自</translation>
    </message>
    <message>
        <source>unknown</source>
        <translation>未知</translation>
    </message>
    <message>
        <source>To</source>
        <translation>到</translation>
    </message>
    <message>
        <source>own address</source>
        <translation>自己的地址</translation>
    </message>
    <message>
        <source>watch-only</source>
        <translation>仅观察</translation>
    </message>
    <message>
        <source>label</source>
        <translation>标签</translation>
    </message>
    <message>
        <source>Credit</source>
        <translation>收入</translation>
    </message>
    <message numerus="yes">
        <source>matures in %n more block(s)</source>
        <translation><numerusform>还差 %n 个区块才能成熟</numerusform></translation>
    </message>
    <message>
        <source>not accepted</source>
        <translation>未被接受</translation>
    </message>
    <message>
        <source>Debit</source>
        <translation>支出</translation>
    </message>
    <message>
        <source>Total debit</source>
        <translation>总支出</translation>
    </message>
    <message>
        <source>Total credit</source>
        <translation>总收入</translation>
    </message>
    <message>
        <source>Transaction fee</source>
        <translation>交易手续费</translation>
    </message>
    <message>
        <source>Net amount</source>
        <translation>净额</translation>
    </message>
    <message>
        <source>Message</source>
        <translation>消息</translation>
    </message>
    <message>
        <source>Comment</source>
        <translation>备注</translation>
    </message>
    <message>
        <source>Transaction ID</source>
        <translation>交易 ID</translation>
    </message>
    <message>
        <source>Transaction total size</source>
        <translation>交易总大小</translation>
    </message>
    <message>
        <source>Transaction virtual size</source>
        <translation>交易虚拟大小</translation>
    </message>
    <message>
        <source>Output index</source>
        <translation>输出索引</translation>
    </message>
    <message>
        <source> (Certificate was not verified)</source>
        <translation>(证书未被验证)</translation>
    </message>
    <message>
        <source>Merchant</source>
        <translation>商家</translation>
    </message>
    <message>
        <source>Generated coins must mature %1 blocks before they can be spent. When you generated this block, it was broadcast to the network to be added to the block chain. If it fails to get into the chain, its state will change to "not accepted" and it won't be spendable. This may occasionally happen if another node generates a block within a few seconds of yours.</source>
        <translation>新挖出的比特币在可以使用前必须经过 %1 个区块确认的成熟过程。当您挖出此区块后，它将被广播到网络中以加入区块链。如果它未成功进入区块链，其状态将变更为“不接受”并且不可使用。这可能偶尔会发生，在另一个节点比你早几秒钟成功挖出一个区块时就会这样。</translation>
    </message>
    <message>
        <source>Debug information</source>
        <translation>调试信息</translation>
    </message>
    <message>
        <source>Transaction</source>
        <translation>交易</translation>
    </message>
    <message>
        <source>Inputs</source>
        <translation>输入</translation>
    </message>
    <message>
        <source>Amount</source>
        <translation>金额</translation>
    </message>
    <message>
        <source>true</source>
        <translation>是</translation>
    </message>
    <message>
        <source>false</source>
        <translation>否</translation>
    </message>
</context>
<context>
    <name>TransactionDescDialog</name>
    <message>
        <source>This pane shows a detailed description of the transaction</source>
        <translation>当前面板显示了交易的详细信息</translation>
    </message>
    <message>
        <source>Details for %1</source>
        <translation>%1 详情</translation>
    </message>
</context>
<context>
    <name>TransactionTableModel</name>
    <message>
        <source>Date</source>
        <translation>日期</translation>
    </message>
    <message>
        <source>Type</source>
        <translation>类型</translation>
    </message>
    <message>
        <source>Label</source>
        <translation>标签</translation>
    </message>
    <message numerus="yes">
        <source>Open for %n more block(s)</source>
        <translation><numerusform>在额外的%n个区块前状态待定</numerusform></translation>
    </message>
    <message>
        <source>Open until %1</source>
        <translation>在%1之前状态待定</translation>
    </message>
    <message>
        <source>Unconfirmed</source>
        <translation>未确认</translation>
    </message>
    <message>
        <source>Abandoned</source>
        <translation>已丢弃</translation>
    </message>
    <message>
        <source>Confirming (%1 of %2 recommended confirmations)</source>
        <translation>确认中 (推荐 %2个确认，已经有 %1个确认)</translation>
    </message>
    <message>
        <source>Confirmed (%1 confirmations)</source>
        <translation>已确认 (%1 个确认)</translation>
    </message>
    <message>
        <source>Conflicted</source>
        <translation>有冲突</translation>
    </message>
    <message>
        <source>Immature (%1 confirmations, will be available after %2)</source>
        <translation>未成熟 (%1 个确认，将在 %2 个后可用)</translation>
    </message>
    <message>
        <source>Generated but not accepted</source>
        <translation>已生成但未被接受</translation>
    </message>
    <message>
        <source>Received with</source>
        <translation>接收到</translation>
    </message>
    <message>
        <source>Received from</source>
        <translation>接收自</translation>
    </message>
    <message>
        <source>Sent to</source>
        <translation>发送到</translation>
    </message>
    <message>
        <source>Payment to yourself</source>
        <translation>支付给自己</translation>
    </message>
    <message>
        <source>Mined</source>
        <translation>挖矿所得</translation>
    </message>
    <message>
        <source>watch-only</source>
        <translation>仅观察:</translation>
    </message>
    <message>
        <source>(n/a)</source>
        <translation>（不可用）</translation>
    </message>
    <message>
        <source>(no label)</source>
        <translation>(无标签)</translation>
    </message>
    <message>
        <source>Transaction status. Hover over this field to show number of confirmations.</source>
        <translation>交易状态。 鼠标移到此区域可显示确认数。</translation>
    </message>
    <message>
        <source>Date and time that the transaction was received.</source>
        <translation>交易被接收的时间和日期。</translation>
    </message>
    <message>
        <source>Type of transaction.</source>
        <translation>交易类型。</translation>
    </message>
    <message>
        <source>Whether or not a watch-only address is involved in this transaction.</source>
        <translation>该交易中是否涉及仅观察地址。</translation>
    </message>
    <message>
        <source>User-defined intent/purpose of the transaction.</source>
        <translation>用户自定义的该交易的意图/目的。</translation>
    </message>
    <message>
        <source>Amount removed from or added to balance.</source>
        <translation>从余额增加或移除的金额。</translation>
    </message>
</context>
<context>
    <name>TransactionView</name>
    <message>
        <source>All</source>
        <translation>全部</translation>
    </message>
    <message>
        <source>Today</source>
        <translation>今天</translation>
    </message>
    <message>
        <source>This week</source>
        <translation>本周</translation>
    </message>
    <message>
        <source>This month</source>
        <translation>本月</translation>
    </message>
    <message>
        <source>Last month</source>
        <translation>上个月</translation>
    </message>
    <message>
        <source>This year</source>
        <translation>今年</translation>
    </message>
    <message>
        <source>Range...</source>
        <translation>指定范围...</translation>
    </message>
    <message>
        <source>Received with</source>
        <translation>接收到</translation>
    </message>
    <message>
        <source>Sent to</source>
        <translation>发送到</translation>
    </message>
    <message>
        <source>Mined</source>
        <translation>挖矿所得</translation>
    </message>
    <message>
        <source>Other</source>
        <translation>其它</translation>
    </message>
    <message>
        <source>Enter address, transaction id, or label to search</source>
        <translation>输入地址、交易ID或标签进行搜索</translation>
    </message>
    <message>
        <source>Min amount</source>
        <translation>最小金额</translation>
    </message>
    <message>
        <source>Abandon transaction</source>
        <translation>丢弃交易</translation>
    </message>
    <message>
        <source>Increase transaction fee</source>
        <translation>追加手续费</translation>
    </message>
    <message>
        <source>Copy address</source>
        <translation>复制地址</translation>
    </message>
    <message>
        <source>Copy label</source>
        <translation>复制标签</translation>
    </message>
    <message>
        <source>Copy amount</source>
        <translation>复制金额</translation>
    </message>
    <message>
        <source>Copy transaction ID</source>
        <translation>复制交易ID</translation>
    </message>
    <message>
        <source>Copy raw transaction</source>
        <translation>复制原始交易</translation>
    </message>
    <message>
        <source>Copy full transaction details</source>
        <translation>复制完整交易详情</translation>
    </message>
    <message>
        <source>Edit label</source>
        <translation>编辑标签</translation>
    </message>
    <message>
        <source>Show transaction details</source>
        <translation>显示交易详情</translation>
    </message>
    <message>
        <source>Export Transaction History</source>
        <translation>导出交易历史</translation>
    </message>
    <message>
        <source>Comma separated file (*.csv)</source>
        <translation>逗号分隔文件 (*.csv)</translation>
    </message>
    <message>
        <source>Confirmed</source>
        <translation>已确认</translation>
    </message>
    <message>
        <source>Watch-only</source>
        <translation>仅观察</translation>
    </message>
    <message>
        <source>Date</source>
        <translation>日期</translation>
    </message>
    <message>
        <source>Type</source>
        <translation>类型</translation>
    </message>
    <message>
        <source>Label</source>
        <translation>标签</translation>
    </message>
    <message>
        <source>Address</source>
        <translation>地址</translation>
    </message>
    <message>
        <source>ID</source>
        <translation>ID</translation>
    </message>
    <message>
        <source>Exporting Failed</source>
        <translation>导出失败</translation>
    </message>
    <message>
        <source>There was an error trying to save the transaction history to %1.</source>
        <translation>尝试把交易历史保存到 %1 时发生了错误。</translation>
    </message>
    <message>
        <source>Exporting Successful</source>
        <translation>导出成功</translation>
    </message>
    <message>
        <source>The transaction history was successfully saved to %1.</source>
        <translation>已成功将交易历史保存到 %1。</translation>
    </message>
    <message>
        <source>Range:</source>
        <translation>范围:</translation>
    </message>
    <message>
        <source>to</source>
        <translation>到</translation>
    </message>
</context>
<context>
    <name>UnitDisplayStatusBarControl</name>
    <message>
        <source>Unit to show amounts in. Click to select another unit.</source>
        <translation>金额单位。单击选择别的单位。</translation>
    </message>
</context>
<context>
    <name>WalletController</name>
    <message>
        <source>Close wallet</source>
        <translation>卸载钱包</translation>
    </message>
    <message>
        <source>Are you sure you wish to close the wallet &lt;i&gt;%1&lt;/i&gt;?</source>
        <translation>您确定想要关闭钱包&lt;i&gt;%1&lt;/i&gt;吗？</translation>
    </message>
    <message>
        <source>Closing the wallet for too long can result in having to resync the entire chain if pruning is enabled.</source>
        <translation>启用修剪时，如果一个钱包被卸载太久，就必须重新同步整条区块链才能再次加载它。</translation>
    </message>
    <message>
        <source>Close all wallets</source>
        <translation>关闭所有钱包</translation>
    </message>
    <message>
        <source>Are you sure you wish to close all wallets?</source>
        <translation>您确定想要关闭所有钱包吗?</translation>
    </message>
</context>
<context>
    <name>WalletFrame</name>
    <message>
        <source>No wallet has been loaded.
Go to File &gt; Open Wallet to load a wallet.
- OR -</source>
        <translation>未加载钱包。
请转到“文件”菜单 &gt; “打开钱包”来加载一个钱包。
- 或者 -</translation>
    </message>
    <message>
        <source>Create a new wallet</source>
        <translation>创建一个新的钱包</translation>
    </message>
</context>
<context>
    <name>WalletModel</name>
    <message>
        <source>Send Coins</source>
        <translation>发币</translation>
    </message>
    <message>
        <source>Fee bump error</source>
        <translation>追加手续费出错</translation>
    </message>
    <message>
        <source>Increasing transaction fee failed</source>
        <translation>追加交易手续费失败</translation>
    </message>
    <message>
        <source>Do you want to increase the fee?</source>
        <translation>您想追加手续费吗？</translation>
    </message>
    <message>
        <source>Do you want to draft a transaction with fee increase?</source>
        <translation>您要起草一笔手续费提高的交易么？</translation>
    </message>
    <message>
        <source>Current fee:</source>
        <translation>当前手续费:</translation>
    </message>
    <message>
        <source>Increase:</source>
        <translation>增加量:</translation>
    </message>
    <message>
        <source>New fee:</source>
        <translation>新交易费:</translation>
    </message>
    <message>
        <source>Confirm fee bump</source>
        <translation>确认手续费追加</translation>
    </message>
    <message>
        <source>Can't draft transaction.</source>
        <translation>无法起草交易。</translation>
    </message>
    <message>
        <source>PSBT copied</source>
        <translation>已复制PSBT</translation>
    </message>
    <message>
        <source>Can't sign transaction.</source>
        <translation>无法签名交易</translation>
    </message>
    <message>
        <source>Could not commit transaction</source>
        <translation>无法提交交易</translation>
    </message>
    <message>
        <source>default wallet</source>
        <translation>默认钱包</translation>
    </message>
</context>
<context>
    <name>WalletView</name>
    <message>
        <source>&amp;Export</source>
        <translation>导出(&amp;E)</translation>
    </message>
    <message>
        <source>Export the data in the current tab to a file</source>
        <translation>将当前标签页数据导出到文件</translation>
    </message>
    <message>
        <source>Error</source>
        <translation>错误</translation>
    </message>
    <message>
        <source>Unable to decode PSBT from clipboard (invalid base64)</source>
        <translation>无法从剪贴板解码PSBT(Base64值无效)</translation>
    </message>
    <message>
        <source>Load Transaction Data</source>
        <translation>加载交易数据</translation>
    </message>
    <message>
        <source>Partially Signed Transaction (*.psbt)</source>
        <translation>部分签名交易 (*.psbt)</translation>
    </message>
    <message>
        <source>PSBT file must be smaller than 100 MiB</source>
        <translation>PSBT文件必须小于100MiB</translation>
    </message>
    <message>
        <source>Unable to decode PSBT</source>
        <translation>无法解码PSBT</translation>
    </message>
    <message>
        <source>Backup Wallet</source>
        <translation>备份钱包</translation>
    </message>
    <message>
        <source>Wallet Data (*.dat)</source>
        <translation>钱包文件(*.dat)</translation>
    </message>
    <message>
        <source>Backup Failed</source>
        <translation>备份失败</translation>
    </message>
    <message>
        <source>There was an error trying to save the wallet data to %1.</source>
        <translation>尝试保存钱包数据至 %1 时发生了错误。</translation>
    </message>
    <message>
        <source>Backup Successful</source>
        <translation>备份成功</translation>
    </message>
    <message>
        <source>The wallet data was successfully saved to %1.</source>
        <translation>已成功保存钱包数据至 %1。</translation>
    </message>
    <message>
        <source>Cancel</source>
        <translation>取消</translation>
    </message>
</context>
<context>
    <name>bitcoin-core</name>
    <message>
        <source>Distributed under the MIT software license, see the accompanying file %s or %s</source>
        <translation>在MIT协议下分发，参见附带的 %s 或 %s 文件</translation>
    </message>
    <message>
        <source>Prune configured below the minimum of %d MiB.  Please use a higher number.</source>
        <translation>修剪被设置得太小，已经低于最小值%d MiB，请使用更大的数值。</translation>
    </message>
    <message>
        <source>Prune: last wallet synchronisation goes beyond pruned data. You need to -reindex (download the whole blockchain again in case of pruned node)</source>
        <translation>修剪:上次同步钱包的位置已经超出（落后于）现有修剪后数据的范围。你需要进行-reindex（对于已经启用修剪节点，就需要重新下载整个区块链）</translation>
    </message>
    <message>
        <source>Pruning blockstore...</source>
        <translation>正在修剪区块存储...</translation>
    </message>
    <message>
        <source>Unable to start HTTP server. See debug log for details.</source>
        <translation>无法启动HTTP服务，查看日志获取更多信息</translation>
    </message>
    <message>
        <source>The %s developers</source>
        <translation>%s 开发者</translation>
    </message>
    <message>
        <source>Cannot obtain a lock on data directory %s. %s is probably already running.</source>
        <translation>无法锁定数据目录 %s。%s 可能已经在运行。</translation>
    </message>
    <message>
        <source>Cannot provide specific connections and have addrman find outgoing connections at the same.</source>
        <translation>在使用地址管理器(addrman)寻找出站连接时，无法同时提供特定的连接。</translation>
    </message>
    <message>
        <source>Error reading %s! All keys read correctly, but transaction data or address book entries might be missing or incorrect.</source>
        <translation>读取 %s 时发生错误！所有的密钥都可以正确读取，但是交易记录或地址簿数据可能已经丢失或出错。</translation>
    </message>
    <message>
        <source>More than one onion bind address is provided. Using %s for the automatically created Tor onion service.</source>
        <translation>提供多个洋葱路由绑定地址。对自动创建的洋葱服务用%s</translation>
    </message>
    <message>
        <source>Please check that your computer's date and time are correct! If your clock is wrong, %s will not work properly.</source>
        <translation>请检查电脑的日期时间设置是否正确！时间错误可能会导致 %s 运行异常。</translation>
    </message>
    <message>
        <source>Please contribute if you find %s useful. Visit %s for further information about the software.</source>
        <translation>如果你认为%s对你比较有用的话，请对我们进行一些自愿贡献。请访问%s网站来获取有关这个软件的更多信息。</translation>
    </message>
    <message>
        <source>SQLiteDatabase: Failed to prepare the statement to fetch sqlite wallet schema version: %s</source>
        <translation>SQLiteDatabase: 预处理用于获取SQLite钱包schema版本的语句时失败: %s</translation>
    </message>
    <message>
        <source>SQLiteDatabase: Failed to prepare the statement to fetch the application id: %s</source>
        <translation>SQLiteDatabase: 预处理用于获取应用ID的语句时失败: %s</translation>
    </message>
    <message>
        <source>SQLiteDatabase: Unknown sqlite wallet schema version %d. Only version %d is supported</source>
        <translation>SQLiteDatabase: SQLite钱包schema版本%d未知。只支持%d版本</translation>
    </message>
    <message>
        <source>The block database contains a block which appears to be from the future. This may be due to your computer's date and time being set incorrectly. Only rebuild the block database if you are sure that your computer's date and time are correct</source>
        <translation>区块数据库包含未来的交易，这可能是由本机错误的日期时间引起。若确认本机日期时间正确，请重新建立区块数据库。</translation>
    </message>
    <message>
        <source>This is a pre-release test build - use at your own risk - do not use for mining or merchant applications</source>
        <translation>这是测试用的预发布版本 - 请谨慎使用 - 不要用来挖矿，或者在正式商用环境下使用</translation>
    </message>
    <message>
        <source>This is the transaction fee you may discard if change is smaller than dust at this level</source>
        <translation>找零低于当前粉尘阈值时会被舍弃，并计入手续费，这些交易手续费就是在这种情况下产生的。</translation>
    </message>
    <message>
        <source>Unable to replay blocks. You will need to rebuild the database using -reindex-chainstate.</source>
        <translation>无法重放区块。你需要先用-reindex-chainstate参数来重建数据库。</translation>
    </message>
    <message>
        <source>Unable to rewind the database to a pre-fork state. You will need to redownload the blockchain</source>
        <translation>无法将数据库回滚到分叉前的状态。必须要重新下载区块链。</translation>
    </message>
    <message>
        <source>Warning: The network does not appear to fully agree! Some miners appear to be experiencing issues.</source>
        <translation>警告：网络似乎并没有完全达成共识！有些矿工似乎遇到了问题。</translation>
    </message>
    <message>
        <source>Warning: We do not appear to fully agree with our peers! You may need to upgrade, or other nodes may need to upgrade.</source>
        <translation>警告：我们和其他节点似乎没达成共识！您可能需要升级，或者就是其他节点可能需要升级。</translation>
    </message>
    <message>
        <source>-maxmempool must be at least %d MB</source>
        <translation>-maxmempool 最小为%d MB</translation>
    </message>
    <message>
        <source>Cannot resolve -%s address: '%s'</source>
        <translation>无法解析 - %s 地址: '%s'</translation>
    </message>
    <message>
        <source>Change index out of range</source>
        <translation>找零超过索引范围</translation>
    </message>
    <message>
        <source>Config setting for %s only applied on %s network when in [%s] section.</source>
        <translation>对 %s 的配置设置只对 %s 网络生效，如果它位于配置的 [%s] 章节的话。</translation>
    </message>
    <message>
        <source>Copyright (C) %i-%i</source>
        <translation>版权所有 (C) %i-%i</translation>
    </message>
    <message>
        <source>Corrupted block database detected</source>
        <translation>检测到区块数据库损坏</translation>
    </message>
    <message>
        <source>Could not find asmap file %s</source>
        <translation>找不到asmap文件%s</translation>
    </message>
    <message>
        <source>Could not parse asmap file %s</source>
        <translation>无法解析asmap文件%s</translation>
    </message>
    <message>
        <source>Do you want to rebuild the block database now?</source>
        <translation>你想现在就重建区块数据库吗？</translation>
    </message>
    <message>
        <source>Error initializing block database</source>
        <translation>初始化区块数据库时出错</translation>
    </message>
    <message>
        <source>Error initializing wallet database environment %s!</source>
        <translation>初始化钱包数据库环境错误 %s!</translation>
    </message>
    <message>
        <source>Error loading %s</source>
        <translation>载入 %s 时发生错误</translation>
    </message>
    <message>
        <source>Error loading %s: Private keys can only be disabled during creation</source>
        <translation>加载 %s 时出错：只能在创建钱包时禁用私钥。</translation>
    </message>
    <message>
        <source>Error loading %s: Wallet corrupted</source>
        <translation>%s 加载出错:钱包损坏</translation>
    </message>
    <message>
        <source>Error loading %s: Wallet requires newer version of %s</source>
        <translation>%s 加载错误:请升级到最新版 %s</translation>
    </message>
    <message>
        <source>Error loading block database</source>
        <translation>加载区块数据库时出错</translation>
    </message>
    <message>
        <source>Error opening block database</source>
        <translation>打开区块数据库时出错</translation>
    </message>
    <message>
        <source>Failed to listen on any port. Use -listen=0 if you want this.</source>
        <translation>监听端口失败。如果你愿意的话，请使用 -listen=0 参数。</translation>
    </message>
    <message>
        <source>Failed to rescan the wallet during initialization</source>
        <translation>初始化时重扫描钱包失败</translation>
    </message>
    <message>
        <source>Failed to verify database</source>
        <translation>校验数据库失败</translation>
    </message>
    <message>
        <source>Ignoring duplicate -wallet %s.</source>
        <translation>忽略重复的 -wallet %s。</translation>
    </message>
    <message>
        <source>Importing...</source>
        <translation>导入中...</translation>
    </message>
    <message>
        <source>Incorrect or no genesis block found. Wrong datadir for network?</source>
        <translation>没有找到创世区块，或者创世区块不正确。是否把数据目录错误地设成了另一个网络（比如测试网络）的？</translation>
    </message>
    <message>
        <source>Initialization sanity check failed. %s is shutting down.</source>
        <translation>初始化完整性检查失败。%s 即将关闭。</translation>
    </message>
    <message>
        <source>Invalid P2P permission: '%s'</source>
        <translation>无效的 P2P 权限：'%s'</translation>
    </message>
    <message>
        <source>Invalid amount for -%s=&lt;amount&gt;: '%s'</source>
        <translation>参数 -%s=&lt;amount&gt;: '%s' 指定了无效的金额</translation>
    </message>
    <message>
        <source>Invalid amount for -discardfee=&lt;amount&gt;: '%s'</source>
        <translation>参数 -discardfee=&lt;amount&gt;: '%s' 指定了无效的金额</translation>
    </message>
    <message>
        <source>Invalid amount for -fallbackfee=&lt;amount&gt;: '%s'</source>
        <translation>参数 -fallbackfee=&lt;amount&gt;: '%s' 指定了无效的金额</translation>
    </message>
    <message>
        <source>SQLiteDatabase: Failed to execute statement to verify database: %s</source>
        <translation>SQLiteDatabase: 执行校验数据库语句时失败: %s</translation>
    </message>
    <message>
        <source>SQLiteDatabase: Failed to fetch sqlite wallet schema version: %s</source>
        <translation>SQLiteDatabase: 获取SQLite钱包schema版本时失败: %s</translation>
    </message>
    <message>
        <source>SQLiteDatabase: Failed to prepare statement to verify database: %s</source>
        <translation>SQLiteDatabase: 预处理用于校验数据库的语句时失败: %s</translation>
    </message>
    <message>
        <source>SQLiteDatabase: Failed to read database verification error: %s</source>
        <translation>SQLiteDatabase: 读取数据库失败，校验错误: %s</translation>
    </message>
    <message>
        <source>SQLiteDatabase: Unexpected application id. Expected %u, got %u</source>
        <translation>SQLiteDatabase: 意料之外的应用ID。预期为%u，实际为%u</translation>
    </message>
    <message>
        <source>Specified blocks directory "%s" does not exist.</source>
        <translation>指定的区块目录"%s"不存在。</translation>
    </message>
    <message>
        <source>Unknown address type '%s'</source>
        <translation>未知的地址类型 '%s'</translation>
    </message>
    <message>
        <source>Unknown change type '%s'</source>
        <translation>未知的找零类型 '%s'</translation>
    </message>
    <message>
        <source>Upgrading txindex database</source>
        <translation>正在升级交易索引数据库</translation>
    </message>
    <message>
        <source>Loading P2P addresses...</source>
        <translation>正在加载P2P地址...</translation>
    </message>
    <message>
        <source>Loading banlist...</source>
        <translation>正在加载黑名单...</translation>
    </message>
    <message>
        <source>Not enough file descriptors available.</source>
        <translation>没有足够的文件描述符可用。</translation>
    </message>
    <message>
        <source>Prune cannot be configured with a negative value.</source>
        <translation>不能把修剪配置成一个负数。</translation>
    </message>
    <message>
        <source>Prune mode is incompatible with -txindex.</source>
        <translation>修剪模式与 -txindex 不兼容。</translation>
    </message>
    <message>
        <source>Replaying blocks...</source>
        <translation>正在重放区块...</translation>
    </message>
    <message>
        <source>Rewinding blocks...</source>
        <translation>回退区块...</translation>
    </message>
    <message>
        <source>The source code is available from %s.</source>
        <translation>可以从 %s 获取源代码。</translation>
    </message>
    <message>
        <source>Transaction fee and change calculation failed</source>
        <translation>计算交易手续费和找零失败</translation>
    </message>
    <message>
        <source>Unable to bind to %s on this computer. %s is probably already running.</source>
        <translation>无法在本机绑定 %s 端口。%s 可能已经在运行。</translation>
    </message>
    <message>
        <source>Unable to generate keys</source>
        <translation>无法生成密钥</translation>
    </message>
    <message>
        <source>Unsupported logging category %s=%s.</source>
        <translation>不支持的日志分类 %s=%s。</translation>
    </message>
    <message>
        <source>Upgrading UTXO database</source>
        <translation>正在升级UTXO数据库</translation>
    </message>
    <message>
        <source>User Agent comment (%s) contains unsafe characters.</source>
        <translation>用户代理备注(%s)包含不安全的字符。</translation>
    </message>
    <message>
        <source>Verifying blocks...</source>
        <translation>正在验证区块...</translation>
    </message>
    <message>
        <source>Wallet needed to be rewritten: restart %s to complete</source>
        <translation>钱包需要被重写：请重新启动%s来完成</translation>
    </message>
    <message>
        <source>Error: Listening for incoming connections failed (listen returned error %s)</source>
        <translation>错误：监听外部连接失败 (listen函数返回了错误 %s)</translation>
    </message>
    <message>
        <source>%s corrupt. Try using the wallet tool bitcoin-wallet to salvage or restoring a backup.</source>
        <translation>%s损坏。请尝试用bitcoin-wallet钱包工具来对其进行急救。或者用一个备份进行还原。</translation>
    </message>
    <message>
        <source>Invalid amount for -maxtxfee=&lt;amount&gt;: '%s' (must be at least the minrelay fee of %s to prevent stuck transactions)</source>
        <translation>参数 -maxtxfee=&lt;amount&gt;: '%s' 指定了非法的金额 (手续费必须至少达到最小转发费率(minrelay fee) %s 以避免交易卡着发不出去)</translation>
    </message>
    <message>
        <source>The transaction amount is too small to send after the fee has been deducted</source>
        <translation>这笔交易在扣除手续费后的金额太小，以至于无法送出</translation>
    </message>
    <message>
        <source>This error could occur if this wallet was not shutdown cleanly and was last loaded using a build with a newer version of Berkeley DB. If so, please use the software that last loaded this wallet</source>
        <translation>如果这个钱包之前没有正确关闭，而且上一次是被新版的Berkeley DB加载过，就会发生这个错误。如果是这样，请使用上次加载过这个钱包的那个软件。</translation>
    </message>
    <message>
        <source>This is the maximum transaction fee you pay (in addition to the normal fee) to prioritize partial spend avoidance over regular coin selection.</source>
        <translation>为了在常规选币过程中优先考虑避免“只花出一个地址上的一部分币”（partial spend）这种情况，您最多还需要（在常规手续费之外）付出的交易手续费。</translation>
    </message>
    <message>
        <source>Transaction needs a change address, but we can't generate it. Please call keypoolrefill first.</source>
        <translation>交易需要一个找零地址，但是我们无法生成它。请先调用 keypoolrefill 。</translation>
    </message>
    <message>
        <source>You need to rebuild the database using -reindex to go back to unpruned mode.  This will redownload the entire blockchain</source>
        <translation>您需要使用 -reindex 重新构建数据库以回到未修剪模式。这将重新下载整个区块链</translation>
    </message>
    <message>
        <source>A fatal internal error occurred, see debug.log for details</source>
        <translation>发生了致命的内部错误，请在debug.log中查看详情</translation>
    </message>
    <message>
        <source>Cannot set -peerblockfilters without -blockfilterindex.</source>
        <translation>没有启用-blockfilterindex，就不能启用-peerblockfilters。</translation>
    </message>
    <message>
        <source>Disk space is too low!</source>
        <translation>磁盘空间太低!</translation>
    </message>
    <message>
        <source>Error reading from database, shutting down.</source>
        <translation>读取数据库出错，关闭中。</translation>
    </message>
    <message>
        <source>Error upgrading chainstate database</source>
        <translation>升级链状态(chainstate)数据库出错</translation>
    </message>
    <message>
        <source>Error: Disk space is low for %s</source>
        <translation>错误： %s 所在的磁盘空间低。</translation>
    </message>
    <message>
        <source>Error: Keypool ran out, please call keypoolrefill first</source>
        <translation>错误: 密钥池已被耗尽，请先调用keypoolrefill</translation>
    </message>
    <message>
        <source>Fee rate (%s) is lower than the minimum fee rate setting (%s)</source>
        <translation>手续费率 (%s) 低于最大手续费率设置 (%s)</translation>
    </message>
    <message>
        <source>Invalid -onion address or hostname: '%s'</source>
        <translation>无效的 -onion 地址: '%s'</translation>
    </message>
    <message>
        <source>Invalid -proxy address or hostname: '%s'</source>
        <translation>无效的 -proxy 地址或主机名: '%s'</translation>
    </message>
    <message>
        <source>Invalid amount for -paytxfee=&lt;amount&gt;: '%s' (must be at least %s)</source>
        <translation>参数 -paytxfee=&lt;amount&gt; 指定了非法的金额: '%s' (必须至少达到 %s)</translation>
    </message>
    <message>
        <source>Invalid netmask specified in -whitelist: '%s'</source>
        <translation>参数 -whitelist: '%s' 指定了无效的网络掩码</translation>
    </message>
    <message>
        <source>Need to specify a port with -whitebind: '%s'</source>
        <translation>-whitebind: '%s' 需要指定一个端口</translation>
    </message>
    <message>
        <source>No proxy server specified. Use -proxy=&lt;ip&gt; or -proxy=&lt;ip:port&gt;.</source>
        <translation>未指定代理服务器。请使用 -proxy=&lt;ip&gt; 或 -proxy=&lt;ip:port&gt; 。</translation>
    </message>
    <message>
        <source>Prune mode is incompatible with -blockfilterindex.</source>
        <translation>修剪模式与 -blockfilterindex 不兼容。</translation>
    </message>
    <message>
        <source>Reducing -maxconnections from %d to %d, because of system limitations.</source>
        <translation>因为系统的限制，将 -maxconnections 参数从 %d 降到了 %d</translation>
    </message>
    <message>
        <source>Section [%s] is not recognized.</source>
        <translation>无法识别配置章节 [%s]。</translation>
    </message>
    <message>
        <source>Signing transaction failed</source>
        <translation>签名交易失败</translation>
    </message>
    <message>
        <source>Specified -walletdir "%s" does not exist</source>
        <translation>参数 -walletdir "%s" 指定了不存在的路径</translation>
    </message>
    <message>
        <source>Specified -walletdir "%s" is a relative path</source>
        <translation>参数 -walletdir "%s" 指定了相对路径</translation>
    </message>
    <message>
        <source>Specified -walletdir "%s" is not a directory</source>
        <translation>参数 -walletdir "%s" 指定的路径不是目录</translation>
    </message>
    <message>
        <source>The specified config file %s does not exist
</source>
        <translation>指定的配置文件 %s 不存在
</translation>
    </message>
    <message>
        <source>The transaction amount is too small to pay the fee</source>
        <translation>交易金额太小，不足以支付交易费</translation>
    </message>
    <message>
        <source>This is experimental software.</source>
        <translation>这是实验性的软件。</translation>
    </message>
    <message>
        <source>Transaction amount too small</source>
        <translation>交易金额太小</translation>
    </message>
    <message>
        <source>Transaction too large</source>
        <translation>交易过大</translation>
    </message>
    <message>
        <source>Unable to bind to %s on this computer (bind returned error %s)</source>
        <translation>无法在本机绑定%s端口 (bind函数返回了错误 %s)</translation>
    </message>
    <message>
        <source>Unable to create the PID file '%s': %s</source>
        <translation>无法创建PID文件'%s': %s</translation>
    </message>
    <message>
        <source>Unable to generate initial keys</source>
        <translation>无法生成初始密钥</translation>
    </message>
    <message>
        <source>Unknown -blockfilterindex value %s.</source>
        <translation>未知的 -blockfilterindex 数值 %s。</translation>
    </message>
    <message>
        <source>Verifying wallet(s)...</source>
        <translation>正在检测钱包的完整性...</translation>
    </message>
    <message>
        <source>Warning: unknown new rules activated (versionbit %i)</source>
        <translation>警告:不明的交易规则已经激活(versionbit %i)</translation>
    </message>
    <message>
        <source>-maxtxfee is set very high! Fees this large could be paid on a single transaction.</source>
        <translation>参数 -maxtxfee 被设置得非常高！即使是单笔交易也可能付出如此之大的手续费。</translation>
    </message>
    <message>
        <source>This is the transaction fee you may pay when fee estimates are not available.</source>
        <translation>不能估计手续费时，你会付出这个手续费金额。</translation>
    </message>
    <message>
        <source>Total length of network version string (%i) exceeds maximum length (%i). Reduce the number or size of uacomments.</source>
        <translation>网络版本字符串的总长度 (%i) 超过最大长度 (%i) 了。请减少 uacomment 参数的数目或长度。</translation>
    </message>
    <message>
        <source>%s is set very high!</source>
        <translation>%s非常高！</translation>
    </message>
    <message>
        <source>Starting network threads...</source>
        <translation>正在启动网络线程...</translation>
    </message>
    <message>
        <source>The wallet will avoid paying less than the minimum relay fee.</source>
        <translation>钱包会避免让手续费低于最小转发费率(minrelay fee)。</translation>
    </message>
    <message>
        <source>This is the minimum transaction fee you pay on every transaction.</source>
        <translation>这是你每次交易付款时最少要付的手续费。</translation>
    </message>
    <message>
        <source>This is the transaction fee you will pay if you send a transaction.</source>
        <translation>如果发送交易，这将是你要支付的手续费。</translation>
    </message>
    <message>
        <source>Transaction amounts must not be negative</source>
        <translation>交易金额不不可为负数</translation>
    </message>
    <message>
        <source>Transaction has too long of a mempool chain</source>
        <translation>此交易在内存池中的存在过长的链条</translation>
    </message>
    <message>
        <source>Transaction must have at least one recipient</source>
        <translation>交易必须包含至少一个收款人</translation>
    </message>
    <message>
        <source>Unknown network specified in -onlynet: '%s'</source>
        <translation>-onlynet 指定的是未知网络: %s</translation>
    </message>
    <message>
        <source>Insufficient funds</source>
        <translation>金额不足</translation>
    </message>
    <message>
        <source>Fee estimation failed. Fallbackfee is disabled. Wait a few blocks or enable -fallbackfee.</source>
        <translation>手续费估计失败。而且备用手续费估计（fallbackfee）已被禁用。请再等一些区块，或者通过-fallbackfee参数启用备用手续费估计。</translation>
    </message>
    <message>
        <source>Warning: Private keys detected in wallet {%s} with disabled private keys</source>
        <translation>警告：在已经禁用私钥的钱包 {%s} 中仍然检测到私钥</translation>
    </message>
    <message>
        <source>Cannot write to data directory '%s'; check permissions.</source>
        <translation>不能写入到数据目录'%s'；请检查文件权限。</translation>
    </message>
    <message>
        <source>Loading block index...</source>
        <translation>正在加载区块索引...</translation>
    </message>
    <message>
        <source>Loading wallet...</source>
        <translation>正在加载钱包...</translation>
    </message>
    <message>
        <source>Rescanning...</source>
        <translation>正在重新扫描...</translation>
    </message>
    <message>
        <source>Done loading</source>
        <translation>加载完成</translation>
    </message>
</context>
</TS><|MERGE_RESOLUTION|>--- conflicted
+++ resolved
@@ -2,13 +2,6 @@
 <context>
     <name>AddressBookPage</name>
     <message>
-<<<<<<< HEAD
-        <source>Right-click to edit address or label</source>
-        <translation>22000631@qq.com guanlonghuang</translation>
-    </message>
-    <message>
-=======
->>>>>>> d4a64f61
         <source>Create a new address</source>
         <translation>创建新地址</translation>
     </message>
@@ -337,16 +330,9 @@
         <translation>钱包:</translation>
     </message>
     <message>
-        <source>Click to disable network activity.</source>
-        <translation>点击禁用网络活动。</translation>
-    </message>
-    <message>
         <source>Network activity disabled.</source>
+        <extracomment>A substring of the tooltip.</extracomment>
         <translation>网络活动已禁用。</translation>
-    </message>
-    <message>
-        <source>Click to enable network activity again.</source>
-        <translation>点击重新开启网络活动。</translation>
     </message>
     <message>
         <source>Syncing Headers (%1%)...</source>
@@ -435,10 +421,6 @@
     <message>
         <source>&amp;Command-line options</source>
         <translation>命令行选项(&amp;C)</translation>
-    </message>
-    <message numerus="yes">
-        <source>%n active connection(s) to Bitcoin network</source>
-        <translation><numerusform>%n 条到比特币网络的活动连接</numerusform></translation>
     </message>
     <message>
         <source>Indexing blocks on disk...</source>
@@ -575,6 +557,11 @@
     <message>
         <source>%1 client</source>
         <translation>%1 客户端</translation>
+    </message>
+    <message numerus="yes">
+        <source>%n active connection(s) to Bitcoin network.</source>
+        <extracomment>A substring of the tooltip.</extracomment>
+        <translation type="unfinished"><numerusform>%n 条到比特币网络的活动连接</numerusform><numerusform>%n 条到比特币网络的活动连接</numerusform></translation>
     </message>
     <message>
         <source>Connecting to peers...</source>
@@ -736,28 +723,32 @@
         <translation>已确认</translation>
     </message>
     <message>
-        <source>Copy address</source>
-        <translation>复制地址</translation>
-    </message>
-    <message>
-        <source>Copy label</source>
-        <translation>复制标签</translation>
-    </message>
-    <message>
         <source>Copy amount</source>
         <translation>复制金额</translation>
     </message>
     <message>
-        <source>Copy transaction ID</source>
-        <translation>复制交易ID</translation>
-    </message>
-    <message>
-        <source>Lock unspent</source>
-        <translation>锁定未花费</translation>
-    </message>
-    <message>
-        <source>Unlock unspent</source>
-        <translation>解锁未花费</translation>
+        <source>&amp;Copy address</source>
+        <translation type="unfinished">&amp;复制地址</translation>
+    </message>
+    <message>
+        <source>Copy &amp;label</source>
+        <translation type="unfinished">&amp;复制标签</translation>
+    </message>
+    <message>
+        <source>Copy &amp;amount</source>
+        <translation type="unfinished">&amp;复制金额</translation>
+    </message>
+    <message>
+        <source>Copy transaction &amp;ID</source>
+        <translation>复制交易&amp;ID</translation>
+    </message>
+    <message>
+        <source>L&amp;ock unspent</source>
+        <translation type="unfinished">&amp;锁定未花费</translation>
+    </message>
+    <message>
+        <source>&amp;Unlock unspent</source>
+        <translation type="unfinished">&amp;解锁未花费</translation>
     </message>
     <message>
         <source>Copy quantity</source>
@@ -854,6 +845,10 @@
         <translation>加密钱包</translation>
     </message>
     <message>
+        <source>Advanced Options</source>
+        <translation>进阶设定</translation>
+    </message>
+    <message>
         <source>Disable private keys for this wallet. Wallets with private keys disabled will have no private keys and cannot have an HD seed or imported private keys. This is ideal for watch-only wallets.</source>
         <translation>禁用此钱包的私钥。被禁用私钥的钱包将不会含有任何私钥，而且也不能含有HD种子或导入的私钥。作为仅观察钱包，这是比较理想的。</translation>
     </message>
@@ -885,7 +880,7 @@
         <source>Compiled without sqlite support (required for descriptor wallets)</source>
         <translation>编译时未启用SQLite支持（输出描述符钱包需要它）</translation>
     </message>
-</context>
+    </context>
 <context>
     <name>EditAddressDialog</name>
     <message>
@@ -964,9 +959,6 @@
         <translation>无法在此创建数据目录。</translation>
     </message>
 </context>
-<context>
-    <name>GuiNetWatch</name>
-    </context>
 <context>
     <name>HelpMessageDialog</name>
     <message>
@@ -1154,10 +1146,6 @@
         <source>Paste address from clipboard</source>
         <translation>从剪贴板粘贴地址</translation>
     </message>
-    <message>
-        <source>Alt+P</source>
-        <translation>Alt+P</translation>
-    </message>
 </context>
 <context>
     <name>OpenWalletActivity</name>
@@ -1656,9 +1644,6 @@
     </message>
 </context>
 <context>
-    <name>PairingPage</name>
-    </context>
-<context>
     <name>PaymentServer</name>
     <message>
         <source>Payment request error</source>
@@ -1677,20 +1662,8 @@
         <translation>‘bitcoin://’不是合法的URI。请改用'bitcoin:'。</translation>
     </message>
     <message>
-        <source>Cannot process payment request because BIP70 is not supported.</source>
-        <translation>因为BIP70不再受到支持，无法处理付款请求</translation>
-    </message>
-    <message>
-        <source>Due to widespread security flaws in BIP70 it's strongly recommended that any merchant instructions to switch wallets be ignored.</source>
-        <translation>由于BIP70具有广泛的安全缺陷，无论哪个商家指引要求您更换钱包，我们都建议您不要听信。</translation>
-    </message>
-    <message>
-        <source>If you are receiving this error you should request the merchant provide a BIP21 compatible URI.</source>
-        <translation>如果您看到了这个错误，您需要请求商家提供一个兼容BIP21的URI。</translation>
-    </message>
-    <message>
-        <source>Invalid payment address %1</source>
-        <translation>无效的付款地址 %1</translation>
+        <source>Invalid payment address</source>
+        <translation>无效的付款地址</translation>
     </message>
     <message>
         <source>URI cannot be parsed! This can be caused by an invalid Bitcoin address or malformed URI parameters.</source>
@@ -1737,6 +1710,10 @@
     <message>
         <source>Enter a Bitcoin address (e.g. %1)</source>
         <translation>请输入一个比特币地址 (例如 %1)</translation>
+    </message>
+    <message>
+        <source>Inbound</source>
+        <translation>传入</translation>
     </message>
     <message>
         <source>%1 d</source>
@@ -1955,10 +1932,6 @@
         <translation>(无)</translation>
     </message>
     <message>
-        <source>Range</source>
-        <translation type="unfinished">范围</translation>
-    </message>
-    <message>
         <source>&amp;Reset</source>
         <translation>重置(&amp;R)</translation>
     </message>
@@ -2087,10 +2060,6 @@
         <translation>网络流量(&amp;N)</translation>
     </message>
     <message>
-        <source>Totals</source>
-        <translation>总数</translation>
-    </message>
-    <message>
         <source>In:</source>
         <translation>传入:</translation>
     </message>
@@ -2111,10 +2080,6 @@
         <translation>1 小时(&amp;H)</translation>
     </message>
     <message>
-        <source>1 &amp;day</source>
-        <translation>1 天(&amp;D)</translation>
-    </message>
-    <message>
         <source>1 &amp;week</source>
         <translation>1 周(&amp;W)</translation>
     </message>
@@ -2127,10 +2092,31 @@
         <translation>断开(&amp;D)</translation>
     </message>
     <message>
+        <source>To</source>
+        <translation>到</translation>
+    </message>
+    <message>
+        <source>From</source>
+        <translation>来自</translation>
+    </message>
+    <message>
+        <source>No</source>
+        <translation>否</translation>
+    </message>
+    <message>
         <source>Ban for</source>
         <translation>封禁时长</translation>
     </message>
     <message>
+        <source>1 d&amp;ay</source>
+        <translation type="unfinished">1 天(&amp;D)</translation>
+    </message>
+    <message>
+        <source>&amp;Copy address</source>
+        <extracomment>Context menu action to copy the address of a peer</extracomment>
+        <translation type="unfinished">&amp;复制地址</translation>
+    </message>
+    <message>
         <source>&amp;Unban</source>
         <translation>解封(&amp;U)</translation>
     </message>
@@ -2175,14 +2161,10 @@
         <translation>通过 %1</translation>
     </message>
     <message>
-        <source>never</source>
-        <translation>从未</translation>
-    </message>
-    <message>
         <source>Unknown</source>
         <translation>未知</translation>
     </message>
-</context>
+    </context>
 <context>
     <name>ReceiveCoinsDialog</name>
     <message>
@@ -2262,20 +2244,24 @@
         <translation>移除</translation>
     </message>
     <message>
-        <source>Copy URI</source>
-        <translation>复制URI</translation>
-    </message>
-    <message>
-        <source>Copy label</source>
-        <translation>复制标签</translation>
-    </message>
-    <message>
-        <source>Copy message</source>
-        <translation>复制消息</translation>
-    </message>
-    <message>
-        <source>Copy amount</source>
-        <translation>复制金额</translation>
+        <source>Copy &amp;URI</source>
+        <translation>复制 &amp;URI</translation>
+    </message>
+    <message>
+        <source>&amp;Copy address</source>
+        <translation type="unfinished">&amp;复制地址</translation>
+    </message>
+    <message>
+        <source>Copy &amp;label</source>
+        <translation type="unfinished">&amp;复制标签</translation>
+    </message>
+    <message>
+        <source>Copy &amp;message</source>
+        <translation type="unfinished">&amp;复制消息</translation>
+    </message>
+    <message>
+        <source>Copy &amp;amount</source>
+        <translation type="unfinished">&amp;复制金额</translation>
     </message>
     <message>
         <source>Could not unlock wallet.</source>
@@ -2783,13 +2769,6 @@
     </message>
 </context>
 <context>
-    <name>SendConfirmationDialog</name>
-    <message>
-        <source>Yes</source>
-        <translation>是</translation>
-    </message>
-</context>
-<context>
     <name>ShutdownWindow</name>
     <message>
         <source>%1 is shutting down...</source>
@@ -3302,44 +3281,44 @@
         <translation>最小金额</translation>
     </message>
     <message>
-        <source>Abandon transaction</source>
-        <translation>丢弃交易</translation>
-    </message>
-    <message>
-        <source>Increase transaction fee</source>
-        <translation>追加手续费</translation>
-    </message>
-    <message>
-        <source>Copy address</source>
-        <translation>复制地址</translation>
-    </message>
-    <message>
-        <source>Copy label</source>
-        <translation>复制标签</translation>
-    </message>
-    <message>
-        <source>Copy amount</source>
-        <translation>复制金额</translation>
-    </message>
-    <message>
-        <source>Copy transaction ID</source>
-        <translation>复制交易ID</translation>
-    </message>
-    <message>
-        <source>Copy raw transaction</source>
-        <translation>复制原始交易</translation>
-    </message>
-    <message>
-        <source>Copy full transaction details</source>
-        <translation>复制完整交易详情</translation>
-    </message>
-    <message>
-        <source>Edit label</source>
-        <translation>编辑标签</translation>
-    </message>
-    <message>
-        <source>Show transaction details</source>
-        <translation>显示交易详情</translation>
+        <source>A&amp;bandon transaction</source>
+        <translation type="unfinished">&amp;丢弃交易</translation>
+    </message>
+    <message>
+        <source>Increase transaction &amp;fee</source>
+        <translation type="unfinished">&amp;追加手续费</translation>
+    </message>
+    <message>
+        <source>&amp;Copy address</source>
+        <translation type="unfinished">&amp;复制地址</translation>
+    </message>
+    <message>
+        <source>Copy &amp;label</source>
+        <translation type="unfinished">&amp;复制标签</translation>
+    </message>
+    <message>
+        <source>Copy &amp;amount</source>
+        <translation type="unfinished">&amp;复制金额</translation>
+    </message>
+    <message>
+        <source>Copy transaction &amp;ID</source>
+        <translation>复制交易&amp;ID</translation>
+    </message>
+    <message>
+        <source>Copy &amp;raw transaction</source>
+        <translation type="unfinished">&amp;复制原始交易</translation>
+    </message>
+    <message>
+        <source>Copy full transaction &amp;details</source>
+        <translation type="unfinished">&amp;复制完整交易详情</translation>
+    </message>
+    <message>
+        <source>&amp;Edit label</source>
+        <translation type="unfinished">&amp;编辑标签</translation>
+    </message>
+    <message>
+        <source>&amp;Show transaction details</source>
+        <translation type="unfinished">&amp;显示交易详情</translation>
     </message>
     <message>
         <source>Export Transaction History</source>
@@ -3557,6 +3536,10 @@
         <translation>尝试保存钱包数据至 %1 时发生了错误。</translation>
     </message>
     <message>
+        <source>There was an error trying to save the wallet data to %1: %2</source>
+        <translation>尝试保存钱包数据至 %1 时发生了错误: %2</translation>
+    </message>
+    <message>
         <source>Backup Successful</source>
         <translation>备份成功</translation>
     </message>
@@ -3726,6 +3709,10 @@
     <message>
         <source>Error opening block database</source>
         <translation>打开区块数据库时出错</translation>
+    </message>
+    <message>
+        <source>Error</source>
+        <translation>错误</translation>
     </message>
     <message>
         <source>Failed to listen on any port. Use -listen=0 if you want this.</source>
