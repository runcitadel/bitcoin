<?xml version="1.0" encoding="UTF-8"?>
<ui version="4.0">
 <class>Intro</class>
 <widget class="QDialog" name="Intro">
  <property name="geometry">
   <rect>
    <x>0</x>
    <y>0</y>
    <width>674</width>
    <height>447</height>
   </rect>
  </property>
  <property name="windowTitle">
   <string>Welcome</string>
  </property>
  <layout class="QVBoxLayout" name="verticalLayout">
   <item>
    <widget class="QLabel" name="welcomeLabel">
     <property name="styleSheet">
      <string notr="true">QLabel { font-style:italic; }</string>
     </property>
     <property name="text">
      <string>Welcome to %1.</string>
     </property>
     <property name="wordWrap">
      <bool>true</bool>
     </property>
    </widget>
   </item>
   <item>
    <spacer name="verticalSpacer_4">
     <property name="orientation">
      <enum>Qt::Vertical</enum>
     </property>
     <property name="sizeType">
      <enum>QSizePolicy::Minimum</enum>
     </property>
     <property name="sizeHint" stdset="0">
      <size>
       <width>20</width>
       <height>15</height>
      </size>
     </property>
    </spacer>
   </item>
   <item>
    <widget class="QLabel" name="storageLabel">
     <property name="text">
      <string>As this is the first time the program is launched, you can choose where %1 will store its data.</string>
     </property>
     <property name="wordWrap">
      <bool>true</bool>
     </property>
    </widget>
   </item>
   <item>
    <widget class="QLabel" name="sizeWarningLabel">
     <property name="wordWrap">
      <bool>true</bool>
     </property>
    </widget>
   </item>
   <item>
    <widget class="QRadioButton" name="dataDirDefault">
     <property name="text">
      <string>Use the default data directory</string>
     </property>
    </widget>
   </item>
   <item>
    <widget class="QRadioButton" name="dataDirCustom">
     <property name="text">
      <string>Use a custom data directory:</string>
     </property>
    </widget>
   </item>
   <item>
    <layout class="QHBoxLayout" name="horizontalLayout">
     <property name="spacing">
      <number>0</number>
     </property>
     <property name="sizeConstraint">
      <enum>QLayout::SetDefaultConstraint</enum>
     </property>
     <item>
      <spacer name="horizontalSpacer">
       <property name="orientation">
        <enum>Qt::Horizontal</enum>
       </property>
       <property name="sizeType">
        <enum>QSizePolicy::Fixed</enum>
       </property>
       <property name="sizeHint" stdset="0">
        <size>
         <width>60</width>
         <height>20</height>
        </size>
       </property>
      </spacer>
     </item>
     <item>
      <layout class="QVBoxLayout" name="verticalLayout_2">
       <property name="sizeConstraint">
        <enum>QLayout::SetDefaultConstraint</enum>
       </property>
       <item>
        <layout class="QHBoxLayout" name="horizontalLayout_2">
         <item>
          <widget class="QLineEdit" name="dataDirectory"/>
         </item>
         <item>
          <widget class="QPushButton" name="ellipsisButton">
           <property name="sizePolicy">
            <sizepolicy hsizetype="Minimum" vsizetype="Fixed">
             <horstretch>0</horstretch>
             <verstretch>0</verstretch>
            </sizepolicy>
           </property>
           <property name="maximumSize">
            <size>
             <width>30</width>
             <height>16777215</height>
            </size>
           </property>
           <property name="text">
            <string notr="true">…</string>
           </property>
           <property name="autoDefault">
            <bool>false</bool>
           </property>
          </widget>
         </item>
        </layout>
       </item>
       <item>
        <spacer name="verticalSpacer_3">
         <property name="orientation">
          <enum>Qt::Vertical</enum>
         </property>
         <property name="sizeType">
          <enum>QSizePolicy::Fixed</enum>
         </property>
         <property name="sizeHint" stdset="0">
          <size>
           <width>20</width>
           <height>5</height>
          </size>
         </property>
        </spacer>
       </item>
       <item>
        <widget class="QLabel" name="freeSpace">
         <property name="sizePolicy">
          <sizepolicy hsizetype="Preferred" vsizetype="Expanding">
           <horstretch>1</horstretch>
           <verstretch>0</verstretch>
          </sizepolicy>
         </property>
         <property name="text">
          <string/>
         </property>
         <property name="wordWrap">
          <bool>true</bool>
         </property>
        </widget>
       </item>
       <item>
        <spacer name="verticalSpacer_2">
         <property name="orientation">
          <enum>Qt::Vertical</enum>
         </property>
         <property name="sizeType">
          <enum>QSizePolicy::Fixed</enum>
         </property>
         <property name="sizeHint" stdset="0">
          <size>
           <width>20</width>
           <height>5</height>
          </size>
         </property>
        </spacer>
       </item>
       <item>
        <widget class="QLabel" name="errorMessage">
         <property name="sizePolicy">
          <sizepolicy hsizetype="Preferred" vsizetype="Expanding">
           <horstretch>0</horstretch>
           <verstretch>0</verstretch>
          </sizepolicy>
         </property>
         <property name="textFormat">
          <enum>Qt::RichText</enum>
         </property>
         <property name="wordWrap">
          <bool>true</bool>
         </property>
        </widget>
       </item>
      </layout>
     </item>
    </layout>
   </item>
   <item>
    <widget class="QLabel" name="lblExplanation1">
     <property name="text">
      <string>When you click OK, %1 will begin to download and process the full %4 block chain (%2GB) starting with the earliest transactions in %3 when %4 initially launched.</string>
     </property>
     <property name="wordWrap">
      <bool>true</bool>
     </property>
    </widget>
   </item>
   <item>
    <widget class="QLabel" name="lblExplanation2">
     <property name="text">
      <string>This initial synchronisation is very demanding, and may expose hardware problems with your computer that had previously gone unnoticed. Each time you run %1, it will continue downloading where it left off.</string>
     </property>
     <property name="wordWrap">
      <bool>true</bool>
     </property>
    </widget>
   </item>
   <item>
    <widget class="QLabel" name="lblExplanation3">
     <property name="text">
      <string>If you have chosen to limit block chain storage (pruning), the historical data must still be downloaded and processed, but will be deleted afterward to keep your disk usage low.</string>
     </property>
     <property name="wordWrap">
      <bool>true</bool>
     </property>
    </widget>
   </item>
   <item>
    <layout class="QHBoxLayout" name="pruneOptLayout">
     <item>
      <widget class="QCheckBox" name="prune">
       <property name="text">
        <string>Limit block chain storage to</string>
       </property>
       <property name="toolTip">
        <string>Reverting this setting requires re-downloading the entire blockchain. It is faster to download the full chain first and prune it later. Disables some advanced features.</string>
       </property>
      </widget>
     </item>
     <item>
<<<<<<< HEAD
      <widget class="QSpinBox" name="pruneGB">
       <property name="suffix">
        <string> GB</string>
=======
      <widget class="QSpinBox" name="pruneMiB">
       <property name="suffix">
        <string> MiB</string>
>>>>>>> 51c32708
       </property>
      </widget>
     </item>
     <item>
      <widget class="QLabel" name="lblPruneSuffix">
       <property name="buddy">
<<<<<<< HEAD
        <cstring>pruneGB</cstring>
=======
        <cstring>pruneMiB</cstring>
>>>>>>> 51c32708
       </property>
      </widget>
     </item>
     <item>
      <spacer name="horizontalSpacer_2">
       <property name="orientation">
        <enum>Qt::Horizontal</enum>
       </property>
       <property name="sizeHint" stdset="0">
        <size>
         <width>40</width>
         <height>20</height>
        </size>
       </property>
      </spacer>
     </item>
    </layout>
   </item>
   <item>
<<<<<<< HEAD
    <widget class="QWidget" name="groupAssumeValid">
     <layout class="QVBoxLayout">
      <item>
       <widget class="QLabel" name="lblExplanationAssumeValid">
        <property name="text">
         <string>The initial synchronisation process can go faster if you skip verification of older transactions. This does, however, require trusting that the &quot;assumed valid&quot; blockchain below is in fact valid. Uncheck this if you want to fully validate the entire blockchain history.</string>
        </property>
        <property name="wordWrap">
         <bool>true</bool>
        </property>
       </widget>
      </item>
      <item>
       <layout class="QHBoxLayout" name="layoutAssumeValid">
        <item>
         <widget class="QCheckBox" name="assumevalid">
          <property name="toolTip">
           <string>Reverting this setting will slow down initial synchronisation due to validating old transactions</string>
          </property>
          <property name="text">
           <string>Skip validation of the transactions until after block:</string>
          </property>
          <property name="checked">
           <bool>true</bool>
          </property>
         </widget>
        </item>
        <item>
         <spacer>
          <property name="orientation">
           <enum>Qt::Horizontal</enum>
          </property>
         </spacer>
        </item>
       </layout>
      </item>
      <item>
       <layout class="QHBoxLayout" name="layoutAssumeValidBlock">
        <item>
         <spacer>
          <property name="orientation">
           <enum>Qt::Horizontal</enum>
          </property>
         </spacer>
        </item>
        <item>
         <widget class="QLineEdit" name="assumevalidBlock">
          <property name="maxLength">
           <number>64</number>
          </property>
         </widget>
        </item>
       </layout>
      </item>
     </layout>
    </widget>
   </item>
   <item>
=======
>>>>>>> 51c32708
    <spacer name="verticalSpacer">
     <property name="orientation">
      <enum>Qt::Vertical</enum>
     </property>
     <property name="sizeHint" stdset="0">
      <size>
       <width>20</width>
       <height>40</height>
      </size>
     </property>
    </spacer>
   </item>
   <item>
    <widget class="QDialogButtonBox" name="buttonBox">
     <property name="orientation">
      <enum>Qt::Horizontal</enum>
     </property>
     <property name="standardButtons">
      <set>QDialogButtonBox::Cancel|QDialogButtonBox::Ok</set>
     </property>
    </widget>
   </item>
  </layout>
 </widget>
 <resources/>
 <connections>
  <connection>
   <sender>buttonBox</sender>
   <signal>accepted()</signal>
   <receiver>Intro</receiver>
   <slot>accept()</slot>
   <hints>
    <hint type="sourcelabel">
     <x>20</x>
     <y>20</y>
    </hint>
    <hint type="destinationlabel">
     <x>20</x>
     <y>20</y>
    </hint>
   </hints>
  </connection>
  <connection>
   <sender>buttonBox</sender>
   <signal>rejected()</signal>
   <receiver>Intro</receiver>
   <slot>reject()</slot>
   <hints>
    <hint type="sourcelabel">
     <x>20</x>
     <y>20</y>
    </hint>
    <hint type="destinationlabel">
     <x>20</x>
     <y>20</y>
    </hint>
   </hints>
  </connection>
 </connections>
</ui><|MERGE_RESOLUTION|>--- conflicted
+++ resolved
@@ -243,26 +243,16 @@
       </widget>
      </item>
      <item>
-<<<<<<< HEAD
-      <widget class="QSpinBox" name="pruneGB">
-       <property name="suffix">
-        <string> GB</string>
-=======
       <widget class="QSpinBox" name="pruneMiB">
        <property name="suffix">
         <string> MiB</string>
->>>>>>> 51c32708
        </property>
       </widget>
      </item>
      <item>
       <widget class="QLabel" name="lblPruneSuffix">
        <property name="buddy">
-<<<<<<< HEAD
-        <cstring>pruneGB</cstring>
-=======
         <cstring>pruneMiB</cstring>
->>>>>>> 51c32708
        </property>
       </widget>
      </item>
@@ -282,7 +272,6 @@
     </layout>
    </item>
    <item>
-<<<<<<< HEAD
     <widget class="QWidget" name="groupAssumeValid">
      <layout class="QVBoxLayout">
       <item>
@@ -341,8 +330,6 @@
     </widget>
    </item>
    <item>
-=======
->>>>>>> 51c32708
     <spacer name="verticalSpacer">
      <property name="orientation">
       <enum>Qt::Vertical</enum>
