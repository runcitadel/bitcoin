// Copyright (c) 2011-2018 The Bitcoin Core developers
// Distributed under the MIT software license, see the accompanying
// file COPYING or http://www.opensource.org/licenses/mit-license.php.

#ifndef BITCOIN_QT_GUICONSTANTS_H
#define BITCOIN_QT_GUICONSTANTS_H

#include <cstdint>

/* Milliseconds between model updates */
static const int MODEL_UPDATE_DELAY = 250;

/* AskPassphraseDialog -- Maximum passphrase length */
static const int MAX_PASSPHRASE_SIZE = 1024;

/* BitcoinGUI -- Size of icons in status bar */
static const int STATUSBAR_ICONSIZE = 16;

static const bool DEFAULT_SPLASHSCREEN = true;

/* Invalid field background style */
#define STYLE_INVALID "background:#FF8080"
<<<<<<< HEAD
/* "Warning" field background style */
#define STYLE_INCORRECT "background:#FFFF80"
=======
/* Background style for active search in NetWatch */
#define STYLE_ACTIVE "background:#00c000"
>>>>>>> 12d0762a

/* Transaction list -- unconfirmed transaction */
#define COLOR_UNCONFIRMED QColor(128, 128, 128)
/* Transaction list -- negative amount */
#define COLOR_NEGATIVE QColor(255, 0, 0)
/* Transaction list -- bare address (without label) */
#define COLOR_BAREADDRESS QColor(140, 140, 140)
/* Transaction list -- TX status decoration - open until date */
#define COLOR_TX_STATUS_OPENUNTILDATE QColor(64, 64, 255)
/* Transaction list -- TX status decoration - danger, tx needs attention */
#define COLOR_TX_STATUS_DANGER QColor(200, 100, 100)
/* Transaction list -- TX status decoration - default color */
#define COLOR_BLACK QColor(0, 0, 0)

/* Tooltips longer than this (in characters) are converted into rich text,
   so that they can be word-wrapped.
 */
static const int TOOLTIP_WRAP_THRESHOLD = 80;

/* Number of frames in spinner animation */
#define SPINNER_FRAMES 36

#define QAPP_ORG_NAME "Bitcoin"
#define QAPP_ORG_DOMAIN "bitcoin.org"
#define QAPP_APP_NAME_DEFAULT "Bitcoin-Qt"
#define QAPP_APP_NAME_TESTNET "Bitcoin-Qt-testnet"
#define QAPP_APP_NAME_REGTEST "Bitcoin-Qt-regtest"

/* One gigabyte (GB) in bytes */
static constexpr uint64_t GB_BYTES{1000000000};

#endif // BITCOIN_QT_GUICONSTANTS_H<|MERGE_RESOLUTION|>--- conflicted
+++ resolved
@@ -20,13 +20,10 @@
 
 /* Invalid field background style */
 #define STYLE_INVALID "background:#FF8080"
-<<<<<<< HEAD
 /* "Warning" field background style */
 #define STYLE_INCORRECT "background:#FFFF80"
-=======
 /* Background style for active search in NetWatch */
 #define STYLE_ACTIVE "background:#00c000"
->>>>>>> 12d0762a
 
 /* Transaction list -- unconfirmed transaction */
 #define COLOR_UNCONFIRMED QColor(128, 128, 128)
