// Copyright (c) 2011-2016 The Bitcoin Core developers
// Distributed under the MIT software license, see the accompanying
// file COPYING or http://www.opensource.org/licenses/mit-license.php.

#if defined(HAVE_CONFIG_H)
#include "config/bitcoin-config.h"
#endif

#include "bitcoingui.h"

#include "bitcoinunits.h"
#include "clientmodel.h"
#include "guiconstants.h"
#include "guiutil.h"
#include "modaloverlay.h"
#include "mempoolstats.h"
#include "netwatch.h"
#include "networkstyle.h"
#include "notificator.h"
#include "openuridialog.h"
#include "optionsdialog.h"
#include "optionsmodel.h"
#include "platformstyle.h"
#include "rpcconsole.h"
#include "utilitydialog.h"

#ifdef ENABLE_WALLET
#include "walletframe.h"
#include "walletmodel.h"
#include "walletview.h"
#endif // ENABLE_WALLET

#ifdef Q_OS_MAC
#include "macdockiconhandler.h"
#endif

#include "chainparams.h"
#include "init.h"
#include "ui_interface.h"
#include "util.h"

#include <iostream>

#include <QAction>
#include <QApplication>
#include <QComboBox>
#include <QDateTime>
#include <QDesktopWidget>
#include <QDragEnterEvent>
#include <QListWidget>
#include <QMenuBar>
#include <QMessageBox>
#include <QMimeData>
#include <QProgressDialog>
#include <QSettings>
#include <QShortcut>
#include <QStackedWidget>
#include <QStatusBar>
#include <QStyle>
#include <QTimer>
#include <QToolBar>
#include <QVBoxLayout>

#if QT_VERSION < 0x050000
#include <QTextDocument>
#include <QUrl>
#else
#include <QUrlQuery>
#endif

const std::string BitcoinGUI::DEFAULT_UIPLATFORM =
#if defined(Q_OS_MAC)
        "macosx"
#elif defined(Q_OS_WIN)
        "windows"
#else
        "other"
#endif
        ;

BitcoinGUI::BitcoinGUI(const PlatformStyle *_platformStyle, const NetworkStyle *networkStyle, QWidget *parent) :
    QMainWindow(parent),
    enableWallet(false),
    clientModel(0),
    walletFrame(0),
    unitDisplayControl(0),
    labelWalletEncryptionIcon(0),
    labelWalletHDStatusIcon(0),
    connectionsControl(0),
    labelBlocksIcon(0),
    progressBarLabel(0),
    progressBar(0),
    progressDialog(0),
    appMenuBar(0),
    appToolBar(0),
    overviewAction(0),
    historyAction(0),
    quitAction(0),
    sendCoinsAction(0),
    sendCoinsMenuAction(0),
    usedSendingAddressesAction(0),
    usedReceivingAddressesAction(0),
    signMessageAction(0),
    verifyMessageAction(0),
    aboutAction(0),
    receiveCoinsAction(0),
    receiveCoinsMenuAction(0),
    optionsAction(0),
    toggleHideAction(0),
    encryptWalletAction(0),
    backupWalletAction(0),
    changePassphraseAction(0),
    aboutQtAction(0),
    NetWatchAction(0),
    openRPCConsoleAction(0),
    openAction(0),
    showHelpMessageAction(0),
    showMempoolStatsAction(0),
    trayIcon(0),
    trayIconMenu(0),
    notificator(0),
    NetWatch(0),
    rpcConsole(0),
    helpMessageDialog(0),
    modalOverlay(0),
    mempoolStats(0),
    prevBlocks(0),
    spinnerFrame(0),
    platformStyle(_platformStyle),
    netStyle(networkStyle)
{
    GUIUtil::restoreWindowGeometry("nWindow", QSize(850, 550), this);

    QString windowTitle = tr(PACKAGE_NAME) + " - ";
#ifdef ENABLE_WALLET
    enableWallet = WalletModel::isWalletEnabled();
#endif // ENABLE_WALLET
    if(enableWallet)
    {
        windowTitle += tr("Wallet");
    } else {
        windowTitle += tr("Node");
    }
    windowTitle += " " + networkStyle->getTitleAddText();
#ifndef Q_OS_MAC
    QApplication::setWindowIcon(networkStyle->getTrayAndWindowIcon());
    setWindowIcon(networkStyle->getTrayAndWindowIcon());
#else
    MacDockIconHandler::instance()->setIcon(networkStyle->getAppIcon());
#endif
    setWindowTitle(windowTitle);

#if defined(Q_OS_MAC) && QT_VERSION < 0x050000
    // This property is not implemented in Qt 5. Setting it has no effect.
    // A replacement API (QtMacUnifiedToolBar) is available in QtMacExtras.
    setUnifiedTitleAndToolBarOnMac(true);
#endif

    rpcConsole = new RPCConsole(_platformStyle, 0);
    helpMessageDialog = new HelpMessageDialog(this, false);
#ifdef ENABLE_WALLET
    if(enableWallet)
    {
        /** Create wallet frame and make it the central widget */
        walletFrame = new WalletFrame(_platformStyle, this);
        setCentralWidget(walletFrame);
    } else
#endif // ENABLE_WALLET
    {
        /* When compiled without wallet or -disablewallet is provided,
         * the central widget is the rpc console.
         */
        setCentralWidget(rpcConsole);
    }

    // Accept D&D of URIs
    setAcceptDrops(true);

    // Create actions for the toolbar, menu bar and tray/dock icon
    // Needs walletFrame to be initialized
    createActions();

    // Create application menu bar
    createMenuBar();

    // Create the toolbars
    createToolBars();

    // Create system tray icon and notification
    createTrayIcon(networkStyle);

    // Create status bar
    statusBar();

    // Disable size grip because it looks ugly and nobody needs it
    statusBar()->setSizeGripEnabled(false);

    // Status bar notification icons
    QFrame *frameBlocks = new QFrame();
    frameBlocks->setContentsMargins(0,0,0,0);
    frameBlocks->setSizePolicy(QSizePolicy::Fixed, QSizePolicy::Preferred);
    QHBoxLayout *frameBlocksLayout = new QHBoxLayout(frameBlocks);
    frameBlocksLayout->setContentsMargins(3,0,3,0);
    frameBlocksLayout->setSpacing(3);
    unitDisplayControl = new UnitDisplayStatusBarControl(platformStyle);
    labelWalletEncryptionIcon = new QLabel();
    labelWalletHDStatusIcon = new QLabel();
    connectionsControl = new GUIUtil::ClickableLabel();
    labelBlocksIcon = new GUIUtil::ClickableLabel();
    if(enableWallet)
    {
        frameBlocksLayout->addStretch();
        frameBlocksLayout->addWidget(unitDisplayControl);
        frameBlocksLayout->addStretch();
        frameBlocksLayout->addWidget(labelWalletEncryptionIcon);
        frameBlocksLayout->addWidget(labelWalletHDStatusIcon);
    }
    frameBlocksLayout->addStretch();
    frameBlocksLayout->addWidget(connectionsControl);
    frameBlocksLayout->addStretch();
    frameBlocksLayout->addWidget(labelBlocksIcon);
    frameBlocksLayout->addStretch();

    // Progress bar and label for blocks download
    progressBarLabel = new QLabel();
    progressBarLabel->setVisible(false);
    progressBar = new GUIUtil::ProgressBar();
    progressBar->setAlignment(Qt::AlignCenter);
    progressBar->setVisible(false);

    // Override style sheet for progress bar for styles that have a segmented progress bar,
    // as they make the text unreadable (workaround for issue #1071)
    // See https://qt-project.org/doc/qt-4.8/gallery.html
    QString curStyle = QApplication::style()->metaObject()->className();
    if(curStyle == "QWindowsStyle" || curStyle == "QWindowsXPStyle")
    {
        progressBar->setStyleSheet("QProgressBar { background-color: #e8e8e8; border: 1px solid grey; border-radius: 7px; padding: 1px; text-align: center; } QProgressBar::chunk { background: QLinearGradient(x1: 0, y1: 0, x2: 1, y2: 0, stop: 0 #FF8000, stop: 1 orange); border-radius: 7px; margin: 0px; }");
    }

    statusBar()->addWidget(progressBarLabel);
    statusBar()->addWidget(progressBar);
    statusBar()->addPermanentWidget(frameBlocks);

    // Install event filter to be able to catch status tip events (QEvent::StatusTip)
    this->installEventFilter(this);

    // Initially wallet actions should be disabled
    setWalletActionsEnabled(false);

    // Subscribe to notifications from core
    subscribeToCoreSignals();

    connect(connectionsControl, SIGNAL(clicked(QPoint)), this, SLOT(toggleNetworkActive()));

    modalOverlay = new ModalOverlay(this->centralWidget());
#ifdef ENABLE_WALLET
    if(enableWallet) {
        connect(walletFrame, SIGNAL(requestedSyncWarningInfo()), this, SLOT(showModalOverlay()));
        connect(labelBlocksIcon, SIGNAL(clicked(QPoint)), this, SLOT(showModalOverlay()));
        connect(progressBar, SIGNAL(clicked(QPoint)), this, SLOT(showModalOverlay()));
    }
#endif
}

BitcoinGUI::~BitcoinGUI()
{
    // Unsubscribe from notifications from core
    unsubscribeFromCoreSignals();

    GUIUtil::saveWindowGeometry("nWindow", this);
    if(trayIcon) // Hide tray icon, as deleting will let it linger until quit (on Ubuntu)
        trayIcon->hide();
#ifdef Q_OS_MAC
    delete appMenuBar;
    MacDockIconHandler::cleanup();
#endif

    delete NetWatch;
    delete rpcConsole;
}

void BitcoinGUI::createActions()
{
    QActionGroup *tabGroup = new QActionGroup(this);

    overviewAction = new QAction(platformStyle->SingleColorIcon(":/icons/overview"), tr("&Overview"), this);
    overviewAction->setStatusTip(tr("Show general overview of wallet"));
    overviewAction->setToolTip(overviewAction->statusTip());
    overviewAction->setCheckable(true);
    overviewAction->setShortcut(QKeySequence(Qt::ALT + Qt::Key_1));
    tabGroup->addAction(overviewAction);

    sendCoinsAction = new QAction(platformStyle->SingleColorIcon(":/icons/send"), tr("&Send"), this);
    sendCoinsAction->setStatusTip(tr("Send coins to a Bitcoin address"));
    sendCoinsAction->setToolTip(sendCoinsAction->statusTip());
    sendCoinsAction->setCheckable(true);
    sendCoinsAction->setShortcut(QKeySequence(Qt::ALT + Qt::Key_2));
    tabGroup->addAction(sendCoinsAction);

    sendCoinsMenuAction = new QAction(platformStyle->TextColorIcon(":/icons/send"), sendCoinsAction->text(), this);
    sendCoinsMenuAction->setStatusTip(sendCoinsAction->statusTip());
    sendCoinsMenuAction->setToolTip(sendCoinsMenuAction->statusTip());

    receiveCoinsAction = new QAction(platformStyle->SingleColorIcon(":/icons/receiving_addresses"), tr("&Receive"), this);
    receiveCoinsAction->setStatusTip(tr("Request payments (generates QR codes and bitcoin: URIs)"));
    receiveCoinsAction->setToolTip(receiveCoinsAction->statusTip());
    receiveCoinsAction->setCheckable(true);
    receiveCoinsAction->setShortcut(QKeySequence(Qt::ALT + Qt::Key_3));
    tabGroup->addAction(receiveCoinsAction);

    receiveCoinsMenuAction = new QAction(platformStyle->TextColorIcon(":/icons/receiving_addresses"), receiveCoinsAction->text(), this);
    receiveCoinsMenuAction->setStatusTip(receiveCoinsAction->statusTip());
    receiveCoinsMenuAction->setToolTip(receiveCoinsMenuAction->statusTip());

    historyAction = new QAction(platformStyle->SingleColorIcon(":/icons/history"), tr("&Transactions"), this);
    historyAction->setStatusTip(tr("Browse transaction history"));
    historyAction->setToolTip(historyAction->statusTip());
    historyAction->setCheckable(true);
    historyAction->setShortcut(QKeySequence(Qt::ALT + Qt::Key_4));
    tabGroup->addAction(historyAction);

#ifdef ENABLE_WALLET
    // These showNormalIfMinimized are needed because Send Coins and Receive Coins
    // can be triggered from the tray menu, and need to show the GUI to be useful.
    connect(overviewAction, SIGNAL(triggered()), this, SLOT(showNormalIfMinimized()));
    connect(overviewAction, SIGNAL(triggered()), this, SLOT(gotoOverviewPage()));
    connect(sendCoinsAction, SIGNAL(triggered()), this, SLOT(showNormalIfMinimized()));
    connect(sendCoinsAction, SIGNAL(triggered()), this, SLOT(gotoSendCoinsPage()));
    connect(sendCoinsMenuAction, SIGNAL(triggered()), this, SLOT(showNormalIfMinimized()));
    connect(sendCoinsMenuAction, SIGNAL(triggered()), this, SLOT(gotoSendCoinsPage()));
    connect(receiveCoinsAction, SIGNAL(triggered()), this, SLOT(showNormalIfMinimized()));
    connect(receiveCoinsAction, SIGNAL(triggered()), this, SLOT(gotoReceiveCoinsPage()));
    connect(receiveCoinsMenuAction, SIGNAL(triggered()), this, SLOT(showNormalIfMinimized()));
    connect(receiveCoinsMenuAction, SIGNAL(triggered()), this, SLOT(gotoReceiveCoinsPage()));
    connect(historyAction, SIGNAL(triggered()), this, SLOT(showNormalIfMinimized()));
    connect(historyAction, SIGNAL(triggered()), this, SLOT(gotoHistoryPage()));
#endif // ENABLE_WALLET

    quitAction = new QAction(platformStyle->TextColorIcon(":/icons/quit"), tr("E&xit"), this);
    quitAction->setStatusTip(tr("Quit application"));
    quitAction->setShortcut(QKeySequence(Qt::CTRL + Qt::Key_Q));
    quitAction->setMenuRole(QAction::QuitRole);
    aboutAction = new QAction(platformStyle->TextColorIcon(":/icons/about"), tr("&About %1").arg(tr(PACKAGE_NAME)), this);
    aboutAction->setStatusTip(tr("Show information about %1").arg(tr(PACKAGE_NAME)));
    aboutAction->setMenuRole(QAction::AboutRole);
    aboutAction->setEnabled(false);
    aboutQtAction = new QAction(platformStyle->TextColorIcon(":/icons/about_qt"), tr("About &Qt"), this);
    aboutQtAction->setStatusTip(tr("Show information about Qt"));
    aboutQtAction->setMenuRole(QAction::AboutQtRole);
    optionsAction = new QAction(platformStyle->TextColorIcon(":/icons/options"), tr("&Options..."), this);
    optionsAction->setStatusTip(tr("Modify configuration options for %1").arg(tr(PACKAGE_NAME)));
    optionsAction->setMenuRole(QAction::PreferencesRole);
    optionsAction->setEnabled(false);
    toggleHideAction = new QAction(platformStyle->TextColorIcon(":/icons/about"), tr("&Show / Hide"), this);
    toggleHideAction->setStatusTip(tr("Show or hide the main Window"));

    encryptWalletAction = new QAction(platformStyle->TextColorIcon(":/icons/lock_closed"), tr("&Encrypt Wallet..."), this);
    encryptWalletAction->setStatusTip(tr("Encrypt the private keys that belong to your wallet"));
    encryptWalletAction->setCheckable(true);
    backupWalletAction = new QAction(platformStyle->TextColorIcon(":/icons/filesave"), tr("&Backup Wallet..."), this);
    backupWalletAction->setStatusTip(tr("Backup wallet to another location"));
    changePassphraseAction = new QAction(platformStyle->TextColorIcon(":/icons/key"), tr("&Change Passphrase..."), this);
    changePassphraseAction->setStatusTip(tr("Change the passphrase used for wallet encryption"));
    signMessageAction = new QAction(platformStyle->TextColorIcon(":/icons/edit"), tr("Sign &message..."), this);
    signMessageAction->setStatusTip(tr("Sign messages with your Bitcoin addresses to prove you own them"));
    verifyMessageAction = new QAction(platformStyle->TextColorIcon(":/icons/verify"), tr("&Verify message..."), this);
    verifyMessageAction->setStatusTip(tr("Verify messages to ensure they were signed with specified Bitcoin addresses"));

    NetWatchAction = new QAction(QIcon(), tr("&Watch network activity"), this);
    NetWatchAction->setStatusTip(tr("Open p2p network watching window"));

    openRPCConsoleAction = new QAction(platformStyle->TextColorIcon(":/icons/debugwindow"), tr("&Debug window"), this);
    openRPCConsoleAction->setStatusTip(tr("Open debugging and diagnostic console"));
    // initially disable the debug window menu item
    openRPCConsoleAction->setEnabled(false);

    showMempoolStatsAction = new QAction(platformStyle->TextColorIcon(":/icons/chart"), tr("&Mempool Statistics"), this);
    showMempoolStatsAction->setStatusTip(tr("Mempool Statistics"));
    // initially disable the mempool stats menu item
    showMempoolStatsAction->setEnabled(false);

    usedSendingAddressesAction = new QAction(platformStyle->TextColorIcon(":/icons/address-book"), tr("&Sending addresses..."), this);
    usedSendingAddressesAction->setStatusTip(tr("Show the list of used sending addresses and labels"));
    usedReceivingAddressesAction = new QAction(platformStyle->TextColorIcon(":/icons/address-book"), tr("&Receiving addresses..."), this);
    usedReceivingAddressesAction->setStatusTip(tr("Show the list of used receiving addresses and labels"));

    openAction = new QAction(platformStyle->TextColorIcon(":/icons/open"), tr("Open &URI..."), this);
    openAction->setStatusTip(tr("Open a bitcoin: URI or payment request"));

    showHelpMessageAction = new QAction(platformStyle->TextColorIcon(":/icons/info"), tr("&Command-line options"), this);
    showHelpMessageAction->setMenuRole(QAction::NoRole);
    showHelpMessageAction->setStatusTip(tr("Show the %1 help message to get a list with possible Bitcoin command-line options").arg(tr(PACKAGE_NAME)));

    connect(quitAction, SIGNAL(triggered()), qApp, SLOT(quit()));
    connect(aboutAction, SIGNAL(triggered()), this, SLOT(aboutClicked()));
    connect(aboutQtAction, SIGNAL(triggered()), qApp, SLOT(aboutQt()));
    connect(optionsAction, SIGNAL(triggered()), this, SLOT(optionsClicked()));
    connect(toggleHideAction, SIGNAL(triggered()), this, SLOT(toggleHidden()));
    connect(showHelpMessageAction, SIGNAL(triggered()), this, SLOT(showHelpMessageClicked()));
    connect(NetWatchAction, SIGNAL(triggered()), this, SLOT(showNetWatch()));
    connect(openRPCConsoleAction, SIGNAL(triggered()), this, SLOT(showDebugWindow()));
    connect(showMempoolStatsAction, SIGNAL(triggered()), this, SLOT(showMempoolStatsWindow()));

    // prevents an open debug window from becoming stuck/unusable on client shutdown
    connect(quitAction, SIGNAL(triggered()), rpcConsole, SLOT(hide()));

#ifdef ENABLE_WALLET
    if(walletFrame)
    {
        connect(encryptWalletAction, SIGNAL(triggered(bool)), walletFrame, SLOT(encryptWallet(bool)));
        connect(backupWalletAction, SIGNAL(triggered()), walletFrame, SLOT(backupWallet()));
        connect(changePassphraseAction, SIGNAL(triggered()), walletFrame, SLOT(changePassphrase()));
        connect(signMessageAction, SIGNAL(triggered()), this, SLOT(gotoSignMessageTab()));
        connect(verifyMessageAction, SIGNAL(triggered()), this, SLOT(gotoVerifyMessageTab()));
        connect(usedSendingAddressesAction, SIGNAL(triggered()), walletFrame, SLOT(usedSendingAddresses()));
        connect(usedReceivingAddressesAction, SIGNAL(triggered()), walletFrame, SLOT(usedReceivingAddresses()));
        connect(openAction, SIGNAL(triggered()), this, SLOT(openClicked()));
    }
#endif // ENABLE_WALLET

    new QShortcut(QKeySequence(Qt::CTRL + Qt::SHIFT + Qt::Key_C), this, SLOT(showDebugWindowActivateConsole()));
    new QShortcut(QKeySequence(Qt::CTRL + Qt::SHIFT + Qt::Key_D), this, SLOT(showDebugWindow()));
}

void BitcoinGUI::createMenuBar()
{
#ifdef Q_OS_MAC
    // Create a decoupled menu bar on Mac which stays even if the window is closed
    appMenuBar = new QMenuBar();
#else
    // Get the main window's menu bar on other platforms
    appMenuBar = menuBar();
#endif

    // Configure the menus
    QMenu *file = appMenuBar->addMenu(tr("&File"));
    if(walletFrame)
    {
        file->addAction(openAction);
        file->addAction(backupWalletAction);
        file->addAction(signMessageAction);
        file->addAction(verifyMessageAction);
        file->addSeparator();
        file->addAction(usedSendingAddressesAction);
        file->addAction(usedReceivingAddressesAction);
        file->addSeparator();
    }
    file->addAction(quitAction);

    QMenu *settings = appMenuBar->addMenu(tr("&Settings"));
    if(walletFrame)
    {
        settings->addAction(encryptWalletAction);
        settings->addAction(changePassphraseAction);
        settings->addSeparator();
    }
    settings->addAction(optionsAction);

    QMenu *help = appMenuBar->addMenu(tr("&Help"));
    help->addAction(NetWatchAction);
    if(walletFrame)
    {
        help->addAction(openRPCConsoleAction);
    }
    help->addAction(showMempoolStatsAction);
    help->addAction(showHelpMessageAction);
    help->addSeparator();
    help->addAction(aboutAction);
    help->addAction(aboutQtAction);
}

void BitcoinGUI::createToolBars()
{
    if(walletFrame)
    {
        QToolBar *toolbar = addToolBar(tr("Tabs toolbar"));
<<<<<<< HEAD
=======
        appToolBar = toolbar;
>>>>>>> 2d1a0830
        toolbar->setContextMenuPolicy(Qt::PreventContextMenu);
        toolbar->setMovable(false);
        toolbar->setToolButtonStyle(Qt::ToolButtonTextBesideIcon);
        toolbar->addAction(overviewAction);
        toolbar->addAction(sendCoinsAction);
        toolbar->addAction(receiveCoinsAction);
        toolbar->addAction(historyAction);
        overviewAction->setChecked(true);

#ifdef ENABLE_WALLET
        QWidget *spacer = new QWidget();
        spacer->setSizePolicy(QSizePolicy::Expanding, QSizePolicy::Expanding);
        toolbar->addWidget(spacer);

        WalletSelector = new QComboBox();
        connect(WalletSelector, SIGNAL(currentIndexChanged(const QString&)), this, SLOT(setCurrentWallet(const QString&)));
#endif
    }
}

void BitcoinGUI::setClientModel(ClientModel *_clientModel)
{
    this->clientModel = _clientModel;
    if(_clientModel)
    {
        // Create system tray menu (or setup the dock menu) that late to prevent users from calling actions,
        // while the client has not yet fully loaded
        createTrayIconMenu();

        // Keep up to date with client
        updateNetworkState();
        connect(_clientModel, SIGNAL(numConnectionsChanged(int)), this, SLOT(setNumConnections(int)));
        connect(_clientModel, SIGNAL(networkActiveChanged(bool)), this, SLOT(setNetworkActive(bool)));

        modalOverlay->setKnownBestHeight(_clientModel->getHeaderTipHeight(), QDateTime::fromTime_t(_clientModel->getHeaderTipTime()));
        setNumBlocks(_clientModel->getNumBlocks(), _clientModel->getLastBlockDate(), _clientModel->getVerificationProgress(nullptr), false);
        connect(_clientModel, SIGNAL(numBlocksChanged(int,QDateTime,double,bool)), this, SLOT(setNumBlocks(int,QDateTime,double,bool)));

        // Receive and report messages from client model
        connect(_clientModel, SIGNAL(message(QString,QString,unsigned int)), this, SLOT(message(QString,QString,unsigned int)));

        // Show progress dialog
        connect(_clientModel, SIGNAL(showProgress(QString,int)), this, SLOT(showProgress(QString,int)));

        if (NetWatch) {
            NetWatch->setClientModel(_clientModel);
        }

        rpcConsole->setClientModel(_clientModel);
#ifdef ENABLE_WALLET
        if(walletFrame)
        {
            walletFrame->setClientModel(_clientModel);
        }
#endif // ENABLE_WALLET
        unitDisplayControl->setOptionsModel(_clientModel->getOptionsModel());
        
        OptionsModel* optionsModel = _clientModel->getOptionsModel();
        if(optionsModel)
        {
            // be aware of the tray icon disable state change reported by the OptionsModel object.
            connect(optionsModel,SIGNAL(hideTrayIconChanged(bool)),this,SLOT(setTrayIconVisible(bool)));
        
            // initialize the disable state of the tray icon with the current value in the model.
            setTrayIconVisible(optionsModel->getHideTrayIcon());
        }
    } else {
        // Disable possibility to show main window via action
        toggleHideAction->setEnabled(false);
        if(trayIconMenu)
        {
            // Disable context menu on tray icon
            trayIconMenu->clear();
        }
        // Propagate cleared model to child objects
        if (NetWatch) {
            NetWatch->setClientModel(nullptr);
        }
        rpcConsole->setClientModel(nullptr);
#ifdef ENABLE_WALLET
        if (walletFrame)
        {
            walletFrame->setClientModel(nullptr);
        }
#endif // ENABLE_WALLET
        unitDisplayControl->setOptionsModel(nullptr);
    }
}

#ifdef ENABLE_WALLET
bool BitcoinGUI::addWallet(const QString& name, WalletModel *walletModel)
{
    if(!walletFrame)
        return false;
    setWalletActionsEnabled(true);
    WalletSelector->addItem(name);
    if (WalletSelector->count() == 2) {
        WalletSelectorLabel = new QLabel();
        WalletSelectorLabel->setText(tr("Wallet:") + " ");
        WalletSelectorLabel->setBuddy(WalletSelector);
        appToolBar->addWidget(WalletSelectorLabel);
        appToolBar->addWidget(WalletSelector);
    }
    rpcConsole->addWallet(name, walletModel);
    return walletFrame->addWallet(name, walletModel);
}

bool BitcoinGUI::setCurrentWallet(const QString& name)
{
    if(!walletFrame)
        return false;
    return walletFrame->setCurrentWallet(name);
}

void BitcoinGUI::removeAllWallets()
{
    if(!walletFrame)
        return;
    setWalletActionsEnabled(false);
    walletFrame->removeAllWallets();
}

bool BitcoinGUI::multiWallet() const
{
    return (WalletSelector->count() > 1);
}
#endif // ENABLE_WALLET

void BitcoinGUI::setWalletActionsEnabled(bool enabled)
{
    overviewAction->setEnabled(enabled);
    sendCoinsAction->setEnabled(enabled);
    sendCoinsMenuAction->setEnabled(enabled);
    receiveCoinsAction->setEnabled(enabled);
    receiveCoinsMenuAction->setEnabled(enabled);
    historyAction->setEnabled(enabled);
    encryptWalletAction->setEnabled(enabled);
    backupWalletAction->setEnabled(enabled);
    changePassphraseAction->setEnabled(enabled);
    signMessageAction->setEnabled(enabled);
    verifyMessageAction->setEnabled(enabled);
    usedSendingAddressesAction->setEnabled(enabled);
    usedReceivingAddressesAction->setEnabled(enabled);
    openAction->setEnabled(enabled);
}

void BitcoinGUI::createTrayIcon(const NetworkStyle *networkStyle)
{
#ifndef Q_OS_MAC
    trayIcon = new QSystemTrayIcon(this);
    QString toolTip = tr("%1 client").arg(tr(PACKAGE_NAME)) + " " + networkStyle->getTitleAddText();
    trayIcon->setToolTip(toolTip);
    trayIcon->setIcon(networkStyle->getTrayAndWindowIcon());
    trayIcon->hide();
#endif

    notificator = new Notificator(QApplication::applicationName(), trayIcon, this);
}

void BitcoinGUI::createTrayIconMenu()
{
#ifndef Q_OS_MAC
    // return if trayIcon is unset (only on non-Mac OSes)
    if (!trayIcon)
        return;

    trayIconMenu = new QMenu(this);
    trayIcon->setContextMenu(trayIconMenu);

    connect(trayIcon, SIGNAL(activated(QSystemTrayIcon::ActivationReason)),
            this, SLOT(trayIconActivated(QSystemTrayIcon::ActivationReason)));
#else
    // Note: On Mac, the dock icon is used to provide the tray's functionality.
    MacDockIconHandler *dockIconHandler = MacDockIconHandler::instance();
    dockIconHandler->setMainWindow((QMainWindow *)this);
    trayIconMenu = dockIconHandler->dockMenu();
#endif

    // Configuration of the tray icon (or dock icon) icon menu
    trayIconMenu->addAction(toggleHideAction);
    trayIconMenu->addSeparator();
    trayIconMenu->addAction(sendCoinsMenuAction);
    trayIconMenu->addAction(receiveCoinsMenuAction);
    trayIconMenu->addSeparator();
    trayIconMenu->addAction(signMessageAction);
    trayIconMenu->addAction(verifyMessageAction);
    trayIconMenu->addSeparator();
    trayIconMenu->addAction(optionsAction);
    trayIconMenu->addAction(openRPCConsoleAction);
    trayIconMenu->addAction(showMempoolStatsAction);
#ifndef Q_OS_MAC // This is built-in on Mac
    trayIconMenu->addSeparator();
    trayIconMenu->addAction(quitAction);
#endif
}

#ifndef Q_OS_MAC
void BitcoinGUI::trayIconActivated(QSystemTrayIcon::ActivationReason reason)
{
    if(reason == QSystemTrayIcon::Trigger)
    {
        // Click on system tray icon triggers show/hide of the main window
        toggleHidden();
    }
}
#endif

void BitcoinGUI::optionsClicked()
{
    if(!clientModel || !clientModel->getOptionsModel())
        return;

    OptionsDialog dlg(this, enableWallet);
    dlg.setModel(clientModel->getOptionsModel());
    dlg.exec();
}

void BitcoinGUI::aboutClicked()
{
    if(!clientModel)
        return;

    HelpMessageDialog dlg(this, true);
    dlg.exec();
}

void BitcoinGUI::showNetWatch()
{
    if (!NetWatch) {
        NetWatch = new GuiNetWatch(platformStyle, netStyle);
        NetWatch->setClientModel(clientModel);
    }
    NetWatch->showNormal();
    NetWatch->show();
    NetWatch->raise();
    NetWatch->activateWindow();
}

void BitcoinGUI::showDebugWindow()
{
    rpcConsole->showNormal();
    rpcConsole->show();
    rpcConsole->raise();
    rpcConsole->activateWindow();
}

void BitcoinGUI::showDebugWindowActivateConsole()
{
    rpcConsole->setTabFocus(RPCConsole::TAB_CONSOLE);
    showDebugWindow();
}

void BitcoinGUI::showHelpMessageClicked()
{
    helpMessageDialog->show();
}

void BitcoinGUI::showMempoolStatsWindow()
{
    // only build the mempool stats window if its requested
    if (!mempoolStats)
        mempoolStats = new MempoolStats(this);
    if (clientModel)
        mempoolStats->setClientModel(clientModel);
    mempoolStats->showNormal();
    mempoolStats->show();
    mempoolStats->raise();
    mempoolStats->activateWindow();
}

#ifdef ENABLE_WALLET
void BitcoinGUI::openClicked()
{
    OpenURIDialog dlg(this);
    if(dlg.exec())
    {
        Q_EMIT receivedURI(dlg.getURI());
    }
}

void BitcoinGUI::gotoOverviewPage()
{
    overviewAction->setChecked(true);
    if (walletFrame) walletFrame->gotoOverviewPage();
}

void BitcoinGUI::gotoHistoryPage()
{
    historyAction->setChecked(true);
    if (walletFrame) walletFrame->gotoHistoryPage();
}

void BitcoinGUI::gotoReceiveCoinsPage()
{
    receiveCoinsAction->setChecked(true);
    if (walletFrame) walletFrame->gotoReceiveCoinsPage();
}

void BitcoinGUI::gotoSendCoinsPage(QString addr)
{
    sendCoinsAction->setChecked(true);
    if (walletFrame) walletFrame->gotoSendCoinsPage(addr);
}

void BitcoinGUI::gotoSignMessageTab(QString addr)
{
    if (walletFrame) walletFrame->gotoSignMessageTab(addr);
}

void BitcoinGUI::gotoVerifyMessageTab(QString addr)
{
    if (walletFrame) walletFrame->gotoVerifyMessageTab(addr);
}
#endif // ENABLE_WALLET

void BitcoinGUI::updateNetworkState()
{
    int count = clientModel->getNumConnections();
    QString icon;
    switch(count)
    {
    case 0: icon = ":/icons/connect_0"; break;
    case 1: case 2: case 3: icon = ":/icons/connect_1"; break;
    case 4: case 5: case 6: icon = ":/icons/connect_2"; break;
    case 7: case 8: case 9: icon = ":/icons/connect_3"; break;
    default: icon = ":/icons/connect_4"; break;
    }

    QString tooltip;

    if (clientModel->getNetworkActive()) {
        tooltip = tr("%n active connection(s) to Bitcoin network", "", count) + QString(".<br>") + tr("Click to disable network activity.");
    } else {
        tooltip = tr("Network activity disabled.") + QString("<br>") + tr("Click to enable network activity again.");
        icon = ":/icons/network_disabled";
    }

    // Don't word-wrap this (fixed-width) tooltip
    tooltip = QString("<nobr>") + tooltip + QString("</nobr>");
    connectionsControl->setToolTip(tooltip);

    connectionsControl->setPixmap(platformStyle->SingleColorIcon(icon).pixmap(STATUSBAR_ICONSIZE,STATUSBAR_ICONSIZE));
}

void BitcoinGUI::setNumConnections(int count)
{
    updateNetworkState();
}

void BitcoinGUI::setNetworkActive(bool networkActive)
{
    updateNetworkState();
}

void BitcoinGUI::updateHeadersSyncProgressLabel()
{
    int64_t headersTipTime = clientModel->getHeaderTipTime();
    int headersTipHeight = clientModel->getHeaderTipHeight();
    int estHeadersLeft = (GetTime() - headersTipTime) / Params().GetConsensus().nPowTargetSpacing;
    if (estHeadersLeft > HEADER_HEIGHT_DELTA_SYNC)
        progressBarLabel->setText(tr("Syncing Headers (%1%)...").arg(QString::number(100.0 / (headersTipHeight+estHeadersLeft)*headersTipHeight, 'f', 1)));
}

void BitcoinGUI::setNumBlocks(int count, const QDateTime& blockDate, double nVerificationProgress, bool header)
{
    if (modalOverlay)
    {
        if (header)
            modalOverlay->setKnownBestHeight(count, blockDate);
        else
            modalOverlay->tipUpdate(count, blockDate, nVerificationProgress);
    }
    if (!clientModel)
        return;

    // Prevent orphan statusbar messages (e.g. hover Quit in main menu, wait until chain-sync starts -> garbled text)
    statusBar()->clearMessage();

    // Acquire current block source
    enum BlockSource blockSource = clientModel->getBlockSource();
    switch (blockSource) {
        case BLOCK_SOURCE_NETWORK:
            if (header) {
                updateHeadersSyncProgressLabel();
                return;
            }
            progressBarLabel->setText(tr("Synchronizing with network..."));
            updateHeadersSyncProgressLabel();
            break;
        case BLOCK_SOURCE_DISK:
            if (header) {
                progressBarLabel->setText(tr("Indexing blocks on disk..."));
            } else {
                progressBarLabel->setText(tr("Processing blocks on disk..."));
            }
            break;
        case BLOCK_SOURCE_REINDEX:
            progressBarLabel->setText(tr("Reindexing blocks on disk..."));
            break;
        case BLOCK_SOURCE_NONE:
            if (header) {
                return;
            }
            progressBarLabel->setText(tr("Connecting to peers..."));
            break;
    }

    QString tooltip;

    QDateTime currentDate = QDateTime::currentDateTime();
    qint64 secs = blockDate.secsTo(currentDate);

    tooltip = tr("Processed %n block(s) of transaction history.", "", count);

    // Set icon state: spinning if catching up, tick otherwise
    if(secs < 90*60)
    {
        tooltip = tr("Up to date") + QString(".<br>") + tooltip;
        labelBlocksIcon->setPixmap(platformStyle->SingleColorIcon(":/icons/synced").pixmap(STATUSBAR_ICONSIZE, STATUSBAR_ICONSIZE));

#ifdef ENABLE_WALLET
        if(walletFrame)
        {
            walletFrame->showOutOfSyncWarning(false);
            modalOverlay->showHide(true, true);
        }
#endif // ENABLE_WALLET

        progressBarLabel->setVisible(false);
        progressBar->setVisible(false);
    }
    else
    {
        QString timeBehindText = GUIUtil::formatNiceTimeOffset(secs);

        progressBarLabel->setVisible(true);
        progressBar->setFormat(tr("%1 behind").arg(timeBehindText));
        progressBar->setMaximum(1000000000);
        progressBar->setValue(nVerificationProgress * 1000000000.0 + 0.5);
        progressBar->setVisible(true);

        tooltip = tr("Catching up...") + QString("<br>") + tooltip;
        if(count != prevBlocks)
        {
            labelBlocksIcon->setPixmap(platformStyle->SingleColorIcon(QString(
                ":/movies/spinner-%1").arg(spinnerFrame, 3, 10, QChar('0')))
                .pixmap(STATUSBAR_ICONSIZE, STATUSBAR_ICONSIZE));
            spinnerFrame = (spinnerFrame + 1) % SPINNER_FRAMES;
        }
        prevBlocks = count;

#ifdef ENABLE_WALLET
        if(walletFrame)
        {
            walletFrame->showOutOfSyncWarning(true);
            modalOverlay->showHide();
        }
#endif // ENABLE_WALLET

        tooltip += QString("<br>");
        tooltip += tr("Last received block was generated %1 ago.").arg(timeBehindText);
        tooltip += QString("<br>");
        tooltip += tr("Transactions after this will not yet be visible.");
    }

    // Don't word-wrap this (fixed-width) tooltip
    tooltip = QString("<nobr>") + tooltip + QString("</nobr>");

    labelBlocksIcon->setToolTip(tooltip);
    progressBarLabel->setToolTip(tooltip);
    progressBar->setToolTip(tooltip);
}

void BitcoinGUI::message(const QString &title, const QString &message, unsigned int style, bool *ret)
{
    QString strTitle = tr("Bitcoin"); // default title
    // Default to information icon
    int nMBoxIcon = QMessageBox::Information;
    int nNotifyIcon = Notificator::Information;

    QString msgType;

    // Prefer supplied title over style based title
    if (!title.isEmpty()) {
        msgType = title;
    }
    else {
        switch (style) {
        case CClientUIInterface::MSG_ERROR:
            msgType = tr("Error");
            break;
        case CClientUIInterface::MSG_WARNING:
            msgType = tr("Warning");
            break;
        case CClientUIInterface::MSG_INFORMATION:
            msgType = tr("Information");
            break;
        default:
            break;
        }
    }
    // Append title to "Bitcoin - "
    if (!msgType.isEmpty())
        strTitle += " - " + msgType;

    // Check for error/warning icon
    if (style & CClientUIInterface::ICON_ERROR) {
        nMBoxIcon = QMessageBox::Critical;
        nNotifyIcon = Notificator::Critical;
    }
    else if (style & CClientUIInterface::ICON_WARNING) {
        nMBoxIcon = QMessageBox::Warning;
        nNotifyIcon = Notificator::Warning;
    }

    // Display message
    if (style & CClientUIInterface::MODAL) {
        // Check for buttons, use OK as default, if none was supplied
        QMessageBox::StandardButton buttons;
        if (!(buttons = (QMessageBox::StandardButton)(style & CClientUIInterface::BTN_MASK)))
            buttons = QMessageBox::Ok;

        showNormalIfMinimized();
        QMessageBox mBox((QMessageBox::Icon)nMBoxIcon, strTitle, message, buttons, this);
        int r = mBox.exec();
        if (ret != nullptr)
            *ret = r == QMessageBox::Ok;
    }
    else
        notificator->notify((Notificator::Class)nNotifyIcon, strTitle, message);
}

void BitcoinGUI::changeEvent(QEvent *e)
{
    QMainWindow::changeEvent(e);
#ifndef Q_OS_MAC // Ignored on Mac
    if(e->type() == QEvent::WindowStateChange)
    {
        if(clientModel && clientModel->getOptionsModel() && clientModel->getOptionsModel()->getMinimizeToTray())
        {
            QWindowStateChangeEvent *wsevt = static_cast<QWindowStateChangeEvent*>(e);
            if(!(wsevt->oldState() & Qt::WindowMinimized) && isMinimized())
            {
                QTimer::singleShot(0, this, SLOT(hide()));
                e->ignore();
            }
        }
    }
#endif
}

void BitcoinGUI::closeEvent(QCloseEvent *event)
{
#ifndef Q_OS_MAC // Ignored on Mac
    if(clientModel && clientModel->getOptionsModel())
    {
        if(!clientModel->getOptionsModel()->getMinimizeOnClose())
        {
            if (NetWatch) {
                NetWatch->close();
            }
            // close rpcConsole in case it was open to make some space for the shutdown window
            rpcConsole->close();

            QApplication::quit();
        }
        else
        {
            QMainWindow::showMinimized();
            event->ignore();
        }
    }
#else
    QMainWindow::closeEvent(event);
#endif
}

void BitcoinGUI::showEvent(QShowEvent *event)
{
    // enable the debug window when the main window shows up
    openRPCConsoleAction->setEnabled(true);
    showMempoolStatsAction->setEnabled(true);
    aboutAction->setEnabled(true);
    optionsAction->setEnabled(true);
}

#ifdef ENABLE_WALLET
void BitcoinGUI::incomingTransaction(const QString& date, int unit, const CAmount& amount, const QString& type, const QString& address, const QString& label, const QString& wallet)
{
    // On new transaction, make an info balloon
    QString msg = tr("Date: %1\n").arg(date) +
                  tr("Amount: %1\n").arg(BitcoinUnits::formatWithUnit(unit, amount, true));
    if (!wallet.isEmpty()) {
        msg += tr("Wallet: %1\n").arg(wallet);
    }
    msg += tr("Type: %1\n").arg(type);
    if (!label.isEmpty())
        msg += tr("Label: %1\n").arg(label);
    else if (!address.isEmpty())
        msg += tr("Address: %1\n").arg(address);
    message((amount)<0 ? tr("Sent transaction") : tr("Incoming transaction"),
             msg, CClientUIInterface::MSG_INFORMATION);
}
#endif // ENABLE_WALLET

void BitcoinGUI::dragEnterEvent(QDragEnterEvent *event)
{
    // Accept only URIs
    if(event->mimeData()->hasUrls())
        event->acceptProposedAction();
}

void BitcoinGUI::dropEvent(QDropEvent *event)
{
    if(event->mimeData()->hasUrls())
    {
        for (const QUrl &uri : event->mimeData()->urls())
        {
            Q_EMIT receivedURI(uri.toString());
        }
    }
    event->acceptProposedAction();
}

bool BitcoinGUI::eventFilter(QObject *object, QEvent *event)
{
    // Catch status tip events
    if (event->type() == QEvent::StatusTip)
    {
        // Prevent adding text from setStatusTip(), if we currently use the status bar for displaying other stuff
        if (progressBarLabel->isVisible() || progressBar->isVisible())
            return true;
    }
    return QMainWindow::eventFilter(object, event);
}

#ifdef ENABLE_WALLET
bool BitcoinGUI::handlePaymentRequest(const SendCoinsRecipient& recipient)
{
    // URI has to be valid
    if (walletFrame && walletFrame->handlePaymentRequest(recipient))
    {
        showNormalIfMinimized();
        gotoSendCoinsPage();
        return true;
    }
    return false;
}

void BitcoinGUI::setHDStatus(int hdEnabled)
{
    labelWalletHDStatusIcon->setPixmap(platformStyle->SingleColorIcon(hdEnabled ? ":/icons/hd_enabled" : ":/icons/hd_disabled").pixmap(STATUSBAR_ICONSIZE,STATUSBAR_ICONSIZE));
    labelWalletHDStatusIcon->setToolTip(hdEnabled ? tr("HD key generation is <b>enabled</b>") : tr("HD key generation is <b>disabled</b>"));

    // eventually disable the QLabel to set its opacity to 50% 
    labelWalletHDStatusIcon->setEnabled(hdEnabled);
}

void BitcoinGUI::setEncryptionStatus(int status)
{
    switch(status)
    {
    case WalletModel::Unencrypted:
        labelWalletEncryptionIcon->hide();
        encryptWalletAction->setChecked(false);
        changePassphraseAction->setEnabled(false);
        encryptWalletAction->setEnabled(true);
        break;
    case WalletModel::Unlocked:
        labelWalletEncryptionIcon->show();
        labelWalletEncryptionIcon->setPixmap(platformStyle->SingleColorIcon(":/icons/lock_open").pixmap(STATUSBAR_ICONSIZE,STATUSBAR_ICONSIZE));
        labelWalletEncryptionIcon->setToolTip(tr("Wallet is <b>encrypted</b> and currently <b>unlocked</b>"));
        encryptWalletAction->setChecked(true);
        changePassphraseAction->setEnabled(true);
        encryptWalletAction->setEnabled(false); // TODO: decrypt currently not supported
        break;
    case WalletModel::Locked:
        labelWalletEncryptionIcon->show();
        labelWalletEncryptionIcon->setPixmap(platformStyle->SingleColorIcon(":/icons/lock_closed").pixmap(STATUSBAR_ICONSIZE,STATUSBAR_ICONSIZE));
        labelWalletEncryptionIcon->setToolTip(tr("Wallet is <b>encrypted</b> and currently <b>locked</b>"));
        encryptWalletAction->setChecked(true);
        changePassphraseAction->setEnabled(true);
        encryptWalletAction->setEnabled(false); // TODO: decrypt currently not supported
        break;
    }
}

void BitcoinGUI::updateWalletStatus()
{
    if (!walletFrame) {
        return;
    }
    WalletView * const walletView = walletFrame->currentWalletView();
    if (!walletView) {
        return;
    }
    WalletModel * const walletModel = walletView->getWalletModel();
    setEncryptionStatus(walletModel->getEncryptionStatus());
    setHDStatus(walletModel->hdEnabled());
}
#endif // ENABLE_WALLET

void BitcoinGUI::showNormalIfMinimized(bool fToggleHidden)
{
    if(!clientModel)
        return;

    // activateWindow() (sometimes) helps with keyboard focus on Windows
    if (isHidden())
    {
        show();
        activateWindow();
    }
    else if (isMinimized())
    {
        showNormal();
        activateWindow();
    }
    else if (GUIUtil::isObscured(this))
    {
        raise();
        activateWindow();
    }
    else if(fToggleHidden)
        hide();
}

void BitcoinGUI::toggleHidden()
{
    showNormalIfMinimized(true);
}

void BitcoinGUI::detectShutdown()
{
    if (ShutdownRequested())
    {
        if (NetWatch) {
            NetWatch->hide();
        }
        if(rpcConsole)
            rpcConsole->hide();
        qApp->quit();
    }
}

void BitcoinGUI::showProgress(const QString &title, int nProgress)
{
    if (nProgress == 0)
    {
        progressDialog = new QProgressDialog(title, "", 0, 100);
        progressDialog->setWindowModality(Qt::ApplicationModal);
        progressDialog->setMinimumDuration(0);
        progressDialog->setCancelButton(0);
        progressDialog->setAutoClose(false);
        progressDialog->setValue(0);
    }
    else if (nProgress == 100)
    {
        if (progressDialog)
        {
            progressDialog->close();
            progressDialog->deleteLater();
        }
    }
    else if (progressDialog)
        progressDialog->setValue(nProgress);
}

void BitcoinGUI::setTrayIconVisible(bool fHideTrayIcon)
{
    if (trayIcon)
    {
        trayIcon->setVisible(!fHideTrayIcon);
    }
}

void BitcoinGUI::showModalOverlay()
{
    if (modalOverlay && (progressBar->isVisible() || modalOverlay->isLayerVisible()))
        modalOverlay->toggleVisibility();
}

static bool ThreadSafeMessageBox(BitcoinGUI *gui, const std::string& message, const std::string& caption, unsigned int style)
{
    bool modal = (style & CClientUIInterface::MODAL);
    // The SECURE flag has no effect in the Qt GUI.
    // bool secure = (style & CClientUIInterface::SECURE);
    style &= ~CClientUIInterface::SECURE;
    bool ret = false;
    // In case of modal message, use blocking connection to wait for user to click a button
    QMetaObject::invokeMethod(gui, "message",
                               modal ? GUIUtil::blockingGUIThreadConnection() : Qt::QueuedConnection,
                               Q_ARG(QString, QString::fromStdString(caption)),
                               Q_ARG(QString, QString::fromStdString(message)),
                               Q_ARG(unsigned int, style),
                               Q_ARG(bool*, &ret));
    return ret;
}

void BitcoinGUI::subscribeToCoreSignals()
{
    // Connect signals to client
    uiInterface.ThreadSafeMessageBox.connect(boost::bind(ThreadSafeMessageBox, this, _1, _2, _3));
    uiInterface.ThreadSafeQuestion.connect(boost::bind(ThreadSafeMessageBox, this, _1, _3, _4));
}

void BitcoinGUI::unsubscribeFromCoreSignals()
{
    // Disconnect signals from client
    uiInterface.ThreadSafeMessageBox.disconnect(boost::bind(ThreadSafeMessageBox, this, _1, _2, _3));
    uiInterface.ThreadSafeQuestion.disconnect(boost::bind(ThreadSafeMessageBox, this, _1, _3, _4));
}

void BitcoinGUI::toggleNetworkActive()
{
    if (clientModel) {
        clientModel->setNetworkActive(!clientModel->getNetworkActive());
    }
}

UnitDisplayStatusBarControl::UnitDisplayStatusBarControl(const PlatformStyle *platformStyle) :
    optionsModel(0),
    menu(0)
{
    createContextMenu();
    setToolTip(tr("Unit to show amounts in. Click to select another unit."));
    QList<BitcoinUnits::Unit> units = BitcoinUnits::availableUnits();
    int max_width = 0;
    const QFontMetrics fm(font());
    for (const BitcoinUnits::Unit unit : units)
    {
        max_width = qMax(max_width, fm.width(BitcoinUnits::name(unit)));
    }
    setMinimumSize(max_width, 0);
    setAlignment(Qt::AlignRight | Qt::AlignVCenter);
    setStyleSheet(QString("QLabel { color : %1 }").arg(platformStyle->SingleColor().name()));
}

/** So that it responds to button clicks */
void UnitDisplayStatusBarControl::mousePressEvent(QMouseEvent *event)
{
    onDisplayUnitsClicked(event->pos());
}

/** Creates context menu, its actions, and wires up all the relevant signals for mouse events. */
void UnitDisplayStatusBarControl::createContextMenu()
{
    menu = new QMenu(this);
    for (BitcoinUnits::Unit u : BitcoinUnits::availableUnits())
    {
        QAction *menuAction = new QAction(QString(BitcoinUnits::name(u)), this);
        menuAction->setData(QVariant(u));
        menu->addAction(menuAction);
    }
    connect(menu,SIGNAL(triggered(QAction*)),this,SLOT(onMenuSelection(QAction*)));
}

/** Lets the control know about the Options Model (and its signals) */
void UnitDisplayStatusBarControl::setOptionsModel(OptionsModel *_optionsModel)
{
    if (_optionsModel)
    {
        this->optionsModel = _optionsModel;

        // be aware of a display unit change reported by the OptionsModel object.
        connect(_optionsModel,SIGNAL(displayUnitChanged(int)),this,SLOT(updateDisplayUnit(int)));

        // initialize the display units label with the current value in the model.
        updateDisplayUnit(_optionsModel->getDisplayUnit());
    }
}

/** When Display Units are changed on OptionsModel it will refresh the display text of the control on the status bar */
void UnitDisplayStatusBarControl::updateDisplayUnit(int newUnits)
{
    setText(BitcoinUnits::name(newUnits));
}

/** Shows context menu with Display Unit options by the mouse coordinates */
void UnitDisplayStatusBarControl::onDisplayUnitsClicked(const QPoint& point)
{
    QPoint globalPos = mapToGlobal(point);
    menu->exec(globalPos);
}

/** Tells underlying optionsModel to update its current display unit. */
void UnitDisplayStatusBarControl::onMenuSelection(QAction* action)
{
    if (action)
    {
        optionsModel->setDisplayUnit(action->data());
    }
}<|MERGE_RESOLUTION|>--- conflicted
+++ resolved
@@ -474,10 +474,7 @@
     if(walletFrame)
     {
         QToolBar *toolbar = addToolBar(tr("Tabs toolbar"));
-<<<<<<< HEAD
-=======
         appToolBar = toolbar;
->>>>>>> 2d1a0830
         toolbar->setContextMenuPolicy(Qt::PreventContextMenu);
         toolbar->setMovable(false);
         toolbar->setToolButtonStyle(Qt::ToolButtonTextBesideIcon);
