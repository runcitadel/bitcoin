--- conflicted
+++ resolved
@@ -413,13 +413,6 @@
     }
     settings->addAction(optionsAction);
 
-<<<<<<< HEAD
-    QMenu *help = appMenuBar->addMenu(tr("&Help"));
-    help->addAction(m_show_netwatch_action);
-    if(walletFrame)
-    {
-        help->addAction(openRPCConsoleAction);
-=======
     QMenu* window_menu = appMenuBar->addMenu(tr("&Window"));
 
     QAction* minimize_action = window_menu->addAction(tr("Minimize"));
@@ -475,7 +468,6 @@
             rpcConsole->setTabFocus(tab_type);
             showDebugWindow();
         });
->>>>>>> 9bd8375f
     }
     window_menu->addAction(m_show_netwatch_action);
     window_menu->addAction(showMempoolStatsAction);
