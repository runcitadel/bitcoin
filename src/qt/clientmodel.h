--- conflicted
+++ resolved
@@ -8,11 +8,9 @@
 #include <QObject>
 #include <QDateTime>
 
-<<<<<<< HEAD
+#include <atomic>
+
 #include "stats/stats.h"
-=======
-#include <atomic>
->>>>>>> 9e3ad500
 
 class AddressTableModel;
 class BanTableModel;
@@ -87,13 +85,11 @@
     QString formatClientStartupTime() const;
     QString dataDir() const;
 
-<<<<<<< HEAD
     mempoolSamples_t getMempoolStatsInRange(QDateTime &from, QDateTime &to);
-=======
+
     // caches for the best header
     mutable std::atomic<int> cachedBestHeaderHeight;
     mutable std::atomic<int64_t> cachedBestHeaderTime;
->>>>>>> 9e3ad500
 
 private:
     OptionsModel *optionsModel;
