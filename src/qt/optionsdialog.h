// Copyright (c) 2011-2018 The Bitcoin Core developers
// Distributed under the MIT software license, see the accompanying
// file COPYING or http://www.opensource.org/licenses/mit-license.php.

#ifndef BITCOIN_QT_OPTIONSDIALOG_H
#define BITCOIN_QT_OPTIONSDIALOG_H

#include <QDialog>
#include <QValidator>

class BitcoinAmountField;
class OptionsModel;
class QValidatedLineEdit;

QT_BEGIN_NAMESPACE
class QBoxLayout;
class QCheckBox;
class QDataWidgetMapper;
class QSpinBox;
class QString;
class QValueComboBox;
class QWidget;
QT_END_NAMESPACE

namespace Ui {
class OptionsDialog;
}

/** Proxy address widget validator, checks for a valid proxy address.
 */
class ProxyAddressValidator : public QValidator
{
    Q_OBJECT

public:
    explicit ProxyAddressValidator(QObject *parent);

    State validate(QString &input, int &pos) const override;
};

/** Preferences dialog. */
class OptionsDialog : public QDialog
{
    Q_OBJECT

public:
    explicit OptionsDialog(QWidget *parent, bool enableWallet);
    ~OptionsDialog();

    enum Tab {
        TAB_MAIN,
        TAB_NETWORK,
    };

    void setModel(OptionsModel *model);
    void setMapper();
    void setCurrentTab(OptionsDialog::Tab tab);

private Q_SLOTS:
    /* set OK button state (enabled / disabled) */
    void setOkButtonState(bool fState);
    void on_resetButton_clicked();
    void on_openBitcoinConfButton_clicked();
    void on_okButton_clicked();
    void on_cancelButton_clicked();

    void on_hideTrayIcon_stateChanged(int fState);

    void togglePruneWarning(bool enabled);
    void showRestartWarning(bool fPersistent = false);
    void clearStatusLabel();
    void updateProxyValidationState();
    /* query the networks, for which the default proxy is used */
    void updateDefaultProxyNets();
    void checkLineEdit();
<<<<<<< HEAD
=======

    void incrementalrelayfee_changed();
    void blockmaxsize_changed(int);
    void blockmaxsize_increase(int);
    void blockmaxweight_changed(int);
>>>>>>> 381c8f96

Q_SIGNALS:
    void proxyIpChecks(QValidatedLineEdit *pUiProxyIp, int nProxyPort);

private:
    Ui::OptionsDialog *ui;
    OptionsModel *model;
    QDataWidgetMapper *mapper;

    QWidget *prevwidget;
    void FixTabOrder(QWidget *);
    void CreateOptionUI(QBoxLayout *, QWidget *, const QString& text);

    QCheckBox *walletrbf;

    QSpinBox *blockreconstructionextratxn;

    QValueComboBox *mempoolreplacement;
    QSpinBox *maxorphantx;
    BitcoinAmountField *incrementalrelayfee;
    QSpinBox *maxmempool;
    QSpinBox *mempoolexpiry;

    QCheckBox *rejectunknownscripts;
    QCheckBox *rejectspkreuse;
    BitcoinAmountField *minrelaytxfee;
    QSpinBox *bytespersigop, *bytespersigopstrict;
    QSpinBox *limitancestorcount;
    QSpinBox *limitancestorsize;
    QSpinBox *limitdescendantcount;
    QSpinBox *limitdescendantsize;
    QCheckBox *rejectbaremultisig;
    QSpinBox *datacarriersize;
    BitcoinAmountField *dustrelayfee;

    BitcoinAmountField *blockmintxfee;
    QSpinBox *blockmaxsize, *blockprioritysize, *blockmaxweight;
};

#endif // BITCOIN_QT_OPTIONSDIALOG_H<|MERGE_RESOLUTION|>--- conflicted
+++ resolved
@@ -73,14 +73,11 @@
     /* query the networks, for which the default proxy is used */
     void updateDefaultProxyNets();
     void checkLineEdit();
-<<<<<<< HEAD
-=======
 
     void incrementalrelayfee_changed();
     void blockmaxsize_changed(int);
     void blockmaxsize_increase(int);
     void blockmaxweight_changed(int);
->>>>>>> 381c8f96
 
 Q_SIGNALS:
     void proxyIpChecks(QValidatedLineEdit *pUiProxyIp, int nProxyPort);
