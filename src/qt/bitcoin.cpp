--- conflicted
+++ resolved
@@ -501,12 +501,9 @@
 #ifdef ENABLE_BIP70
             connect(walletModel, SIGNAL(coinsSent(CWallet*,SendCoinsRecipient,QByteArray)),
                              paymentServer, SLOT(fetchPaymentACK(CWallet*,const SendCoinsRecipient&,QByteArray)));
-<<<<<<< HEAD
+#endif // ENABLE_BIP70
 
             m_wallet_models.push_back(walletModel);
-=======
-#endif // ENABLE_BIP70
->>>>>>> e488a54e
         }
 #endif
 
