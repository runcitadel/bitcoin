--- conflicted
+++ resolved
@@ -113,13 +113,7 @@
     connect(ui->connectSocksTor, SIGNAL(toggled(bool)), ui->proxyPortTor, SLOT(setEnabled(bool)));
     connect(ui->connectSocksTor, SIGNAL(toggled(bool)), this, SLOT(updateProxyValidationState()));
 
-<<<<<<< HEAD
     ui->maxuploadtarget->setMinimum(1);
-    ui->maxuploadtarget->setMaximum(std::numeric_limits<int>::max());
-    connect(ui->maxuploadtargetCheckbox, SIGNAL(stateChanged(int)), this, SLOT(maxuploadtargetCheckboxStateChanged(int)));
-
-=======
-    ui->maxuploadtarget->setMinimum(CNode::GetMaxOutboundTargetRecommendedMinimum() / 1024 / 1024);
     ui->maxuploadtarget->setMaximum(std::numeric_limits<int>::max());
     connect(ui->maxuploadtargetCheckbox, SIGNAL(stateChanged(int)), this, SLOT(maxuploadtargetCheckboxStateChanged(int)));
 
@@ -252,7 +246,6 @@
 
     verticalLayout_Mining->addItem(new QSpacerItem(20, 40, QSizePolicy::Minimum, QSizePolicy::Expanding));
 
->>>>>>> 9994958a
     /* Window elements init */
 #ifdef Q_OS_MAC
     /* remove Window tab on Mac */
@@ -403,8 +396,6 @@
 
     mapper->addMapping(ui->peerbloomfilters, OptionsModel::peerbloomfilters);
 
-<<<<<<< HEAD
-=======
     /* Mempool tab */
 
     QVariant current_mempoolreplacement = model->data(model->index(OptionsModel::mempoolreplacement, 0), Qt::EditRole);
@@ -438,7 +429,6 @@
     mapper->addMapping(priorityaccurate, OptionsModel::priorityaccurate);
     mapper->addMapping(blockmaxweight, OptionsModel::blockmaxweight);
 
->>>>>>> 9994958a
     /* Window */
 #ifndef Q_OS_MAC
     mapper->addMapping(ui->hideTrayIcon, OptionsModel::HideTrayIcon);
@@ -473,8 +463,6 @@
     ui->maxuploadtarget->setEnabled(state);
 }
 
-<<<<<<< HEAD
-=======
 void OptionsDialog::blockmaxsize_changed(int i)
 {
     if (blockprioritysize->value() > i) {
@@ -504,7 +492,6 @@
     }
 }
 
->>>>>>> 9994958a
 void OptionsDialog::on_resetButton_clicked()
 {
     if(model)
@@ -560,11 +547,8 @@
         model->setData(model->index(OptionsModel::maxuploadtarget, 0), 0);
     }
 
-<<<<<<< HEAD
-=======
     model->setData(model->index(OptionsModel::mempoolreplacement, 0), mempoolreplacement->itemData(mempoolreplacement->currentIndex()));
 
->>>>>>> 9994958a
     mapper->submit();
     accept();
     updateDefaultProxyNets();
