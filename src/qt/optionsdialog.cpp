--- conflicted
+++ resolved
@@ -275,7 +275,6 @@
 
 void OptionsDialog::on_okButton_clicked()
 {
-<<<<<<< HEAD
     for (int i = 0; i < ui->tabWidget->count(); ++i) {
         QWidget * const tab = ui->tabWidget->widget(i);
         Q_FOREACH(QObject* o, tab->children()) {
@@ -294,14 +293,13 @@
             }
         }
     }
-=======
+
     if (ui->maxuploadtargetCheckbox->isChecked()) {
         model->setData(model->index(OptionsModel::maxuploadtarget, 0), ui->maxuploadtarget->value());
     } else {
         model->setData(model->index(OptionsModel::maxuploadtarget, 0), 0);
     }
 
->>>>>>> ef36ee1e
     mapper->submit();
     accept();
     updateDefaultProxyNets();
