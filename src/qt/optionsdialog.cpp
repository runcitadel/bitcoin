// Copyright (c) 2011-2015 The Bitcoin Core developers
// Distributed under the MIT software license, see the accompanying
// file COPYING or http://www.opensource.org/licenses/mit-license.php.

#if defined(HAVE_CONFIG_H)
#include "config/bitcoin-config.h"
#endif

#include "optionsdialog.h"
#include "ui_optionsdialog.h"

#include "bitcoinunits.h"
#include "guiutil.h"
#include "optionsmodel.h"

#include "main.h" // for DEFAULT_SCRIPTCHECK_THREADS and MAX_SCRIPTCHECK_THREADS
#include "netbase.h"
#include "txdb.h" // for -dbcache defaults

#ifdef ENABLE_WALLET
#include "wallet/wallet.h" // for CWallet::GetRequiredFee()
#endif

#include <boost/thread.hpp>

#include <QDataWidgetMapper>
#include <QDir>
#include <QIntValidator>
#include <QLocale>
#include <QMessageBox>
#include <QTimer>

OptionsDialog::OptionsDialog(QWidget *parent, bool enableWallet) :
    QDialog(parent),
    ui(new Ui::OptionsDialog),
    model(0),
    mapper(0)
{
    ui->setupUi(this);

    /* Main elements init */
    ui->databaseCache->setMinimum(nMinDbCache);
    ui->databaseCache->setMaximum(nMaxDbCache);
    ui->threadsScriptVerif->setMinimum(-GetNumCores());
    ui->threadsScriptVerif->setMaximum(MAX_SCRIPTCHECK_THREADS);

    ui->networkPort->setValidator(new QIntValidator(1024, 65535, this));
    connect(ui->networkPort, SIGNAL(textChanged(const QString&)), this, SLOT(checkLineEdit()));

    /* Network elements init */
#ifndef USE_UPNP
    ui->mapPortUpnp->setEnabled(false);
#endif

    ui->proxyIp->setEnabled(false);
    ui->proxyPort->setEnabled(false);
    ui->proxyPort->setValidator(new QIntValidator(1, 65535, this));

    ui->proxyIpTor->setEnabled(false);
    ui->proxyPortTor->setEnabled(false);
    ui->proxyPortTor->setValidator(new QIntValidator(1, 65535, this));

    connect(ui->connectSocks, SIGNAL(toggled(bool)), ui->proxyIp, SLOT(setEnabled(bool)));
    connect(ui->connectSocks, SIGNAL(toggled(bool)), ui->proxyPort, SLOT(setEnabled(bool)));
    connect(ui->connectSocks, SIGNAL(toggled(bool)), this, SLOT(updateProxyValidationState()));

    connect(ui->connectSocksTor, SIGNAL(toggled(bool)), ui->proxyIpTor, SLOT(setEnabled(bool)));
    connect(ui->connectSocksTor, SIGNAL(toggled(bool)), ui->proxyPortTor, SLOT(setEnabled(bool)));
    connect(ui->connectSocksTor, SIGNAL(toggled(bool)), this, SLOT(updateProxyValidationState()));

    ui->maxuploadtarget->setMinimum(CNode::GetMaxOutboundTargetRecommendedMinimum() / 1024 / 1024);
    ui->maxuploadtarget->setMaximum(std::numeric_limits<int>::max());
    connect(ui->maxuploadtargetCheckbox, SIGNAL(stateChanged(int)), this, SLOT(maxuploadtargetCheckboxStateChanged(int)));

    /* Window elements init */
#ifdef Q_OS_MAC
    /* remove Window tab on Mac */
    ui->tabWidget->removeTab(ui->tabWidget->indexOf(ui->tabWindow));
#endif

    /* remove Wallet tab in case of -disablewallet */
    if (!enableWallet) {
        ui->tabWidget->removeTab(ui->tabWidget->indexOf(ui->tabWallet));
    }

    /* Display elements init */
    QDir translations(":translations");

    ui->bitcoinAtStartup->setToolTip(ui->bitcoinAtStartup->toolTip().arg(tr(PACKAGE_NAME)));
    ui->bitcoinAtStartup->setText(ui->bitcoinAtStartup->text().arg(tr(PACKAGE_NAME)));

    ui->lang->setToolTip(ui->lang->toolTip().arg(tr(PACKAGE_NAME)));
    ui->lang->addItem(QString("(") + tr("default") + QString(")"), QVariant(""));
    Q_FOREACH(const QString &langStr, translations.entryList())
    {
        QLocale locale(langStr);

        /** check if the locale name consists of 2 parts (language_country) */
        if(langStr.contains("_"))
        {
#if QT_VERSION >= 0x040800
            /** display language strings as "native language - native country (locale name)", e.g. "Deutsch - Deutschland (de)" */
            ui->lang->addItem(locale.nativeLanguageName() + QString(" - ") + locale.nativeCountryName() + QString(" (") + langStr + QString(")"), QVariant(langStr));
#else
            /** display language strings as "language - country (locale name)", e.g. "German - Germany (de)" */
            ui->lang->addItem(QLocale::languageToString(locale.language()) + QString(" - ") + QLocale::countryToString(locale.country()) + QString(" (") + langStr + QString(")"), QVariant(langStr));
#endif
        }
        else
        {
#if QT_VERSION >= 0x040800
            /** display language strings as "native language (locale name)", e.g. "Deutsch (de)" */
            ui->lang->addItem(locale.nativeLanguageName() + QString(" (") + langStr + QString(")"), QVariant(langStr));
#else
            /** display language strings as "language (locale name)", e.g. "German (de)" */
            ui->lang->addItem(QLocale::languageToString(locale.language()) + QString(" (") + langStr + QString(")"), QVariant(langStr));
#endif
        }
    }
#if QT_VERSION >= 0x040700
    ui->thirdPartyTxUrls->setPlaceholderText("https://example.com/tx/%s");
#endif

    ui->unit->setModel(new BitcoinUnits(this));

    /* Widget-to-option mapper */
    mapper = new QDataWidgetMapper(this);
    mapper->setSubmitPolicy(QDataWidgetMapper::ManualSubmit);
    mapper->setOrientation(Qt::Vertical);

    /* setup/change UI elements when proxy IPs are invalid/valid */
    ui->proxyIp->setCheckValidator(new ProxyAddressValidator(parent));
    ui->proxyIpTor->setCheckValidator(new ProxyAddressValidator(parent));
    connect(ui->proxyIp, SIGNAL(validationDidChange(QValidatedLineEdit *)), this, SLOT(updateProxyValidationState()));
    connect(ui->proxyIpTor, SIGNAL(validationDidChange(QValidatedLineEdit *)), this, SLOT(updateProxyValidationState()));
    connect(ui->proxyPort, SIGNAL(textChanged(const QString&)), this, SLOT(updateProxyValidationState()));
    connect(ui->proxyPortTor, SIGNAL(textChanged(const QString&)), this, SLOT(updateProxyValidationState()));
}

OptionsDialog::~OptionsDialog()
{
    delete ui;
}

void OptionsDialog::setModel(OptionsModel *model)
{
    this->model = model;

    if(model)
    {
        /* check if client restart is needed and show persistent message */
        if (model->isRestartRequired())
            showRestartWarning(true);

        QString strLabel = model->getOverriddenByCommandLine();
        if (strLabel.isEmpty())
            strLabel = tr("none");
        ui->overriddenByCommandLineLabel->setText(strLabel);

        mapper->setModel(model);
        setMapper();
        mapper->toFirst();

        updateDefaultProxyNets();
    }

    /* warn when one of the following settings changes by user action (placed here so init via mapper doesn't trigger them) */

    /* Main */
    connect(ui->databaseCache, SIGNAL(valueChanged(int)), this, SLOT(showRestartWarning()));
    connect(ui->threadsScriptVerif, SIGNAL(valueChanged(int)), this, SLOT(showRestartWarning()));
    /* Wallet */
    connect(ui->spendZeroConfChange, SIGNAL(clicked(bool)), this, SLOT(showRestartWarning()));
    /* Network */
    connect(ui->networkPort, SIGNAL(textChanged(const QString &)), this, SLOT(showRestartWarning()));
    connect(ui->allowIncoming, SIGNAL(clicked(bool)), this, SLOT(showRestartWarning()));
    connect(ui->connectSocks, SIGNAL(clicked(bool)), this, SLOT(showRestartWarning()));
    connect(ui->connectSocksTor, SIGNAL(clicked(bool)), this, SLOT(showRestartWarning()));
    connect(ui->peerbloomfilters, SIGNAL(clicked(bool)), this, SLOT(showRestartWarning()));
    /* Display */
    connect(ui->lang, SIGNAL(valueChanged()), this, SLOT(showRestartWarning()));
    connect(ui->thirdPartyTxUrls, SIGNAL(textChanged(const QString &)), this, SLOT(showRestartWarning()));
}

void OptionsDialog::setMapper()
{
    /* Main */
    mapper->addMapping(ui->bitcoinAtStartup, OptionsModel::StartAtStartup);
    mapper->addMapping(ui->threadsScriptVerif, OptionsModel::ThreadsScriptVerif);
    mapper->addMapping(ui->databaseCache, OptionsModel::DatabaseCache);

    /* Wallet */
    mapper->addMapping(ui->spendZeroConfChange, OptionsModel::SpendZeroConfChange);
    mapper->addMapping(ui->coinControlFeatures, OptionsModel::CoinControlFeatures);

    /* Network */
    mapper->addMapping(ui->networkPort, OptionsModel::NetworkPort);
    mapper->addMapping(ui->mapPortUpnp, OptionsModel::MapPortUPnP);
    mapper->addMapping(ui->allowIncoming, OptionsModel::Listen);

    mapper->addMapping(ui->connectSocks, OptionsModel::ProxyUse);
    mapper->addMapping(ui->proxyIp, OptionsModel::ProxyIP);
    mapper->addMapping(ui->proxyPort, OptionsModel::ProxyPort);

    mapper->addMapping(ui->connectSocksTor, OptionsModel::ProxyUseTor);
    mapper->addMapping(ui->proxyIpTor, OptionsModel::ProxyIPTor);
    mapper->addMapping(ui->proxyPortTor, OptionsModel::ProxyPortTor);

    int current_maxuploadtarget = model->data(model->index(OptionsModel::maxuploadtarget, 0), Qt::EditRole).toInt();
    if (current_maxuploadtarget == 0) {
        ui->maxuploadtargetCheckbox->setChecked(false);
        ui->maxuploadtarget->setEnabled(false);
        ui->maxuploadtarget->setValue(ui->maxuploadtarget->minimum());
    } else {
        if (current_maxuploadtarget < ui->maxuploadtarget->minimum()) {
            ui->maxuploadtarget->setMinimum(current_maxuploadtarget);
        }
        ui->maxuploadtargetCheckbox->setChecked(true);
        ui->maxuploadtarget->setEnabled(true);
        ui->maxuploadtarget->setValue(current_maxuploadtarget);
    }

    mapper->addMapping(ui->peerbloomfilters, OptionsModel::peerbloomfilters);

    /* Window */
#ifndef Q_OS_MAC
    mapper->addMapping(ui->hideTrayIcon, OptionsModel::HideTrayIcon);
    mapper->addMapping(ui->minimizeToTray, OptionsModel::MinimizeToTray);
    mapper->addMapping(ui->minimizeOnClose, OptionsModel::MinimizeOnClose);
#endif

    /* Display */
    mapper->addMapping(ui->lang, OptionsModel::Language);
    mapper->addMapping(ui->unit, OptionsModel::DisplayUnit);
    mapper->addMapping(ui->displayAddresses, OptionsModel::DisplayAddresses);
    mapper->addMapping(ui->thirdPartyTxUrls, OptionsModel::ThirdPartyTxUrls);
}

void OptionsDialog::checkLineEdit()
{
    QLineEdit * const lineedit = qobject_cast<QLineEdit*>(QObject::sender());
    if (lineedit->hasAcceptableInput()) {
        lineedit->setStyleSheet("");
    } else {
        lineedit->setStyleSheet("color: red;");
    }
}

void OptionsDialog::setOkButtonState(bool fState)
{
    ui->okButton->setEnabled(fState);
}

void OptionsDialog::maxuploadtargetCheckboxStateChanged(const int state)
{
    ui->maxuploadtarget->setEnabled(state);
}

void OptionsDialog::on_resetButton_clicked()
{
    if(model)
    {
        // confirmation dialog
        QMessageBox::StandardButton btnRetVal = QMessageBox::question(this, tr("Confirm options reset"),
            tr("Client restart required to activate changes.") + "<br><br>" + tr("Client will be shut down. Do you want to proceed?"),
            QMessageBox::Yes | QMessageBox::Cancel, QMessageBox::Cancel);

        if(btnRetVal == QMessageBox::Cancel)
            return;

        /* reset all options and close GUI */
        model->Reset();
        QApplication::quit();
    }
}

void OptionsDialog::on_okButton_clicked()
{
    for (int i = 0; i < ui->tabWidget->count(); ++i) {
        QWidget * const tab = ui->tabWidget->widget(i);
        Q_FOREACH(QObject* o, tab->children()) {
            QLineEdit * const lineedit = qobject_cast<QLineEdit*>(o);
            if (lineedit && !lineedit->hasAcceptableInput()) {
                int row = mapper->mappedSection(lineedit);
                if (model->data(model->index(row, 0), Qt::EditRole) == lineedit->text()) {
                    // Allow unchanged fields through
                    continue;
                }
                ui->tabWidget->setCurrentWidget(tab);
                lineedit->setFocus(Qt::OtherFocusReason);
                lineedit->selectAll();
                QMessageBox::critical(this, tr("Invalid setting"), tr("The value entered is invalid."));
                return;
            }
        }
    }
<<<<<<< HEAD
=======

    if (ui->maxuploadtargetCheckbox->isChecked()) {
        model->setData(model->index(OptionsModel::maxuploadtarget, 0), ui->maxuploadtarget->value());
    } else {
        model->setData(model->index(OptionsModel::maxuploadtarget, 0), 0);
    }

>>>>>>> 8c569356
    mapper->submit();
    accept();
    updateDefaultProxyNets();
}

void OptionsDialog::on_cancelButton_clicked()
{
    reject();
}

void OptionsDialog::on_hideTrayIcon_stateChanged(int fState)
{
    if(fState)
    {
        ui->minimizeToTray->setChecked(false);
        ui->minimizeToTray->setEnabled(false);
    }
    else
    {
        ui->minimizeToTray->setEnabled(true);
    }
}

void OptionsDialog::showRestartWarning(bool fPersistent)
{
    ui->statusLabel->setStyleSheet("QLabel { color: red; }");

    if(fPersistent)
    {
        ui->statusLabel->setText(tr("Client restart required to activate changes."));
    }
    else
    {
        ui->statusLabel->setText(tr("This change would require a client restart."));
        // clear non-persistent status label after 10 seconds
        // Todo: should perhaps be a class attribute, if we extend the use of statusLabel
        QTimer::singleShot(10000, this, SLOT(clearStatusLabel()));
    }
}

void OptionsDialog::clearStatusLabel()
{
    ui->statusLabel->clear();
}

void OptionsDialog::updateProxyValidationState()
{
    QValidatedLineEdit *pUiProxyIp = ui->proxyIp;
    QValidatedLineEdit *otherProxyWidget = (pUiProxyIp == ui->proxyIpTor) ? ui->proxyIp : ui->proxyIpTor;
    if (pUiProxyIp->isValid() && (!ui->proxyPort->isEnabled() || ui->proxyPort->text().toInt() > 0) && (!ui->proxyPortTor->isEnabled() || ui->proxyPortTor->text().toInt() > 0))
    {
        setOkButtonState(otherProxyWidget->isValid()); //only enable ok button if both proxys are valid
        ui->statusLabel->clear();
    }
    else
    {
        setOkButtonState(false);
        ui->statusLabel->setStyleSheet("QLabel { color: red; }");
        ui->statusLabel->setText(tr("The supplied proxy address is invalid."));
    }
}

void OptionsDialog::updateDefaultProxyNets()
{
    proxyType proxy;
    std::string strProxy;
    QString strDefaultProxyGUI;

    GetProxy(NET_IPV4, proxy);
    strProxy = proxy.proxy.ToStringIP() + ":" + proxy.proxy.ToStringPort();
    strDefaultProxyGUI = ui->proxyIp->text() + ":" + ui->proxyPort->text();
    (strProxy == strDefaultProxyGUI.toStdString()) ? ui->proxyReachIPv4->setChecked(true) : ui->proxyReachIPv4->setChecked(false);

    GetProxy(NET_IPV6, proxy);
    strProxy = proxy.proxy.ToStringIP() + ":" + proxy.proxy.ToStringPort();
    strDefaultProxyGUI = ui->proxyIp->text() + ":" + ui->proxyPort->text();
    (strProxy == strDefaultProxyGUI.toStdString()) ? ui->proxyReachIPv6->setChecked(true) : ui->proxyReachIPv6->setChecked(false);

    GetProxy(NET_TOR, proxy);
    strProxy = proxy.proxy.ToStringIP() + ":" + proxy.proxy.ToStringPort();
    strDefaultProxyGUI = ui->proxyIp->text() + ":" + ui->proxyPort->text();
    (strProxy == strDefaultProxyGUI.toStdString()) ? ui->proxyReachTor->setChecked(true) : ui->proxyReachTor->setChecked(false);
}

ProxyAddressValidator::ProxyAddressValidator(QObject *parent) :
QValidator(parent)
{
}

QValidator::State ProxyAddressValidator::validate(QString &input, int &pos) const
{
    Q_UNUSED(pos);
    // Validate the proxy
    proxyType addrProxy = proxyType(CService(input.toStdString(), 9050), true);
    if (addrProxy.IsValid())
        return QValidator::Acceptable;

    return QValidator::Invalid;
}<|MERGE_RESOLUTION|>--- conflicted
+++ resolved
@@ -294,8 +294,6 @@
             }
         }
     }
-<<<<<<< HEAD
-=======
 
     if (ui->maxuploadtargetCheckbox->isChecked()) {
         model->setData(model->index(OptionsModel::maxuploadtarget, 0), ui->maxuploadtarget->value());
@@ -303,7 +301,6 @@
         model->setData(model->index(OptionsModel::maxuploadtarget, 0), 0);
     }
 
->>>>>>> 8c569356
     mapper->submit();
     accept();
     updateDefaultProxyNets();
