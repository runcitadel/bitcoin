// Copyright (c) 2011-2020 The Bitcoin Core developers
// Distributed under the MIT software license, see the accompanying
// file COPYING or http://www.opensource.org/licenses/mit-license.php.

#if defined(HAVE_CONFIG_H)
#include <config/bitcoin-config.h>
#endif

#include <qt/optionsmodel.h>

#include <qt/bitcoinunits.h>
#include <qt/guiconstants.h>
#include <qt/guiutil.h>

#include <index/blockfilterindex.h>
#include <interfaces/node.h>
#include <chainparams.h>
#include <validation.h> // For DEFAULT_SCRIPTCHECK_THREADS
#include <net.h>
#include <net_processing.h>
#include <netbase.h>
#include <node/context.h>
#include <outputtype.h>
#include <txdb.h> // for -dbcache defaults
#include <util/string.h>
#ifdef ENABLE_WALLET
#include <wallet/wallet.h>
#endif

#include <QDebug>
#include <QSettings>
#include <QStringList>

const char *DEFAULT_GUI_PROXY_HOST = "127.0.0.1";

static const QString GetDefaultProxyAddress();

OptionsModel::OptionsModel(interfaces::Node& node, QObject *parent, bool resetSettings) :
    QAbstractListModel(parent), m_node(node)
{
    Init(resetSettings);
}

void OptionsModel::addOverriddenOption(const std::string &option)
{
    strOverriddenByCommandLine += QString::fromStdString(option) + "=" + QString::fromStdString(gArgs.GetArg(option, "")) + " ";
}

// Writes all missing QSettings with their default values
void OptionsModel::Init(bool resetSettings)
{
    if (resetSettings)
        Reset();

    checkAndMigrate();

    QSettings settings;

    // Ensure restart flag is unset on client startup
    setRestartRequired(false);

    // These are Qt-only settings:

    // Window
    if (!settings.contains("fHideTrayIcon"))
        settings.setValue("fHideTrayIcon", false);
    fHideTrayIcon = settings.value("fHideTrayIcon").toBool();
    Q_EMIT hideTrayIconChanged(fHideTrayIcon);

    if (!settings.contains("fMinimizeToTray"))
        settings.setValue("fMinimizeToTray", false);
    fMinimizeToTray = settings.value("fMinimizeToTray").toBool() && !fHideTrayIcon;

    if (!settings.contains("fMinimizeOnClose"))
        settings.setValue("fMinimizeOnClose", false);
    fMinimizeOnClose = settings.value("fMinimizeOnClose").toBool();

    // Display
    if (!settings.contains("nDisplayUnit"))
        settings.setValue("nDisplayUnit", BitcoinUnits::BTC);
    nDisplayUnit = settings.value("nDisplayUnit").toInt();

    if (!settings.contains("strThirdPartyTxUrls"))
        settings.setValue("strThirdPartyTxUrls", "");
    strThirdPartyTxUrls = settings.value("strThirdPartyTxUrls", "").toString();

    if (!settings.contains("fCoinControlFeatures"))
        settings.setValue("fCoinControlFeatures", false);
    fCoinControlFeatures = settings.value("fCoinControlFeatures", false).toBool();

    // These are shared with the core or have a command-line parameter
    // and we want command-line parameters to overwrite the GUI settings.
    //
    // If setting doesn't exist create it with defaults.
    //
    // If gArgs.SoftSetArg() or gArgs.SoftSetBoolArg() return false we were overridden
    // by command-line and show this in the UI.

    // Main
    if (!gArgs.IsArgSet("-prune")) {
        if (settings.contains("bPrune")) {
            if (settings.value("bPrune").toBool()) {
                if (!settings.contains("nPruneSize"))
                    settings.setValue("nPruneSize", DEFAULT_PRUNE_TARGET_GB);
                const uint64_t nPruneSizeMiB = PruneGBtoMiB(settings.value("nPruneSize").toInt());
                gArgs.ForceSetArg("-prune", nPruneSizeMiB);
            } else {
                gArgs.ForceSetArg("-prune", "0");
            }
        }
    }

    if (!settings.contains("nDatabaseCache"))
        settings.setValue("nDatabaseCache", (qint64)nDefaultDbCache);
    if (!m_node.softSetArg("-dbcache", settings.value("nDatabaseCache").toString().toStdString()))
        addOverriddenOption("-dbcache");

    if (!settings.contains("nThreadsScriptVerif"))
        settings.setValue("nThreadsScriptVerif", DEFAULT_SCRIPTCHECK_THREADS);
    if (!m_node.softSetArg("-par", settings.value("nThreadsScriptVerif").toString().toStdString()))
        addOverriddenOption("-par");

    if (!settings.contains("strDataDir"))
        settings.setValue("strDataDir", GUIUtil::getDefaultDataDirectory());

    // Wallet
#ifdef ENABLE_WALLET
    if (!settings.contains("bSpendZeroConfChange"))
        settings.setValue("bSpendZeroConfChange", true);
    if (!m_node.softSetBoolArg("-spendzeroconfchange", settings.value("bSpendZeroConfChange").toBool()))
        addOverriddenOption("-spendzeroconfchange");
#endif

    // Network
    if (!settings.contains("nNetworkPort"))
        settings.setValue("nNetworkPort", (quint16)Params().GetDefaultPort());
    if (!gArgs.SoftSetArg("-port", settings.value("nNetworkPort").toString().toStdString()))
        addOverriddenOption("-port");

    if (!settings.contains("fUseUPnP"))
        settings.setValue("fUseUPnP", DEFAULT_UPNP);
    if (!m_node.softSetBoolArg("-upnp", settings.value("fUseUPnP").toBool()))
        addOverriddenOption("-upnp");

    if (!settings.contains("fListen"))
        settings.setValue("fListen", DEFAULT_LISTEN);
    if (!m_node.softSetBoolArg("-listen", settings.value("fListen").toBool()))
        addOverriddenOption("-listen");

    if (!settings.contains("fUseProxy"))
        settings.setValue("fUseProxy", false);
    if (!settings.contains("addrProxy"))
        settings.setValue("addrProxy", GetDefaultProxyAddress());
    // Only try to set -proxy, if user has enabled fUseProxy
    if (settings.value("fUseProxy").toBool() && !m_node.softSetArg("-proxy", settings.value("addrProxy").toString().toStdString()))
        addOverriddenOption("-proxy");
    else if(!settings.value("fUseProxy").toBool() && !gArgs.GetArg("-proxy", "").empty())
        addOverriddenOption("-proxy");

    if (!settings.contains("fUseSeparateProxyTor"))
        settings.setValue("fUseSeparateProxyTor", false);
    if (!settings.contains("addrSeparateProxyTor"))
        settings.setValue("addrSeparateProxyTor", GetDefaultProxyAddress());
    // Only try to set -onion, if user has enabled fUseSeparateProxyTor
    if (settings.value("fUseSeparateProxyTor").toBool() && !m_node.softSetArg("-onion", settings.value("addrSeparateProxyTor").toString().toStdString()))
        addOverriddenOption("-onion");
    else if(!settings.value("fUseSeparateProxyTor").toBool() && !gArgs.GetArg("-onion", "").empty())
        addOverriddenOption("-onion");

    // rwconf settings that require a restart
    f_peerbloomfilters = gArgs.GetBoolArg("-peerbloomfilters", DEFAULT_PEERBLOOMFILTERS);

    // Display
    if (!settings.contains("language"))
        settings.setValue("language", "");
    if (!m_node.softSetArg("-lang", settings.value("language").toString().toStdString()))
        addOverriddenOption("-lang");

    language = settings.value("language").toString();
}

/** Helper function to copy contents from one QSettings to another.
 * By using allKeys this also covers nested settings in a hierarchy.
 */
static void CopySettings(QSettings& dst, const QSettings& src)
{
    for (const QString& key : src.allKeys()) {
        dst.setValue(key, src.value(key));
    }
}

/** Back up a QSettings to an ini-formatted file. */
static void BackupSettings(const fs::path& filename, const QSettings& src)
{
    qInfo() << "Backing up GUI settings to" << GUIUtil::boostPathToQString(filename);
    QSettings dst(GUIUtil::boostPathToQString(filename), QSettings::IniFormat);
    dst.clear();
    CopySettings(dst, src);
}

void OptionsModel::Reset()
{
    QSettings settings;

    // Backup old settings to chain-specific datadir for troubleshooting
    BackupSettings(GetDataDir(true) / "guisettings.ini.bak", settings);

    // Save the strDataDir setting
    QString dataDir = GUIUtil::getDefaultDataDirectory();
    dataDir = settings.value("strDataDir", dataDir).toString();

    // Remove rw config file
    gArgs.EraseRWConfigFile();

    // Remove all entries from our QSettings object
    settings.clear();

    // Set strDataDir
    settings.setValue("strDataDir", dataDir);

    // Set prune option iff it was configured in rwconf
    if (gArgs.RWConfigHasPruneOption()) {
        SetPruneMiB(gArgs.GetArg("-prune", 0), false);
    }

    // Set that this was reset
    settings.setValue("fReset", true);

    // default setting for OptionsModel::StartAtStartup - disabled
    if (GUIUtil::GetStartOnSystemStartup())
        GUIUtil::SetStartOnSystemStartup(false);
}

int OptionsModel::rowCount(const QModelIndex & parent) const
{
    return OptionIDRowCount;
}

struct ProxySetting {
    bool is_set;
    QString ip;
    QString port;
};

static ProxySetting GetProxySetting(QSettings &settings, const QString &name)
{
    static const ProxySetting default_val = {false, DEFAULT_GUI_PROXY_HOST, QString("%1").arg(DEFAULT_GUI_PROXY_PORT)};
    // Handle the case that the setting is not set at all
    if (!settings.contains(name)) {
        return default_val;
    }
    // contains IP at index 0 and port at index 1
    QStringList ip_port = settings.value(name).toString().split(":", QString::SkipEmptyParts);
    if (ip_port.size() == 2) {
        return {true, ip_port.at(0), ip_port.at(1)};
    } else { // Invalid: return default
        return default_val;
    }
}

static void SetProxySetting(QSettings &settings, const QString &name, const ProxySetting &ip_port)
{
    settings.setValue(name, ip_port.ip + ":" + ip_port.port);
}

static const QString GetDefaultProxyAddress()
{
    return QString("%1:%2").arg(DEFAULT_GUI_PROXY_HOST).arg(DEFAULT_GUI_PROXY_PORT);
}

void OptionsModel::SetPruneMiB(int64_t prune_target_mib, bool force)
{
    const bool prune = prune_target_mib > 1;
    QSettings settings;
    settings.setValue("bPrune", prune);
    if (prune) {
        const int prune_target_gb = PruneMiBtoGB(prune_target_mib);
        settings.setValue("nPruneSize", prune_target_gb);
    }
    std::string prune_val = ToString(prune_target_mib);
    gArgs.ModifyRWConfigFile("prune", prune_val);
    if (force) {
        m_node.forceSetArg("-prune", prune_val);
        return;
    }
    if (!m_node.softSetArg("-prune", prune_val)) {
        addOverriddenOption("-prune");
    }
}

// read QSettings values and return them
QVariant OptionsModel::data(const QModelIndex & index, int role) const
{
    if(role == Qt::EditRole)
    {
        QSettings settings;
        switch(index.row())
        {
        case StartAtStartup:
            return GUIUtil::GetStartOnSystemStartup();
        case HideTrayIcon:
            return fHideTrayIcon;
        case MinimizeToTray:
            return fMinimizeToTray;
        case NetworkPort:
            return settings.value("nNetworkPort");
        case MapPortUPnP:
#ifdef USE_UPNP
            return settings.value("fUseUPnP");
#else
            return false;
#endif
        case MinimizeOnClose:
            return fMinimizeOnClose;

        // default proxy
        case ProxyUse:
            return settings.value("fUseProxy", false);
        case ProxyIP:
            return GetProxySetting(settings, "addrProxy").ip;
        case ProxyPort:
            return GetProxySetting(settings, "addrProxy").port;

        // separate Tor proxy
        case ProxyUseTor:
            return settings.value("fUseSeparateProxyTor", false);
        case ProxyIPTor:
            return GetProxySetting(settings, "addrSeparateProxyTor").ip;
        case ProxyPortTor:
            return GetProxySetting(settings, "addrSeparateProxyTor").port;

#ifdef ENABLE_WALLET
        case SpendZeroConfChange:
            return settings.value("bSpendZeroConfChange");
        case addresstype:
        {
            OutputType default_address_type;
            if (!ParseOutputType(gArgs.GetArg("-addresstype", ""), default_address_type)) {
                default_address_type = DEFAULT_ADDRESS_TYPE;
            }
            return QString::fromStdString(FormatOutputType(default_address_type));
        }
#endif
        case DisplayUnit:
            return nDisplayUnit;
        case ThirdPartyTxUrls:
            return strThirdPartyTxUrls;
        case Language:
            return settings.value("language");
        case CoinControlFeatures:
            return fCoinControlFeatures;
        case PruneMiB:
            return qlonglong(gArgs.GetArg("-prune", 0));
        case DatabaseCache:
            return settings.value("nDatabaseCache");
        case ThreadsScriptVerif:
            return settings.value("nThreadsScriptVerif");
        case Listen:
            return settings.value("fListen");
        case maxuploadtarget:
            return qlonglong(m_node.context()->connman->GetMaxOutboundTarget() / 1024 / 1024);
        case peerbloomfilters:
            return f_peerbloomfilters;
<<<<<<< HEAD
=======
        case peerblockfilters:
            return gArgs.GetBoolArg("-peerblockfilters", DEFAULT_PEERBLOCKFILTERS);
>>>>>>> 5fb42893
        default:
            return QVariant();
        }
    }
    return QVariant();
}

// write QSettings values
bool OptionsModel::setData(const QModelIndex & index, const QVariant & value, int role)
{
    bool successful = true; /* set to false on parse error */
    if(role == Qt::EditRole)
    {
        QSettings settings;
        switch(index.row())
        {
        case StartAtStartup:
            successful = GUIUtil::SetStartOnSystemStartup(value.toBool());
            break;
        case HideTrayIcon:
            fHideTrayIcon = value.toBool();
            settings.setValue("fHideTrayIcon", fHideTrayIcon);
    		Q_EMIT hideTrayIconChanged(fHideTrayIcon);
            break;
        case MinimizeToTray:
            fMinimizeToTray = value.toBool();
            settings.setValue("fMinimizeToTray", fMinimizeToTray);
            break;
        case NetworkPort:
            if (settings.value("nNetworkPort") != value) {
                // If the port input box is empty, set to default port
                if (value.toString().isEmpty()) {
                    settings.setValue("nNetworkPort", (quint16)Params().GetDefaultPort());
                }
                else {
                    settings.setValue("nNetworkPort", (quint16)value.toInt());
                }
                setRestartRequired(true);
            }
            break;
        case MapPortUPnP: // core option - can be changed on-the-fly
            settings.setValue("fUseUPnP", value.toBool());
            m_node.mapPort(value.toBool());
            break;
        case MinimizeOnClose:
            fMinimizeOnClose = value.toBool();
            settings.setValue("fMinimizeOnClose", fMinimizeOnClose);
            break;

        // default proxy
        case ProxyUse:
            if (settings.value("fUseProxy") != value) {
                settings.setValue("fUseProxy", value.toBool());
                setRestartRequired(true);
            }
            break;
        case ProxyIP: {
            auto ip_port = GetProxySetting(settings, "addrProxy");
            if (!ip_port.is_set || ip_port.ip != value.toString()) {
                ip_port.ip = value.toString();
                SetProxySetting(settings, "addrProxy", ip_port);
                setRestartRequired(true);
            }
        }
        break;
        case ProxyPort: {
            auto ip_port = GetProxySetting(settings, "addrProxy");
            if (!ip_port.is_set || ip_port.port != value.toString()) {
                ip_port.port = value.toString();
                SetProxySetting(settings, "addrProxy", ip_port);
                setRestartRequired(true);
            }
        }
        break;

        // separate Tor proxy
        case ProxyUseTor:
            if (settings.value("fUseSeparateProxyTor") != value) {
                settings.setValue("fUseSeparateProxyTor", value.toBool());
                setRestartRequired(true);
            }
            break;
        case ProxyIPTor: {
            auto ip_port = GetProxySetting(settings, "addrSeparateProxyTor");
            if (!ip_port.is_set || ip_port.ip != value.toString()) {
                ip_port.ip = value.toString();
                SetProxySetting(settings, "addrSeparateProxyTor", ip_port);
                setRestartRequired(true);
            }
        }
        break;
        case ProxyPortTor: {
            auto ip_port = GetProxySetting(settings, "addrSeparateProxyTor");
            if (!ip_port.is_set || ip_port.port != value.toString()) {
                ip_port.port = value.toString();
                SetProxySetting(settings, "addrSeparateProxyTor", ip_port);
                setRestartRequired(true);
            }
        }
        break;

#ifdef ENABLE_WALLET
        case SpendZeroConfChange:
            if (settings.value("bSpendZeroConfChange") != value) {
                settings.setValue("bSpendZeroConfChange", value);
                setRestartRequired(true);
            }
            break;
        case addresstype:
        {
            const std::string newvalue_str = value.toString().toStdString();
            OutputType oldvalue, newvalue;
            if (!ParseOutputType(gArgs.GetArg("-addresstype", ""), oldvalue)) {
                oldvalue = DEFAULT_ADDRESS_TYPE;
            }
            if (ParseOutputType(newvalue_str, newvalue) && newvalue != oldvalue) {
                gArgs.ModifyRWConfigFile("addresstype", newvalue_str);
                gArgs.ForceSetArg("-addresstype", newvalue_str);
                for (auto& wallet : GetWallets()) {
                    wallet->m_default_address_type = newvalue;
                }
            }
            break;
        }
#endif
        case DisplayUnit:
            setDisplayUnit(value);
            break;
        case ThirdPartyTxUrls:
            if (strThirdPartyTxUrls != value.toString()) {
                strThirdPartyTxUrls = value.toString();
                settings.setValue("strThirdPartyTxUrls", strThirdPartyTxUrls);
                setRestartRequired(true);
            }
            break;
        case Language:
            if (settings.value("language") != value) {
                settings.setValue("language", value);
                setRestartRequired(true);
            }
            break;
        case CoinControlFeatures:
            fCoinControlFeatures = value.toBool();
            settings.setValue("fCoinControlFeatures", fCoinControlFeatures);
            Q_EMIT coinControlFeaturesChanged(fCoinControlFeatures);
            break;
        case PruneMiB:
        {
            const qlonglong llvalue = value.toLongLong();
            if (gArgs.GetArg("-prune", 0) != llvalue) {
                gArgs.ModifyRWConfigFile("prune", value.toString().toStdString());
                settings.setValue("bPrune", (llvalue > 1));
                if (llvalue > 1) {
                    settings.setValue("nPruneSize", PruneMiBtoGB(llvalue));
                }
<<<<<<< HEAD
=======
                if (llvalue != 0 && gArgs.GetArg("-blockfilterindex", DEFAULT_BLOCKFILTERINDEX) != "0") {
                    // Can't start with pruning if the index is enabled
                    // This won't delete it, but will allow starting
                    gArgs.ModifyRWConfigFile("blockfilterindex", "0");
                }
>>>>>>> 5fb42893
                setRestartRequired(true);
            }
            break;
        }
        case DatabaseCache:
            if (settings.value("nDatabaseCache") != value) {
                settings.setValue("nDatabaseCache", value);
                setRestartRequired(true);
            }
            break;
        case ThreadsScriptVerif:
            if (settings.value("nThreadsScriptVerif") != value) {
                settings.setValue("nThreadsScriptVerif", value);
                setRestartRequired(true);
            }
            break;
        case Listen:
            if (settings.value("fListen") != value) {
                settings.setValue("fListen", value);
                setRestartRequired(true);
            }
            break;
        case maxuploadtarget:
        {
            qlonglong nv = value.toLongLong();
            if (m_node.context()->connman->GetMaxOutboundTarget() / 1024 / 1024 != uint64_t(nv)) {
                gArgs.ModifyRWConfigFile("maxuploadtarget", value.toString().toStdString());
                m_node.context()->connman->SetMaxOutboundTarget(nv * 1024 * 1024);
            }
            break;
        }
        case peerbloomfilters:
            if (f_peerbloomfilters != value) {
                gArgs.ModifyRWConfigFile("peerbloomfilters", strprintf("%d", value.toBool()));
                f_peerbloomfilters = value.toBool();
                setRestartRequired(true);
            }
            break;
<<<<<<< HEAD
=======
        case peerblockfilters:
        {
            bool nv = value.toBool();
            if (gArgs.GetBoolArg("-peerblockfilters", DEFAULT_PEERBLOCKFILTERS) != nv) {
                gArgs.ModifyRWConfigFile("peerblockfilters", strprintf("%d", nv));
                gArgs.ModifyRWConfigFile("peercfilters", strprintf("%d", nv));  // for downgrade compatibility with Knots 0.19
                gArgs.ForceSetArg("peerblockfilters", nv);
                if (nv && !GetBlockFilterIndex(BlockFilterType::BASIC)) {
                    // TODO: When other options are possible, we need to append a list!
                    // TODO: Some way to unset/delete this...
                    gArgs.ModifyRWConfigFile("blockfilterindex", "basic");
                    gArgs.ForceSetArg("blockfilterindex", "basic");
                }
                setRestartRequired(true);
            }
            break;
        }
>>>>>>> 5fb42893
        default:
            break;
        }
    }

    Q_EMIT dataChanged(index, index);

    return successful;
}

/** Updates current unit in memory, settings and emits displayUnitChanged(newUnit) signal */
void OptionsModel::setDisplayUnit(const QVariant &value)
{
    if (!value.isNull())
    {
        QSettings settings;
        nDisplayUnit = value.toInt();
        settings.setValue("nDisplayUnit", nDisplayUnit);
        Q_EMIT displayUnitChanged(nDisplayUnit);
    }
}

void OptionsModel::setRestartRequired(bool fRequired)
{
    QSettings settings;
    return settings.setValue("fRestartRequired", fRequired);
}

bool OptionsModel::isRestartRequired() const
{
    QSettings settings;
    return settings.value("fRestartRequired", false).toBool();
}

void OptionsModel::checkAndMigrate()
{
    // Migration of default values
    // Check if the QSettings container was already loaded with this client version
    QSettings settings;
    static const char strSettingsVersionKey[] = "nSettingsVersion";
    int settingsVersion = settings.contains(strSettingsVersionKey) ? settings.value(strSettingsVersionKey).toInt() : 0;
    if (settingsVersion < CLIENT_VERSION)
    {
        // -dbcache was bumped from 100 to 300 in 0.13
        // see https://github.com/bitcoin/bitcoin/pull/8273
        // force people to upgrade to the new value if they are using 100MB
        if (settingsVersion < 130000 && settings.contains("nDatabaseCache") && settings.value("nDatabaseCache").toLongLong() == 100)
            settings.setValue("nDatabaseCache", (qint64)nDefaultDbCache);

        settings.setValue(strSettingsVersionKey, CLIENT_VERSION);
    }

    // Overwrite the 'addrProxy' setting in case it has been set to an illegal
    // default value (see issue #12623; PR #12650).
    if (settings.contains("addrProxy") && settings.value("addrProxy").toString().endsWith("%2")) {
        settings.setValue("addrProxy", GetDefaultProxyAddress());
    }

    // Overwrite the 'addrSeparateProxyTor' setting in case it has been set to an illegal
    // default value (see issue #12623; PR #12650).
    if (settings.contains("addrSeparateProxyTor") && settings.value("addrSeparateProxyTor").toString().endsWith("%2")) {
        settings.setValue("addrSeparateProxyTor", GetDefaultProxyAddress());
    }
}<|MERGE_RESOLUTION|>--- conflicted
+++ resolved
@@ -361,11 +361,8 @@
             return qlonglong(m_node.context()->connman->GetMaxOutboundTarget() / 1024 / 1024);
         case peerbloomfilters:
             return f_peerbloomfilters;
-<<<<<<< HEAD
-=======
         case peerblockfilters:
             return gArgs.GetBoolArg("-peerblockfilters", DEFAULT_PEERBLOCKFILTERS);
->>>>>>> 5fb42893
         default:
             return QVariant();
         }
@@ -521,14 +518,11 @@
                 if (llvalue > 1) {
                     settings.setValue("nPruneSize", PruneMiBtoGB(llvalue));
                 }
-<<<<<<< HEAD
-=======
                 if (llvalue != 0 && gArgs.GetArg("-blockfilterindex", DEFAULT_BLOCKFILTERINDEX) != "0") {
                     // Can't start with pruning if the index is enabled
                     // This won't delete it, but will allow starting
                     gArgs.ModifyRWConfigFile("blockfilterindex", "0");
                 }
->>>>>>> 5fb42893
                 setRestartRequired(true);
             }
             break;
@@ -567,8 +561,6 @@
                 setRestartRequired(true);
             }
             break;
-<<<<<<< HEAD
-=======
         case peerblockfilters:
         {
             bool nv = value.toBool();
@@ -586,7 +578,6 @@
             }
             break;
         }
->>>>>>> 5fb42893
         default:
             break;
         }
