--- conflicted
+++ resolved
@@ -15,13 +15,9 @@
 #include <index/blockfilterindex.h>
 #include <interfaces/node.h>
 #include <chainparams.h>
-<<<<<<< HEAD
-#include <validation.h> // For DEFAULT_SCRIPTCHECK_THREADS
-=======
 #include <policy/policy.h>
 #include <policy/settings.h>
 #include <validation.h>
->>>>>>> 381c8f96
 #include <net.h>
 #include <net_processing.h>
 #include <netbase.h>
@@ -30,10 +26,7 @@
 #include <txdb.h> // for -dbcache defaults
 #include <util/moneystr.h> // for FormatMoney
 #include <util/string.h>
-<<<<<<< HEAD
-=======
 #include <validation.h>  // for SpkReuseMode
->>>>>>> 381c8f96
 #ifdef ENABLE_WALLET
 #include <wallet/wallet.h>
 #endif
@@ -195,10 +188,7 @@
 
     // rwconf settings that require a restart
     f_peerbloomfilters = gArgs.GetBoolArg("-peerbloomfilters", DEFAULT_PEERBLOOMFILTERS);
-<<<<<<< HEAD
-=======
     f_rejectspkreuse = (SpkReuseMode != SRM_ALLOW);
->>>>>>> 381c8f96
 
     // Display
     if (!settings.contains("language"))
@@ -403,8 +393,6 @@
             return f_peerbloomfilters;
         case peerblockfilters:
             return gArgs.GetBoolArg("-peerblockfilters", DEFAULT_PEERBLOCKFILTERS);
-<<<<<<< HEAD
-=======
         case mempoolreplacement:
             return CanonicalMempoolReplacement();
         case maxorphantx:
@@ -455,7 +443,6 @@
             return qlonglong(gArgs.GetArg("-blockmaxweight", DEFAULT_BLOCK_MAX_WEIGHT) / 1000);
         case blockreconstructionextratxn:
             return qlonglong(gArgs.GetArg("-blockreconstructionextratxn", DEFAULT_BLOCK_RECONSTRUCTION_EXTRA_TXN));
->>>>>>> 381c8f96
         default:
             return QVariant();
         }
@@ -696,8 +683,6 @@
             }
             break;
         }
-<<<<<<< HEAD
-=======
         case mempoolreplacement:
         {
             QString nv = value.toString();
@@ -937,7 +922,6 @@
         case corepolicy:
             gArgs.ModifyRWConfigFile("corepolicy", value.toString().toStdString());
             break;
->>>>>>> 381c8f96
         default:
             break;
         }
