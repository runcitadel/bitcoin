--- conflicted
+++ resolved
@@ -35,11 +35,7 @@
 
 public Q_SLOTS:
     void setText(const QString&);
-<<<<<<< HEAD
-    void setValid(bool valid, bool with_warning=false);
-=======
     void setValid(bool valid, bool with_warning=false, int error_pos=0);
->>>>>>> 588d3714
     void setEnabled(bool enabled);
 
 Q_SIGNALS:
