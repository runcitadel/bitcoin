--- conflicted
+++ resolved
@@ -2739,11 +2739,8 @@
                 State(pfrom.GetId())->fProvidesHeaderAndIDs = true;
                 State(pfrom.GetId())->fWantsCmpctWitness = nCMPCTBLOCKVersion == 2;
             }
-<<<<<<< HEAD
-=======
             // ignore HB requests from peers without witness support
             fAnnounceUsingCMPCTBLOCK = fAnnounceUsingCMPCTBLOCK && (nCMPCTBLOCKVersion == 2);
->>>>>>> 30c43d42
             if (State(pfrom.GetId())->fWantsCmpctWitness == (nCMPCTBLOCKVersion == 2)) { // ignore later version announces
                 State(pfrom.GetId())->fPreferHeaderAndIDs = fAnnounceUsingCMPCTBLOCK;
                 // save whether peer selects us as BIP152 high-bandwidth peer
