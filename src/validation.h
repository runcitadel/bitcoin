--- conflicted
+++ resolved
@@ -396,11 +396,8 @@
 /** Functions for disk access for blocks */
 bool ReadBlockFromDisk(CBlock& block, const CDiskBlockPos& pos, const Consensus::Params& consensusParams, bool lowprio = false);
 bool ReadBlockFromDisk(CBlock& block, const CBlockIndex* pindex, const Consensus::Params& consensusParams, bool lowprio = false);
-<<<<<<< HEAD
-=======
 bool ReadRawBlockFromDisk(std::vector<uint8_t>& block, const CDiskBlockPos& pos, const CMessageHeader::MessageStartChars& message_start, bool lowprio = false);
 bool ReadRawBlockFromDisk(std::vector<uint8_t>& block, const CBlockIndex* pindex, const CMessageHeader::MessageStartChars& message_start, bool lowprio = false);
->>>>>>> 51e8f0af
 
 /** Functions for validating blocks and updating the block tree */
 
