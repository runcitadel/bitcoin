--- conflicted
+++ resolved
@@ -161,6 +161,7 @@
 typedef std::unordered_map<uint256, CBlockIndex*, BlockHasher> BlockMap;
 extern BlockMap mapBlockIndex;
 extern uint64_t nLastBlockTx;
+extern uint64_t nLastBlockSize;
 extern uint64_t nLastBlockWeight;
 extern const std::string strMessageMagic;
 extern CWaitableCriticalSection csBestBlock;
@@ -394,13 +395,8 @@
 
 
 /** Functions for disk access for blocks */
-<<<<<<< HEAD
 bool ReadBlockFromDisk(CBlock& block, const CDiskBlockPos& pos, const Consensus::Params& consensusParams, bool lowprio = false);
 bool ReadBlockFromDisk(CBlock& block, const CBlockIndex* pindex, const Consensus::Params& consensusParams, bool lowprio = false);
-=======
-bool ReadBlockFromDisk(CBlock& block, const CDiskBlockPos& pos, const Consensus::Params& consensusParams);
-bool ReadBlockFromDisk(CBlock& block, const CBlockIndex* pindex, const Consensus::Params& consensusParams);
->>>>>>> 1311738d
 
 /** Functions for validating blocks and updating the block tree */
 
