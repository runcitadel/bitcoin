// Copyright (c) 2009-2010 Satoshi Nakamoto
// Copyright (c) 2009-2016 The Bitcoin Core developers
// Distributed under the MIT software license, see the accompanying
// file COPYING or http://www.opensource.org/licenses/mit-license.php.

/**
 * Server/client environment: argument handling, config file parsing,
 * logging, thread wrappers, startup time
 */
#ifndef BITCOIN_UTIL_H
#define BITCOIN_UTIL_H

#if defined(HAVE_CONFIG_H)
#include "config/bitcoin-config.h"
#endif

#include "compat.h"
#include "fs.h"
#include "sync.h"
#include "tinyformat.h"
#include "utiltime.h"

#include <atomic>
#include <exception>
#include <map>
#include <stdint.h>
#include <string>
#include <unordered_set>
#include <vector>

#include <boost/signals2/signal.hpp>

// Application startup time (used for uptime calculation)
int64_t GetStartupTime();

static const bool DEFAULT_LOGTIMEMICROS = false;
static const bool DEFAULT_LOGIPS        = false;
static const bool DEFAULT_LOGTIMESTAMPS = true;

/** Signals for translation. */
class CTranslationInterface
{
public:
    /** Translate a message to the native language of the user. */
    boost::signals2::signal<std::string (const char* psz)> Translate;
};

extern bool fPrintToConsole;
extern bool fPrintToDebugLog;

extern bool fLogTimestamps;
extern bool fLogTimeMicros;
extern bool fLogIPs;
extern std::atomic<bool> fReopenDebugLog;
extern CTranslationInterface translationInterface;

extern const char * const BITCOIN_CONF_FILENAME;
extern const char * const BITCOIN_RW_CONF_FILENAME;
extern const char * const BITCOIN_PID_FILENAME;

extern std::atomic<uint32_t> logCategories;

/**
 * Translation function: Call Translate signal on UI interface, which returns a boost::optional result.
 * If no translation slot is registered, nothing is returned, and simply return the input.
 */
inline std::string _(const char* psz)
{
    boost::optional<std::string> rv = translationInterface.Translate(psz);
    return rv ? (*rv) : psz;
}

void SetupEnvironment();
bool SetupNetworking();

struct CLogCategoryActive
{
    std::string category;
    bool active;
};

namespace BCLog {
    enum LogFlags : uint32_t {
        NONE        = 0,
        NET         = (1 <<  0),
        TOR         = (1 <<  1),
        MEMPOOL     = (1 <<  2),
        HTTP        = (1 <<  3),
        BENCH       = (1 <<  4),
        ZMQ         = (1 <<  5),
        DB          = (1 <<  6),
        RPC         = (1 <<  7),
        ESTIMATEFEE = (1 <<  8),
        ADDRMAN     = (1 <<  9),
        SELECTCOINS = (1 << 10),
        REINDEX     = (1 << 11),
        CMPCTBLOCK  = (1 << 12),
        RAND        = (1 << 13),
        PRUNE       = (1 << 14),
        PROXY       = (1 << 15),
        MEMPOOLREJ  = (1 << 16),
        LIBEVENT    = (1 << 17),
        COINDB      = (1 << 18),
        QT          = (1 << 19),
        LEVELDB     = (1 << 20),
        ALL         = ~(uint32_t)0,
    };
}
/** Return true if log accepts specified category */
static inline bool LogAcceptCategory(uint32_t category)
{
    return (logCategories.load(std::memory_order_relaxed) & category) != 0;
}

/** Returns a string with the log categories. */
std::string ListLogCategories();

/** Returns a vector of the active log categories. */
std::vector<CLogCategoryActive> ListActiveLogCategories();

/** Return true if str parses as a log category and set the flags in f */
bool GetLogCategory(uint32_t *f, const std::string *str);

/** Send a string to the log output */
int LogPrintStr(const std::string &str);

/** Get format string from VA_ARGS for error reporting */
template<typename... Args> std::string FormatStringFromLogArgs(const char *fmt, const Args&... args) { return fmt; }

static inline void MarkUsed() {}
template<typename T, typename... Args> static inline void MarkUsed(const T& t, const Args&... args)
{
    (void)t;
    MarkUsed(args...);
}

#ifdef USE_COVERAGE
#define LogPrintf(...) do { MarkUsed(__VA_ARGS__); } while(0)
#define LogPrint(category, ...) do { MarkUsed(__VA_ARGS__); } while(0)
#else
#define LogPrintf(...) do { \
    std::string _log_msg_; /* Unlikely name to avoid shadowing variables */ \
    try { \
        _log_msg_ = tfm::format(__VA_ARGS__); \
    } catch (tinyformat::format_error &fmterr) { \
        /* Original format string will have newline so don't add one here */ \
        _log_msg_ = "Error \"" + std::string(fmterr.what()) + "\" while formatting log message: " + FormatStringFromLogArgs(__VA_ARGS__); \
    } \
    LogPrintStr(_log_msg_); \
} while(0)

#define LogPrint(category, ...) do { \
    if (LogAcceptCategory((category))) { \
        LogPrintf(__VA_ARGS__); \
    } \
} while(0)
#endif

template<typename... Args>
bool error(const char* fmt, const Args&... args)
{
    LogPrintStr("ERROR: " + tfm::format(fmt, args...) + "\n");
    return false;
}

void PrintExceptionContinue(const std::exception *pex, const char* pszThread);
void FileCommit(FILE *file);
bool TruncateFile(FILE *file, unsigned int length);
int RaiseFileDescriptorLimit(int nMinFD);
void AllocateFileRange(FILE *file, unsigned int offset, unsigned int length);
bool RenameOver(fs::path src, fs::path dest);
bool TryCreateDirectories(const fs::path& p);
fs::path GetDefaultDataDir();
const fs::path &GetDataDir(bool fNetSpecific = true);
void ClearDatadirCache();
fs::path GetConfigFile(const std::string& confPath);
fs::path GetRWConfigFile(const std::string& confPath);
#ifndef WIN32
fs::path GetPidFile();
void CreatePidFile(const fs::path &path, pid_t pid);
#endif
#ifdef WIN32
fs::path GetSpecialFolderPath(int nFolder, bool fCreate = true);
#endif
void OpenDebugLog();
void ShrinkDebugFile();
void runCommand(const std::string& strCommand);

inline bool IsSwitchChar(char c)
{
#ifdef WIN32
    return c == '-' || c == '/';
#else
    return c == '-';
#endif
}

void ModifyRWConfigFile(std::istream& streamIn, std::ostream& streamOut, const std::map<std::string, std::string>& mapChangeSettings);

class ArgsManager
{
protected:
    CCriticalSection cs_args;
    std::map<std::string, std::string> mapArgs;
    std::map<std::string, std::vector<std::string> > mapMultiArgs;
private:
    std::unordered_set<std::string> args_assigned_by_conf;
    fs::path rwconf_path;
<<<<<<< HEAD

    void ReadConfigFile(fs::ifstream& streamConfig, std::unordered_set<std::string>* setAllowOverride, std::unordered_set<std::string>* setInitiallyAssigned);
public:
    void ParseParameters(int argc, const char*const argv[]);
    void ReadConfigFile(const std::string& confPath);
    void ReadRWConfigFile(const std::string& confPath);
=======
    bool rwconf_had_prune_option;
    std::map<std::string, std::string> rwconf_queued_writes;

    void ReadConfigFile(fs::ifstream& streamConfig, std::unordered_set<std::string>* setAllowOverride, std::unordered_set<std::string>* setInitiallyAssigned);
public:
    ArgsManager() : rwconf_had_prune_option(false) { }

    void ParseParameters(int argc, const char*const argv[]);
    void ReadConfigFile(const std::string& confPath);
    void ReadRWConfigFile(const std::string& confPath);
    bool RWConfigHasPruneOption() const { return rwconf_had_prune_option; }
>>>>>>> 488c683b
    void ModifyRWConfigFile(const std::map<std::string, std::string>& mapChangeSettings);
    void ModifyRWConfigFile(const std::string& strArg, const std::string& strNewValue);
    void EraseRWConfigFile();
    std::vector<std::string> GetArgs(const std::string& strArg);

    /**
     * Return true if the given argument has been manually set
     *
     * @param strArg Argument to get (e.g. "-foo")
     * @return true if the argument has been set
     */
    bool IsArgSet(const std::string& strArg);

    /**
     * Return string argument or default value
     *
     * @param strArg Argument to get (e.g. "-foo")
     * @param strDefault (e.g. "1")
     * @return command-line argument or default value
     */
    std::string GetArg(const std::string& strArg, const std::string& strDefault);

    /**
     * Return integer argument or default value
     *
     * @param strArg Argument to get (e.g. "-foo")
     * @param nDefault (e.g. 1)
     * @return command-line argument (0 if invalid number) or default value
     */
    int64_t GetArg(const std::string& strArg, int64_t nDefault);

    /**
     * Return boolean argument or default value
     *
     * @param strArg Argument to get (e.g. "-foo")
     * @param fDefault (true or false)
     * @return command-line argument or default value
     */
    bool GetBoolArg(const std::string& strArg, bool fDefault);

    /**
     * Set an argument if it doesn't already have a value
     *
     * @param strArg Argument to set (e.g. "-foo")
     * @param strValue Value (e.g. "1")
     * @return true if argument gets set, false if it already had a value
     */
    bool SoftSetArg(const std::string& strArg, const std::string& strValue);

    /**
     * Set a boolean argument if it doesn't already have a value
     *
     * @param strArg Argument to set (e.g. "-foo")
     * @param fValue Value (e.g. false)
     * @return true if argument gets set, false if it already had a value
     */
    bool SoftSetBoolArg(const std::string& strArg, bool fValue);

    // Forces an arg setting. Called by SoftSetArg() if the arg hasn't already
    // been set. Also called directly in testing.
    void ForceSetArg(const std::string& strArg, const std::string& strValue);
    void ForceSetArg(const std::string& strArg, int64_t nValue);
};

extern ArgsManager gArgs;

/**
 * Format a string to be used as group of options in help messages
 *
 * @param message Group name (e.g. "RPC server options:")
 * @return the formatted string
 */
std::string HelpMessageGroup(const std::string& message);

/**
 * Format a string to be used as option description in help messages
 *
 * @param option Option message (e.g. "-rpcuser=<user>")
 * @param message Option description (e.g. "Username for JSON-RPC connections")
 * @return the formatted string
 */
std::string HelpMessageOpt(const std::string& option, const std::string& message);

/**
 * Return the number of physical cores available on the current system.
 * @note This does not count virtual cores, such as those provided by HyperThreading
 * when boost is newer than 1.56.
 */
int GetNumCores();

void RenameThread(const char* name);

/**
 * .. and a wrapper that just calls func once
 */
template <typename Callable> void TraceThread(const char* name,  Callable func)
{
    std::string s = strprintf("bitcoin-%s", name);
    RenameThread(s.c_str());
    try
    {
        LogPrintf("%s thread start\n", name);
        func();
        LogPrintf("%s thread exit\n", name);
    }
    catch (const boost::thread_interrupted&)
    {
        LogPrintf("%s thread interrupt\n", name);
        throw;
    }
    catch (const std::exception& e) {
        PrintExceptionContinue(&e, name);
        throw;
    }
    catch (...) {
        PrintExceptionContinue(nullptr, name);
        throw;
    }
}

std::string CopyrightHolders(const std::string& strPrefix);

#endif // BITCOIN_UTIL_H<|MERGE_RESOLUTION|>--- conflicted
+++ resolved
@@ -206,14 +206,6 @@
 private:
     std::unordered_set<std::string> args_assigned_by_conf;
     fs::path rwconf_path;
-<<<<<<< HEAD
-
-    void ReadConfigFile(fs::ifstream& streamConfig, std::unordered_set<std::string>* setAllowOverride, std::unordered_set<std::string>* setInitiallyAssigned);
-public:
-    void ParseParameters(int argc, const char*const argv[]);
-    void ReadConfigFile(const std::string& confPath);
-    void ReadRWConfigFile(const std::string& confPath);
-=======
     bool rwconf_had_prune_option;
     std::map<std::string, std::string> rwconf_queued_writes;
 
@@ -225,7 +217,6 @@
     void ReadConfigFile(const std::string& confPath);
     void ReadRWConfigFile(const std::string& confPath);
     bool RWConfigHasPruneOption() const { return rwconf_had_prune_option; }
->>>>>>> 488c683b
     void ModifyRWConfigFile(const std::map<std::string, std::string>& mapChangeSettings);
     void ModifyRWConfigFile(const std::string& strArg, const std::string& strNewValue);
     void EraseRWConfigFile();
