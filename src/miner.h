--- conflicted
+++ resolved
@@ -150,13 +150,10 @@
     int64_t nLockTimeCutoff;
     const CChainParams& chainparams;
     const CTxMemPool& m_mempool;
-<<<<<<< HEAD
-=======
 
     // Variables used for addPriorityTxs
     int lastFewTxs;
     bool blockFinished;
->>>>>>> 2f999cf1
 
 public:
     struct Options {
@@ -190,15 +187,12 @@
       * Increments nPackagesSelected / nDescendantsUpdated with corresponding
       * statistics from the package selection (for logging statistics). */
     void addPackageTxs(int& nPackagesSelected, int& nDescendantsUpdated) EXCLUSIVE_LOCKS_REQUIRED(m_mempool.cs);
-<<<<<<< HEAD
-=======
 
     // helper function for addPriorityTxs
     /** Test if tx will still "fit" in the block */
     bool TestForBlock(CTxMemPool::txiter iter);
     /** Test if tx still has unconfirmed parents not yet in block */
     bool isStillDependent(CTxMemPool::txiter iter) EXCLUSIVE_LOCKS_REQUIRED(m_mempool.cs);
->>>>>>> 2f999cf1
 
     // helper functions for addPackageTxs()
     /** Remove confirmed (inBlock) entries from given set */
