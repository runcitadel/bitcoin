--- conflicted
+++ resolved
@@ -8,151 +8,90 @@
 # bitcoin qt core #
 QT_TS = \
   qt/locale/bitcoin_af.ts \
-  qt/locale/bitcoin_af_ZA.ts \
   qt/locale/bitcoin_am.ts \
   qt/locale/bitcoin_ar.ts \
+  qt/locale/bitcoin_be.ts \
   qt/locale/bitcoin_be_BY.ts \
   qt/locale/bitcoin_bg.ts \
-<<<<<<< HEAD
-  qt/locale/bitcoin_bg_BG.ts \
   qt/locale/bitcoin_bn.ts \
   qt/locale/bitcoin_bs.ts \
   qt/locale/bitcoin_ca.ts \
-  qt/locale/bitcoin_ca@valencia.ts \
-  qt/locale/bitcoin_ca_ES.ts \
-=======
-  qt/locale/bitcoin_bn.ts \
-  qt/locale/bitcoin_bs.ts \
-  qt/locale/bitcoin_ca_ES.ts \
-  qt/locale/bitcoin_ca.ts \
-  qt/locale/bitcoin_ca@valencia.ts \
-  qt/locale/bitcoin_cs_CZ.ts \
->>>>>>> bdbe9f59
   qt/locale/bitcoin_cs.ts \
   qt/locale/bitcoin_cs_CZ.ts \
   qt/locale/bitcoin_cy.ts \
   qt/locale/bitcoin_da.ts \
-  qt/locale/bitcoin_de_DE.ts \
   qt/locale/bitcoin_de.ts \
   qt/locale/bitcoin_de_DE.ts \
   qt/locale/bitcoin_el.ts \
-<<<<<<< HEAD
   qt/locale/bitcoin_el_GR.ts \
-=======
-  qt/locale/bitcoin_en_AU.ts \
-  qt/locale/bitcoin_en_GB.ts \
->>>>>>> bdbe9f59
   qt/locale/bitcoin_en.ts \
   qt/locale/bitcoin_en_AU.ts \
   qt/locale/bitcoin_en_GB.ts \
   qt/locale/bitcoin_eo.ts \
-<<<<<<< HEAD
   qt/locale/bitcoin_es.ts \
-=======
->>>>>>> bdbe9f59
-  qt/locale/bitcoin_es_419.ts \
-  qt/locale/bitcoin_es_AR.ts \
   qt/locale/bitcoin_es_CL.ts \
   qt/locale/bitcoin_es_CO.ts \
   qt/locale/bitcoin_es_DO.ts \
   qt/locale/bitcoin_es_ES.ts \
   qt/locale/bitcoin_es_MX.ts \
-  qt/locale/bitcoin_es_UY.ts \
   qt/locale/bitcoin_es_VE.ts \
   qt/locale/bitcoin_et.ts \
   qt/locale/bitcoin_et_EE.ts \
-  qt/locale/bitcoin_eu_ES.ts \
+  qt/locale/bitcoin_eu.ts \
   qt/locale/bitcoin_fa.ts \
-  qt/locale/bitcoin_fa_IR.ts \
   qt/locale/bitcoin_fi.ts \
   qt/locale/bitcoin_fil.ts \
   qt/locale/bitcoin_fr.ts \
   qt/locale/bitcoin_fr_CA.ts \
   qt/locale/bitcoin_fr_FR.ts \
   qt/locale/bitcoin_gl.ts \
-  qt/locale/bitcoin_he_IL.ts \
   qt/locale/bitcoin_he.ts \
   qt/locale/bitcoin_he_IL.ts \
   qt/locale/bitcoin_hi.ts \
-  qt/locale/bitcoin_hi_IN.ts \
   qt/locale/bitcoin_hr.ts \
-  qt/locale/bitcoin_hu_HU.ts \
   qt/locale/bitcoin_hu.ts \
   qt/locale/bitcoin_hu_HU.ts \
   qt/locale/bitcoin_id.ts \
   qt/locale/bitcoin_id_ID.ts \
-<<<<<<< HEAD
   qt/locale/bitcoin_is.ts \
   qt/locale/bitcoin_it.ts \
   qt/locale/bitcoin_it_IT.ts \
-=======
-  qt/locale/bitcoin_id.ts \
-  qt/locale/bitcoin_is.ts \
-  qt/locale/bitcoin_it_IT.ts \
-  qt/locale/bitcoin_it.ts \
+  qt/locale/bitcoin_ja.ts \
   qt/locale/bitcoin_ja_JP.ts \
->>>>>>> bdbe9f59
-  qt/locale/bitcoin_ja.ts \
   qt/locale/bitcoin_ka.ts \
-  qt/locale/bitcoin_kk_KZ.ts \
-  qt/locale/bitcoin_km_KH.ts \
-<<<<<<< HEAD
-  qt/locale/bitcoin_ko.ts \
-=======
->>>>>>> bdbe9f59
-  qt/locale/bitcoin_ko_KR.ts \
+  qt/locale/bitcoin_kk.ts \
+  qt/locale/bitcoin_km.ts \
   qt/locale/bitcoin_ko.ts \
   qt/locale/bitcoin_ku_IQ.ts \
   qt/locale/bitcoin_ky.ts \
   qt/locale/bitcoin_la.ts \
   qt/locale/bitcoin_lt.ts \
+  qt/locale/bitcoin_lv.ts \
   qt/locale/bitcoin_lv_LV.ts \
-  qt/locale/bitcoin_mk_MK.ts \
+  qt/locale/bitcoin_mk.ts \
   qt/locale/bitcoin_ml.ts \
   qt/locale/bitcoin_mn.ts \
   qt/locale/bitcoin_mr_IN.ts \
-<<<<<<< HEAD
   qt/locale/bitcoin_ms.ts \
   qt/locale/bitcoin_ms_MY.ts \
   qt/locale/bitcoin_my.ts \
-=======
-  qt/locale/bitcoin_ms_MY.ts \
-  qt/locale/bitcoin_ms.ts \
-  qt/locale/bitcoin_my.ts \
-  qt/locale/bitcoin_nb_NO.ts \
->>>>>>> bdbe9f59
   qt/locale/bitcoin_nb.ts \
-  qt/locale/bitcoin_nb_NO.ts \
   qt/locale/bitcoin_ne.ts \
-  qt/locale/bitcoin_nl_BE.ts \
-  qt/locale/bitcoin_nl_NL.ts \
   qt/locale/bitcoin_nl.ts \
-  qt/locale/bitcoin_nl_BE.ts \
   qt/locale/bitcoin_nl_NL.ts \
   qt/locale/bitcoin_pam.ts \
-  qt/locale/bitcoin_pl_PL.ts \
   qt/locale/bitcoin_pl.ts \
-  qt/locale/bitcoin_pl_PL.ts \
   qt/locale/bitcoin_pt.ts \
   qt/locale/bitcoin_pt_BR.ts \
   qt/locale/bitcoin_pt_PT.ts \
-<<<<<<< HEAD
-=======
-  qt/locale/bitcoin_pt.ts \
-  qt/locale/bitcoin_ro_RO.ts \
->>>>>>> bdbe9f59
   qt/locale/bitcoin_ro.ts \
   qt/locale/bitcoin_ro_RO.ts \
   qt/locale/bitcoin_ru.ts \
-<<<<<<< HEAD
   qt/locale/bitcoin_ru_RU.ts \
   qt/locale/bitcoin_si.ts \
-=======
-  qt/locale/bitcoin_si.ts \
-  qt/locale/bitcoin_sk_SK.ts \
->>>>>>> bdbe9f59
   qt/locale/bitcoin_sk.ts \
   qt/locale/bitcoin_sk_SK.ts \
+  qt/locale/bitcoin_sl.ts \
   qt/locale/bitcoin_sl_SI.ts \
   qt/locale/bitcoin_sn.ts \
   qt/locale/bitcoin_sq.ts \
@@ -160,32 +99,20 @@
   qt/locale/bitcoin_sr@latin.ts \
   qt/locale/bitcoin_sv.ts \
   qt/locale/bitcoin_szl.ts \
-<<<<<<< HEAD
   qt/locale/bitcoin_ta.ts \
-  qt/locale/bitcoin_ta_IN.ts \
   qt/locale/bitcoin_te.ts \
   qt/locale/bitcoin_th.ts \
-  qt/locale/bitcoin_th_TH.ts \
-=======
-  qt/locale/bitcoin_ta_IN.ts \
-  qt/locale/bitcoin_ta.ts \
-  qt/locale/bitcoin_te.ts \
-  qt/locale/bitcoin_th_TH.ts \
-  qt/locale/bitcoin_th.ts \
-  qt/locale/bitcoin_tr_TR.ts \
->>>>>>> bdbe9f59
   qt/locale/bitcoin_tr.ts \
   qt/locale/bitcoin_tr_TR.ts \
   qt/locale/bitcoin_uk.ts \
   qt/locale/bitcoin_uk_UA.ts \
-  qt/locale/bitcoin_ur_PK.ts \
+  qt/locale/bitcoin_ur.ts \
   qt/locale/bitcoin_uz@Cyrl.ts \
   qt/locale/bitcoin_vi.ts \
   qt/locale/bitcoin_vi_VN.ts \
   qt/locale/bitcoin_zh-Hans.ts \
   qt/locale/bitcoin_zh.ts \
   qt/locale/bitcoin_zh_CN.ts \
-  qt/locale/bitcoin_zh-Hans.ts \
   qt/locale/bitcoin_zh_HK.ts \
   qt/locale/bitcoin_zh_TW.ts
 
