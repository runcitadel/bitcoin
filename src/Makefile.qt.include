--- conflicted
+++ resolved
@@ -134,10 +134,7 @@
   qt/moc_macdockiconhandler.cpp \
   qt/moc_macnotificationhandler.cpp \
   qt/moc_modaloverlay.cpp \
-<<<<<<< HEAD
   qt/moc_mempoolstats.cpp \
-=======
->>>>>>> ee6a16bc
   qt/moc_netwatch.cpp \
   qt/moc_notificator.cpp \
   qt/moc_openuridialog.cpp \
@@ -217,10 +214,7 @@
   qt/macnotificationhandler.h \
   qt/macos_appnap.h \
   qt/modaloverlay.h \
-<<<<<<< HEAD
   qt/mempoolstats.h \
-=======
->>>>>>> ee6a16bc
   qt/netwatch.h \
   qt/networkstyle.h \
   qt/notificator.h \
@@ -329,10 +323,7 @@
   qt/guiutil.cpp \
   qt/intro.cpp \
   qt/modaloverlay.cpp \
-<<<<<<< HEAD
   qt/mempoolstats.cpp \
-=======
->>>>>>> ee6a16bc
   qt/netwatch.cpp \
   qt/networkstyle.cpp \
   qt/notificator.cpp \
