--- conflicted
+++ resolved
@@ -132,11 +132,8 @@
   qt/moc_macdockiconhandler.cpp \
   qt/moc_macnotificationhandler.cpp \
   qt/moc_modaloverlay.cpp \
-<<<<<<< HEAD
   qt/moc_mempoolstats.cpp \
-=======
   qt/moc_netwatch.cpp \
->>>>>>> 9019229f
   qt/moc_notificator.cpp \
   qt/moc_openuridialog.cpp \
   qt/moc_optionsdialog.cpp \
@@ -205,11 +202,8 @@
   qt/macdockiconhandler.h \
   qt/macnotificationhandler.h \
   qt/modaloverlay.h \
-<<<<<<< HEAD
   qt/mempoolstats.h \
-=======
   qt/netwatch.h \
->>>>>>> 9019229f
   qt/networkstyle.h \
   qt/notificator.h \
   qt/openuridialog.h \
@@ -313,11 +307,8 @@
   qt/guiutil.cpp \
   qt/intro.cpp \
   qt/modaloverlay.cpp \
-<<<<<<< HEAD
   qt/mempoolstats.cpp \
-=======
   qt/netwatch.cpp \
->>>>>>> 9019229f
   qt/networkstyle.cpp \
   qt/notificator.cpp \
   qt/optionsdialog.cpp \
