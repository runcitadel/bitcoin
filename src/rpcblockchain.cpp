--- conflicted
+++ resolved
@@ -204,8 +204,8 @@
     info.push_back(Pair("modifiedfee", ValueFromAmount(e.GetModifiedFee())));
     info.push_back(Pair("time", e.GetTime()));
     info.push_back(Pair("height", (int)e.GetHeight()));
-    info.push_back(Pair("startingpriority", e.GetPriority(e.GetHeight())));
-    info.push_back(Pair("currentpriority", e.GetPriority(chainActive.Height())));
+    info.push_back(Pair("startingpriority", e.GetStartingPriority()));
+    info.push_back(Pair("currentpriority", e.GetPriority(chainActive.Height() + 1)));
     info.push_back(Pair("descendantcount", e.GetCountWithDescendants()));
     info.push_back(Pair("descendantsize", e.GetSizeWithDescendants()));
     info.push_back(Pair("descendantfees", e.GetModFeesWithDescendants()));
@@ -236,35 +236,7 @@
         {
             const uint256& hash = e.GetTx().GetHash();
             UniValue info(UniValue::VOBJ);
-<<<<<<< HEAD
-            info.push_back(Pair("size", (int)e.GetTxSize()));
-            info.push_back(Pair("fee", ValueFromAmount(e.GetFee())));
-            info.push_back(Pair("modifiedfee", ValueFromAmount(e.GetModifiedFee())));
-            info.push_back(Pair("time", e.GetTime()));
-            info.push_back(Pair("height", (int)e.GetHeight()));
-            info.push_back(Pair("startingpriority", e.GetStartingPriority()));
-            info.push_back(Pair("currentpriority", e.GetPriority(chainActive.Height() + 1)));
-            info.push_back(Pair("descendantcount", e.GetCountWithDescendants()));
-            info.push_back(Pair("descendantsize", e.GetSizeWithDescendants()));
-            info.push_back(Pair("descendantfees", e.GetModFeesWithDescendants()));
-            const CTransaction& tx = e.GetTx();
-            set<string> setDepends;
-            BOOST_FOREACH(const CTxIn& txin, tx.vin)
-            {
-                if (mempool.exists(txin.prevout.hash))
-                    setDepends.insert(txin.prevout.hash.ToString());
-            }
-
-            UniValue depends(UniValue::VARR);
-            BOOST_FOREACH(const string& dep, setDepends)
-            {
-                depends.push_back(dep);
-            }
-
-            info.push_back(Pair("depends", depends));
-=======
             entryToJSON(info, e);
->>>>>>> 24c954c4
             o.push_back(Pair(hash.ToString(), info));
         }
         return o;
