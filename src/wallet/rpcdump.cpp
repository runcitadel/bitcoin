--- conflicted
+++ resolved
@@ -139,12 +139,8 @@
         if (pwallet->HaveKey(vchAddress))
             return NullUniValue;
 
-<<<<<<< HEAD
-        pwalletMain->mapKeyMetadata[vchAddress].nCreateTime = 1;
-        pwalletMain->mapKeyMetadata[vchAddress].keyFlags |= CKeyMetadata::KEY_ORIGIN_IMPORTED;
-=======
         pwallet->mapKeyMetadata[vchAddress].nCreateTime = 1;
->>>>>>> 06e4c90e
+        pwallet->mapKeyMetadata[vchAddress].keyFlags |= CKeyMetadata::KEY_ORIGIN_IMPORTED;
 
         if (!pwallet->AddKeyPubKey(key, pubkey))
             throw JSONRPCError(RPC_WALLET_ERROR, "Error adding key to wallet");
@@ -153,11 +149,7 @@
         pwallet->nTimeFirstKey = 1; // 0 would be considered 'no value'
 
         if (fRescan) {
-<<<<<<< HEAD
-            pwalletMain->ScanForWalletTransactions(chainActive.Genesis(), NULL, true);
-=======
-            pwallet->ScanForWalletTransactions(chainActive.Genesis(), true);
->>>>>>> 06e4c90e
+            pwallet->ScanForWalletTransactions(chainActive.Genesis(), NULL, true);
         }
     }
 
@@ -259,13 +251,8 @@
 
     if (fRescan)
     {
-<<<<<<< HEAD
-        pwalletMain->ScanForWalletTransactions(chainActive.Genesis(), NULL, true);
-        pwalletMain->ReacceptWalletTransactions();
-=======
-        pwallet->ScanForWalletTransactions(chainActive.Genesis(), true);
+        pwallet->ScanForWalletTransactions(chainActive.Genesis(), NULL, true);
         pwallet->ReacceptWalletTransactions();
->>>>>>> 06e4c90e
     }
 
     return NullUniValue;
@@ -424,13 +411,8 @@
 
     if (fRescan)
     {
-<<<<<<< HEAD
-        pwalletMain->ScanForWalletTransactions(chainActive.Genesis(), NULL, true);
-        pwalletMain->ReacceptWalletTransactions();
-=======
-        pwallet->ScanForWalletTransactions(chainActive.Genesis(), true);
+        pwallet->ScanForWalletTransactions(chainActive.Genesis(), NULL, true);
         pwallet->ReacceptWalletTransactions();
->>>>>>> 06e4c90e
     }
 
     return NullUniValue;
@@ -537,13 +519,8 @@
         pwallet->nTimeFirstKey = nTimeBegin;
 
     LogPrintf("Rescanning last %i blocks\n", chainActive.Height() - pindex->nHeight + 1);
-<<<<<<< HEAD
-    pwalletMain->ScanForWalletTransactions(pindex, NULL);
-    pwalletMain->MarkDirty();
-=======
-    pwallet->ScanForWalletTransactions(pindex);
+    pwallet->ScanForWalletTransactions(pindex, NULL);
     pwallet->MarkDirty();
->>>>>>> 06e4c90e
 
     if (!fGood)
         throw JSONRPCError(RPC_WALLET_ERROR, "Error adding some keys to wallet");
@@ -682,7 +659,7 @@
 }
 
 
-UniValue processImport(const UniValue& data) {
+UniValue processImport(CWallet * const pwallet, const UniValue& data) {
     try {
         bool success = false;
 
@@ -761,32 +738,32 @@
                 throw JSONRPCError(RPC_INVALID_ADDRESS_OR_KEY, "Invalid P2SH address / script");
             }
 
-            pwalletMain->MarkDirty();
-
-            if (!pwalletMain->HaveWatchOnly(redeemScript) && !pwalletMain->AddWatchOnly(redeemScript)) {
+            pwallet->MarkDirty();
+
+            if (!pwallet->HaveWatchOnly(redeemScript) && !pwallet->AddWatchOnly(redeemScript)) {
                 throw JSONRPCError(RPC_WALLET_ERROR, "Error adding address to wallet");
             }
 
-            if (!pwalletMain->HaveCScript(redeemScript) && !pwalletMain->AddCScript(redeemScript)) {
+            if (!pwallet->HaveCScript(redeemScript) && !pwallet->AddCScript(redeemScript)) {
                 throw JSONRPCError(RPC_WALLET_ERROR, "Error adding p2sh redeemScript to wallet");
             }
 
             CBitcoinAddress redeemAddress = CBitcoinAddress(CScriptID(redeemScript));
             CScript redeemDestination = GetScriptForDestination(redeemAddress.Get());
 
-            if (::IsMine(*pwalletMain, redeemDestination) == ISMINE_SPENDABLE) {
+            if (::IsMine(*pwallet, redeemDestination) == ISMINE_SPENDABLE) {
                 throw JSONRPCError(RPC_WALLET_ERROR, "The wallet already contains the private key for this address or script");
             }
 
-            pwalletMain->MarkDirty();
-
-            if (!pwalletMain->HaveWatchOnly(redeemDestination) && !pwalletMain->AddWatchOnly(redeemDestination)) {
+            pwallet->MarkDirty();
+
+            if (!pwallet->HaveWatchOnly(redeemDestination) && !pwallet->AddWatchOnly(redeemDestination)) {
                 throw JSONRPCError(RPC_WALLET_ERROR, "Error adding address to wallet");
             }
 
             // add to address book or update label
             if (address.IsValid()) {
-                pwalletMain->SetAddressBook(address.Get(), label, "receive");
+                pwallet->SetAddressBook(address.Get(), label, "receive");
             }
 
             // Import private keys.
@@ -811,21 +788,21 @@
                     assert(key.VerifyPubKey(pubkey));
 
                     CKeyID vchAddress = pubkey.GetID();
-                    pwalletMain->MarkDirty();
-                    pwalletMain->SetAddressBook(vchAddress, label, "receive");
-
-                    if (pwalletMain->HaveKey(vchAddress)) {
+                    pwallet->MarkDirty();
+                    pwallet->SetAddressBook(vchAddress, label, "receive");
+
+                    if (pwallet->HaveKey(vchAddress)) {
                         throw JSONRPCError(RPC_INVALID_ADDRESS_OR_KEY, "Already have this key");
                     }
 
-                    pwalletMain->mapKeyMetadata[vchAddress].nCreateTime = timestamp;
-
-                    if (!pwalletMain->AddKeyPubKey(key, pubkey)) {
+                    pwallet->mapKeyMetadata[vchAddress].nCreateTime = timestamp;
+
+                    if (!pwallet->AddKeyPubKey(key, pubkey)) {
                         throw JSONRPCError(RPC_WALLET_ERROR, "Error adding key to wallet");
                     }
 
-                    if (timestamp < pwalletMain->nTimeFirstKey) {
-                        pwalletMain->nTimeFirstKey = timestamp;
+                    if (timestamp < pwallet->nTimeFirstKey) {
+                        pwallet->nTimeFirstKey = timestamp;
                     }
                 }
             }
@@ -869,31 +846,31 @@
 
                 CScript pubKeyScript = GetScriptForDestination(pubKeyAddress.Get());
 
-                if (::IsMine(*pwalletMain, pubKeyScript) == ISMINE_SPENDABLE) {
+                if (::IsMine(*pwallet, pubKeyScript) == ISMINE_SPENDABLE) {
                     throw JSONRPCError(RPC_WALLET_ERROR, "The wallet already contains the private key for this address or script");
                 }
 
-                pwalletMain->MarkDirty();
-
-                if (!pwalletMain->HaveWatchOnly(pubKeyScript) && !pwalletMain->AddWatchOnly(pubKeyScript)) {
+                pwallet->MarkDirty();
+
+                if (!pwallet->HaveWatchOnly(pubKeyScript) && !pwallet->AddWatchOnly(pubKeyScript)) {
                     throw JSONRPCError(RPC_WALLET_ERROR, "Error adding address to wallet");
                 }
 
                 // add to address book or update label
                 if (pubKeyAddress.IsValid()) {
-                    pwalletMain->SetAddressBook(pubKeyAddress.Get(), label, "receive");
+                    pwallet->SetAddressBook(pubKeyAddress.Get(), label, "receive");
                 }
 
                 // TODO Is this necessary?
                 CScript scriptRawPubKey = GetScriptForRawPubKey(pubKey);
 
-                if (::IsMine(*pwalletMain, scriptRawPubKey) == ISMINE_SPENDABLE) {
+                if (::IsMine(*pwallet, scriptRawPubKey) == ISMINE_SPENDABLE) {
                     throw JSONRPCError(RPC_WALLET_ERROR, "The wallet already contains the private key for this address or script");
                 }
 
-                pwalletMain->MarkDirty();
-
-                if (!pwalletMain->HaveWatchOnly(scriptRawPubKey) && !pwalletMain->AddWatchOnly(scriptRawPubKey)) {
+                pwallet->MarkDirty();
+
+                if (!pwallet->HaveWatchOnly(scriptRawPubKey) && !pwallet->AddWatchOnly(scriptRawPubKey)) {
                     throw JSONRPCError(RPC_WALLET_ERROR, "Error adding address to wallet");
                 }
 
@@ -941,21 +918,21 @@
                 }
 
                 CKeyID vchAddress = pubKey.GetID();
-                pwalletMain->MarkDirty();
-                pwalletMain->SetAddressBook(vchAddress, label, "receive");
-
-                if (pwalletMain->HaveKey(vchAddress)) {
+                pwallet->MarkDirty();
+                pwallet->SetAddressBook(vchAddress, label, "receive");
+
+                if (pwallet->HaveKey(vchAddress)) {
                     return false;
                 }
 
-                pwalletMain->mapKeyMetadata[vchAddress].nCreateTime = timestamp;
-
-                if (!pwalletMain->AddKeyPubKey(key, pubKey)) {
+                pwallet->mapKeyMetadata[vchAddress].nCreateTime = timestamp;
+
+                if (!pwallet->AddKeyPubKey(key, pubKey)) {
                     throw JSONRPCError(RPC_WALLET_ERROR, "Error adding key to wallet");
                 }
 
-                if (timestamp < pwalletMain->nTimeFirstKey) {
-                    pwalletMain->nTimeFirstKey = timestamp;
+                if (timestamp < pwallet->nTimeFirstKey) {
+                    pwallet->nTimeFirstKey = timestamp;
                 }
 
                 success = true;
@@ -963,20 +940,20 @@
 
             // Import scriptPubKey only.
             if (pubKeys.size() == 0 && keys.size() == 0) {
-                if (::IsMine(*pwalletMain, script) == ISMINE_SPENDABLE) {
+                if (::IsMine(*pwallet, script) == ISMINE_SPENDABLE) {
                     throw JSONRPCError(RPC_WALLET_ERROR, "The wallet already contains the private key for this address or script");
                 }
 
-                pwalletMain->MarkDirty();
-
-                if (!pwalletMain->HaveWatchOnly(script) && !pwalletMain->AddWatchOnly(script)) {
+                pwallet->MarkDirty();
+
+                if (!pwallet->HaveWatchOnly(script) && !pwallet->AddWatchOnly(script)) {
                     throw JSONRPCError(RPC_WALLET_ERROR, "Error adding address to wallet");
                 }
 
                 if (scriptPubKey.getType() == UniValue::VOBJ) {
                     // add to address book or update label
                     if (address.IsValid()) {
-                        pwalletMain->SetAddressBook(address.Get(), label, "receive");
+                        pwallet->SetAddressBook(address.Get(), label, "receive");
                     }
                 }
 
@@ -1000,8 +977,10 @@
     }
 }
 
-UniValue importmulti(const UniValue& params, bool fHelp)
+UniValue importmulti(const UniValue& params, bool fHelp, CRPCRequestInfo& reqinfo)
 {
+    CWallet *& pwallet = reqinfo.wallet;
+
     // clang-format off
     if (fHelp || params.size() < 1 || params.size() > 2)
         throw runtime_error(
@@ -1035,7 +1014,7 @@
             "  [{ \"success\": true } , { \"success\": false, \"error\": { \"code\": -1, \"message\": \"Internal Server Error\"} }, ... ]\n");
 
     // clang-format on
-    if (!EnsureWalletIsAvailable(fHelp)) {
+    if (!EnsureWalletIsAvailable(pwallet, fHelp)) {
         return NullUniValue;
     }
 
@@ -1054,8 +1033,8 @@
         }
     }
 
-    LOCK2(cs_main, pwalletMain->cs_wallet);
-    EnsureWalletIsUnlocked();
+    LOCK2(cs_main, pwallet->cs_wallet);
+    EnsureWalletIsUnlocked(pwallet);
 
     bool fRunScan = false;
     const int64_t minimumTimestamp = 1;
@@ -1070,7 +1049,7 @@
     UniValue response(UniValue::VARR);
 
     BOOST_FOREACH (const UniValue& data, requests.getValues()) {
-        const UniValue result = processImport(data);
+        const UniValue result = processImport(pwallet, data);
         response.push_back(result);
 
         if (!fRescan) {
@@ -1094,17 +1073,19 @@
         CBlockIndex* pindex = nLowestTimestamp > minimumTimestamp ? chainActive.FindLatestBefore(nLowestTimestamp) : chainActive.Genesis();
 
         if (pindex) {
-            pwalletMain->ScanForWalletTransactions(pindex, NULL, true);
-            pwalletMain->ReacceptWalletTransactions();
+            pwallet->ScanForWalletTransactions(pindex, NULL, true);
+            pwallet->ReacceptWalletTransactions();
         }
     }
 
     return response;
 }
 
-UniValue rescanblockchain(const UniValue& params, bool fHelp)
+UniValue rescanblockchain(const UniValue& params, bool fHelp, CRPCRequestInfo& reqinfo)
 {
-    if (!EnsureWalletIsAvailable(fHelp))
+    CWallet *& pwallet = reqinfo.wallet;
+
+    if (!EnsureWalletIsAvailable(pwallet, fHelp))
         return NullUniValue;
 
     if (fHelp || params.size() > 2)
@@ -1119,7 +1100,7 @@
                             + HelpExampleRpc("rescanblockchain", "\"100000 120000\"")
                             );
 
-    LOCK2(cs_main, pwalletMain->cs_wallet);
+    LOCK2(cs_main, pwallet->cs_wallet);
 
     CBlockIndex *pIndexStart = NULL;
     CBlockIndex *pIndexStop = NULL;
@@ -1143,8 +1124,8 @@
             throw JSONRPCError(RPC_WALLET_ERROR, "Can't rescan beyond pruned data.");
     }
 
-    if (pwalletMain)
-        pwalletMain->ScanForWalletTransactions(pIndexStart, pIndexStop, true);
+    if (pwallet)
+        pwallet->ScanForWalletTransactions(pIndexStart, pIndexStop, true);
 
     return NullUniValue;
 }