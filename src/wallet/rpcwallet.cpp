// Copyright (c) 2010 Satoshi Nakamoto
// Copyright (c) 2009-2016 The Bitcoin Core developers
// Distributed under the MIT software license, see the accompanying
// file COPYING or http://www.opensource.org/licenses/mit-license.php.

#include "amount.h"
#include "base58.h"
#include "chain.h"
#include "consensus/validation.h"
#include "core_io.h"
#include "init.h"
#include "validation.h"
#include "net.h"
#include "policy/policy.h"
#include "policy/rbf.h"
#include "rpc/server.h"
#include "script/sign.h"
#include "timedata.h"
#include "util.h"
#include "utilmoneystr.h"
#include "wallet.h"
#include "wallet/coincontrol.h"
#include "walletdb.h"

#include <stdint.h>

#include <boost/assign/list_of.hpp>

#include <univalue.h>

using namespace std;

int64_t nWalletUnlockTime;
static CCriticalSection cs_nWalletUnlockTime;

std::string HelpRequiringPassphrase()
{
    return pwalletMain && pwalletMain->IsCrypted()
        ? "\nRequires wallet passphrase to be set with walletpassphrase call."
        : "";
}

bool EnsureWalletIsAvailable(bool avoidException)
{
    if (!pwalletMain)
    {
        if (!avoidException)
            throw JSONRPCError(RPC_METHOD_NOT_FOUND, "Method not found (disabled)");
        else
            return false;
    }
    return true;
}

void EnsureWalletIsUnlocked()
{
    if (pwalletMain->IsLocked())
        throw JSONRPCError(RPC_WALLET_UNLOCK_NEEDED, "Error: Please enter the wallet passphrase with walletpassphrase first.");
}

void ParseWIFPrivKey(const std::string strSecret, CKey& key, CPubKey& pubkey)
{
    CBitcoinSecret vchSecret;
    if (!vchSecret.SetString(strSecret)) {
        throw JSONRPCError(RPC_INVALID_ADDRESS_OR_KEY, "Invalid private key encoding");
    }

    key = vchSecret.GetKey();
    if (!key.IsValid()) {
        throw JSONRPCError(RPC_INVALID_ADDRESS_OR_KEY, "Private key outside allowed range");
    }

    pubkey = key.GetPubKey();
    assert(key.VerifyPubKey(pubkey));
}

void WalletTxToJSON(const CWalletTx& wtx, UniValue& entry)
{
    int confirms = wtx.GetDepthInMainChain();
    entry.push_back(Pair("confirmations", confirms));
    if (wtx.IsCoinBase())
        entry.push_back(Pair("generated", true));
    if (confirms > 0)
    {
        entry.push_back(Pair("blockhash", wtx.hashBlock.GetHex()));
        entry.push_back(Pair("blockindex", wtx.nIndex));
        entry.push_back(Pair("blocktime", mapBlockIndex[wtx.hashBlock]->GetBlockTime()));
    } else {
        entry.push_back(Pair("trusted", wtx.IsTrusted()));
    }
    uint256 hash = wtx.GetHash();
    entry.push_back(Pair("txid", hash.GetHex()));
    UniValue conflicts(UniValue::VARR);
    BOOST_FOREACH(const uint256& conflict, wtx.GetConflicts())
        conflicts.push_back(conflict.GetHex());
    entry.push_back(Pair("walletconflicts", conflicts));
    entry.push_back(Pair("time", wtx.GetTxTime()));
    entry.push_back(Pair("timereceived", (int64_t)wtx.nTimeReceived));

    // Add opt-in RBF status
    std::string rbfStatus = "no";
    if (confirms <= 0) {
        LOCK(mempool.cs);
        RBFTransactionState rbfState = IsRBFOptIn(wtx, mempool);
        if (rbfState == RBF_TRANSACTIONSTATE_UNKNOWN)
            rbfStatus = "unknown";
        else if (rbfState == RBF_TRANSACTIONSTATE_REPLACEABLE_BIP125)
            rbfStatus = "yes";
    }
    entry.push_back(Pair("bip125-replaceable", rbfStatus));

    BOOST_FOREACH(const PAIRTYPE(string,string)& item, wtx.mapValue)
        entry.push_back(Pair(item.first, item.second));
}

string AccountFromValue(const UniValue& value)
{
    string strAccount = value.get_str();
    if (strAccount == "*")
        throw JSONRPCError(RPC_WALLET_INVALID_ACCOUNT_NAME, "Invalid account name");
    return strAccount;
}

UniValue getnewaddress(const JSONRPCRequest& request)
{
    if (!EnsureWalletIsAvailable(request.fHelp))
        return NullUniValue;

    if (request.fHelp || request.params.size() > 1)
        throw runtime_error(
            "getnewaddress ( \"account\" )\n"
            "\nReturns a new Bitcoin address for receiving payments.\n"
            "If 'account' is specified (DEPRECATED), it is added to the address book \n"
            "so payments received with the address will be credited to 'account'.\n"
            "\nArguments:\n"
            "1. \"account\"        (string, optional) DEPRECATED. The account name for the address to be linked to. If not provided, the default account \"\" is used. It can also be set to the empty string \"\" to represent the default account. The account does not need to exist, it will be created if there is no account by the given name.\n"
            "\nResult:\n"
            "\"address\"    (string) The new bitcoin address\n"
            "\nExamples:\n"
            + HelpExampleCli("getnewaddress", "")
            + HelpExampleRpc("getnewaddress", "")
        );

    LOCK2(cs_main, pwalletMain->cs_wallet);

    // Parse the account first so we don't generate a key if there's an error
    string strAccount;
    if (request.params.size() > 0)
        strAccount = AccountFromValue(request.params[0]);

    if (!pwalletMain->IsLocked())
        pwalletMain->TopUpKeyPool();

    // Generate a new key that is added to wallet
    CPubKey newKey;
    if (!pwalletMain->GetKeyFromPool(newKey))
        throw JSONRPCError(RPC_WALLET_KEYPOOL_RAN_OUT, "Error: Keypool ran out, please call keypoolrefill first");
    CKeyID keyID = newKey.GetID();

    pwalletMain->SetAddressBook(keyID, strAccount, "receive");

    return CBitcoinAddress(keyID).ToString();
}


CBitcoinAddress GetAccountAddress(string strAccount, bool bForceNew=false)
{
    CPubKey pubKey;
    if (!pwalletMain->GetAccountPubkey(pubKey, strAccount, bForceNew)) {
        throw JSONRPCError(RPC_WALLET_KEYPOOL_RAN_OUT, "Error: Keypool ran out, please call keypoolrefill first");
    }

    return CBitcoinAddress(pubKey.GetID());
}

UniValue getaccountaddress(const JSONRPCRequest& request)
{
    if (!EnsureWalletIsAvailable(request.fHelp))
        return NullUniValue;

    if (request.fHelp || request.params.size() != 1)
        throw runtime_error(
            "getaccountaddress \"account\"\n"
            "\nDEPRECATED. Returns the current Bitcoin address for receiving payments to this account.\n"
            "\nArguments:\n"
            "1. \"account\"       (string, required) The account name for the address. It can also be set to the empty string \"\" to represent the default account. The account does not need to exist, it will be created and a new address created  if there is no account by the given name.\n"
            "\nResult:\n"
            "\"address\"          (string) The account bitcoin address\n"
            "\nExamples:\n"
            + HelpExampleCli("getaccountaddress", "")
            + HelpExampleCli("getaccountaddress", "\"\"")
            + HelpExampleCli("getaccountaddress", "\"myaccount\"")
            + HelpExampleRpc("getaccountaddress", "\"myaccount\"")
        );

    LOCK2(cs_main, pwalletMain->cs_wallet);

    // Parse the account first so we don't generate a key if there's an error
    string strAccount = AccountFromValue(request.params[0]);

    UniValue ret(UniValue::VSTR);

    ret = GetAccountAddress(strAccount).ToString();
    return ret;
}


UniValue getrawchangeaddress(const JSONRPCRequest& request)
{
    if (!EnsureWalletIsAvailable(request.fHelp))
        return NullUniValue;

    if (request.fHelp || request.params.size() > 1)
        throw runtime_error(
            "getrawchangeaddress\n"
            "\nReturns a new Bitcoin address, for receiving change.\n"
            "This is for use with raw transactions, NOT normal use.\n"
            "\nResult:\n"
            "\"address\"    (string) The address\n"
            "\nExamples:\n"
            + HelpExampleCli("getrawchangeaddress", "")
            + HelpExampleRpc("getrawchangeaddress", "")
       );

    LOCK2(cs_main, pwalletMain->cs_wallet);

    if (!pwalletMain->IsLocked())
        pwalletMain->TopUpKeyPool();

    CReserveKey reservekey(pwalletMain);
    CPubKey vchPubKey;
    if (!reservekey.GetReservedKey(vchPubKey))
        throw JSONRPCError(RPC_WALLET_KEYPOOL_RAN_OUT, "Error: Keypool ran out, please call keypoolrefill first");

    reservekey.KeepKey();

    CKeyID keyID = vchPubKey.GetID();

    return CBitcoinAddress(keyID).ToString();
}


UniValue setaccount(const JSONRPCRequest& request)
{
    if (!EnsureWalletIsAvailable(request.fHelp))
        return NullUniValue;

    if (request.fHelp || request.params.size() < 1 || request.params.size() > 2)
        throw runtime_error(
            "setaccount \"address\" \"account\"\n"
            "\nDEPRECATED. Sets the account associated with the given address.\n"
            "\nArguments:\n"
            "1. \"address\"         (string, required) The bitcoin address to be associated with an account.\n"
            "2. \"account\"         (string, required) The account to assign the address to.\n"
            "\nExamples:\n"
            + HelpExampleCli("setaccount", "\"1D1ZrZNe3JUo7ZycKEYQQiQAWd9y54F4XX\" \"tabby\"")
            + HelpExampleRpc("setaccount", "\"1D1ZrZNe3JUo7ZycKEYQQiQAWd9y54F4XX\", \"tabby\"")
        );

    LOCK2(cs_main, pwalletMain->cs_wallet);

    CBitcoinAddress address(request.params[0].get_str());
    if (!address.IsValid())
        throw JSONRPCError(RPC_INVALID_ADDRESS_OR_KEY, "Invalid Bitcoin address");

    string strAccount;
    if (request.params.size() > 1)
        strAccount = AccountFromValue(request.params[1]);

    // Only add the account if the address is yours.
    if (IsMine(*pwalletMain, address.Get()))
    {
        // Detect when changing the account of an address that is the 'unused current key' of another account:
        if (pwalletMain->mapAddressBook.count(address.Get()))
        {
            string strOldAccount = pwalletMain->mapAddressBook[address.Get()].name;
            if (address == GetAccountAddress(strOldAccount))
                GetAccountAddress(strOldAccount, true);
        }
        pwalletMain->SetAddressBook(address.Get(), strAccount, "receive");
    }
    else
        throw JSONRPCError(RPC_MISC_ERROR, "setaccount can only be used with own address");

    return NullUniValue;
}


UniValue getaccount(const JSONRPCRequest& request)
{
    if (!EnsureWalletIsAvailable(request.fHelp))
        return NullUniValue;

    if (request.fHelp || request.params.size() != 1)
        throw runtime_error(
            "getaccount \"address\"\n"
            "\nDEPRECATED. Returns the account associated with the given address.\n"
            "\nArguments:\n"
            "1. \"address\"         (string, required) The bitcoin address for account lookup.\n"
            "\nResult:\n"
            "\"accountname\"        (string) the account address\n"
            "\nExamples:\n"
            + HelpExampleCli("getaccount", "\"1D1ZrZNe3JUo7ZycKEYQQiQAWd9y54F4XX\"")
            + HelpExampleRpc("getaccount", "\"1D1ZrZNe3JUo7ZycKEYQQiQAWd9y54F4XX\"")
        );

    LOCK2(cs_main, pwalletMain->cs_wallet);

    CBitcoinAddress address(request.params[0].get_str());
    if (!address.IsValid())
        throw JSONRPCError(RPC_INVALID_ADDRESS_OR_KEY, "Invalid Bitcoin address");

    string strAccount;
    map<CTxDestination, CAddressBookData>::iterator mi = pwalletMain->mapAddressBook.find(address.Get());
    if (mi != pwalletMain->mapAddressBook.end() && !(*mi).second.name.empty())
        strAccount = (*mi).second.name;
    return strAccount;
}


UniValue getaddressesbyaccount(const JSONRPCRequest& request)
{
    if (!EnsureWalletIsAvailable(request.fHelp))
        return NullUniValue;

    if (request.fHelp || request.params.size() != 1)
        throw runtime_error(
            "getaddressesbyaccount \"account\"\n"
            "\nDEPRECATED. Returns the list of addresses for the given account.\n"
            "\nArguments:\n"
            "1. \"account\"        (string, required) The account name.\n"
            "\nResult:\n"
            "[                     (json array of string)\n"
            "  \"address\"         (string) a bitcoin address associated with the given account\n"
            "  ,...\n"
            "]\n"
            "\nExamples:\n"
            + HelpExampleCli("getaddressesbyaccount", "\"tabby\"")
            + HelpExampleRpc("getaddressesbyaccount", "\"tabby\"")
        );

    LOCK2(cs_main, pwalletMain->cs_wallet);

    string strAccount = AccountFromValue(request.params[0]);

    // Find all addresses that have the given account
    UniValue ret(UniValue::VARR);
    BOOST_FOREACH(const PAIRTYPE(CBitcoinAddress, CAddressBookData)& item, pwalletMain->mapAddressBook)
    {
        const CBitcoinAddress& address = item.first;
        const string& strName = item.second.name;
        if (strName == strAccount)
            ret.push_back(address.ToString());
    }
    return ret;
}

static void SendMoney(const CTxDestination &address, CAmount nValue, bool fSubtractFeeFromAmount, CWalletTx& wtxNew)
{
    CAmount curBalance = pwalletMain->GetBalance();

    // Check amount
    if (nValue <= 0)
        throw JSONRPCError(RPC_INVALID_PARAMETER, "Invalid amount");

    if (nValue > curBalance)
        throw JSONRPCError(RPC_WALLET_INSUFFICIENT_FUNDS, "Insufficient funds");

    if (pwalletMain->GetBroadcastTransactions() && !g_connman)
        throw JSONRPCError(RPC_CLIENT_P2P_DISABLED, "Error: Peer-to-peer functionality missing or disabled");

    // Parse Bitcoin address
    CScript scriptPubKey = GetScriptForDestination(address);

    // Create and send the transaction
    CReserveKey reservekey(pwalletMain);
    CAmount nFeeRequired;
    std::string strError;
    vector<CRecipient> vecSend;
    int nChangePosRet = -1;
    CRecipient recipient = {scriptPubKey, nValue, fSubtractFeeFromAmount};
    vecSend.push_back(recipient);
    if (!pwalletMain->CreateTransaction(vecSend, wtxNew, reservekey, nFeeRequired, nChangePosRet, strError)) {
        if (!fSubtractFeeFromAmount && nValue + nFeeRequired > curBalance)
            strError = strprintf("Error: This transaction requires a transaction fee of at least %s", FormatMoney(nFeeRequired));
        throw JSONRPCError(RPC_WALLET_ERROR, strError);
    }
    CValidationState state;
    if (!pwalletMain->CommitTransaction(wtxNew, reservekey, g_connman.get(), state)) {
        strError = strprintf("Error: The transaction was rejected! Reason given: %s", state.GetRejectReason());
        throw JSONRPCError(RPC_WALLET_ERROR, strError);
    }
}

UniValue sendtoaddress(const JSONRPCRequest& request)
{
    if (!EnsureWalletIsAvailable(request.fHelp))
        return NullUniValue;

    if (request.fHelp || request.params.size() < 2 || request.params.size() > 5)
        throw runtime_error(
            "sendtoaddress \"address\" amount ( \"comment\" \"comment_to\" subtractfeefromamount )\n"
            "\nSend an amount to a given address.\n"
            + HelpRequiringPassphrase() +
            "\nArguments:\n"
            "1. \"address\"            (string, required) The bitcoin address to send to.\n"
            "2. \"amount\"             (numeric or string, required) The amount in " + CURRENCY_UNIT + " to send. eg 0.1\n"
            "3. \"comment\"            (string, optional) A comment used to store what the transaction is for. \n"
            "                             This is not part of the transaction, just kept in your wallet.\n"
            "4. \"comment_to\"         (string, optional) A comment to store the name of the person or organization \n"
            "                             to which you're sending the transaction. This is not part of the \n"
            "                             transaction, just kept in your wallet.\n"
            "5. subtractfeefromamount  (boolean, optional, default=false) The fee will be deducted from the amount being sent.\n"
            "                             The recipient will receive less bitcoins than you enter in the amount field.\n"
            "\nResult:\n"
            "\"txid\"                  (string) The transaction id.\n"
            "\nExamples:\n"
            + HelpExampleCli("sendtoaddress", "\"1M72Sfpbz1BPpXFHz9m3CdqATR44Jvaydd\" 0.1")
            + HelpExampleCli("sendtoaddress", "\"1M72Sfpbz1BPpXFHz9m3CdqATR44Jvaydd\" 0.1 \"donation\" \"seans outpost\"")
            + HelpExampleCli("sendtoaddress", "\"1M72Sfpbz1BPpXFHz9m3CdqATR44Jvaydd\" 0.1 \"\" \"\" true")
            + HelpExampleRpc("sendtoaddress", "\"1M72Sfpbz1BPpXFHz9m3CdqATR44Jvaydd\", 0.1, \"donation\", \"seans outpost\"")
        );

    LOCK2(cs_main, pwalletMain->cs_wallet);

    CBitcoinAddress address(request.params[0].get_str());
    if (!address.IsValid())
        throw JSONRPCError(RPC_INVALID_ADDRESS_OR_KEY, "Invalid Bitcoin address");

    // Amount
    CAmount nAmount = AmountFromValue(request.params[1]);
    if (nAmount <= 0)
        throw JSONRPCError(RPC_TYPE_ERROR, "Invalid amount for send");

    // Wallet comments
    CWalletTx wtx;
    if (request.params.size() > 2 && !request.params[2].isNull() && !request.params[2].get_str().empty())
        wtx.mapValue["comment"] = request.params[2].get_str();
    if (request.params.size() > 3 && !request.params[3].isNull() && !request.params[3].get_str().empty())
        wtx.mapValue["to"]      = request.params[3].get_str();

    bool fSubtractFeeFromAmount = false;
    if (request.params.size() > 4)
        fSubtractFeeFromAmount = request.params[4].get_bool();

    EnsureWalletIsUnlocked();

    SendMoney(address.Get(), nAmount, fSubtractFeeFromAmount, wtx);

    return wtx.GetHash().GetHex();
}

UniValue listaddressgroupings(const JSONRPCRequest& request)
{
    if (!EnsureWalletIsAvailable(request.fHelp))
        return NullUniValue;

    if (request.fHelp)
        throw runtime_error(
            "listaddressgroupings\n"
            "\nLists groups of addresses which have had their common ownership\n"
            "made public by common use as inputs or as the resulting change\n"
            "in past transactions\n"
            "\nResult:\n"
            "[\n"
            "  [\n"
            "    [\n"
            "      \"address\",            (string) The bitcoin address\n"
            "      amount,                 (numeric) The amount in " + CURRENCY_UNIT + "\n"
            "      \"account\"             (string, optional) DEPRECATED. The account\n"
            "    ]\n"
            "    ,...\n"
            "  ]\n"
            "  ,...\n"
            "]\n"
            "\nExamples:\n"
            + HelpExampleCli("listaddressgroupings", "")
            + HelpExampleRpc("listaddressgroupings", "")
        );

    LOCK2(cs_main, pwalletMain->cs_wallet);

    UniValue jsonGroupings(UniValue::VARR);
    map<CTxDestination, CAmount> balances = pwalletMain->GetAddressBalances();
    BOOST_FOREACH(set<CTxDestination> grouping, pwalletMain->GetAddressGroupings())
    {
        UniValue jsonGrouping(UniValue::VARR);
        BOOST_FOREACH(CTxDestination address, grouping)
        {
            UniValue addressInfo(UniValue::VARR);
            addressInfo.push_back(CBitcoinAddress(address).ToString());
            addressInfo.push_back(ValueFromAmount(balances[address]));
            {
                if (pwalletMain->mapAddressBook.find(CBitcoinAddress(address).Get()) != pwalletMain->mapAddressBook.end())
                    addressInfo.push_back(pwalletMain->mapAddressBook.find(CBitcoinAddress(address).Get())->second.name);
            }
            jsonGrouping.push_back(addressInfo);
        }
        jsonGroupings.push_back(jsonGrouping);
    }
    return jsonGroupings;
}

UniValue signmessage(const JSONRPCRequest& request)
{
    if (!EnsureWalletIsAvailable(request.fHelp))
        return NullUniValue;

    if (request.fHelp || request.params.size() != 2)
        throw runtime_error(
            "signmessage \"address\" \"message\"\n"
            "\nSign a message with the private key of an address"
            + HelpRequiringPassphrase() + "\n"
            "\nArguments:\n"
            "1. \"address\"         (string, required) The bitcoin address to use for the private key.\n"
            "2. \"message\"         (string, required) The message to create a signature of.\n"
            "\nResult:\n"
            "\"signature\"          (string) The signature of the message encoded in base 64\n"
            "\nExamples:\n"
            "\nUnlock the wallet for 30 seconds\n"
            + HelpExampleCli("walletpassphrase", "\"mypassphrase\" 30") +
            "\nCreate the signature\n"
            + HelpExampleCli("signmessage", "\"1D1ZrZNe3JUo7ZycKEYQQiQAWd9y54F4XX\" \"my message\"") +
            "\nVerify the signature\n"
            + HelpExampleCli("verifymessage", "\"1D1ZrZNe3JUo7ZycKEYQQiQAWd9y54F4XX\" \"signature\" \"my message\"") +
            "\nAs json rpc\n"
            + HelpExampleRpc("signmessage", "\"1D1ZrZNe3JUo7ZycKEYQQiQAWd9y54F4XX\", \"my message\"")
        );

    LOCK2(cs_main, pwalletMain->cs_wallet);

    EnsureWalletIsUnlocked();

    string strAddress = request.params[0].get_str();
    string strMessage = request.params[1].get_str();

    CBitcoinAddress addr(strAddress);
    if (!addr.IsValid())
        throw JSONRPCError(RPC_TYPE_ERROR, "Invalid address");

    CKeyID keyID;
    if (!addr.GetKeyID(keyID))
        throw JSONRPCError(RPC_TYPE_ERROR, "Address does not refer to key");

    CKey key;
    if (!pwalletMain->GetKey(keyID, key))
        throw JSONRPCError(RPC_WALLET_ERROR, "Private key not available");

    CHashWriter ss(SER_GETHASH, 0);
    ss << strMessageMagic;
    ss << strMessage;

    vector<unsigned char> vchSig;
    if (!key.SignCompact(ss.GetHash(), vchSig))
        throw JSONRPCError(RPC_INVALID_ADDRESS_OR_KEY, "Sign failed");

    return EncodeBase64(&vchSig[0], vchSig.size());
}

UniValue getreceivedbyaddress(const JSONRPCRequest& request)
{
    if (!EnsureWalletIsAvailable(request.fHelp))
        return NullUniValue;

    if (request.fHelp || request.params.size() < 1 || request.params.size() > 2)
        throw runtime_error(
            "getreceivedbyaddress \"address\" ( minconf )\n"
            "\nReturns the total amount received by the given address in transactions with at least minconf confirmations.\n"
            "\nArguments:\n"
            "1. \"address\"         (string, required) The bitcoin address for transactions.\n"
            "2. minconf             (numeric, optional, default=1) Only include transactions confirmed at least this many times.\n"
            "\nResult:\n"
            "amount   (numeric) The total amount in " + CURRENCY_UNIT + " received at this address.\n"
            "\nExamples:\n"
            "\nThe amount from transactions with at least 1 confirmation\n"
            + HelpExampleCli("getreceivedbyaddress", "\"1D1ZrZNe3JUo7ZycKEYQQiQAWd9y54F4XX\"") +
            "\nThe amount including unconfirmed transactions, zero confirmations\n"
            + HelpExampleCli("getreceivedbyaddress", "\"1D1ZrZNe3JUo7ZycKEYQQiQAWd9y54F4XX\" 0") +
            "\nThe amount with at least 6 confirmation, very safe\n"
            + HelpExampleCli("getreceivedbyaddress", "\"1D1ZrZNe3JUo7ZycKEYQQiQAWd9y54F4XX\" 6") +
            "\nAs a json rpc call\n"
            + HelpExampleRpc("getreceivedbyaddress", "\"1D1ZrZNe3JUo7ZycKEYQQiQAWd9y54F4XX\", 6")
       );

    LOCK2(cs_main, pwalletMain->cs_wallet);

    // Bitcoin address
    CBitcoinAddress address = CBitcoinAddress(request.params[0].get_str());
    if (!address.IsValid())
        throw JSONRPCError(RPC_INVALID_ADDRESS_OR_KEY, "Invalid Bitcoin address");
    CScript scriptPubKey = GetScriptForDestination(address.Get());
    if (!IsMine(*pwalletMain, scriptPubKey))
        return ValueFromAmount(0);

    // Minimum confirmations
    int nMinDepth = 1;
    if (request.params.size() > 1)
        nMinDepth = request.params[1].get_int();

    // Tally
    CAmount nAmount = 0;
    for (map<uint256, CWalletTx>::iterator it = pwalletMain->mapWallet.begin(); it != pwalletMain->mapWallet.end(); ++it)
    {
        const CWalletTx& wtx = (*it).second;
        if (wtx.IsCoinBase() || !CheckFinalTx(*wtx.tx))
            continue;

        BOOST_FOREACH(const CTxOut& txout, wtx.tx->vout)
            if (txout.scriptPubKey == scriptPubKey)
                if (wtx.GetDepthInMainChain() >= nMinDepth)
                    nAmount += txout.nValue;
    }

    return  ValueFromAmount(nAmount);
}


UniValue getreceivedbyaccount(const JSONRPCRequest& request)
{
    if (!EnsureWalletIsAvailable(request.fHelp))
        return NullUniValue;

    if (request.fHelp || request.params.size() < 1 || request.params.size() > 2)
        throw runtime_error(
            "getreceivedbyaccount \"account\" ( minconf )\n"
            "\nDEPRECATED. Returns the total amount received by addresses with <account> in transactions with at least [minconf] confirmations.\n"
            "\nArguments:\n"
            "1. \"account\"      (string, required) The selected account, may be the default account using \"\".\n"
            "2. minconf          (numeric, optional, default=1) Only include transactions confirmed at least this many times.\n"
            "\nResult:\n"
            "amount              (numeric) The total amount in " + CURRENCY_UNIT + " received for this account.\n"
            "\nExamples:\n"
            "\nAmount received by the default account with at least 1 confirmation\n"
            + HelpExampleCli("getreceivedbyaccount", "\"\"") +
            "\nAmount received at the tabby account including unconfirmed amounts with zero confirmations\n"
            + HelpExampleCli("getreceivedbyaccount", "\"tabby\" 0") +
            "\nThe amount with at least 6 confirmation, very safe\n"
            + HelpExampleCli("getreceivedbyaccount", "\"tabby\" 6") +
            "\nAs a json rpc call\n"
            + HelpExampleRpc("getreceivedbyaccount", "\"tabby\", 6")
        );

    LOCK2(cs_main, pwalletMain->cs_wallet);

    // Minimum confirmations
    int nMinDepth = 1;
    if (request.params.size() > 1)
        nMinDepth = request.params[1].get_int();

    // Get the set of pub keys assigned to account
    string strAccount = AccountFromValue(request.params[0]);
    set<CTxDestination> setAddress = pwalletMain->GetAccountAddresses(strAccount);

    // Tally
    CAmount nAmount = 0;
    for (map<uint256, CWalletTx>::iterator it = pwalletMain->mapWallet.begin(); it != pwalletMain->mapWallet.end(); ++it)
    {
        const CWalletTx& wtx = (*it).second;
        if (wtx.IsCoinBase() || !CheckFinalTx(*wtx.tx))
            continue;

        BOOST_FOREACH(const CTxOut& txout, wtx.tx->vout)
        {
            CTxDestination address;
            if (ExtractDestination(txout.scriptPubKey, address) && IsMine(*pwalletMain, address) && setAddress.count(address))
                if (wtx.GetDepthInMainChain() >= nMinDepth)
                    nAmount += txout.nValue;
        }
    }

    return ValueFromAmount(nAmount);
}


UniValue getbalance(const JSONRPCRequest& request)
{
    if (!EnsureWalletIsAvailable(request.fHelp))
        return NullUniValue;

    if (request.fHelp || request.params.size() > 3)
        throw runtime_error(
            "getbalance ( \"account\" minconf include_watchonly )\n"
            "\nIf account is not specified, returns the server's total available balance.\n"
            "If account is specified (DEPRECATED), returns the balance in the account.\n"
            "Note that the account \"\" is not the same as leaving the parameter out.\n"
            "The server total may be different to the balance in the default \"\" account.\n"
            "\nArguments:\n"
            "1. \"account\"         (string, optional) DEPRECATED. The account string may be given as a\n"
            "                     specific account name to find the balance associated with wallet keys in\n"
            "                     a named account, or as the empty string (\"\") to find the balance\n"
            "                     associated with wallet keys not in any named account, or as \"*\" to find\n"
            "                     the balance associated with all wallet keys regardless of account.\n"
            "                     When this option is specified, it calculates the balance in a different\n"
            "                     way than when it is not specified, and which can count spends twice when\n"
            "                     there are conflicting pending transactions (such as those created by\n"
            "                     the bumpfee command), temporarily resulting in low or even negative\n"
            "                     balances. In general, account balance calculation is not considered\n"
            "                     reliable and has resulted in confusing outcomes, so it is recommended to\n"
            "                     avoid passing this argument.\n"
            "2. minconf           (numeric, optional, default=1) Only include transactions confirmed at least this many times.\n"
            "3. include_watchonly (bool, optional, default=false) Also include balance in watch-only addresses (see 'importaddress')\n"
            "\nResult:\n"
            "amount              (numeric) The total amount in " + CURRENCY_UNIT + " received for this account.\n"
            "\nExamples:\n"
            "\nThe total amount in the wallet\n"
            + HelpExampleCli("getbalance", "") +
            "\nThe total amount in the wallet at least 5 blocks confirmed\n"
            + HelpExampleCli("getbalance", "\"*\" 6") +
            "\nAs a json rpc call\n"
            + HelpExampleRpc("getbalance", "\"*\", 6")
        );

    LOCK2(cs_main, pwalletMain->cs_wallet);

    if (request.params.size() == 0)
        return  ValueFromAmount(pwalletMain->GetBalance());

    int nMinDepth = 1;
    if (request.params.size() > 1)
        nMinDepth = request.params[1].get_int();
    isminefilter filter = ISMINE_SPENDABLE;
    if(request.params.size() > 2)
        if(request.params[2].get_bool())
            filter = filter | ISMINE_WATCH_ONLY;

    if (request.params[0].get_str() == "*") {
        // Calculate total balance in a very different way from GetBalance().
        // The biggest difference is that GetBalance() sums up all unspent
        // TxOuts paying to the wallet, while this sums up both spent and
        // unspent TxOuts paying to the wallet, and then subtracts the values of
        // TxIns spending from the wallet. This also has fewer restrictions on
        // which unconfirmed transactions are considered trusted.
        CAmount nBalance = 0;
        for (map<uint256, CWalletTx>::iterator it = pwalletMain->mapWallet.begin(); it != pwalletMain->mapWallet.end(); ++it)
        {
            const CWalletTx& wtx = (*it).second;
            if (!CheckFinalTx(wtx) || wtx.GetBlocksToMaturity() > 0 || wtx.GetDepthInMainChain() < 0)
                continue;

            CAmount allFee;
            string strSentAccount;
            list<COutputEntry> listReceived;
            list<COutputEntry> listSent;
            wtx.GetAmounts(listReceived, listSent, allFee, strSentAccount, filter);
            if (wtx.GetDepthInMainChain() >= nMinDepth)
            {
                BOOST_FOREACH(const COutputEntry& r, listReceived)
                    nBalance += r.amount;
            }
            BOOST_FOREACH(const COutputEntry& s, listSent)
                nBalance -= s.amount;
            nBalance -= allFee;
        }
        return  ValueFromAmount(nBalance);
    }

    string strAccount = AccountFromValue(request.params[0]);

    CAmount nBalance = pwalletMain->GetAccountBalance(strAccount, nMinDepth, filter);

    return ValueFromAmount(nBalance);
}

UniValue getunconfirmedbalance(const JSONRPCRequest &request)
{
    if (!EnsureWalletIsAvailable(request.fHelp))
        return NullUniValue;

    if (request.fHelp || request.params.size() > 0)
        throw runtime_error(
                "getunconfirmedbalance\n"
                "Returns the server's total unconfirmed balance\n");

    LOCK2(cs_main, pwalletMain->cs_wallet);

    return ValueFromAmount(pwalletMain->GetUnconfirmedBalance());
}


UniValue movecmd(const JSONRPCRequest& request)
{
    if (!EnsureWalletIsAvailable(request.fHelp))
        return NullUniValue;

    if (request.fHelp || request.params.size() < 3 || request.params.size() > 5)
        throw runtime_error(
            "move \"fromaccount\" \"toaccount\" amount ( minconf \"comment\" )\n"
            "\nDEPRECATED. Move a specified amount from one account in your wallet to another.\n"
            "\nArguments:\n"
            "1. \"fromaccount\"   (string, required) The name of the account to move funds from. May be the default account using \"\".\n"
            "2. \"toaccount\"     (string, required) The name of the account to move funds to. May be the default account using \"\".\n"
            "3. amount            (numeric) Quantity of " + CURRENCY_UNIT + " to move between accounts.\n"
            "4. (dummy)           (numeric, optional) Ignored. Remains for backward compatibility.\n"
            "5. \"comment\"       (string, optional) An optional comment, stored in the wallet only.\n"
            "\nResult:\n"
            "true|false           (boolean) true if successful.\n"
            "\nExamples:\n"
            "\nMove 0.01 " + CURRENCY_UNIT + " from the default account to the account named tabby\n"
            + HelpExampleCli("move", "\"\" \"tabby\" 0.01") +
            "\nMove 0.01 " + CURRENCY_UNIT + " timotei to akiko with a comment and funds have 6 confirmations\n"
            + HelpExampleCli("move", "\"timotei\" \"akiko\" 0.01 6 \"happy birthday!\"") +
            "\nAs a json rpc call\n"
            + HelpExampleRpc("move", "\"timotei\", \"akiko\", 0.01, 6, \"happy birthday!\"")
        );

    LOCK2(cs_main, pwalletMain->cs_wallet);

    string strFrom = AccountFromValue(request.params[0]);
    string strTo = AccountFromValue(request.params[1]);
    CAmount nAmount = AmountFromValue(request.params[2]);
    if (nAmount <= 0)
        throw JSONRPCError(RPC_TYPE_ERROR, "Invalid amount for send");
    if (request.params.size() > 3)
        // unused parameter, used to be nMinDepth, keep type-checking it though
        (void)request.params[3].get_int();
    string strComment;
    if (request.params.size() > 4)
        strComment = request.params[4].get_str();

    if (!pwalletMain->AccountMove(strFrom, strTo, nAmount, strComment))
        throw JSONRPCError(RPC_DATABASE_ERROR, "database error");

    return true;
}


UniValue sendfrom(const JSONRPCRequest& request)
{
    if (!EnsureWalletIsAvailable(request.fHelp))
        return NullUniValue;

    if (request.fHelp || request.params.size() < 3 || request.params.size() > 6)
        throw runtime_error(
            "sendfrom \"fromaccount\" \"toaddress\" amount ( minconf \"comment\" \"comment_to\" )\n"
            "\nDEPRECATED (use sendtoaddress). Sent an amount from an account to a bitcoin address."
            + HelpRequiringPassphrase() + "\n"
            "\nArguments:\n"
            "1. \"fromaccount\"       (string, required) The name of the account to send funds from. May be the default account using \"\".\n"
            "                       Specifying an account does not influence coin selection, but it does associate the newly created\n"
            "                       transaction with the account, so the account's balance computation and transaction history can reflect\n"
            "                       the spend.\n"
            "2. \"toaddress\"         (string, required) The bitcoin address to send funds to.\n"
            "3. amount                (numeric or string, required) The amount in " + CURRENCY_UNIT + " (transaction fee is added on top).\n"
            "4. minconf               (numeric, optional, default=1) Only use funds with at least this many confirmations.\n"
            "5. \"comment\"           (string, optional) A comment used to store what the transaction is for. \n"
            "                                     This is not part of the transaction, just kept in your wallet.\n"
            "6. \"comment_to\"        (string, optional) An optional comment to store the name of the person or organization \n"
            "                                     to which you're sending the transaction. This is not part of the transaction, \n"
            "                                     it is just kept in your wallet.\n"
            "\nResult:\n"
            "\"txid\"                 (string) The transaction id.\n"
            "\nExamples:\n"
            "\nSend 0.01 " + CURRENCY_UNIT + " from the default account to the address, must have at least 1 confirmation\n"
            + HelpExampleCli("sendfrom", "\"\" \"1M72Sfpbz1BPpXFHz9m3CdqATR44Jvaydd\" 0.01") +
            "\nSend 0.01 from the tabby account to the given address, funds must have at least 6 confirmations\n"
            + HelpExampleCli("sendfrom", "\"tabby\" \"1M72Sfpbz1BPpXFHz9m3CdqATR44Jvaydd\" 0.01 6 \"donation\" \"seans outpost\"") +
            "\nAs a json rpc call\n"
            + HelpExampleRpc("sendfrom", "\"tabby\", \"1M72Sfpbz1BPpXFHz9m3CdqATR44Jvaydd\", 0.01, 6, \"donation\", \"seans outpost\"")
        );

    LOCK2(cs_main, pwalletMain->cs_wallet);

    string strAccount = AccountFromValue(request.params[0]);
    CBitcoinAddress address(request.params[1].get_str());
    if (!address.IsValid())
        throw JSONRPCError(RPC_INVALID_ADDRESS_OR_KEY, "Invalid Bitcoin address");
    CAmount nAmount = AmountFromValue(request.params[2]);
    if (nAmount <= 0)
        throw JSONRPCError(RPC_TYPE_ERROR, "Invalid amount for send");
    int nMinDepth = 1;
    if (request.params.size() > 3)
        nMinDepth = request.params[3].get_int();

    CWalletTx wtx;
    wtx.strFromAccount = strAccount;
    if (request.params.size() > 4 && !request.params[4].isNull() && !request.params[4].get_str().empty())
        wtx.mapValue["comment"] = request.params[4].get_str();
    if (request.params.size() > 5 && !request.params[5].isNull() && !request.params[5].get_str().empty())
        wtx.mapValue["to"]      = request.params[5].get_str();

    EnsureWalletIsUnlocked();

    // Check funds
    CAmount nBalance = pwalletMain->GetAccountBalance(strAccount, nMinDepth, ISMINE_SPENDABLE);
    if (nAmount > nBalance)
        throw JSONRPCError(RPC_WALLET_INSUFFICIENT_FUNDS, "Account has insufficient funds");

    SendMoney(address.Get(), nAmount, false, wtx);

    return wtx.GetHash().GetHex();
}


UniValue sendmany(const JSONRPCRequest& request)
{
    if (!EnsureWalletIsAvailable(request.fHelp))
        return NullUniValue;

    if (request.fHelp || request.params.size() < 2 || request.params.size() > 5)
        throw runtime_error(
            "sendmany \"fromaccount\" {\"address\":amount,...} ( minconf \"comment\" [\"address\",...] )\n"
            "\nSend multiple times. Amounts are double-precision floating point numbers."
            + HelpRequiringPassphrase() + "\n"
            "\nArguments:\n"
            "1. \"fromaccount\"         (string, required) DEPRECATED. The account to send the funds from. Should be \"\" for the default account\n"
            "2. \"amounts\"             (string, required) A json object with addresses and amounts\n"
            "    {\n"
            "      \"address\":amount   (numeric or string) The bitcoin address is the key, the numeric amount (can be string) in " + CURRENCY_UNIT + " is the value\n"
            "      ,...\n"
            "    }\n"
            "3. minconf                 (numeric, optional, default=1) Only use the balance confirmed at least this many times.\n"
            "4. \"comment\"             (string, optional) A comment\n"
            "5. subtractfeefrom         (array, optional) A json array with addresses.\n"
            "                           The fee will be equally deducted from the amount of each selected address.\n"
            "                           Those recipients will receive less bitcoins than you enter in their corresponding amount field.\n"
            "                           If no addresses are specified here, the sender pays the fee.\n"
            "    [\n"
            "      \"address\"          (string) Subtract fee from this address\n"
            "      ,...\n"
            "    ]\n"
            "\nResult:\n"
            "\"txid\"                   (string) The transaction id for the send. Only 1 transaction is created regardless of \n"
            "                                    the number of addresses.\n"
            "\nExamples:\n"
            "\nSend two amounts to two different addresses:\n"
            + HelpExampleCli("sendmany", "\"\" \"{\\\"1D1ZrZNe3JUo7ZycKEYQQiQAWd9y54F4XX\\\":0.01,\\\"1353tsE8YMTA4EuV7dgUXGjNFf9KpVvKHz\\\":0.02}\"") +
            "\nSend two amounts to two different addresses setting the confirmation and comment:\n"
            + HelpExampleCli("sendmany", "\"\" \"{\\\"1D1ZrZNe3JUo7ZycKEYQQiQAWd9y54F4XX\\\":0.01,\\\"1353tsE8YMTA4EuV7dgUXGjNFf9KpVvKHz\\\":0.02}\" 6 \"testing\"") +
            "\nSend two amounts to two different addresses, subtract fee from amount:\n"
            + HelpExampleCli("sendmany", "\"\" \"{\\\"1D1ZrZNe3JUo7ZycKEYQQiQAWd9y54F4XX\\\":0.01,\\\"1353tsE8YMTA4EuV7dgUXGjNFf9KpVvKHz\\\":0.02}\" 1 \"\" \"[\\\"1D1ZrZNe3JUo7ZycKEYQQiQAWd9y54F4XX\\\",\\\"1353tsE8YMTA4EuV7dgUXGjNFf9KpVvKHz\\\"]\"") +
            "\nAs a json rpc call\n"
            + HelpExampleRpc("sendmany", "\"\", \"{\\\"1D1ZrZNe3JUo7ZycKEYQQiQAWd9y54F4XX\\\":0.01,\\\"1353tsE8YMTA4EuV7dgUXGjNFf9KpVvKHz\\\":0.02}\", 6, \"testing\"")
        );

    LOCK2(cs_main, pwalletMain->cs_wallet);

    if (pwalletMain->GetBroadcastTransactions() && !g_connman)
        throw JSONRPCError(RPC_CLIENT_P2P_DISABLED, "Error: Peer-to-peer functionality missing or disabled");

    string strAccount = AccountFromValue(request.params[0]);
    UniValue sendTo = request.params[1].get_obj();
    int nMinDepth = 1;
    if (request.params.size() > 2)
        nMinDepth = request.params[2].get_int();

    CWalletTx wtx;
    wtx.strFromAccount = strAccount;
    if (request.params.size() > 3 && !request.params[3].isNull() && !request.params[3].get_str().empty())
        wtx.mapValue["comment"] = request.params[3].get_str();

    UniValue subtractFeeFromAmount(UniValue::VARR);
    if (request.params.size() > 4)
        subtractFeeFromAmount = request.params[4].get_array();

    set<CBitcoinAddress> setAddress;
    vector<CRecipient> vecSend;

    CAmount totalAmount = 0;
    vector<string> keys = sendTo.getKeys();
    BOOST_FOREACH(const string& name_, keys)
    {
        CBitcoinAddress address(name_);
        if (!address.IsValid())
            throw JSONRPCError(RPC_INVALID_ADDRESS_OR_KEY, string("Invalid Bitcoin address: ")+name_);

        if (setAddress.count(address))
            throw JSONRPCError(RPC_INVALID_PARAMETER, string("Invalid parameter, duplicated address: ")+name_);
        setAddress.insert(address);

        CScript scriptPubKey = GetScriptForDestination(address.Get());
        CAmount nAmount = AmountFromValue(sendTo[name_]);
        if (nAmount <= 0)
            throw JSONRPCError(RPC_TYPE_ERROR, "Invalid amount for send");
        totalAmount += nAmount;

        bool fSubtractFeeFromAmount = false;
        for (unsigned int idx = 0; idx < subtractFeeFromAmount.size(); idx++) {
            const UniValue& addr = subtractFeeFromAmount[idx];
            if (addr.get_str() == name_)
                fSubtractFeeFromAmount = true;
        }

        CRecipient recipient = {scriptPubKey, nAmount, fSubtractFeeFromAmount};
        vecSend.push_back(recipient);
    }

    EnsureWalletIsUnlocked();

    // Check funds
    CAmount nBalance = pwalletMain->GetAccountBalance(strAccount, nMinDepth, ISMINE_SPENDABLE);
    if (totalAmount > nBalance)
        throw JSONRPCError(RPC_WALLET_INSUFFICIENT_FUNDS, "Account has insufficient funds");

    // Send
    CReserveKey keyChange(pwalletMain);
    CAmount nFeeRequired = 0;
    int nChangePosRet = -1;
    string strFailReason;
    bool fCreated = pwalletMain->CreateTransaction(vecSend, wtx, keyChange, nFeeRequired, nChangePosRet, strFailReason);
    if (!fCreated)
        throw JSONRPCError(RPC_WALLET_INSUFFICIENT_FUNDS, strFailReason);
    CValidationState state;
    if (!pwalletMain->CommitTransaction(wtx, keyChange, g_connman.get(), state)) {
        strFailReason = strprintf("Transaction commit failed:: %s", state.GetRejectReason());
        throw JSONRPCError(RPC_WALLET_ERROR, strFailReason);
    }

    return wtx.GetHash().GetHex();
}

UniValue sweepprivkeys(const JSONRPCRequest& request)
{
    CWallet *&pwallet = pwalletMain;
    if (!EnsureWalletIsAvailable(request.fHelp))
        return NullUniValue;

    if (request.fHelp || request.params.size() != 1)
        throw runtime_error(
            "sweepprivkeys {\"privkeys\": [\"bitcoinprivkey\",...], other options}\n"
            "\nSends bitcoins controlled by private key to specified destinations.\n"
            "\nOptions:\n"
            "  \"privkeys\":[\"bitcoinprivkey\",...]   (array of strings, required) An array of WIF private key(s)\n"
            "  \"label\":\"actuallabelname\"           (string, optional) Label for received bitcoins\n"
            "  \"comment\":\"description\"             (string, optional) Local comment for the receive transaction\n"
        );

    // NOTE: It isn't safe to sweep-and-send in a single action, since this would leave the send missing from the transaction history

    RPCTypeCheck(request.params, boost::assign::list_of(UniValue::VOBJ));

    // Parse options
    std::set<CScript> setscriptSearch;
    CBasicKeyStore tempKeystore;
    CMutableTransaction tx;
    std::string strLabel, strComment;
    CAmount nTotalIn = 0;
    for (const std::string& optname : request.params[0].getKeys()) {
        const UniValue& optval = request.params[0][optname];
        if (optname == "privkeys") {
            const UniValue& privkeys_a = optval.get_array();
            for (size_t privkey_i = 0; privkey_i < privkeys_a.size(); ++privkey_i) {
                const UniValue& privkey_wif = privkeys_a[privkey_i];
                std::string strSecret = privkey_wif.get_str();
                CKey key;
                CPubKey pubkey;
                ParseWIFPrivKey(strSecret, key, pubkey);

                tempKeystore.AddKey(key);
                CKeyID vchAddress = pubkey.GetID();
                CScript script = GetScriptForDestination(vchAddress);
                if (!script.empty()) {
                    setscriptSearch.insert(script);
                }
                script = GetScriptForRawPubKey(pubkey);
                if (!script.empty()) {
                    setscriptSearch.insert(script);
                }
            }
        } else if (optname == "label") {
            strLabel = AccountFromValue(optval.get_str());
        } else if (optname == "comment") {
            strComment = optval.get_str();
        } else {
            throw JSONRPCError(RPC_INVALID_PARAMETER, strprintf("Unrecognised option '%s'", optname));
        }
    }

    // Ensure keypool is filled if possible
    {
        LOCK2(cs_main, pwallet->cs_wallet);

        if (!pwallet->IsLocked()) {
            pwallet->TopUpKeyPool();
        }
    }

    // Reserve the key we will be using
    CReserveKey reservekey(pwallet);
    CPubKey vchPubKey;
    if (!reservekey.GetReservedKey(vchPubKey)) {
        throw JSONRPCError(RPC_WALLET_KEYPOOL_RAN_OUT, "Error: Keypool ran out, please call keypoolrefill first");
    }

    // Scan UTXO set for inputs
    std::vector<CTxOut> vInTXOs;
    {
        // Collect all possible inputs
        std::map<uint256, CCoins> mapcoins;
        {
            LOCK(cs_main);
            mempool.FindScriptPubKey(setscriptSearch, mapcoins);
            FlushStateToDisk();
            pcoinsTip->FindScriptPubKey(setscriptSearch, mapcoins);
        }

        // Add them as inputs to the transaction, and count the total value
        for (auto& it : mapcoins) {
            const uint256& hash = it.first;
            const CCoins& coins = it.second;
            for (size_t txo_n = 0; txo_n < coins.vout.size(); ++txo_n) {
                const CTxOut& txo = coins.vout[txo_n];
                if (txo.IsNull()) {
                    continue;
                }
                tx.vin.emplace_back(hash, txo_n);
                vInTXOs.push_back(txo);
                nTotalIn += txo.nValue;
            }
        }
    }

    if (nTotalIn == 0) {
        throw JSONRPCError(RPC_WALLET_INSUFFICIENT_FUNDS, "No value to sweep");
    }

    CKeyID keyID = vchPubKey.GetID();
    CTxDestination txdest = CBitcoinAddress(keyID).Get();

    tx.vout.emplace_back(nTotalIn, GetScriptForDestination(txdest));

    while (true) {
        if (tx.vout[0].IsDust(::minRelayTxFee)) {
            throw JSONRPCError(RPC_VERIFY_REJECTED, "Swept value would be dust");
        }
        for (size_t nIn = 0; nIn < tx.vin.size(); ++nIn) {
            SignatureData sigdata;
            if (!ProduceSignature(MutableTransactionSignatureCreator(&tempKeystore, &tx, nIn, vInTXOs[nIn].nValue, SIGHASH_ALL), vInTXOs[nIn].scriptPubKey, sigdata)) {
                throw JSONRPCError(RPC_MISC_ERROR, "Failed to sign");
            }
            UpdateTransaction(tx, nIn, sigdata);
        }
        int64_t nBytes = GetVirtualTransactionSize(tx);
        CAmount nFeeNeeded = pwallet->GetMinimumFee(nBytes, nTxConfirmTarget, mempool);
        const CAmount nTotalOut = tx.vout[0].nValue;
        if (nFeeNeeded <= nTotalIn - nTotalOut) {
            break;
        }
        tx.vout[0].nValue = nTotalIn - nFeeNeeded;
    }

    CTransactionRef txFinal(MakeTransactionRef(std::move(tx)));
    pwallet->SetAddressBook(keyID, strLabel, "receive");

    CValidationState state;
    if (!AcceptToMemoryPool(mempool, state, txFinal, true, NULL, NULL, maxTxFee, std::set<std::string>())) {
        pwallet->DelAddressBook(keyID);
        if (state.IsInvalid()) {
            throw JSONRPCError(RPC_TRANSACTION_REJECTED, strprintf("%i: %s", state.GetRejectCode(), state.GetRejectReason()));
        } else {
            throw JSONRPCError(RPC_TRANSACTION_ERROR, state.GetRejectReason());
        }
    }
    reservekey.KeepKey();

    return txFinal->GetHash().GetHex();
}

// Defined in rpc/misc.cpp
extern CScript _createmultisig_redeemScript(const UniValue& params, bool fSorted);

UniValue addmultisigaddress(const JSONRPCRequest& request)
{
    if (!EnsureWalletIsAvailable(request.fHelp))
        return NullUniValue;

    if (request.fHelp || request.params.size() < 2 || request.params.size() > 4)
    {
<<<<<<< HEAD
        std::string msg = "addmultisigaddress nrequired [\"key\",...] ( \"account\" or options )\n"
=======
        string msg = "addmultisigaddress nrequired [\"key\",...] ( \"account\" ) ( options )\n"
>>>>>>> b9d1cc93
            "\nAdd a nrequired-to-sign multisignature address to the wallet.\n"
            "Each key is a Bitcoin address or hex-encoded public key.\n"
            "If 'account' is specified (DEPRECATED), assign address to that account.\n"
            "Public keys can be sorted according to BIP67 during the request if required.\n"

            "\nArguments:\n"
            "1. nrequired      (numeric, required) The number of required signatures out of the n keys or addresses.\n"
            "2. \"keys\"         (string, required) A json array of bitcoin addresses or hex-encoded public keys\n"
            "     [\n"
            "       \"address\"  (string) bitcoin address or hex-encoded public key\n"
            "       ...,\n"
            "     ]\n"
            "3. options        (object, optional)\n"
            "   {\n"
<<<<<<< HEAD
            "     \"sort\"       (bool, optional, default=false) Whether to sort public keys according to BIP67.\n"
=======
            "     \"sort\"         (bool, optional, default=false) Whether to sort public keys according to BIP67.\n"
>>>>>>> b9d1cc93
            "   }\n"

            "\nResult:\n"
            "\"address\"         (string) A bitcoin address associated with the keys.\n"

            "\nExamples:\n"
            "\nAdd a multisig address from 2 addresses\n"
            + HelpExampleCli("addmultisigaddress", "2 \"[\\\"16sSauSf5pF2UkUwvKGq4qjNRzBZYqgEL5\\\",\\\"171sgjn4YtPu27adkKGrdDwzRTxnRkBfKV\\\"]\"") +
            "\nAs json rpc call\n"
            + HelpExampleRpc("addmultisigaddress", "2, \"[\\\"16sSauSf5pF2UkUwvKGq4qjNRzBZYqgEL5\\\",\\\"171sgjn4YtPu27adkKGrdDwzRTxnRkBfKV\\\"]\"")
        ;
        throw runtime_error(msg);
    }

    LOCK2(cs_main, pwalletMain->cs_wallet);

    string strAccount;
    bool fSorted = false;

    if (request.params.size() > 2) {
        if (request.params[2].type() == UniValue::VSTR) {
            // Backward compatibility
            strAccount = AccountFromValue(request.params[2]);
        } else {
            const UniValue& options = request.params[2];
            RPCTypeCheckArgument(options, UniValue::VOBJ);
            RPCTypeCheckObj(options,
                {
                    {"sort", UniValueType(UniValue::VBOOL)},
                },
                true, true);

            if (options.exists("sort")) {
                fSorted = options["sort"].get_bool();
            }
        }
    }

    // Construct using pay-to-script-hash:
    CScript inner = _createmultisig_redeemScript(request.params, fSorted);
    CScriptID innerID(inner);
    pwalletMain->AddCScript(inner);

    pwalletMain->SetAddressBook(innerID, strAccount, "send");
    return CBitcoinAddress(innerID).ToString();
}

class Witnessifier : public boost::static_visitor<bool>
{
public:
    CScriptID result;

    bool operator()(const CNoDestination &dest) const { return false; }

    bool operator()(const CKeyID &keyID) {
        CPubKey pubkey;
        if (pwalletMain) {
            CScript basescript = GetScriptForDestination(keyID);
            isminetype typ;
            typ = IsMine(*pwalletMain, basescript, SIGVERSION_WITNESS_V0);
            if (typ != ISMINE_SPENDABLE && typ != ISMINE_WATCH_SOLVABLE)
                return false;
            CScript witscript = GetScriptForWitness(basescript);
            pwalletMain->AddCScript(witscript);
            result = CScriptID(witscript);
            return true;
        }
        return false;
    }

    bool operator()(const CScriptID &scriptID) {
        CScript subscript;
        if (pwalletMain && pwalletMain->GetCScript(scriptID, subscript)) {
            int witnessversion;
            std::vector<unsigned char> witprog;
            if (subscript.IsWitnessProgram(witnessversion, witprog)) {
                result = scriptID;
                return true;
            }
            isminetype typ;
            typ = IsMine(*pwalletMain, subscript, SIGVERSION_WITNESS_V0);
            if (typ != ISMINE_SPENDABLE && typ != ISMINE_WATCH_SOLVABLE)
                return false;
            CScript witscript = GetScriptForWitness(subscript);
            pwalletMain->AddCScript(witscript);
            result = CScriptID(witscript);
            return true;
        }
        return false;
    }
};

UniValue addwitnessaddress(const JSONRPCRequest& request)
{
    if (!EnsureWalletIsAvailable(request.fHelp))
        return NullUniValue;

    if (request.fHelp || request.params.size() < 1 || request.params.size() > 1)
    {
        string msg = "addwitnessaddress \"address\"\n"
            "\nAdd a witness address for a script (with pubkey or redeemscript known).\n"
            "It returns the witness script.\n"

            "\nArguments:\n"
            "1. \"address\"       (string, required) An address known to the wallet\n"

            "\nResult:\n"
            "\"witnessaddress\",  (string) The value of the new address (P2SH of witness script).\n"
            "}\n"
        ;
        throw runtime_error(msg);
    }

    {
        LOCK(cs_main);
        if (!IsWitnessEnabled(chainActive.Tip(), Params().GetConsensus()) && !GetBoolArg("-walletprematurewitness", false)) {
            throw JSONRPCError(RPC_WALLET_ERROR, "Segregated witness not enabled on network");
        }
    }

    CBitcoinAddress address(request.params[0].get_str());
    if (!address.IsValid())
        throw JSONRPCError(RPC_INVALID_ADDRESS_OR_KEY, "Invalid Bitcoin address");

    Witnessifier w;
    CTxDestination dest = address.Get();
    bool ret = boost::apply_visitor(w, dest);
    if (!ret) {
        throw JSONRPCError(RPC_WALLET_ERROR, "Public key or redeemscript not known to wallet, or the key is uncompressed");
    }

    pwalletMain->SetAddressBook(w.result, "", "receive");

    return CBitcoinAddress(w.result).ToString();
}

struct tallyitem
{
    CAmount nAmount;
    int nConf;
    vector<uint256> txids;
    bool fIsWatchonly;
    tallyitem()
    {
        nAmount = 0;
        nConf = std::numeric_limits<int>::max();
        fIsWatchonly = false;
    }
};

UniValue ListReceived(const UniValue& params, bool fByAccounts)
{
    // Minimum confirmations
    int nMinDepth = 1;
    if (params.size() > 0)
        nMinDepth = params[0].get_int();

    // Whether to include empty accounts
    bool fIncludeEmpty = false;
    if (params.size() > 1)
        fIncludeEmpty = params[1].get_bool();

    isminefilter filter = ISMINE_SPENDABLE;
    if(params.size() > 2)
        if(params[2].get_bool())
            filter = filter | ISMINE_WATCH_ONLY;

    bool fFilterAddress = false;
    CTxDestination filterAddress =  CNoDestination();
    if (!fByAccounts && params.size() > 3) {
        filterAddress =  CBitcoinAddress(params[3].get_str()).Get();
        CTxDestination nulladdress = CNoDestination();
        if (filterAddress == nulladdress) {
            throw JSONRPCError(RPC_WALLET_ERROR, "only_address parameter was invalid");
        }
        fFilterAddress = true;
    }

    // Tally
    map<CBitcoinAddress, tallyitem> mapTally;
    for (map<uint256, CWalletTx>::iterator it = pwalletMain->mapWallet.begin(); it != pwalletMain->mapWallet.end(); ++it)
    {
        const CWalletTx& wtx = (*it).second;

        if (wtx.IsCoinBase() || !CheckFinalTx(*wtx.tx))
            continue;

        int nDepth = wtx.GetDepthInMainChain();
        if (nDepth < nMinDepth)
            continue;

        BOOST_FOREACH(const CTxOut& txout, wtx.tx->vout)
        {
            CTxDestination address;
            if (!ExtractDestination(txout.scriptPubKey, address))
                continue;

            if (fFilterAddress && !(filterAddress == address)) {
                continue;
            }

            isminefilter mine = IsMine(*pwalletMain, address);
            if(!(mine & filter))
                continue;

            tallyitem& item = mapTally[address];
            item.nAmount += txout.nValue;
            item.nConf = min(item.nConf, nDepth);
            item.txids.push_back(wtx.GetHash());
            if (mine & ISMINE_WATCH_ONLY)
                item.fIsWatchonly = true;
        }
    }

    // Reply
    UniValue ret(UniValue::VARR);
    map<string, tallyitem> mapAccountTally;

    // Create mapAddressBook iterator
    // If we aren't filtering, go from begin() to end()
    auto start = pwalletMain->mapAddressBook.begin();
    auto end = pwalletMain->mapAddressBook.end();
    // If we are filtering, find() the applicable entry
    if (fFilterAddress) {
        start = pwalletMain->mapAddressBook.find(filterAddress);
        if (start != end) {
            end = std::next(start);
        }
    }

    for(auto item_it = start; item_it != end; ++item_it)
    {
        const CBitcoinAddress& address = item_it->first;
        const std::string& strAccount = item_it->second.name;
        auto it = mapTally.find(address);
        if (it == mapTally.end() && !fIncludeEmpty)
            continue;

        CAmount nAmount = 0;
        int nConf = std::numeric_limits<int>::max();
        bool fIsWatchonly = false;
        if (it != mapTally.end())
        {
            nAmount = (*it).second.nAmount;
            nConf = (*it).second.nConf;
            fIsWatchonly = (*it).second.fIsWatchonly;
        }

        // convert keyflags into a string
        CKeyID keyID;
        uint8_t keyFlags = 0;
        if (address.GetKeyID(keyID))
            keyFlags = pwalletMain->mapKeyMetadata[keyID].keyFlags;

        std::string keyOrigin;
        if (keyFlags & CKeyMetadata::KEY_ORIGIN_UNKNOWN)
            keyOrigin = "unknown";
        if (keyFlags & CKeyMetadata::KEY_ORIGIN_ENC_WALLET)
            keyOrigin = "encrypted";
        else if (keyFlags & CKeyMetadata::KEY_ORIGIN_UNENC_WALLET)
            keyOrigin = "unencrypted";
        if (keyFlags & CKeyMetadata::KEY_ORIGIN_IMPORTED)
            keyOrigin = "imported";

        if (fByAccounts)
        {
            tallyitem& _item = mapAccountTally[strAccount];
            _item.nAmount += nAmount;
            _item.nConf = min(_item.nConf, nConf);
            _item.fIsWatchonly = fIsWatchonly;
        }
        else
        {
            UniValue obj(UniValue::VOBJ);
            if(fIsWatchonly)
                obj.push_back(Pair("involvesWatchonly", true));
            obj.push_back(Pair("address",       address.ToString()));
            obj.push_back(Pair("account",       strAccount));
            obj.push_back(Pair("amount",        ValueFromAmount(nAmount)));
            obj.push_back(Pair("key_origin", keyOrigin));
            obj.push_back(Pair("confirmations", (nConf == std::numeric_limits<int>::max() ? 0 : nConf)));
            if (!fByAccounts)
                obj.push_back(Pair("label", strAccount));
            UniValue transactions(UniValue::VARR);
            if (it != mapTally.end())
            {
                BOOST_FOREACH(const uint256& _item, (*it).second.txids)
                {
                    transactions.push_back(_item.GetHex());
                }
            }
            obj.push_back(Pair("txids", transactions));
            ret.push_back(obj);
        }
    }

    if (fByAccounts)
    {
        for (map<string, tallyitem>::iterator it = mapAccountTally.begin(); it != mapAccountTally.end(); ++it)
        {
            CAmount nAmount = (*it).second.nAmount;
            int nConf = (*it).second.nConf;
            UniValue obj(UniValue::VOBJ);
            if((*it).second.fIsWatchonly)
                obj.push_back(Pair("involvesWatchonly", true));
            obj.push_back(Pair("account",       (*it).first));
            obj.push_back(Pair("amount",        ValueFromAmount(nAmount)));
            obj.push_back(Pair("confirmations", (nConf == std::numeric_limits<int>::max() ? 0 : nConf)));
            ret.push_back(obj);
        }
    }

    return ret;
}

UniValue listreceivedbyaddress(const JSONRPCRequest& request)
{
    if (!EnsureWalletIsAvailable(request.fHelp))
        return NullUniValue;

    if (request.fHelp || request.params.size() > 4)
        throw runtime_error(
            "listreceivedbyaddress ( minconf include_empty include_watchonly only_address )\n"
            "\nList balances by receiving address.\n"
            "\nArguments:\n"
            "1. minconf           (numeric, optional, default=1) The minimum number of confirmations before payments are included.\n"
            "2. include_empty     (bool, optional, default=false) Whether to include addresses that haven't received any payments.\n"
            "3. include_watchonly (bool, optional, default=false) Whether to include watch-only addresses (see 'importaddress').\n"
            "4. only_address      (string, optional) If present, only return information on this address. Otherwise, return all information.\n"
            "\nResult:\n"
            "[\n"
            "  {\n"
            "    \"involvesWatchonly\" : true,        (bool) Only returned if imported addresses were involved in transaction\n"
            "    \"address\" : \"receivingaddress\",  (string) The receiving address\n"
            "    \"account\" : \"accountname\",       (string) DEPRECATED. The account of the receiving address. The default account is \"\".\n"
            "    \"amount\" : x.xxx,                  (numeric) The total amount in " + CURRENCY_UNIT + " received by the address\n"
            "    \"confirmations\" : n,               (numeric) The number of confirmations of the most recent transaction included\n"
            "    \"label\" : \"label\",               (string) A comment for the address/transaction, if any\n"
            "    \"txids\": [\n"
            "       n,                                (numeric) The ids of transactions received with the address \n"
            "       ...\n"
            "    ]\n"
            "  }\n"
            "  ,...\n"
            "]\n"

            "\nExamples:\n"
            + HelpExampleCli("listreceivedbyaddress", "")
            + HelpExampleCli("listreceivedbyaddress", "6 true")
            + HelpExampleRpc("listreceivedbyaddress", "6, true, true")
            + HelpExampleRpc("listreceivedbyaddress", "6, true, true, \"1M72Sfpbz1BPpXFHz9m3CdqATR44Jvaydd\"")
        );

    LOCK2(cs_main, pwalletMain->cs_wallet);

    return ListReceived(request.params, false);
}

UniValue listreceivedbyaccount(const JSONRPCRequest& request)
{
    if (!EnsureWalletIsAvailable(request.fHelp))
        return NullUniValue;

    if (request.fHelp || request.params.size() > 3)
        throw runtime_error(
            "listreceivedbyaccount ( minconf include_empty include_watchonly)\n"
            "\nDEPRECATED. List balances by account.\n"
            "\nArguments:\n"
            "1. minconf           (numeric, optional, default=1) The minimum number of confirmations before payments are included.\n"
            "2. include_empty     (bool, optional, default=false) Whether to include accounts that haven't received any payments.\n"
            "3. include_watchonly (bool, optional, default=false) Whether to include watch-only addresses (see 'importaddress').\n"

            "\nResult:\n"
            "[\n"
            "  {\n"
            "    \"involvesWatchonly\" : true,   (bool) Only returned if imported addresses were involved in transaction\n"
            "    \"account\" : \"accountname\",  (string) The account name of the receiving account\n"
            "    \"amount\" : x.xxx,             (numeric) The total amount received by addresses with this account\n"
            "    \"confirmations\" : n,          (numeric) The number of confirmations of the most recent transaction included\n"
            "    \"label\" : \"label\"           (string) A comment for the address/transaction, if any\n"
            "  }\n"
            "  ,...\n"
            "]\n"

            "\nExamples:\n"
            + HelpExampleCli("listreceivedbyaccount", "")
            + HelpExampleCli("listreceivedbyaccount", "6 true")
            + HelpExampleRpc("listreceivedbyaccount", "6, true, true")
        );

    LOCK2(cs_main, pwalletMain->cs_wallet);

    return ListReceived(request.params, true);
}

static void MaybePushAddress(UniValue & entry, const CTxDestination &dest)
{
    CBitcoinAddress addr;
    if (addr.Set(dest))
        entry.push_back(Pair("address", addr.ToString()));
}

/**
 * List transactions based on the given criteria.
 *
 * @param  wtx        The wallet transaction.
 * @param  strAccount The account, if any, or "*" for all.
 * @param  nMinDepth  The minimum confirmation depth.
 * @param  fLong      Whether to include the JSON version of the transaction.
 * @param  ret        The UniValue into which the result is stored.
 * @param  filter     The "is mine" filter bool.
 */
void ListTransactions(const CWalletTx& wtx, const string& strAccount, int nMinDepth, bool fLong, UniValue& ret, const isminefilter& filter)
{
    CAmount nFee;
    string strSentAccount;
    list<COutputEntry> listReceived;
    list<COutputEntry> listSent;

    wtx.GetAmounts(listReceived, listSent, nFee, strSentAccount, filter);

    bool fAllAccounts = (strAccount == string("*"));
    bool involvesWatchonly = wtx.IsFromMe(ISMINE_WATCH_ONLY);

    // Sent
    if ((!listSent.empty() || nFee != 0) && (fAllAccounts || strAccount == strSentAccount))
    {
        BOOST_FOREACH(const COutputEntry& s, listSent)
        {
            UniValue entry(UniValue::VOBJ);
            if(involvesWatchonly || (::IsMine(*pwalletMain, s.destination) & ISMINE_WATCH_ONLY))
                entry.push_back(Pair("involvesWatchonly", true));
            entry.push_back(Pair("account", strSentAccount));
            MaybePushAddress(entry, s.destination);
            entry.push_back(Pair("category", "send"));
            entry.push_back(Pair("amount", ValueFromAmount(-s.amount)));
            if (pwalletMain->mapAddressBook.count(s.destination))
                entry.push_back(Pair("label", pwalletMain->mapAddressBook[s.destination].name));
            entry.push_back(Pair("vout", s.vout));
            entry.push_back(Pair("fee", ValueFromAmount(-nFee)));
            if (fLong)
                WalletTxToJSON(wtx, entry);
            entry.push_back(Pair("abandoned", wtx.isAbandoned()));
            ret.push_back(entry);
        }
    }

    // Received
    if (listReceived.size() > 0 && wtx.GetDepthInMainChain() >= nMinDepth)
    {
        BOOST_FOREACH(const COutputEntry& r, listReceived)
        {
            string account;
            if (pwalletMain->mapAddressBook.count(r.destination))
                account = pwalletMain->mapAddressBook[r.destination].name;
            if (fAllAccounts || (account == strAccount))
            {
                UniValue entry(UniValue::VOBJ);
                if(involvesWatchonly || (::IsMine(*pwalletMain, r.destination) & ISMINE_WATCH_ONLY))
                    entry.push_back(Pair("involvesWatchonly", true));
                entry.push_back(Pair("account", account));
                MaybePushAddress(entry, r.destination);
                if (wtx.IsCoinBase())
                {
                    if (wtx.GetDepthInMainChain() < 1)
                        entry.push_back(Pair("category", "orphan"));
                    else if (wtx.GetBlocksToMaturity() > 0)
                        entry.push_back(Pair("category", "immature"));
                    else
                        entry.push_back(Pair("category", "generate"));
                }
                else
                {
                    entry.push_back(Pair("category", "receive"));
                }
                entry.push_back(Pair("amount", ValueFromAmount(r.amount)));
                if (pwalletMain->mapAddressBook.count(r.destination))
                    entry.push_back(Pair("label", account));
                entry.push_back(Pair("vout", r.vout));
                if (fLong)
                    WalletTxToJSON(wtx, entry);
                ret.push_back(entry);
            }
        }
    }
}

void AcentryToJSON(const CAccountingEntry& acentry, const string& strAccount, UniValue& ret)
{
    bool fAllAccounts = (strAccount == string("*"));

    if (fAllAccounts || acentry.strAccount == strAccount)
    {
        UniValue entry(UniValue::VOBJ);
        entry.push_back(Pair("account", acentry.strAccount));
        entry.push_back(Pair("category", "move"));
        entry.push_back(Pair("time", acentry.nTime));
        entry.push_back(Pair("amount", ValueFromAmount(acentry.nCreditDebit)));
        entry.push_back(Pair("otheraccount", acentry.strOtherAccount));
        entry.push_back(Pair("comment", acentry.strComment));
        ret.push_back(entry);
    }
}

UniValue listtransactions(const JSONRPCRequest& request)
{
    if (!EnsureWalletIsAvailable(request.fHelp))
        return NullUniValue;

    if (request.fHelp || request.params.size() > 4)
        throw runtime_error(
            "listtransactions ( \"account\" count skip include_watchonly)\n"
            "\nReturns up to 'count' most recent transactions skipping the first 'from' transactions for account 'account'.\n"
            "\nArguments:\n"
            "1. \"account\"    (string, optional) DEPRECATED. The account name. Should be \"*\".\n"
            "2. count          (numeric, optional, default=10) The number of transactions to return\n"
            "3. skip           (numeric, optional, default=0) The number of transactions to skip\n"
            "4. include_watchonly (bool, optional, default=false) Include transactions to watch-only addresses (see 'importaddress')\n"
            "\nResult:\n"
            "[\n"
            "  {\n"
            "    \"account\":\"accountname\",       (string) DEPRECATED. The account name associated with the transaction. \n"
            "                                                It will be \"\" for the default account.\n"
            "    \"address\":\"address\",    (string) The bitcoin address of the transaction. Not present for \n"
            "                                                move transactions (category = move).\n"
            "    \"category\":\"send|receive|move\", (string) The transaction category. 'move' is a local (off blockchain)\n"
            "                                                transaction between accounts, and not associated with an address,\n"
            "                                                transaction id or block. 'send' and 'receive' transactions are \n"
            "                                                associated with an address, transaction id and block details\n"
            "    \"amount\": x.xxx,          (numeric) The amount in " + CURRENCY_UNIT + ". This is negative for the 'send' category, and for the\n"
            "                                         'move' category for moves outbound. It is positive for the 'receive' category,\n"
            "                                         and for the 'move' category for inbound funds.\n"
            "    \"label\": \"label\",       (string) A comment for the address/transaction, if any\n"
            "    \"vout\": n,                (numeric) the vout value\n"
            "    \"fee\": x.xxx,             (numeric) The amount of the fee in " + CURRENCY_UNIT + ". This is negative and only available for the \n"
            "                                         'send' category of transactions.\n"
            "    \"confirmations\": n,       (numeric) The number of confirmations for the transaction. Available for 'send' and \n"
            "                                         'receive' category of transactions. Negative confirmations indicate the\n"
            "                                         transaction conflicts with the block chain\n"
            "    \"trusted\": xxx,           (bool) Whether we consider the outputs of this unconfirmed transaction safe to spend.\n"
            "    \"blockhash\": \"hashvalue\", (string) The block hash containing the transaction. Available for 'send' and 'receive'\n"
            "                                          category of transactions.\n"
            "    \"blockindex\": n,          (numeric) The index of the transaction in the block that includes it. Available for 'send' and 'receive'\n"
            "                                          category of transactions.\n"
            "    \"blocktime\": xxx,         (numeric) The block time in seconds since epoch (1 Jan 1970 GMT).\n"
            "    \"txid\": \"transactionid\", (string) The transaction id. Available for 'send' and 'receive' category of transactions.\n"
            "    \"time\": xxx,              (numeric) The transaction time in seconds since epoch (midnight Jan 1 1970 GMT).\n"
            "    \"timereceived\": xxx,      (numeric) The time received in seconds since epoch (midnight Jan 1 1970 GMT). Available \n"
            "                                          for 'send' and 'receive' category of transactions.\n"
            "    \"comment\": \"...\",       (string) If a comment is associated with the transaction.\n"
            "    \"otheraccount\": \"accountname\",  (string) DEPRECATED. For the 'move' category of transactions, the account the funds came \n"
            "                                          from (for receiving funds, positive amounts), or went to (for sending funds,\n"
            "                                          negative amounts).\n"
            "    \"bip125-replaceable\": \"yes|no|unknown\",  (string) Whether this transaction could be replaced due to BIP125 (replace-by-fee);\n"
            "                                                     may be unknown for unconfirmed transactions not in the mempool\n"
            "    \"abandoned\": xxx          (bool) 'true' if the transaction has been abandoned (inputs are respendable). Only available for the \n"
            "                                         'send' category of transactions.\n"
            "  }\n"
            "]\n"

            "\nExamples:\n"
            "\nList the most recent 10 transactions in the systems\n"
            + HelpExampleCli("listtransactions", "") +
            "\nList transactions 100 to 120\n"
            + HelpExampleCli("listtransactions", "\"*\" 20 100") +
            "\nAs a json rpc call\n"
            + HelpExampleRpc("listtransactions", "\"*\", 20, 100")
        );

    LOCK2(cs_main, pwalletMain->cs_wallet);

    string strAccount = "*";
    if (request.params.size() > 0)
        strAccount = request.params[0].get_str();
    int nCount = 10;
    if (request.params.size() > 1)
        nCount = request.params[1].get_int();
    int nFrom = 0;
    if (request.params.size() > 2)
        nFrom = request.params[2].get_int();
    isminefilter filter = ISMINE_SPENDABLE;
    if(request.params.size() > 3)
        if(request.params[3].get_bool())
            filter = filter | ISMINE_WATCH_ONLY;

    if (nCount < 0)
        throw JSONRPCError(RPC_INVALID_PARAMETER, "Negative count");
    if (nFrom < 0)
        throw JSONRPCError(RPC_INVALID_PARAMETER, "Negative from");

    UniValue ret(UniValue::VARR);

    const CWallet::TxItems & txOrdered = pwalletMain->wtxOrdered;

    // iterate backwards until we have nCount items to return:
    for (CWallet::TxItems::const_reverse_iterator it = txOrdered.rbegin(); it != txOrdered.rend(); ++it)
    {
        CWalletTx *const pwtx = (*it).second.first;
        if (pwtx != 0)
            ListTransactions(*pwtx, strAccount, 0, true, ret, filter);
        CAccountingEntry *const pacentry = (*it).second.second;
        if (pacentry != 0)
            AcentryToJSON(*pacentry, strAccount, ret);

        if ((int)ret.size() >= (nCount+nFrom)) break;
    }
    // ret is newest to oldest

    if (nFrom > (int)ret.size())
        nFrom = ret.size();
    if ((nFrom + nCount) > (int)ret.size())
        nCount = ret.size() - nFrom;

    vector<UniValue> arrTmp = ret.getValues();

    vector<UniValue>::iterator first = arrTmp.begin();
    std::advance(first, nFrom);
    vector<UniValue>::iterator last = arrTmp.begin();
    std::advance(last, nFrom+nCount);

    if (last != arrTmp.end()) arrTmp.erase(last, arrTmp.end());
    if (first != arrTmp.begin()) arrTmp.erase(arrTmp.begin(), first);

    std::reverse(arrTmp.begin(), arrTmp.end()); // Return oldest to newest

    ret.clear();
    ret.setArray();
    ret.push_backV(arrTmp);

    return ret;
}

UniValue listaccounts(const JSONRPCRequest& request)
{
    if (!EnsureWalletIsAvailable(request.fHelp))
        return NullUniValue;

    if (request.fHelp || request.params.size() > 2)
        throw runtime_error(
            "listaccounts ( minconf include_watchonly)\n"
            "\nDEPRECATED. Returns Object that has account names as keys, account balances as values.\n"
            "\nArguments:\n"
            "1. minconf             (numeric, optional, default=1) Only include transactions with at least this many confirmations\n"
            "2. include_watchonly   (bool, optional, default=false) Include balances in watch-only addresses (see 'importaddress')\n"
            "\nResult:\n"
            "{                      (json object where keys are account names, and values are numeric balances\n"
            "  \"account\": x.xxx,  (numeric) The property name is the account name, and the value is the total balance for the account.\n"
            "  ...\n"
            "}\n"
            "\nExamples:\n"
            "\nList account balances where there at least 1 confirmation\n"
            + HelpExampleCli("listaccounts", "") +
            "\nList account balances including zero confirmation transactions\n"
            + HelpExampleCli("listaccounts", "0") +
            "\nList account balances for 6 or more confirmations\n"
            + HelpExampleCli("listaccounts", "6") +
            "\nAs json rpc call\n"
            + HelpExampleRpc("listaccounts", "6")
        );

    LOCK2(cs_main, pwalletMain->cs_wallet);

    int nMinDepth = 1;
    if (request.params.size() > 0)
        nMinDepth = request.params[0].get_int();
    isminefilter includeWatchonly = ISMINE_SPENDABLE;
    if(request.params.size() > 1)
        if(request.params[1].get_bool())
            includeWatchonly = includeWatchonly | ISMINE_WATCH_ONLY;

    map<string, CAmount> mapAccountBalances;
    BOOST_FOREACH(const PAIRTYPE(CTxDestination, CAddressBookData)& entry, pwalletMain->mapAddressBook) {
        if (IsMine(*pwalletMain, entry.first) & includeWatchonly) // This address belongs to me
            mapAccountBalances[entry.second.name] = 0;
    }

    for (map<uint256, CWalletTx>::iterator it = pwalletMain->mapWallet.begin(); it != pwalletMain->mapWallet.end(); ++it)
    {
        const CWalletTx& wtx = (*it).second;
        CAmount nFee;
        string strSentAccount;
        list<COutputEntry> listReceived;
        list<COutputEntry> listSent;
        int nDepth = wtx.GetDepthInMainChain();
        if (wtx.GetBlocksToMaturity() > 0 || nDepth < 0)
            continue;
        wtx.GetAmounts(listReceived, listSent, nFee, strSentAccount, includeWatchonly);
        mapAccountBalances[strSentAccount] -= nFee;
        BOOST_FOREACH(const COutputEntry& s, listSent)
            mapAccountBalances[strSentAccount] -= s.amount;
        if (nDepth >= nMinDepth)
        {
            BOOST_FOREACH(const COutputEntry& r, listReceived)
                if (pwalletMain->mapAddressBook.count(r.destination))
                    mapAccountBalances[pwalletMain->mapAddressBook[r.destination].name] += r.amount;
                else
                    mapAccountBalances[""] += r.amount;
        }
    }

    const list<CAccountingEntry> & acentries = pwalletMain->laccentries;
    BOOST_FOREACH(const CAccountingEntry& entry, acentries)
        mapAccountBalances[entry.strAccount] += entry.nCreditDebit;

    UniValue ret(UniValue::VOBJ);
    BOOST_FOREACH(const PAIRTYPE(string, CAmount)& accountBalance, mapAccountBalances) {
        ret.push_back(Pair(accountBalance.first, ValueFromAmount(accountBalance.second)));
    }
    return ret;
}

UniValue listsinceblock(const JSONRPCRequest& request)
{
    if (!EnsureWalletIsAvailable(request.fHelp))
        return NullUniValue;

    if (request.fHelp || request.params.size() > 4)
        throw runtime_error(
            "listsinceblock ( \"blockhash\" target_confirmations include_watchonly include_removed )\n"
            "\nGet all transactions in blocks since block [blockhash], or all transactions if omitted.\n"
            "If \"blockhash\" is no longer a part of the main chain, transactions from the fork point onward are included.\n"
            "Additionally, if include_removed is set, transactions affecting the wallet which were removed are returned in the \"removed\" array.\n"
            "\nArguments:\n"
            "1. \"blockhash\"            (string, optional) The block hash to list transactions since\n"
<<<<<<< HEAD
            "2. target_confirmations:    (numeric, optional, default=1) The confirmations required, must be 1 or more\n"
            "3. include_watchonly:       (bool, optional, default=false) Include transactions to watch-only addresses (see 'importaddress')\n"
            "4. include_removed:         (bool, optional, default=true) Show transactions that were removed due to a reorg in the \"removed\" array\n"
=======
            "2. target_confirmations:    (numeric, optional) The confirmations required, must be 1 or more\n"
            "3. include_watchonly:       (bool, optional, default=false) Include transactions to watch-only addresses (see 'importaddress')"
            "4. include_removed:         (bool, optional, default=true) Show transactions that were removed due to a reorg in the \"removed\" array"
>>>>>>> b9d1cc93
            "\nResult:\n"
            "{\n"
            "  \"transactions\": [\n"
            "    \"account\":\"accountname\",       (string) DEPRECATED. The account name associated with the transaction. Will be \"\" for the default account.\n"
            "    \"address\":\"address\",    (string) The bitcoin address of the transaction. Not present for move transactions (category = move).\n"
            "    \"category\":\"send|receive\",     (string) The transaction category. 'send' has negative amounts, 'receive' has positive amounts.\n"
            "    \"amount\": x.xxx,          (numeric) The amount in " + CURRENCY_UNIT + ". This is negative for the 'send' category, and for the 'move' category for moves \n"
            "                                          outbound. It is positive for the 'receive' category, and for the 'move' category for inbound funds.\n"
            "    \"vout\" : n,               (numeric) the vout value\n"
            "    \"fee\": x.xxx,             (numeric) The amount of the fee in " + CURRENCY_UNIT + ". This is negative and only available for the 'send' category of transactions.\n"
            "    \"confirmations\": n,       (numeric) The number of confirmations for the transaction. Available for 'send' and 'receive' category of transactions.\n"
            "                                          When it's < 0, it means the transaction conflicted that many blocks ago.\n"
            "    \"blockhash\": \"hashvalue\",     (string) The block hash containing the transaction. Available for 'send' and 'receive' category of transactions.\n"
            "    \"blockindex\": n,          (numeric) The index of the transaction in the block that includes it. Available for 'send' and 'receive' category of transactions.\n"
            "    \"blocktime\": xxx,         (numeric) The block time in seconds since epoch (1 Jan 1970 GMT).\n"
            "    \"txid\": \"transactionid\",  (string) The transaction id. Available for 'send' and 'receive' category of transactions.\n"
            "    \"time\": xxx,              (numeric) The transaction time in seconds since epoch (Jan 1 1970 GMT).\n"
            "    \"timereceived\": xxx,      (numeric) The time received in seconds since epoch (Jan 1 1970 GMT). Available for 'send' and 'receive' category of transactions.\n"
            "    \"bip125-replaceable\": \"yes|no|unknown\",  (string) Whether this transaction could be replaced due to BIP125 (replace-by-fee);\n"
            "                                                   may be unknown for unconfirmed transactions not in the mempool\n"
            "    \"abandoned\": xxx,         (bool) 'true' if the transaction has been abandoned (inputs are respendable). Only available for the 'send' category of transactions.\n"
            "    \"comment\": \"...\",       (string) If a comment is associated with the transaction.\n"
            "    \"label\" : \"label\"       (string) A comment for the address/transaction, if any\n"
            "    \"to\": \"...\",            (string) If a comment to is associated with the transaction.\n"
            "  ],\n"
            "  \"removed\": [\n"
            "    <structure is the same as \"transactions\" above, only present if include_removed=true>\n"
            "  ],\n"
            "  \"lastblock\": \"lastblockhash\"     (string) The hash of the last block\n"
            "}\n"
            "\nExamples:\n"
            + HelpExampleCli("listsinceblock", "")
            + HelpExampleCli("listsinceblock", "\"000000000000000bacf66f7497b7dc45ef753ee9a7d38571037cdb1a57f663ad\" 6")
            + HelpExampleRpc("listsinceblock", "\"000000000000000bacf66f7497b7dc45ef753ee9a7d38571037cdb1a57f663ad\", 6")
        );

    LOCK2(cs_main, pwalletMain->cs_wallet);

<<<<<<< HEAD
    const CBlockIndex* pindex = NULL;    // Block index of the specified block or the common ancestor, if the block provided was in a deactivated chain.
    const CBlockIndex* paltindex = NULL; // Block index of the specified block, even if it's in a deactivated chain.
=======
    const CBlockIndex* pindex = NULL;
    const CBlockIndex* paltindex = NULL;
>>>>>>> b9d1cc93
    int target_confirms = 1;
    isminefilter filter = ISMINE_SPENDABLE;

    if (request.params.size() > 0 && !request.params[0].isNull())
    {
        uint256 blockId;

        blockId.SetHex(request.params[0].get_str());
        BlockMap::iterator it = mapBlockIndex.find(blockId);
        if (it != mapBlockIndex.end())
        {
            paltindex = pindex = it->second;
            if (chainActive[pindex->nHeight] != pindex)
            {
                // the block being asked for is a part of a deactivated chain;
                // we don't want to depend on its perceived height in the block
                // chain, we want to instead use the last common ancestor
                pindex = chainActive.FindFork(pindex);
            }
        }
    }

    if (request.params.size() > 1 && !request.params[1].isNull())
    {
        target_confirms = request.params[1].get_int();

        if (target_confirms < 1)
            throw JSONRPCError(RPC_INVALID_PARAMETER, "Invalid parameter");
    }

    if (request.params.size() > 2 && !request.params[2].isNull() && request.params[2].get_bool())
    {
        filter = filter | ISMINE_WATCH_ONLY;
    }

<<<<<<< HEAD
    bool include_removed = (request.params.size() < 4 || request.params[3].isNull() || request.params[3].get_bool());
=======
    bool include_removed = (request.params.size() < 4 || request.params[3].get_bool());
>>>>>>> b9d1cc93

    int depth = pindex ? (1 + chainActive.Height() - pindex->nHeight) : -1;

    UniValue transactions(UniValue::VARR);

    for (map<uint256, CWalletTx>::iterator it = pwalletMain->mapWallet.begin(); it != pwalletMain->mapWallet.end(); it++)
    {
        CWalletTx tx = (*it).second;

        if (depth == -1 || tx.GetDepthInMainChain() < depth)
            ListTransactions(tx, "*", 0, true, transactions, filter);
    }

    // when a reorg'd block is requested, we also list any relevant transactions
    // in the blocks of the chain that was detached
    UniValue removed(UniValue::VARR);
    while (include_removed && paltindex && paltindex != pindex)
    {
        CBlock block;
        if (!ReadBlockFromDisk(block, paltindex, Params().GetConsensus()))
        {
            throw JSONRPCError(RPC_INTERNAL_ERROR, "Can't read block from disk");
        }
        for (const CTransactionRef& tx : block.vtx)
        {
            if (pwalletMain->mapWallet.count(tx->GetHash()) > 0)
            {
                // Use -depth as minDepth parameter to ListTransactions to prevent incoming
                // transactions from being filtered. These transactions have negative
                // confirmations, but always greater than -depth.
                ListTransactions(pwalletMain->mapWallet[tx->GetHash()], "*", -depth, true, removed, filter);
            }
        }
        paltindex = paltindex->pprev;
    }

    CBlockIndex *pblockLast = chainActive[chainActive.Height() + 1 - target_confirms];
    uint256 lastblock = pblockLast ? pblockLast->GetBlockHash() : uint256();

    UniValue ret(UniValue::VOBJ);
    ret.push_back(Pair("transactions", transactions));
    if (include_removed) ret.push_back(Pair("removed", removed));
    ret.push_back(Pair("lastblock", lastblock.GetHex()));

    return ret;
}

UniValue gettransaction(const JSONRPCRequest& request)
{
    if (!EnsureWalletIsAvailable(request.fHelp))
        return NullUniValue;

    if (request.fHelp || request.params.size() < 1 || request.params.size() > 2)
        throw runtime_error(
            "gettransaction \"txid\" ( include_watchonly )\n"
            "\nGet detailed information about in-wallet transaction <txid>\n"
            "\nArguments:\n"
            "1. \"txid\"                  (string, required) The transaction id\n"
            "2. \"include_watchonly\"     (bool, optional, default=false) Whether to include watch-only addresses in balance calculation and details[]\n"
            "\nResult:\n"
            "{\n"
            "  \"amount\" : x.xxx,        (numeric) The transaction amount in " + CURRENCY_UNIT + "\n"
            "  \"fee\": x.xxx,            (numeric) The amount of the fee in " + CURRENCY_UNIT + ". This is negative and only available for the \n"
            "                              'send' category of transactions.\n"
            "  \"confirmations\" : n,     (numeric) The number of confirmations\n"
            "  \"blockhash\" : \"hash\",  (string) The block hash\n"
            "  \"blockindex\" : xx,       (numeric) The index of the transaction in the block that includes it\n"
            "  \"blocktime\" : ttt,       (numeric) The time in seconds since epoch (1 Jan 1970 GMT)\n"
            "  \"txid\" : \"transactionid\",   (string) The transaction id.\n"
            "  \"time\" : ttt,            (numeric) The transaction time in seconds since epoch (1 Jan 1970 GMT)\n"
            "  \"timereceived\" : ttt,    (numeric) The time received in seconds since epoch (1 Jan 1970 GMT)\n"
            "  \"bip125-replaceable\": \"yes|no|unknown\",  (string) Whether this transaction could be replaced due to BIP125 (replace-by-fee);\n"
            "                                                   may be unknown for unconfirmed transactions not in the mempool\n"
            "  \"details\" : [\n"
            "    {\n"
            "      \"account\" : \"accountname\",      (string) DEPRECATED. The account name involved in the transaction, can be \"\" for the default account.\n"
            "      \"address\" : \"address\",          (string) The bitcoin address involved in the transaction\n"
            "      \"category\" : \"send|receive\",    (string) The category, either 'send' or 'receive'\n"
            "      \"amount\" : x.xxx,                 (numeric) The amount in " + CURRENCY_UNIT + "\n"
            "      \"label\" : \"label\",              (string) A comment for the address/transaction, if any\n"
            "      \"vout\" : n,                       (numeric) the vout value\n"
            "      \"fee\": x.xxx,                     (numeric) The amount of the fee in " + CURRENCY_UNIT + ". This is negative and only available for the \n"
            "                                           'send' category of transactions.\n"
            "      \"abandoned\": xxx                  (bool) 'true' if the transaction has been abandoned (inputs are respendable). Only available for the \n"
            "                                           'send' category of transactions.\n"			
            "    }\n"
            "    ,...\n"
            "  ],\n"
            "  \"hex\" : \"data\"         (string) Raw data for transaction\n"
            "}\n"

            "\nExamples:\n"
            + HelpExampleCli("gettransaction", "\"1075db55d416d3ca199f55b6084e2115b9345e16c5cf302fc80e9d5fbf5d48d\"")
            + HelpExampleCli("gettransaction", "\"1075db55d416d3ca199f55b6084e2115b9345e16c5cf302fc80e9d5fbf5d48d\" true")
            + HelpExampleRpc("gettransaction", "\"1075db55d416d3ca199f55b6084e2115b9345e16c5cf302fc80e9d5fbf5d48d\"")
        );

    LOCK2(cs_main, pwalletMain->cs_wallet);

    uint256 hash;
    hash.SetHex(request.params[0].get_str());

    isminefilter filter = ISMINE_SPENDABLE;
    if(request.params.size() > 1)
        if(request.params[1].get_bool())
            filter = filter | ISMINE_WATCH_ONLY;

    UniValue entry(UniValue::VOBJ);
    if (!pwalletMain->mapWallet.count(hash))
        throw JSONRPCError(RPC_INVALID_ADDRESS_OR_KEY, "Invalid or non-wallet transaction id");
    const CWalletTx& wtx = pwalletMain->mapWallet[hash];

    CAmount nCredit = wtx.GetCredit(filter);
    CAmount nDebit = wtx.GetDebit(filter);
    CAmount nNet = nCredit - nDebit;
    CAmount nFee = (wtx.IsFromMe(filter) ? wtx.tx->GetValueOut() - nDebit : 0);

    entry.push_back(Pair("amount", ValueFromAmount(nNet - nFee)));
    if (wtx.IsFromMe(filter))
        entry.push_back(Pair("fee", ValueFromAmount(nFee)));

    WalletTxToJSON(wtx, entry);

    UniValue details(UniValue::VARR);
    ListTransactions(wtx, "*", 0, false, details, filter);
    entry.push_back(Pair("details", details));

    string strHex = EncodeHexTx(static_cast<CTransaction>(wtx), RPCSerializationFlags());
    entry.push_back(Pair("hex", strHex));

    return entry;
}

UniValue abandontransaction(const JSONRPCRequest& request)
{
    if (!EnsureWalletIsAvailable(request.fHelp))
        return NullUniValue;

    if (request.fHelp || request.params.size() != 1)
        throw runtime_error(
            "abandontransaction \"txid\"\n"
            "\nMark in-wallet transaction <txid> as abandoned\n"
            "This will mark this transaction and all its in-wallet descendants as abandoned which will allow\n"
            "for their inputs to be respent.  It can be used to replace \"stuck\" or evicted transactions.\n"
            "It only works on transactions which are not included in a block and are not currently in the mempool.\n"
            "It has no effect on transactions which are already conflicted or abandoned.\n"
            "\nArguments:\n"
            "1. \"txid\"    (string, required) The transaction id\n"
            "\nResult:\n"
            "\nExamples:\n"
            + HelpExampleCli("abandontransaction", "\"1075db55d416d3ca199f55b6084e2115b9345e16c5cf302fc80e9d5fbf5d48d\"")
            + HelpExampleRpc("abandontransaction", "\"1075db55d416d3ca199f55b6084e2115b9345e16c5cf302fc80e9d5fbf5d48d\"")
        );

    LOCK2(cs_main, pwalletMain->cs_wallet);

    uint256 hash;
    hash.SetHex(request.params[0].get_str());

    if (!pwalletMain->mapWallet.count(hash))
        throw JSONRPCError(RPC_INVALID_ADDRESS_OR_KEY, "Invalid or non-wallet transaction id");
    if (!pwalletMain->AbandonTransaction(hash))
        throw JSONRPCError(RPC_INVALID_ADDRESS_OR_KEY, "Transaction not eligible for abandonment");

    return NullUniValue;
}


UniValue backupwallet(const JSONRPCRequest& request)
{
    if (!EnsureWalletIsAvailable(request.fHelp))
        return NullUniValue;

    if (request.fHelp || request.params.size() != 1)
        throw runtime_error(
            "backupwallet \"destination\"\n"
            "\nSafely copies current wallet file to destination, which can be a directory or a path with filename.\n"
            "\nArguments:\n"
            "1. \"destination\"   (string) The destination directory or file\n"
            "\nExamples:\n"
            + HelpExampleCli("backupwallet", "\"backup.dat\"")
            + HelpExampleRpc("backupwallet", "\"backup.dat\"")
        );

    LOCK2(cs_main, pwalletMain->cs_wallet);

    string strDest = request.params[0].get_str();
    if (!pwalletMain->BackupWallet(strDest))
        throw JSONRPCError(RPC_WALLET_ERROR, "Error: Wallet backup failed!");

    return NullUniValue;
}


UniValue keypoolrefill(const JSONRPCRequest& request)
{
    if (!EnsureWalletIsAvailable(request.fHelp))
        return NullUniValue;

    if (request.fHelp || request.params.size() > 1)
        throw runtime_error(
            "keypoolrefill ( newsize )\n"
            "\nFills the keypool."
            + HelpRequiringPassphrase() + "\n"
            "\nArguments\n"
            "1. newsize     (numeric, optional, default=100) The new keypool size\n"
            "\nExamples:\n"
            + HelpExampleCli("keypoolrefill", "")
            + HelpExampleRpc("keypoolrefill", "")
        );

    LOCK2(cs_main, pwalletMain->cs_wallet);

    // 0 is interpreted by TopUpKeyPool() as the default keypool size given by -keypool
    unsigned int kpSize = 0;
    if (request.params.size() > 0) {
        if (request.params[0].get_int() < 0)
            throw JSONRPCError(RPC_INVALID_PARAMETER, "Invalid parameter, expected valid size.");
        kpSize = (unsigned int)request.params[0].get_int();
    }

    EnsureWalletIsUnlocked();
    pwalletMain->TopUpKeyPool(kpSize);

    if (pwalletMain->GetKeyPoolSize() < kpSize)
        throw JSONRPCError(RPC_WALLET_ERROR, "Error refreshing keypool.");

    return NullUniValue;
}


static void LockWallet(CWallet* pWallet)
{
    LOCK(cs_nWalletUnlockTime);
    nWalletUnlockTime = 0;
    pWallet->Lock();
}

UniValue walletpassphrase(const JSONRPCRequest& request)
{
    if (!EnsureWalletIsAvailable(request.fHelp))
        return NullUniValue;

    if (pwalletMain->IsCrypted() && (request.fHelp || request.params.size() != 2))
        throw runtime_error(
            "walletpassphrase \"passphrase\" timeout\n"
            "\nStores the wallet decryption key in memory for 'timeout' seconds.\n"
            "This is needed prior to performing transactions related to private keys such as sending bitcoins\n"
            "\nArguments:\n"
            "1. \"passphrase\"     (string, required) The wallet passphrase\n"
            "2. timeout            (numeric, required) The time to keep the decryption key in seconds.\n"
            "\nNote:\n"
            "Issuing the walletpassphrase command while the wallet is already unlocked will set a new unlock\n"
            "time that overrides the old one.\n"
            "\nExamples:\n"
            "\nunlock the wallet for 60 seconds\n"
            + HelpExampleCli("walletpassphrase", "\"my pass phrase\" 60") +
            "\nLock the wallet again (before 60 seconds)\n"
            + HelpExampleCli("walletlock", "") +
            "\nAs json rpc call\n"
            + HelpExampleRpc("walletpassphrase", "\"my pass phrase\", 60")
        );

    LOCK2(cs_main, pwalletMain->cs_wallet);

    if (request.fHelp)
        return true;
    if (!pwalletMain->IsCrypted())
        throw JSONRPCError(RPC_WALLET_WRONG_ENC_STATE, "Error: running with an unencrypted wallet, but walletpassphrase was called.");

    // Note that the walletpassphrase is stored in request.params[0] which is not mlock()ed
    SecureString strWalletPass;
    strWalletPass.reserve(100);
    // TODO: get rid of this .c_str() by implementing SecureString::operator=(std::string)
    // Alternately, find a way to make request.params[0] mlock()'d to begin with.
    strWalletPass = request.params[0].get_str().c_str();

    if (strWalletPass.length() > 0)
    {
        if (!pwalletMain->Unlock(strWalletPass))
            throw JSONRPCError(RPC_WALLET_PASSPHRASE_INCORRECT, "Error: The wallet passphrase entered was incorrect.");
    }
    else
        throw runtime_error(
            "walletpassphrase <passphrase> <timeout>\n"
            "Stores the wallet decryption key in memory for <timeout> seconds.");

    pwalletMain->TopUpKeyPool();

    int64_t nSleepTime = request.params[1].get_int64();
    LOCK(cs_nWalletUnlockTime);
    nWalletUnlockTime = GetTime() + nSleepTime;
    RPCRunLater("lockwallet", boost::bind(LockWallet, pwalletMain), nSleepTime);

    return NullUniValue;
}


UniValue walletpassphrasechange(const JSONRPCRequest& request)
{
    if (!EnsureWalletIsAvailable(request.fHelp))
        return NullUniValue;

    if (pwalletMain->IsCrypted() && (request.fHelp || request.params.size() != 2))
        throw runtime_error(
            "walletpassphrasechange \"oldpassphrase\" \"newpassphrase\"\n"
            "\nChanges the wallet passphrase from 'oldpassphrase' to 'newpassphrase'.\n"
            "\nArguments:\n"
            "1. \"oldpassphrase\"      (string) The current passphrase\n"
            "2. \"newpassphrase\"      (string) The new passphrase\n"
            "\nExamples:\n"
            + HelpExampleCli("walletpassphrasechange", "\"old one\" \"new one\"")
            + HelpExampleRpc("walletpassphrasechange", "\"old one\", \"new one\"")
        );

    LOCK2(cs_main, pwalletMain->cs_wallet);

    if (request.fHelp)
        return true;
    if (!pwalletMain->IsCrypted())
        throw JSONRPCError(RPC_WALLET_WRONG_ENC_STATE, "Error: running with an unencrypted wallet, but walletpassphrasechange was called.");

    // TODO: get rid of these .c_str() calls by implementing SecureString::operator=(std::string)
    // Alternately, find a way to make request.params[0] mlock()'d to begin with.
    SecureString strOldWalletPass;
    strOldWalletPass.reserve(100);
    strOldWalletPass = request.params[0].get_str().c_str();

    SecureString strNewWalletPass;
    strNewWalletPass.reserve(100);
    strNewWalletPass = request.params[1].get_str().c_str();

    if (strOldWalletPass.length() < 1 || strNewWalletPass.length() < 1)
        throw runtime_error(
            "walletpassphrasechange <oldpassphrase> <newpassphrase>\n"
            "Changes the wallet passphrase from <oldpassphrase> to <newpassphrase>.");

    if (!pwalletMain->ChangeWalletPassphrase(strOldWalletPass, strNewWalletPass))
        throw JSONRPCError(RPC_WALLET_PASSPHRASE_INCORRECT, "Error: The wallet passphrase entered was incorrect.");

    return NullUniValue;
}


UniValue walletlock(const JSONRPCRequest& request)
{
    if (!EnsureWalletIsAvailable(request.fHelp))
        return NullUniValue;

    if (pwalletMain->IsCrypted() && (request.fHelp || request.params.size() != 0))
        throw runtime_error(
            "walletlock\n"
            "\nRemoves the wallet encryption key from memory, locking the wallet.\n"
            "After calling this method, you will need to call walletpassphrase again\n"
            "before being able to call any methods which require the wallet to be unlocked.\n"
            "\nExamples:\n"
            "\nSet the passphrase for 2 minutes to perform a transaction\n"
            + HelpExampleCli("walletpassphrase", "\"my pass phrase\" 120") +
            "\nPerform a send (requires passphrase set)\n"
            + HelpExampleCli("sendtoaddress", "\"1M72Sfpbz1BPpXFHz9m3CdqATR44Jvaydd\" 1.0") +
            "\nClear the passphrase since we are done before 2 minutes is up\n"
            + HelpExampleCli("walletlock", "") +
            "\nAs json rpc call\n"
            + HelpExampleRpc("walletlock", "")
        );

    LOCK2(cs_main, pwalletMain->cs_wallet);

    if (request.fHelp)
        return true;
    if (!pwalletMain->IsCrypted())
        throw JSONRPCError(RPC_WALLET_WRONG_ENC_STATE, "Error: running with an unencrypted wallet, but walletlock was called.");

    {
        LOCK(cs_nWalletUnlockTime);
        pwalletMain->Lock();
        nWalletUnlockTime = 0;
    }

    return NullUniValue;
}


UniValue encryptwallet(const JSONRPCRequest& request)
{
    if (!EnsureWalletIsAvailable(request.fHelp))
        return NullUniValue;

    if (!pwalletMain->IsCrypted() && (request.fHelp || request.params.size() != 1))
        throw runtime_error(
            "encryptwallet \"passphrase\"\n"
            "\nEncrypts the wallet with 'passphrase'. This is for first time encryption.\n"
            "After this, any calls that interact with private keys such as sending or signing \n"
            "will require the passphrase to be set prior the making these calls.\n"
            "Use the walletpassphrase call for this, and then walletlock call.\n"
            "If the wallet is already encrypted, use the walletpassphrasechange call.\n"
            "Note that this will shutdown the server.\n"
            "\nArguments:\n"
            "1. \"passphrase\"    (string) The pass phrase to encrypt the wallet with. It must be at least 1 character, but should be long.\n"
            "\nExamples:\n"
            "\nEncrypt you wallet\n"
            + HelpExampleCli("encryptwallet", "\"my pass phrase\"") +
            "\nNow set the passphrase to use the wallet, such as for signing or sending bitcoin\n"
            + HelpExampleCli("walletpassphrase", "\"my pass phrase\"") +
            "\nNow we can so something like sign\n"
            + HelpExampleCli("signmessage", "\"address\" \"test message\"") +
            "\nNow lock the wallet again by removing the passphrase\n"
            + HelpExampleCli("walletlock", "") +
            "\nAs a json rpc call\n"
            + HelpExampleRpc("encryptwallet", "\"my pass phrase\"")
        );

    LOCK2(cs_main, pwalletMain->cs_wallet);

    if (request.fHelp)
        return true;
    if (pwalletMain->IsCrypted())
        throw JSONRPCError(RPC_WALLET_WRONG_ENC_STATE, "Error: running with an encrypted wallet, but encryptwallet was called.");

    // TODO: get rid of this .c_str() by implementing SecureString::operator=(std::string)
    // Alternately, find a way to make request.params[0] mlock()'d to begin with.
    SecureString strWalletPass;
    strWalletPass.reserve(100);
    strWalletPass = request.params[0].get_str().c_str();

    if (strWalletPass.length() < 1)
        throw runtime_error(
            "encryptwallet <passphrase>\n"
            "Encrypts the wallet with <passphrase>.");

    if (!pwalletMain->EncryptWallet(strWalletPass))
        throw JSONRPCError(RPC_WALLET_ENCRYPTION_FAILED, "Error: Failed to encrypt the wallet.");

    // BDB seems to have a bad habit of writing old data into
    // slack space in .dat files; that is bad if the old data is
    // unencrypted private keys. So:
    StartShutdown();
    return "wallet encrypted; Bitcoin server stopping, restart to run with encrypted wallet. The keypool has been flushed and a new HD seed was generated (if you are using HD). You need to make a new backup.";
}

UniValue lockunspent(const JSONRPCRequest& request)
{
    if (!EnsureWalletIsAvailable(request.fHelp))
        return NullUniValue;

    if (request.fHelp || request.params.size() < 1 || request.params.size() > 2)
        throw runtime_error(
            "lockunspent unlock ([{\"txid\":\"txid\",\"vout\":n},...])\n"
            "\nUpdates list of temporarily unspendable outputs.\n"
            "Temporarily lock (unlock=false) or unlock (unlock=true) specified transaction outputs.\n"
            "If no transaction outputs are specified when unlocking then all current locked transaction outputs are unlocked.\n"
            "A locked transaction output will not be chosen by automatic coin selection, when spending bitcoins.\n"
            "Locks are stored in memory only. Nodes start with zero locked outputs, and the locked output list\n"
            "is always cleared (by virtue of process exit) when a node stops or fails.\n"
            "Also see the listunspent call\n"
            "\nArguments:\n"
            "1. unlock            (boolean, required) Whether to unlock (true) or lock (false) the specified transactions\n"
            "2. \"transactions\"  (string, optional) A json array of objects. Each object the txid (string) vout (numeric)\n"
            "     [           (json array of json objects)\n"
            "       {\n"
            "         \"txid\":\"id\",    (string) The transaction id\n"
            "         \"vout\": n         (numeric) The output number\n"
            "       }\n"
            "       ,...\n"
            "     ]\n"

            "\nResult:\n"
            "true|false    (boolean) Whether the command was successful or not\n"

            "\nExamples:\n"
            "\nList the unspent transactions\n"
            + HelpExampleCli("listunspent", "") +
            "\nLock an unspent transaction\n"
            + HelpExampleCli("lockunspent", "false \"[{\\\"txid\\\":\\\"a08e6907dbbd3d809776dbfc5d82e371b764ed838b5655e72f463568df1aadf0\\\",\\\"vout\\\":1}]\"") +
            "\nList the locked transactions\n"
            + HelpExampleCli("listlockunspent", "") +
            "\nUnlock the transaction again\n"
            + HelpExampleCli("lockunspent", "true \"[{\\\"txid\\\":\\\"a08e6907dbbd3d809776dbfc5d82e371b764ed838b5655e72f463568df1aadf0\\\",\\\"vout\\\":1}]\"") +
            "\nAs a json rpc call\n"
            + HelpExampleRpc("lockunspent", "false, \"[{\\\"txid\\\":\\\"a08e6907dbbd3d809776dbfc5d82e371b764ed838b5655e72f463568df1aadf0\\\",\\\"vout\\\":1}]\"")
        );

    LOCK2(cs_main, pwalletMain->cs_wallet);

    if (request.params.size() == 1)
        RPCTypeCheck(request.params, boost::assign::list_of(UniValue::VBOOL));
    else
        RPCTypeCheck(request.params, boost::assign::list_of(UniValue::VBOOL)(UniValue::VARR));

    bool fUnlock = request.params[0].get_bool();

    if (request.params.size() == 1) {
        if (fUnlock)
            pwalletMain->UnlockAllCoins();
        return true;
    }

    UniValue outputs = request.params[1].get_array();
    for (unsigned int idx = 0; idx < outputs.size(); idx++) {
        const UniValue& output = outputs[idx];
        if (!output.isObject())
            throw JSONRPCError(RPC_INVALID_PARAMETER, "Invalid parameter, expected object");
        const UniValue& o = output.get_obj();

        RPCTypeCheckObj(o,
            {
                {"txid", UniValueType(UniValue::VSTR)},
                {"vout", UniValueType(UniValue::VNUM)},
            });

        string txid = find_value(o, "txid").get_str();
        if (!IsHex(txid))
            throw JSONRPCError(RPC_INVALID_PARAMETER, "Invalid parameter, expected hex txid");

        int nOutput = find_value(o, "vout").get_int();
        if (nOutput < 0)
            throw JSONRPCError(RPC_INVALID_PARAMETER, "Invalid parameter, vout must be positive");

        COutPoint outpt(uint256S(txid), nOutput);

        if (fUnlock)
            pwalletMain->UnlockCoin(outpt);
        else
            pwalletMain->LockCoin(outpt);
    }

    return true;
}

UniValue listlockunspent(const JSONRPCRequest& request)
{
    if (!EnsureWalletIsAvailable(request.fHelp))
        return NullUniValue;

    if (request.fHelp || request.params.size() > 0)
        throw runtime_error(
            "listlockunspent\n"
            "\nReturns list of temporarily unspendable outputs.\n"
            "See the lockunspent call to lock and unlock transactions for spending.\n"
            "\nResult:\n"
            "[\n"
            "  {\n"
            "    \"txid\" : \"transactionid\",     (string) The transaction id locked\n"
            "    \"vout\" : n                      (numeric) The vout value\n"
            "  }\n"
            "  ,...\n"
            "]\n"
            "\nExamples:\n"
            "\nList the unspent transactions\n"
            + HelpExampleCli("listunspent", "") +
            "\nLock an unspent transaction\n"
            + HelpExampleCli("lockunspent", "false \"[{\\\"txid\\\":\\\"a08e6907dbbd3d809776dbfc5d82e371b764ed838b5655e72f463568df1aadf0\\\",\\\"vout\\\":1}]\"") +
            "\nList the locked transactions\n"
            + HelpExampleCli("listlockunspent", "") +
            "\nUnlock the transaction again\n"
            + HelpExampleCli("lockunspent", "true \"[{\\\"txid\\\":\\\"a08e6907dbbd3d809776dbfc5d82e371b764ed838b5655e72f463568df1aadf0\\\",\\\"vout\\\":1}]\"") +
            "\nAs a json rpc call\n"
            + HelpExampleRpc("listlockunspent", "")
        );

    LOCK2(cs_main, pwalletMain->cs_wallet);

    vector<COutPoint> vOutpts;
    pwalletMain->ListLockedCoins(vOutpts);

    UniValue ret(UniValue::VARR);

    BOOST_FOREACH(COutPoint &outpt, vOutpts) {
        UniValue o(UniValue::VOBJ);

        o.push_back(Pair("txid", outpt.hash.GetHex()));
        o.push_back(Pair("vout", (int)outpt.n));
        ret.push_back(o);
    }

    return ret;
}

UniValue settxfee(const JSONRPCRequest& request)
{
    if (!EnsureWalletIsAvailable(request.fHelp))
        return NullUniValue;

    if (request.fHelp || request.params.size() < 1 || request.params.size() > 1)
        throw runtime_error(
            "settxfee amount\n"
            "\nSet the transaction fee per kB. Overwrites the paytxfee parameter.\n"
            "\nArguments:\n"
            "1. amount         (numeric or string, required) The transaction fee in " + CURRENCY_UNIT + "/kB\n"
            "\nResult\n"
            "true|false        (boolean) Returns true if successful\n"
            "\nExamples:\n"
            + HelpExampleCli("settxfee", "0.00001")
            + HelpExampleRpc("settxfee", "0.00001")
        );

    LOCK2(cs_main, pwalletMain->cs_wallet);

    // Amount
    CAmount nAmount = AmountFromValue(request.params[0]);

    payTxFee = CFeeRate(nAmount, 1000);
    return true;
}

UniValue getwalletinfo(const JSONRPCRequest& request)
{
    if (!EnsureWalletIsAvailable(request.fHelp))
        return NullUniValue;

    if (request.fHelp || request.params.size() != 0)
        throw runtime_error(
            "getwalletinfo\n"
            "Returns an object containing various wallet state info.\n"
            "\nResult:\n"
            "{\n"
            "  \"walletversion\": xxxxx,       (numeric) the wallet version\n"
            "  \"balance\": xxxxxxx,           (numeric) the total confirmed balance of the wallet in " + CURRENCY_UNIT + "\n"
            "  \"unconfirmed_balance\": xxx,   (numeric) the total unconfirmed balance of the wallet in " + CURRENCY_UNIT + "\n"
            "  \"immature_balance\": xxxxxx,   (numeric) the total immature balance of the wallet in " + CURRENCY_UNIT + "\n"
            "  \"txcount\": xxxxxxx,           (numeric) the total number of transactions in the wallet\n"
            "  \"keypoololdest\": xxxxxx,      (numeric) the timestamp (seconds since Unix epoch) of the oldest pre-generated key in the key pool\n"
            "  \"keypoolsize\": xxxx,          (numeric) how many new keys are pre-generated\n"
            "  \"unlocked_until\": ttt,        (numeric) the timestamp in seconds since epoch (midnight Jan 1 1970 GMT) that the wallet is unlocked for transfers, or 0 if the wallet is locked\n"
            "  \"paytxfee\": x.xxxx,           (numeric) the transaction fee configuration, set in " + CURRENCY_UNIT + "/kB\n"
            "  \"hdmasterkeyid\": \"<hash160>\" (string) the Hash160 of the HD master pubkey\n"
            "}\n"
            "\nExamples:\n"
            + HelpExampleCli("getwalletinfo", "")
            + HelpExampleRpc("getwalletinfo", "")
        );

    LOCK2(cs_main, pwalletMain->cs_wallet);

    UniValue obj(UniValue::VOBJ);
    obj.push_back(Pair("walletversion", pwalletMain->GetVersion()));
    obj.push_back(Pair("balance",       ValueFromAmount(pwalletMain->GetBalance())));
    obj.push_back(Pair("unconfirmed_balance", ValueFromAmount(pwalletMain->GetUnconfirmedBalance())));
    obj.push_back(Pair("immature_balance",    ValueFromAmount(pwalletMain->GetImmatureBalance())));
    obj.push_back(Pair("txcount",       (int)pwalletMain->mapWallet.size()));
    obj.push_back(Pair("keypoololdest", pwalletMain->GetOldestKeyPoolTime()));
    obj.push_back(Pair("keypoolsize",   (int)pwalletMain->GetKeyPoolSize()));
    if (pwalletMain->IsCrypted())
        obj.push_back(Pair("unlocked_until", nWalletUnlockTime));
    obj.push_back(Pair("paytxfee",      ValueFromAmount(payTxFee.GetFeePerK())));
    CKeyID masterKeyID = pwalletMain->GetHDChain().masterKeyID;
    if (!masterKeyID.IsNull())
         obj.push_back(Pair("hdmasterkeyid", masterKeyID.GetHex()));
    return obj;
}

UniValue resendwallettransactions(const JSONRPCRequest& request)
{
    if (!EnsureWalletIsAvailable(request.fHelp))
        return NullUniValue;

    if (request.fHelp || request.params.size() != 0)
        throw runtime_error(
            "resendwallettransactions\n"
            "Immediately re-broadcast unconfirmed wallet transactions to all peers.\n"
            "Intended only for testing; the wallet code periodically re-broadcasts\n"
            "automatically.\n"
            "Returns array of transaction ids that were re-broadcast.\n"
            );

    if (!g_connman)
        throw JSONRPCError(RPC_CLIENT_P2P_DISABLED, "Error: Peer-to-peer functionality missing or disabled");

    LOCK2(cs_main, pwalletMain->cs_wallet);

    std::vector<uint256> txids = pwalletMain->ResendWalletTransactionsBefore(GetTime(), g_connman.get());
    UniValue result(UniValue::VARR);
    BOOST_FOREACH(const uint256& txid, txids)
    {
        result.push_back(txid.ToString());
    }
    return result;
}

UniValue listunspent(const JSONRPCRequest& request)
{
    if (!EnsureWalletIsAvailable(request.fHelp))
        return NullUniValue;

    if (request.fHelp || request.params.size() > 5)
        throw std::runtime_error(
            "listunspent ( minconf maxconf  [\"addresses\",...] [include_unsafe] [query_options])\n"
            "\nReturns array of unspent transaction outputs\n"
            "with between minconf and maxconf (inclusive) confirmations.\n"
            "Optionally filter to only include txouts paid to specified addresses.\n"
            "\nArguments:\n"
            "1. minconf          (numeric, optional, default=1) The minimum confirmations to filter\n"
            "2. maxconf          (numeric, optional, default=9999999) The maximum confirmations to filter\n"
            "3. \"addresses\"      (string) A json array of bitcoin addresses to filter\n"
            "    [\n"
            "      \"address\"     (string) bitcoin address\n"
            "      ,...\n"
            "    ]\n"
            "4. include_unsafe (bool, optional, default=true) Include outputs that are not safe to spend\n"
            "                  because they come from unconfirmed untrusted transactions or unconfirmed\n"
            "                  replacement transactions (cases where we are less sure that a conflicting\n"
            "                  transaction won't be mined).\n"
<<<<<<< HEAD
            "5. query_options    (json, optional) JSON with query options\n"
=======
            "5. query options    (json, optional) JSON with query options\n"
>>>>>>> b9d1cc93
            "    {\n"
            "      \"minimumAmount\"    (numeric or string, default=0) Minimum value of each UTXO in " + CURRENCY_UNIT + "\n"
            "      \"maximumAmount\"    (numeric or string, default=unlimited) Maximum value of each UTXO in " + CURRENCY_UNIT + "\n"
            "      \"maximumCount\"     (numeric or string, default=unlimited) Maximum number of UTXOs\n"
<<<<<<< HEAD
            "      \"minimumSumAmount\" (numeric or string, default=unlimited) Minimum sum value of all UTXOs in " + CURRENCY_UNIT + "\n"
=======
            "      \"minimumSumAmount\" (numeric or string, default=unlimited) Minimum sum value all UTXOs in " + CURRENCY_UNIT + "\n"
>>>>>>> b9d1cc93
            "    }\n"
            "\nResult\n"
            "[                   (array of json object)\n"
            "  {\n"
            "    \"txid\" : \"txid\",          (string) the transaction id \n"
            "    \"vout\" : n,               (numeric) the vout value\n"
            "    \"address\" : \"address\",    (string) the bitcoin address\n"
            "    \"account\" : \"account\",    (string) DEPRECATED. The associated account, or \"\" for the default account\n"
            "    \"scriptPubKey\" : \"key\",   (string) the script key\n"
            "    \"amount\" : x.xxx,         (numeric) the transaction output amount in " + CURRENCY_UNIT + "\n"
            "    \"confirmations\" : n,      (numeric) The number of confirmations\n"
            "    \"redeemScript\" : n        (string) The redeemScript if scriptPubKey is P2SH\n"
            "    \"spendable\" : xxx,        (bool) Whether we have the private keys to spend this output\n"
            "    \"solvable\" : xxx          (bool) Whether we know how to spend this output, ignoring the lack of keys\n"
            "  }\n"
            "  ,...\n"
            "]\n"

            "\nExamples\n"
            + HelpExampleCli("listunspent", "")
            + HelpExampleCli("listunspent", "6 9999999 \"[\\\"1PGFqEzfmQch1gKD3ra4k18PNj3tTUUSqg\\\",\\\"1LtvqCaApEdUGFkpKMM4MstjcaL4dKg8SP\\\"]\"")
            + HelpExampleRpc("listunspent", "6, 9999999 \"[\\\"1PGFqEzfmQch1gKD3ra4k18PNj3tTUUSqg\\\",\\\"1LtvqCaApEdUGFkpKMM4MstjcaL4dKg8SP\\\"]\"")
            + HelpExampleCli("listunspent", "6 9999999 '[]' true '{ \"minimumAmount\": 0.005 }'")
            + HelpExampleRpc("listunspent", "6, 9999999, [] , true, { \"minimumAmount\": 0.005 } ")
        );

    int nMinDepth = 1;
    if (request.params.size() > 0 && !request.params[0].isNull()) {
        RPCTypeCheckArgument(request.params[0], UniValue::VNUM);
        nMinDepth = request.params[0].get_int();
    }

    int nMaxDepth = 9999999;
    if (request.params.size() > 1 && !request.params[1].isNull()) {
        RPCTypeCheckArgument(request.params[1], UniValue::VNUM);
        nMaxDepth = request.params[1].get_int();
    }

    set<CBitcoinAddress> setAddress;
    if (request.params.size() > 2 && !request.params[2].isNull()) {
        RPCTypeCheckArgument(request.params[2], UniValue::VARR);
        UniValue inputs = request.params[2].get_array();
        for (unsigned int idx = 0; idx < inputs.size(); idx++) {
            const UniValue& input = inputs[idx];
            CBitcoinAddress address(input.get_str());
            if (!address.IsValid())
                throw JSONRPCError(RPC_INVALID_ADDRESS_OR_KEY, string("Invalid Bitcoin address: ")+input.get_str());
            if (setAddress.count(address))
                throw JSONRPCError(RPC_INVALID_PARAMETER, string("Invalid parameter, duplicated address: ")+input.get_str());
           setAddress.insert(address);
        }
    }

    bool include_unsafe = true;
    if (request.params.size() > 3 && !request.params[3].isNull()) {
        RPCTypeCheckArgument(request.params[3], UniValue::VBOOL);
        include_unsafe = request.params[3].get_bool();
    }

    CAmount nMinimumAmount = 0;
    CAmount nMaximumAmount = MAX_MONEY;
    CAmount nMinimumSumAmount = MAX_MONEY;
    uint64_t nMaximumCount = 0;

<<<<<<< HEAD
=======

>>>>>>> b9d1cc93
    if (request.params.size() > 4) {
        const UniValue& options = request.params[4].get_obj();

        if (options.exists("minimumAmount"))
            nMinimumAmount = AmountFromValue(options["minimumAmount"]);

        if (options.exists("maximumAmount"))
            nMaximumAmount = AmountFromValue(options["maximumAmount"]);

        if (options.exists("minimumSumAmount"))
            nMinimumSumAmount = AmountFromValue(options["minimumSumAmount"]);

        if (options.exists("maximumCount"))
            nMaximumCount = options["maximumCount"].get_int64();
    }

    UniValue results(UniValue::VARR);
    std::vector<COutput> vecOutputs;
    assert(pwalletMain != NULL);
    LOCK2(cs_main, pwalletMain->cs_wallet);

    pwalletMain->AvailableCoins(vecOutputs, !include_unsafe, NULL, nMinimumAmount, nMaximumAmount, nMinimumSumAmount, nMaximumCount, nMinDepth, nMaxDepth);
<<<<<<< HEAD
=======

>>>>>>> b9d1cc93
    BOOST_FOREACH(const COutput& out, vecOutputs) {
        CTxDestination address;
        const CScript& scriptPubKey = out.tx->tx->vout[out.i].scriptPubKey;
        bool fValidAddress = ExtractDestination(scriptPubKey, address);

        if (setAddress.size() && (!fValidAddress || !setAddress.count(address)))
            continue;

        UniValue entry(UniValue::VOBJ);
        entry.push_back(Pair("txid", out.tx->GetHash().GetHex()));
        entry.push_back(Pair("vout", out.i));

        if (fValidAddress) {
            entry.push_back(Pair("address", CBitcoinAddress(address).ToString()));

            if (pwalletMain->mapAddressBook.count(address))
                entry.push_back(Pair("account", pwalletMain->mapAddressBook[address].name));

            if (scriptPubKey.IsPayToScriptHash()) {
                const CScriptID& hash = boost::get<CScriptID>(address);
                CScript redeemScript;
                if (pwalletMain->GetCScript(hash, redeemScript))
                    entry.push_back(Pair("redeemScript", HexStr(redeemScript.begin(), redeemScript.end())));
            }
        }

        entry.push_back(Pair("scriptPubKey", HexStr(scriptPubKey.begin(), scriptPubKey.end())));
        entry.push_back(Pair("amount", ValueFromAmount(out.tx->tx->vout[out.i].nValue)));
        entry.push_back(Pair("confirmations", out.nDepth));
        entry.push_back(Pair("spendable", out.fSpendable));
        entry.push_back(Pair("solvable", out.fSolvable));
        results.push_back(entry);
    }

    return results;
}

UniValue fundrawtransaction(const JSONRPCRequest& request)
{
    if (!EnsureWalletIsAvailable(request.fHelp))
        return NullUniValue;

    if (request.fHelp || request.params.size() < 1 || request.params.size() > 3)
        throw runtime_error(
                            "fundrawtransaction \"hexstring\" ( options )\n"
                            "\nAdd inputs to a transaction until it has enough in value to meet its out value.\n"
                            "This will not modify existing inputs, and will add at most one change output to the outputs.\n"
                            "No existing outputs will be modified unless \"subtractFeeFromOutputs\" is specified.\n"
                            "Note that inputs which were signed may need to be resigned after completion since in/outputs have been added.\n"
                            "The inputs added will not be signed, use signrawtransaction for that.\n"
                            "Note that all existing inputs must have their previous output transaction be in the wallet.\n"
                            "Note that all inputs selected must be of standard form and P2SH scripts must be\n"
                            "in the wallet using importaddress or addmultisigaddress (to calculate fees).\n"
                            "You can see whether this is the case by checking the \"solvable\" field in the listunspent output.\n"
                            "Only pay-to-pubkey, multisig, and P2SH versions thereof are currently supported for watch-only\n"
                            "\nArguments:\n"
                            "1. \"hexstring\"           (string, required) The hex string of the raw transaction\n"
                            "2. options                 (object, optional)\n"
                            "   {\n"
                            "     \"changeAddress\"          (string, optional, default pool address) The bitcoin address to receive the change\n"
                            "     \"changePosition\"         (numeric, optional, default random) The index of the change output\n"
                            "     \"includeWatching\"        (boolean, optional, default false) Also select inputs which are watch only\n"
                            "     \"lockUnspents\"           (boolean, optional, default false) Lock selected unspent outputs\n"
                            "     \"reserveChangeKey\"       (boolean, optional, default true) Reserves the change output key from the keypool\n"
                            "     \"feeRate\"                (numeric, optional, default not set: makes wallet determine the fee) Set a specific feerate (" + CURRENCY_UNIT + " per KB)\n"
                            "     \"subtractFeeFromOutputs\" (array, optional) A json array of integers.\n"
                            "                              The fee will be equally deducted from the amount of each specified output.\n"
                            "                              The outputs are specified by their zero-based index, before any change output is added.\n"
                            "                              Those recipients will receive less bitcoins than you enter in their corresponding amount field.\n"
                            "                              If no outputs are specified here, the sender pays the fee.\n"
                            "                                  [vout_index,...]\n"
                            "     \"optIntoRbf\"             (boolean, optional) Allow this transaction to be replaced by a transaction with higher fees\n"
                            "   }\n"
                            "                         for backward compatibility: passing in a true instead of an object will result in {\"includeWatching\":true}\n"
                            "\nResult:\n"
                            "{\n"
                            "  \"hex\":       \"value\", (string)  The resulting raw transaction (hex-encoded string)\n"
                            "  \"fee\":       n,         (numeric) Fee in " + CURRENCY_UNIT + " the resulting transaction pays\n"
                            "  \"changepos\": n          (numeric) The position of the added change output, or -1\n"
                            "}\n"
                            "\nExamples:\n"
                            "\nCreate a transaction with no inputs\n"
                            + HelpExampleCli("createrawtransaction", "\"[]\" \"{\\\"myaddress\\\":0.01}\"") +
                            "\nAdd sufficient unsigned inputs to meet the output value\n"
                            + HelpExampleCli("fundrawtransaction", "\"rawtransactionhex\"") +
                            "\nSign the transaction\n"
                            + HelpExampleCli("signrawtransaction", "\"fundedtransactionhex\"") +
                            "\nSend the transaction\n"
                            + HelpExampleCli("sendrawtransaction", "\"signedtransactionhex\"")
                            );

    RPCTypeCheck(request.params, boost::assign::list_of(UniValue::VSTR));

    CCoinControl coinControl;
    coinControl.destChange = CNoDestination();
    int changePosition = -1;
    coinControl.fAllowWatchOnly = false;  // include watching
    bool lockUnspents = false;
    bool reserveChangeKey = true;
    coinControl.nFeeRate = CFeeRate(0);
    coinControl.fOverrideFeeRate = false;
    UniValue subtractFeeFromOutputs;
    set<int> setSubtractFeeFromOutputs;

    if (request.params.size() > 1) {
      if (request.params[1].type() == UniValue::VBOOL) {
        // backward compatibility bool only fallback
        coinControl.fAllowWatchOnly = request.params[1].get_bool();
      }
      else {
        RPCTypeCheck(request.params, boost::assign::list_of(UniValue::VSTR)(UniValue::VOBJ));

        UniValue options = request.params[1];

        RPCTypeCheckObj(options,
            {
                {"changeAddress", UniValueType(UniValue::VSTR)},
                {"changePosition", UniValueType(UniValue::VNUM)},
                {"includeWatching", UniValueType(UniValue::VBOOL)},
                {"lockUnspents", UniValueType(UniValue::VBOOL)},
                {"reserveChangeKey", UniValueType(UniValue::VBOOL)},
                {"feeRate", UniValueType()}, // will be checked below
                {"subtractFeeFromOutputs", UniValueType(UniValue::VARR)},
                {"optIntoRbf", UniValueType(UniValue::VBOOL)},
            },
            true, true);

        if (options.exists("changeAddress")) {
            CBitcoinAddress address(options["changeAddress"].get_str());

            if (!address.IsValid())
                throw JSONRPCError(RPC_INVALID_ADDRESS_OR_KEY, "changeAddress must be a valid bitcoin address");

            coinControl.destChange = address.Get();
        }

        if (options.exists("changePosition"))
            changePosition = options["changePosition"].get_int();

        if (options.exists("includeWatching"))
            coinControl.fAllowWatchOnly = options["includeWatching"].get_bool();

        if (options.exists("lockUnspents"))
            lockUnspents = options["lockUnspents"].get_bool();

        if (options.exists("reserveChangeKey"))
            reserveChangeKey = options["reserveChangeKey"].get_bool();

        if (options.exists("feeRate"))
        {
            coinControl.nFeeRate = CFeeRate(AmountFromValue(options["feeRate"]));
            coinControl.fOverrideFeeRate = true;
        }

        if (options.exists("subtractFeeFromOutputs"))
            subtractFeeFromOutputs = options["subtractFeeFromOutputs"].get_array();

        if (options.exists("optIntoRbf")) {
            coinControl.signalRbf = options["optIntoRbf"].get_bool();
        }
      }
    }

    // parse hex string from parameter
    CMutableTransaction tx;
    if (!DecodeHexTx(tx, request.params[0].get_str(), true))
        throw JSONRPCError(RPC_DESERIALIZATION_ERROR, "TX decode failed");

    if (tx.vout.size() == 0)
        throw JSONRPCError(RPC_INVALID_PARAMETER, "TX must have at least one output");

    if (changePosition != -1 && (changePosition < 0 || (unsigned int)changePosition > tx.vout.size()))
        throw JSONRPCError(RPC_INVALID_PARAMETER, "changePosition out of bounds");

    for (unsigned int idx = 0; idx < subtractFeeFromOutputs.size(); idx++) {
        int pos = subtractFeeFromOutputs[idx].get_int();
        if (setSubtractFeeFromOutputs.count(pos))
            throw JSONRPCError(RPC_INVALID_PARAMETER, strprintf("Invalid parameter, duplicated position: %d", pos));
        if (pos < 0)
            throw JSONRPCError(RPC_INVALID_PARAMETER, strprintf("Invalid parameter, negative position: %d", pos));
        if (pos >= int(tx.vout.size()))
            throw JSONRPCError(RPC_INVALID_PARAMETER, strprintf("Invalid parameter, position too large: %d", pos));
        setSubtractFeeFromOutputs.insert(pos);
    }

    CAmount nFeeOut;
    string strFailReason;

    if (!pwalletMain->FundTransaction(tx, nFeeOut, changePosition, strFailReason, lockUnspents, setSubtractFeeFromOutputs, coinControl, reserveChangeKey)) {
<<<<<<< HEAD
        throw JSONRPCError(RPC_WALLET_ERROR, strFailReason);
=======
        throw JSONRPCError(RPC_INTERNAL_ERROR, strFailReason);
>>>>>>> b9d1cc93
    }

    UniValue result(UniValue::VOBJ);
    result.push_back(Pair("hex", EncodeHexTx(tx)));
    result.push_back(Pair("changepos", changePosition));
    result.push_back(Pair("fee", ValueFromAmount(nFeeOut)));

    return result;
}

// Calculate the size of the transaction assuming all signatures are max size
// Use DummySignatureCreator, which inserts 72 byte signatures everywhere.
// TODO: re-use this in CWallet::CreateTransaction (right now
// CreateTransaction uses the constructed dummy-signed tx to do a priority
// calculation, but we should be able to refactor after priority is removed).
// NOTE: this requires that all inputs must be in mapWallet (eg the tx should
// be IsAllFromMe).
int64_t CalculateMaximumSignedTxSize(const CTransaction &tx)
{
    CMutableTransaction txNew(tx);
    std::vector<pair<CWalletTx *, unsigned int>> vCoins;
    // Look up the inputs.  We should have already checked that this transaction
    // IsAllFromMe(ISMINE_SPENDABLE), so every input should already be in our
    // wallet, with a valid index into the vout array.
    for (auto& input : tx.vin) {
        const auto mi = pwalletMain->mapWallet.find(input.prevout.hash);
        assert(mi != pwalletMain->mapWallet.end() && input.prevout.n < mi->second.tx->vout.size());
        vCoins.emplace_back(make_pair(&(mi->second), input.prevout.n));
    }
    if (!pwalletMain->DummySignTx(txNew, vCoins)) {
        // This should never happen, because IsAllFromMe(ISMINE_SPENDABLE)
        // implies that we can sign for every input.
        throw JSONRPCError(RPC_INVALID_ADDRESS_OR_KEY, "Transaction contains inputs that cannot be signed");
    }
    return GetVirtualTransactionSize(txNew);
}

UniValue bumpfee(const JSONRPCRequest& request)
{
    if (!EnsureWalletIsAvailable(request.fHelp)) {
        return NullUniValue;
    }

    if (request.fHelp || request.params.size() < 1 || request.params.size() > 2) {
        throw runtime_error(
            "bumpfee \"txid\" ( options ) \n"
            "\nBumps the fee of an opt-in-RBF transaction T, replacing it with a new transaction B.\n"
            "An opt-in RBF transaction with the given txid must be in the wallet.\n"
            "The command will pay the additional fee by decreasing (or perhaps removing) its change output.\n"
            "If the change output is not big enough to cover the increased fee, the command will currently fail\n"
            "instead of adding new inputs to compensate. (A future implementation could improve this.)\n"
            "The command will fail if the wallet or mempool contains a transaction that spends one of T's outputs.\n"
            "By default, the new fee will be calculated automatically using estimatefee.\n"
            "The user can specify a confirmation target for estimatefee.\n"
            "Alternatively, the user can specify totalFee, or use RPC setpaytxfee to set a higher fee rate.\n"
            "At a minimum, the new fee rate must be high enough to pay an additional new relay fee (incrementalfee\n"
            "returned by getnetworkinfo) to enter the node's mempool.\n"
            "\nArguments:\n"
            "1. txid                  (string, required) The txid to be bumped\n"
            "2. options               (object, optional)\n"
            "   {\n"
            "     \"confTarget\"        (numeric, optional) Confirmation target (in blocks)\n"
            "     \"totalFee\"          (numeric, optional) Total fee (NOT feerate) to pay, in satoshis.\n"
            "                         In rare cases, the actual fee paid might be slightly higher than the specified\n"
            "                         totalFee if the tx change output has to be removed because it is too close to\n"
            "                         the dust threshold.\n"
            "     \"replaceable\"       (boolean, optional, default true) Whether the new transaction should still be\n"
            "                         marked bip-125 replaceable. If true, the sequence numbers in the transaction will\n"
            "                         be left unchanged from the original. If false, any input sequence numbers in the\n"
            "                         original transaction that were less than 0xfffffffe will be increased to 0xfffffffe\n"
            "                         so the new transaction will not be explicitly bip-125 replaceable (though it may\n"
            "                         still be replacable in practice, for example if it has unconfirmed ancestors which\n"
            "                         are replaceable).\n"
            "   }\n"
            "\nResult:\n"
            "{\n"
            "  \"txid\":    \"value\",   (string)  The id of the new transaction\n"
            "  \"origfee\":  n,         (numeric) Fee of the replaced transaction\n"
            "  \"fee\":      n,         (numeric) Fee of the new transaction\n"
            "  \"errors\":  [ str... ] (json array of strings) Errors encountered during processing (may be empty)\n"
            "}\n"
            "\nExamples:\n"
            "\nBump the fee, get the new transaction\'s txid\n" +
            HelpExampleCli("bumpfee", "<txid>"));
    }

    RPCTypeCheck(request.params, boost::assign::list_of(UniValue::VSTR)(UniValue::VOBJ));
    uint256 hash;
    hash.SetHex(request.params[0].get_str());

    // retrieve the original tx from the wallet
    LOCK2(cs_main, pwalletMain->cs_wallet);
    EnsureWalletIsUnlocked();
    if (!pwalletMain->mapWallet.count(hash)) {
        throw JSONRPCError(RPC_INVALID_ADDRESS_OR_KEY, "Invalid or non-wallet transaction id");
    }
    CWalletTx& wtx = pwalletMain->mapWallet[hash];

    if (pwalletMain->HasWalletSpend(hash)) {
        throw JSONRPCError(RPC_INVALID_PARAMETER, "Transaction has descendants in the wallet");
    }

    {
        LOCK(mempool.cs);
        auto it = mempool.mapTx.find(hash);
        if (it != mempool.mapTx.end() && it->GetCountWithDescendants() > 1) {
            throw JSONRPCError(RPC_INVALID_PARAMETER, "Transaction has descendants in the mempool");
        }
    }

    if (wtx.GetDepthInMainChain() != 0) {
        throw JSONRPCError(RPC_WALLET_ERROR, "Transaction has been mined, or is conflicted with a mined transaction");
    }

    if (!SignalsOptInRBF(wtx)) {
        throw JSONRPCError(RPC_WALLET_ERROR, "Transaction is not BIP 125 replaceable");
    }

    if (wtx.mapValue.count("replaced_by_txid")) {
        throw JSONRPCError(RPC_WALLET_ERROR, strprintf("Cannot bump transaction %s which was already bumped by transaction %s", hash.ToString(), wtx.mapValue.at("replaced_by_txid")));
    }

    // check that original tx consists entirely of our inputs
    // if not, we can't bump the fee, because the wallet has no way of knowing the value of the other inputs (thus the fee)
    if (!pwalletMain->IsAllFromMe(wtx, ISMINE_SPENDABLE)) {
        throw JSONRPCError(RPC_WALLET_ERROR, "Transaction contains inputs that don't belong to this wallet");
    }

    // figure out which output was change
    // if there was no change output or multiple change outputs, fail
    int nOutput = -1;
    for (size_t i = 0; i < wtx.tx->vout.size(); ++i) {
        if (pwalletMain->IsChange(wtx.tx->vout[i])) {
            if (nOutput != -1) {
                throw JSONRPCError(RPC_WALLET_ERROR, "Transaction has multiple change outputs");
            }
            nOutput = i;
        }
    }
    if (nOutput == -1) {
        throw JSONRPCError(RPC_WALLET_ERROR, "Transaction does not have a change output");
    }

    // Calculate the expected size of the new transaction.
    int64_t txSize = GetVirtualTransactionSize(*(wtx.tx));
    const int64_t maxNewTxSize = CalculateMaximumSignedTxSize(*wtx.tx);

    // optional parameters
    bool specifiedConfirmTarget = false;
    int newConfirmTarget = nTxConfirmTarget;
    CAmount totalFee = 0;
    bool replaceable = true;
    if (request.params.size() > 1) {
        UniValue options = request.params[1];
        RPCTypeCheckObj(options,
            {
                {"confTarget", UniValueType(UniValue::VNUM)},
                {"totalFee", UniValueType(UniValue::VNUM)},
                {"replaceable", UniValueType(UniValue::VBOOL)},
            },
            true, true);

        if (options.exists("confTarget") && options.exists("totalFee")) {
            throw JSONRPCError(RPC_INVALID_PARAMETER, "confTarget and totalFee options should not both be set. Please provide either a confirmation target for fee estimation or an explicit total fee for the transaction.");
        } else if (options.exists("confTarget")) {
            specifiedConfirmTarget = true;
            newConfirmTarget = options["confTarget"].get_int();
            if (newConfirmTarget <= 0) { // upper-bound will be checked by estimatefee/smartfee
                throw JSONRPCError(RPC_INVALID_PARAMETER, "Invalid confTarget (cannot be <= 0)");
            }
        } else if (options.exists("totalFee")) {
            totalFee = options["totalFee"].get_int64();
            CAmount requiredFee = CWallet::GetRequiredFee(maxNewTxSize);
            if (totalFee < requiredFee ) {
                throw JSONRPCError(RPC_INVALID_PARAMETER,
                                   strprintf("Insufficient totalFee (cannot be less than required fee %s)",
                                             FormatMoney(requiredFee)));
            }
        }

        if (options.exists("replaceable")) {
            replaceable = options["replaceable"].get_bool();
        }
    }

    // calculate the old fee and fee-rate
    CAmount nOldFee = wtx.GetDebit(ISMINE_SPENDABLE) - wtx.tx->GetValueOut();
    CFeeRate nOldFeeRate(nOldFee, txSize);
    CAmount nNewFee;
    CFeeRate nNewFeeRate;
    // The wallet uses a conservative WALLET_INCREMENTAL_RELAY_FEE value to
    // future proof against changes to network wide policy for incremental relay
    // fee that our node may not be aware of.
    CFeeRate walletIncrementalRelayFee = CFeeRate(WALLET_INCREMENTAL_RELAY_FEE);
    if (::incrementalRelayFee > walletIncrementalRelayFee) {
        walletIncrementalRelayFee = ::incrementalRelayFee;
    }

    if (totalFee > 0) {
        CAmount minTotalFee = nOldFeeRate.GetFee(maxNewTxSize) + ::incrementalRelayFee.GetFee(maxNewTxSize);
        if (totalFee < minTotalFee) {
            throw JSONRPCError(RPC_INVALID_PARAMETER, strprintf("Insufficient totalFee, must be at least %s (oldFee %s + incrementalFee %s)",
                                                                FormatMoney(minTotalFee), FormatMoney(nOldFeeRate.GetFee(maxNewTxSize)), FormatMoney(::incrementalRelayFee.GetFee(maxNewTxSize))));
        }
        nNewFee = totalFee;
        nNewFeeRate = CFeeRate(totalFee, maxNewTxSize);
    } else {
        // if user specified a confirm target then don't consider any global payTxFee
        if (specifiedConfirmTarget) {
            nNewFee = CWallet::GetMinimumFee(maxNewTxSize, newConfirmTarget, mempool, CAmount(0));
        }
        // otherwise use the regular wallet logic to select payTxFee or default confirm target
        else {
            nNewFee = CWallet::GetMinimumFee(maxNewTxSize, newConfirmTarget, mempool);
        }

        nNewFeeRate = CFeeRate(nNewFee, maxNewTxSize);

        // New fee rate must be at least old rate + minimum incremental relay rate
        // walletIncrementalRelayFee.GetFeePerK() should be exact, because it's initialized
        // in that unit (fee per kb).
        // However, nOldFeeRate is a calculated value from the tx fee/size, so
        // add 1 satoshi to the result, because it may have been rounded down.
        if (nNewFeeRate.GetFeePerK() < nOldFeeRate.GetFeePerK() + 1 + walletIncrementalRelayFee.GetFeePerK()) {
            nNewFeeRate = CFeeRate(nOldFeeRate.GetFeePerK() + 1 + walletIncrementalRelayFee.GetFeePerK());
            nNewFee = nNewFeeRate.GetFee(maxNewTxSize);
        }
    }

    // Check that in all cases the new fee doesn't violate maxTxFee
     if (nNewFee > maxTxFee) {
         throw JSONRPCError(RPC_WALLET_ERROR,
                            strprintf("Specified or calculated fee %s is too high (cannot be higher than maxTxFee %s)",
                                      FormatMoney(nNewFee), FormatMoney(maxTxFee)));
     }

    // check that fee rate is higher than mempool's minimum fee
    // (no point in bumping fee if we know that the new tx won't be accepted to the mempool)
    // This may occur if the user set TotalFee or paytxfee too low, if fallbackfee is too low, or, perhaps,
    // in a rare situation where the mempool minimum fee increased significantly since the fee estimation just a
    // moment earlier. In this case, we report an error to the user, who may use totalFee to make an adjustment.
    CFeeRate minMempoolFeeRate = mempool.GetMinFee(GetArg("-maxmempool", DEFAULT_MAX_MEMPOOL_SIZE) * 1000000);
    if (nNewFeeRate.GetFeePerK() < minMempoolFeeRate.GetFeePerK()) {
        throw JSONRPCError(RPC_WALLET_ERROR, strprintf("New fee rate (%s) is less than the minimum fee rate (%s) to get into the mempool. totalFee value should to be at least %s or settxfee value should be at least %s to add transaction.", FormatMoney(nNewFeeRate.GetFeePerK()), FormatMoney(minMempoolFeeRate.GetFeePerK()), FormatMoney(minMempoolFeeRate.GetFee(maxNewTxSize)), FormatMoney(minMempoolFeeRate.GetFeePerK())));
    }

    // Now modify the output to increase the fee.
    // If the output is not large enough to pay the fee, fail.
    CAmount nDelta = nNewFee - nOldFee;
    assert(nDelta > 0);
    CMutableTransaction tx(*(wtx.tx));
    CTxOut* poutput = &(tx.vout[nOutput]);
    if (poutput->nValue < nDelta) {
        throw JSONRPCError(RPC_WALLET_ERROR, "Change output is too small to bump the fee");
    }

    // If the output would become dust, discard it (converting the dust to fee)
    poutput->nValue -= nDelta;
    if (poutput->nValue <= poutput->GetDustThreshold(::dustRelayFee)) {
        LogPrint("rpc", "Bumping fee and discarding dust output\n");
        nNewFee += poutput->nValue;
        tx.vout.erase(tx.vout.begin() + nOutput);
    }

    // Mark new tx not replaceable, if requested.
    if (!replaceable) {
        for (auto& input : tx.vin) {
            if (input.nSequence < 0xfffffffe) input.nSequence = 0xfffffffe;
        }
    }

    // sign the new tx
    CTransaction txNewConst(tx);
    int nIn = 0;
    for (auto& input : tx.vin) {
        std::map<uint256, CWalletTx>::const_iterator mi = pwalletMain->mapWallet.find(input.prevout.hash);
        assert(mi != pwalletMain->mapWallet.end() && input.prevout.n < mi->second.tx->vout.size());
        const CScript& scriptPubKey = mi->second.tx->vout[input.prevout.n].scriptPubKey;
        const CAmount& amount = mi->second.tx->vout[input.prevout.n].nValue;
        SignatureData sigdata;
        if (!ProduceSignature(TransactionSignatureCreator(pwalletMain, &txNewConst, nIn, amount, SIGHASH_ALL), scriptPubKey, sigdata)) {
            throw JSONRPCError(RPC_WALLET_ERROR, "Can't sign transaction.");
        }
        UpdateTransaction(tx, nIn, sigdata);
        nIn++;
    }

    // commit/broadcast the tx
    CReserveKey reservekey(pwalletMain);
    CWalletTx wtxBumped(pwalletMain, MakeTransactionRef(std::move(tx)));
    wtxBumped.mapValue = wtx.mapValue;
    wtxBumped.mapValue["replaces_txid"] = hash.ToString();
    wtxBumped.vOrderForm = wtx.vOrderForm;
    wtxBumped.strFromAccount = wtx.strFromAccount;
    wtxBumped.fTimeReceivedIsTxTime = true;
    wtxBumped.fFromMe = true;
    CValidationState state;
    if (!pwalletMain->CommitTransaction(wtxBumped, reservekey, g_connman.get(), state)) {
        // NOTE: CommitTransaction never returns false, so this should never happen.
        throw JSONRPCError(RPC_WALLET_ERROR, strprintf("Error: The transaction was rejected! Reason given: %s", state.GetRejectReason()));
    }

    UniValue vErrors(UniValue::VARR);
    if (state.IsInvalid()) {
        // This can happen if the mempool rejected the transaction.  Report
        // what happened in the "errors" response.
        vErrors.push_back(strprintf("Error: The transaction was rejected: %s", FormatStateMessage(state)));
    }

    // mark the original tx as bumped
    if (!pwalletMain->MarkReplaced(wtx.GetHash(), wtxBumped.GetHash())) {
        // TODO: see if JSON-RPC has a standard way of returning a response
        // along with an exception. It would be good to return information about
        // wtxBumped to the caller even if marking the original transaction
        // replaced does not succeed for some reason.
        vErrors.push_back("Error: Created new bumpfee transaction but could not mark the original transaction as replaced.");
    }

    UniValue result(UniValue::VOBJ);
    result.push_back(Pair("txid", wtxBumped.GetHash().GetHex()));
    result.push_back(Pair("origfee", ValueFromAmount(nOldFee)));
    result.push_back(Pair("fee", ValueFromAmount(nNewFee)));
    result.push_back(Pair("errors", vErrors));

    return result;
}

extern UniValue dumpprivkey(const JSONRPCRequest& request); // in rpcdump.cpp
extern UniValue importprivkey(const JSONRPCRequest& request);
extern UniValue importaddress(const JSONRPCRequest& request);
extern UniValue importpubkey(const JSONRPCRequest& request);
extern UniValue dumpwallet(const JSONRPCRequest& request);
extern UniValue importwallet(const JSONRPCRequest& request);
extern UniValue importprunedfunds(const JSONRPCRequest& request);
extern UniValue removeprunedfunds(const JSONRPCRequest& request);
extern UniValue importmulti(const JSONRPCRequest& request);
extern UniValue rescanblockchain(const JSONRPCRequest& request);

static const CRPCCommand commands[] =
{ //  category              name                        actor (function)           okSafeMode
    //  --------------------- ------------------------    -----------------------    ----------
    { "rawtransactions",    "fundrawtransaction",       &fundrawtransaction,       false,  {"hexstring","options"} },
    { "hidden",             "resendwallettransactions", &resendwallettransactions, true,   {} },
    { "wallet",             "abandontransaction",       &abandontransaction,       false,  {"txid"} },
    { "wallet",             "addmultisigaddress",       &addmultisigaddress,       true,   {"nrequired","keys","options|account"} },
    { "wallet",             "addwitnessaddress",        &addwitnessaddress,        true,   {"address"} },
    { "wallet",             "backupwallet",             &backupwallet,             true,   {"destination"} },
    { "wallet",             "bumpfee",                  &bumpfee,                  true,   {"txid", "options"} },
    { "wallet",             "dumpprivkey",              &dumpprivkey,              true,   {"address"}  },
    { "wallet",             "dumpwallet",               &dumpwallet,               true,   {"filename"} },
    { "wallet",             "encryptwallet",            &encryptwallet,            true,   {"passphrase"} },
    { "wallet",             "getaccountaddress",        &getaccountaddress,        true,   {"account"} },
    { "wallet",             "getaccount",               &getaccount,               true,   {"address"} },
    { "wallet",             "getaddressesbyaccount",    &getaddressesbyaccount,    true,   {"account"} },
    { "wallet",             "getbalance",               &getbalance,               false,  {"account","minconf","include_watchonly"} },
    { "wallet",             "getnewaddress",            &getnewaddress,            true,   {"account"} },
    { "wallet",             "getrawchangeaddress",      &getrawchangeaddress,      true,   {} },
    { "wallet",             "getreceivedbyaccount",     &getreceivedbyaccount,     false,  {"account","minconf"} },
    { "wallet",             "getreceivedbyaddress",     &getreceivedbyaddress,     false,  {"address","minconf"} },
    { "wallet",             "gettransaction",           &gettransaction,           false,  {"txid","include_watchonly"} },
    { "wallet",             "getunconfirmedbalance",    &getunconfirmedbalance,    false,  {} },
    { "wallet",             "getwalletinfo",            &getwalletinfo,            false,  {} },
    { "wallet",             "importmulti",              &importmulti,              true,   {"requests","options"} },
    { "wallet",             "importprivkey",            &importprivkey,            true,   {"privkey","label","rescan"} },
    { "wallet",             "importwallet",             &importwallet,             true,   {"filename"} },
    { "wallet",             "importaddress",            &importaddress,            true,   {"address","label","rescan","p2sh"} },
    { "wallet",             "importprunedfunds",        &importprunedfunds,        true,   {"rawtransaction","txoutproof"} },
    { "wallet",             "importpubkey",             &importpubkey,             true,   {"pubkey","label","rescan"} },
    { "wallet",             "keypoolrefill",            &keypoolrefill,            true,   {"newsize"} },
    { "wallet",             "listaccounts",             &listaccounts,             false,  {"minconf","include_watchonly"} },
    { "wallet",             "listaddressgroupings",     &listaddressgroupings,     false,  {} },
    { "wallet",             "listlockunspent",          &listlockunspent,          false,  {} },
    { "wallet",             "listreceivedbyaccount",    &listreceivedbyaccount,    false,  {"minconf","include_empty","include_watchonly"} },
<<<<<<< HEAD
    { "wallet",             "listreceivedbyaddress",    &listreceivedbyaddress,    false,  {"minconf","include_empty","include_watchonly"} },
=======
    { "wallet",             "listreceivedbyaddress",    &listreceivedbyaddress,    false,  {"minconf","include_empty","include_watchonly","only_address"} },
>>>>>>> b9d1cc93
    { "wallet",             "listsinceblock",           &listsinceblock,           false,  {"blockhash","target_confirmations","include_watchonly","include_removed"} },
    { "wallet",             "listtransactions",         &listtransactions,         false,  {"account","count","skip","include_watchonly"} },
    { "wallet",             "listunspent",              &listunspent,              false,  {"minconf","maxconf","addresses","include_unsafe","query_options"} },
    { "wallet",             "lockunspent",              &lockunspent,              true,   {"unlock","transactions"} },
    { "wallet",             "move",                     &movecmd,                  false,  {"fromaccount","toaccount","amount","minconf","comment"} },
    { "wallet",             "sendfrom",                 &sendfrom,                 false,  {"fromaccount","toaddress","amount","minconf","comment","comment_to"} },
    { "wallet",             "sendmany",                 &sendmany,                 false,  {"fromaccount","amounts","minconf","comment","subtractfeefrom"} },
    { "wallet",             "sendtoaddress",            &sendtoaddress,            false,  {"address","amount","comment","comment_to","subtractfeefromamount"} },
    { "wallet",             "sweepprivkeys",            &sweepprivkeys,            false,  {"options"} },
    { "wallet",             "setaccount",               &setaccount,               true,   {"address","account"} },
    { "wallet",             "settxfee",                 &settxfee,                 true,   {"amount"} },
    { "wallet",             "signmessage",              &signmessage,              true,   {"address","message"} },
    { "wallet",             "walletlock",               &walletlock,               true,   {} },
    { "wallet",             "walletpassphrasechange",   &walletpassphrasechange,   true,   {"oldpassphrase","newpassphrase"} },
    { "wallet",             "walletpassphrase",         &walletpassphrase,         true,   {"passphrase","timeout"} },
    { "wallet",             "removeprunedfunds",        &removeprunedfunds,        true,   {"txid"} },
<<<<<<< HEAD
    { "wallet",             "rescanblockchain",         &rescanblockchain,         true,   {"startheight", "stopheight"} },
=======
    { "wallet",             "rescanblockchain",         &rescanblockchain,         true,   {"height"}  },
>>>>>>> b9d1cc93
};

void RegisterWalletRPCCommands(CRPCTable &t)
{
    if (GetBoolArg("-disablewallet", false))
        return;

    for (unsigned int vcidx = 0; vcidx < ARRAYLEN(commands); vcidx++)
        t.appendCommand(commands[vcidx].name, &commands[vcidx]);
}<|MERGE_RESOLUTION|>--- conflicted
+++ resolved
@@ -1163,13 +1163,9 @@
     if (!EnsureWalletIsAvailable(request.fHelp))
         return NullUniValue;
 
-    if (request.fHelp || request.params.size() < 2 || request.params.size() > 4)
+    if (request.fHelp || request.params.size() < 2 || request.params.size() > 3)
     {
-<<<<<<< HEAD
         std::string msg = "addmultisigaddress nrequired [\"key\",...] ( \"account\" or options )\n"
-=======
-        string msg = "addmultisigaddress nrequired [\"key\",...] ( \"account\" ) ( options )\n"
->>>>>>> b9d1cc93
             "\nAdd a nrequired-to-sign multisignature address to the wallet.\n"
             "Each key is a Bitcoin address or hex-encoded public key.\n"
             "If 'account' is specified (DEPRECATED), assign address to that account.\n"
@@ -1184,11 +1180,7 @@
             "     ]\n"
             "3. options        (object, optional)\n"
             "   {\n"
-<<<<<<< HEAD
             "     \"sort\"       (bool, optional, default=false) Whether to sort public keys according to BIP67.\n"
-=======
-            "     \"sort\"         (bool, optional, default=false) Whether to sort public keys according to BIP67.\n"
->>>>>>> b9d1cc93
             "   }\n"
 
             "\nResult:\n"
@@ -1913,15 +1905,9 @@
             "Additionally, if include_removed is set, transactions affecting the wallet which were removed are returned in the \"removed\" array.\n"
             "\nArguments:\n"
             "1. \"blockhash\"            (string, optional) The block hash to list transactions since\n"
-<<<<<<< HEAD
             "2. target_confirmations:    (numeric, optional, default=1) The confirmations required, must be 1 or more\n"
             "3. include_watchonly:       (bool, optional, default=false) Include transactions to watch-only addresses (see 'importaddress')\n"
             "4. include_removed:         (bool, optional, default=true) Show transactions that were removed due to a reorg in the \"removed\" array\n"
-=======
-            "2. target_confirmations:    (numeric, optional) The confirmations required, must be 1 or more\n"
-            "3. include_watchonly:       (bool, optional, default=false) Include transactions to watch-only addresses (see 'importaddress')"
-            "4. include_removed:         (bool, optional, default=true) Show transactions that were removed due to a reorg in the \"removed\" array"
->>>>>>> b9d1cc93
             "\nResult:\n"
             "{\n"
             "  \"transactions\": [\n"
@@ -1960,13 +1946,8 @@
 
     LOCK2(cs_main, pwalletMain->cs_wallet);
 
-<<<<<<< HEAD
     const CBlockIndex* pindex = NULL;    // Block index of the specified block or the common ancestor, if the block provided was in a deactivated chain.
     const CBlockIndex* paltindex = NULL; // Block index of the specified block, even if it's in a deactivated chain.
-=======
-    const CBlockIndex* pindex = NULL;
-    const CBlockIndex* paltindex = NULL;
->>>>>>> b9d1cc93
     int target_confirms = 1;
     isminefilter filter = ISMINE_SPENDABLE;
 
@@ -2002,11 +1983,7 @@
         filter = filter | ISMINE_WATCH_ONLY;
     }
 
-<<<<<<< HEAD
     bool include_removed = (request.params.size() < 4 || request.params[3].isNull() || request.params[3].get_bool());
-=======
-    bool include_removed = (request.params.size() < 4 || request.params[3].get_bool());
->>>>>>> b9d1cc93
 
     int depth = pindex ? (1 + chainActive.Height() - pindex->nHeight) : -1;
 
@@ -2709,20 +2686,12 @@
             "                  because they come from unconfirmed untrusted transactions or unconfirmed\n"
             "                  replacement transactions (cases where we are less sure that a conflicting\n"
             "                  transaction won't be mined).\n"
-<<<<<<< HEAD
             "5. query_options    (json, optional) JSON with query options\n"
-=======
-            "5. query options    (json, optional) JSON with query options\n"
->>>>>>> b9d1cc93
             "    {\n"
             "      \"minimumAmount\"    (numeric or string, default=0) Minimum value of each UTXO in " + CURRENCY_UNIT + "\n"
             "      \"maximumAmount\"    (numeric or string, default=unlimited) Maximum value of each UTXO in " + CURRENCY_UNIT + "\n"
             "      \"maximumCount\"     (numeric or string, default=unlimited) Maximum number of UTXOs\n"
-<<<<<<< HEAD
             "      \"minimumSumAmount\" (numeric or string, default=unlimited) Minimum sum value of all UTXOs in " + CURRENCY_UNIT + "\n"
-=======
-            "      \"minimumSumAmount\" (numeric or string, default=unlimited) Minimum sum value all UTXOs in " + CURRENCY_UNIT + "\n"
->>>>>>> b9d1cc93
             "    }\n"
             "\nResult\n"
             "[                   (array of json object)\n"
@@ -2787,10 +2756,6 @@
     CAmount nMinimumSumAmount = MAX_MONEY;
     uint64_t nMaximumCount = 0;
 
-<<<<<<< HEAD
-=======
-
->>>>>>> b9d1cc93
     if (request.params.size() > 4) {
         const UniValue& options = request.params[4].get_obj();
 
@@ -2813,10 +2778,6 @@
     LOCK2(cs_main, pwalletMain->cs_wallet);
 
     pwalletMain->AvailableCoins(vecOutputs, !include_unsafe, NULL, nMinimumAmount, nMaximumAmount, nMinimumSumAmount, nMaximumCount, nMinDepth, nMaxDepth);
-<<<<<<< HEAD
-=======
-
->>>>>>> b9d1cc93
     BOOST_FOREACH(const COutput& out, vecOutputs) {
         CTxDestination address;
         const CScript& scriptPubKey = out.tx->tx->vout[out.i].scriptPubKey;
@@ -3006,11 +2967,7 @@
     string strFailReason;
 
     if (!pwalletMain->FundTransaction(tx, nFeeOut, changePosition, strFailReason, lockUnspents, setSubtractFeeFromOutputs, coinControl, reserveChangeKey)) {
-<<<<<<< HEAD
         throw JSONRPCError(RPC_WALLET_ERROR, strFailReason);
-=======
-        throw JSONRPCError(RPC_INTERNAL_ERROR, strFailReason);
->>>>>>> b9d1cc93
     }
 
     UniValue result(UniValue::VOBJ);
@@ -3384,11 +3341,7 @@
     { "wallet",             "listaddressgroupings",     &listaddressgroupings,     false,  {} },
     { "wallet",             "listlockunspent",          &listlockunspent,          false,  {} },
     { "wallet",             "listreceivedbyaccount",    &listreceivedbyaccount,    false,  {"minconf","include_empty","include_watchonly"} },
-<<<<<<< HEAD
-    { "wallet",             "listreceivedbyaddress",    &listreceivedbyaddress,    false,  {"minconf","include_empty","include_watchonly"} },
-=======
     { "wallet",             "listreceivedbyaddress",    &listreceivedbyaddress,    false,  {"minconf","include_empty","include_watchonly","only_address"} },
->>>>>>> b9d1cc93
     { "wallet",             "listsinceblock",           &listsinceblock,           false,  {"blockhash","target_confirmations","include_watchonly","include_removed"} },
     { "wallet",             "listtransactions",         &listtransactions,         false,  {"account","count","skip","include_watchonly"} },
     { "wallet",             "listunspent",              &listunspent,              false,  {"minconf","maxconf","addresses","include_unsafe","query_options"} },
@@ -3405,11 +3358,7 @@
     { "wallet",             "walletpassphrasechange",   &walletpassphrasechange,   true,   {"oldpassphrase","newpassphrase"} },
     { "wallet",             "walletpassphrase",         &walletpassphrase,         true,   {"passphrase","timeout"} },
     { "wallet",             "removeprunedfunds",        &removeprunedfunds,        true,   {"txid"} },
-<<<<<<< HEAD
     { "wallet",             "rescanblockchain",         &rescanblockchain,         true,   {"startheight", "stopheight"} },
-=======
-    { "wallet",             "rescanblockchain",         &rescanblockchain,         true,   {"height"}  },
->>>>>>> b9d1cc93
 };
 
 void RegisterWalletRPCCommands(CRPCTable &t)
