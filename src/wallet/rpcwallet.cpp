// Copyright (c) 2010 Satoshi Nakamoto
// Copyright (c) 2009-2017 The Bitcoin Core developers
// Distributed under the MIT software license, see the accompanying
// file COPYING or http://www.opensource.org/licenses/mit-license.php.

#include <amount.h>
#include <base58.h>
#include <chain.h>
#include <consensus/validation.h>
#include <core_io.h>
#include <httpserver.h>
#include <validation.h>
#include <net.h>
#include <policy/feerate.h>
#include <policy/fees.h>
#include <policy/policy.h>
#include <policy/rbf.h>
#include <rpc/mining.h>
#include <rpc/safemode.h>
#include <rpc/server.h>
#include <rpc/util.h>
#include <script/sign.h>
#include <timedata.h>
#include <txdb.h>
#include <util.h>
#include <utilmoneystr.h>
#include <wallet/coincontrol.h>
#include <wallet/feebumper.h>
#include <wallet/fees.h>
#include <wallet/wallet.h>
#include <wallet/walletdb.h>
#include <wallet/walletutil.h>

#include <init.h>  // For StartShutdown

#include <stdint.h>

#include <univalue.h>

#ifdef USE_LIBEVENT
void JSONRPCRequestWalletResolver(JSONRPCRequest& jreq, const HTTPRequest& httpreq)
{
<<<<<<< HEAD
#ifdef USE_LIBEVENT
    if (request.URI.substr(0, WALLET_ENDPOINT_BASE.size()) == WALLET_ENDPOINT_BASE) {
=======
    static const std::string WALLET_ENDPOINT_BASE = "/wallet/";

    jreq.wallet = nullptr;
    if (jreq.URI.substr(0, WALLET_ENDPOINT_BASE.size()) == WALLET_ENDPOINT_BASE) {
>>>>>>> bd9c87c3
        // wallet endpoint was used
        std::string requestedWallet = urlDecode(jreq.URI.substr(WALLET_ENDPOINT_BASE.size()));
        for (CWalletRef pwallet : ::vpwallets) {
            if (pwallet->GetName() == requestedWallet) {
                jreq.wallet = pwallet;
            }
        }
        if (!jreq.wallet) {
            throw JSONRPCError(RPC_WALLET_NOT_FOUND, "Requested wallet does not exist or is not loaded");
        }
    } else if (::vpwallets.size() == 1) {
        jreq.wallet = ::vpwallets[0];
    }
<<<<<<< HEAD
    return ::vpwallets.size() == 1 || (request.fHelp && ::vpwallets.size() > 0) ? ::vpwallets[0] : nullptr;
#else
    // GUI only has access to the first wallet
    return vpwallets.empty() ? nullptr : vpwallets[0];
#endif
=======
}
#endif

CWallet *GetWalletForJSONRPCRequest(const JSONRPCRequest& request)
{
    if (request.fHelp && (!request.wallet) && ::vpwallets.size() > 0) {
        return ::vpwallets[0];
    }

    return request.wallet;
>>>>>>> bd9c87c3
}

std::string HelpRequiringPassphrase(CWallet * const pwallet)
{
    return pwallet && pwallet->IsCrypted()
        ? "\nRequires wallet passphrase to be set with walletpassphrase call."
        : "";
}

bool EnsureWalletIsAvailable(CWallet * const pwallet, bool avoidException)
{
    if (pwallet) return true;
    if (avoidException) return false;
    if (::vpwallets.empty()) {
        // Note: It isn't currently possible to trigger this error because
        // wallet RPC methods aren't registered unless a wallet is loaded. But
        // this error is being kept as a precaution, because it's possible in
        // the future that wallet RPC methods might get or remain registered
        // when no wallets are loaded.
        throw JSONRPCError(
            RPC_METHOD_NOT_FOUND, "Method not found (wallet method is disabled because no wallet is loaded)");
    }
    throw JSONRPCError(RPC_WALLET_NOT_SPECIFIED,
        "Wallet file not specified (must request wallet RPC through /wallet/<filename> uri-path).");
}

void EnsureWalletIsUnlocked(CWallet * const pwallet)
{
    if (pwallet->IsLocked()) {
        throw JSONRPCError(RPC_WALLET_UNLOCK_NEEDED, "Error: Please enter the wallet passphrase with walletpassphrase first.");
    }
}

void WalletTxToJSON(const CWalletTx& wtx, UniValue& entry)
{
    int confirms = wtx.GetDepthInMainChain();
    entry.push_back(Pair("confirmations", confirms));
    if (wtx.IsCoinBase())
        entry.push_back(Pair("generated", true));
    if (confirms > 0)
    {
        entry.push_back(Pair("blockhash", wtx.hashBlock.GetHex()));
        entry.push_back(Pair("blockindex", wtx.nIndex));
        entry.push_back(Pair("blocktime", mapBlockIndex[wtx.hashBlock]->GetBlockTime()));
    } else {
        entry.push_back(Pair("trusted", wtx.IsTrusted()));
    }
    uint256 hash = wtx.GetHash();
    entry.push_back(Pair("txid", hash.GetHex()));
    UniValue conflicts(UniValue::VARR);
    for (const uint256& conflict : wtx.GetConflicts())
        conflicts.push_back(conflict.GetHex());
    entry.push_back(Pair("walletconflicts", conflicts));
    entry.push_back(Pair("time", wtx.GetTxTime()));
    entry.push_back(Pair("timereceived", (int64_t)wtx.nTimeReceived));

    // Add opt-in RBF status
    std::string rbfStatus = "no";
    if (confirms <= 0) {
        LOCK(mempool.cs);
        RBFTransactionState rbfState = IsRBFOptIn(*wtx.tx, mempool);
        if (rbfState == RBF_TRANSACTIONSTATE_UNKNOWN)
            rbfStatus = "unknown";
        else if (rbfState == RBF_TRANSACTIONSTATE_REPLACEABLE_BIP125)
            rbfStatus = "yes";
    }
    entry.push_back(Pair("bip125-replaceable", rbfStatus));

    for (const std::pair<std::string, std::string>& item : wtx.mapValue)
        entry.push_back(Pair(item.first, item.second));
}

std::string AccountFromValue(const UniValue& value)
{
    std::string strAccount = value.get_str();
    if (strAccount == "*")
        throw JSONRPCError(RPC_WALLET_INVALID_ACCOUNT_NAME, "Invalid account name");
    return strAccount;
}

UniValue getnewaddress(const JSONRPCRequest& request)
{
    CWallet * const pwallet = GetWalletForJSONRPCRequest(request);
    if (!EnsureWalletIsAvailable(pwallet, request.fHelp)) {
        return NullUniValue;
    }

    if (request.fHelp || request.params.size() > 2)
        throw std::runtime_error(
            "getnewaddress ( \"account\" \"address_type\" )\n"
            "\nReturns a new Bitcoin address for receiving payments.\n"
            "If 'account' is specified (DEPRECATED), it is added to the address book \n"
            "so payments received with the address will be credited to 'account'.\n"
            "\nArguments:\n"
            "1. \"account\"        (string, optional) DEPRECATED. The account name for the address to be linked to. If not provided, the default account \"\" is used. It can also be set to the empty string \"\" to represent the default account. The account does not need to exist, it will be created if there is no account by the given name.\n"
            "2. \"address_type\"   (string, optional) The address type to use. Options are \"legacy\", \"p2sh-segwit\", and \"bech32\". Default is set by -addresstype.\n"
            "\nResult:\n"
            "\"address\"    (string) The new bitcoin address\n"
            "\nExamples:\n"
            + HelpExampleCli("getnewaddress", "")
            + HelpExampleRpc("getnewaddress", "")
        );

    LOCK2(cs_main, pwallet->cs_wallet);

    // Parse the account first so we don't generate a key if there's an error
    std::string strAccount;
    if (!request.params[0].isNull())
        strAccount = AccountFromValue(request.params[0]);

    OutputType output_type = g_address_type;
    if (!request.params[1].isNull()) {
        output_type = ParseOutputType(request.params[1].get_str(), g_address_type);
        if (output_type == OUTPUT_TYPE_NONE) {
            throw JSONRPCError(RPC_INVALID_ADDRESS_OR_KEY, strprintf("Unknown address type '%s'", request.params[1].get_str()));
        }
    }

    if (!pwallet->IsLocked()) {
        pwallet->TopUpKeyPool();
    }

    // Generate a new key that is added to wallet
    CPubKey newKey;
    if (!pwallet->GetKeyFromPool(newKey)) {
        throw JSONRPCError(RPC_WALLET_KEYPOOL_RAN_OUT, "Error: Keypool ran out, please call keypoolrefill first");
    }
    pwallet->LearnRelatedScripts(newKey, output_type);
    CTxDestination dest = GetDestinationForKey(newKey, output_type);

    pwallet->SetAddressBook(dest, strAccount, "receive");

    return EncodeDestination(dest);
}


CTxDestination GetAccountDestination(CWallet* const pwallet, std::string strAccount, bool bForceNew=false)
{
    CTxDestination dest;
    if (!pwallet->GetAccountDestination(dest, strAccount, bForceNew)) {
        throw JSONRPCError(RPC_WALLET_KEYPOOL_RAN_OUT, "Error: Keypool ran out, please call keypoolrefill first");
    }

    return dest;
}

UniValue getaccountaddress(const JSONRPCRequest& request)
{
    CWallet * const pwallet = GetWalletForJSONRPCRequest(request);
    if (!EnsureWalletIsAvailable(pwallet, request.fHelp)) {
        return NullUniValue;
    }

    if (request.fHelp || request.params.size() != 1)
        throw std::runtime_error(
            "getaccountaddress \"account\"\n"
            "\nDEPRECATED. Returns the current Bitcoin address for receiving payments to this account.\n"
            "\nArguments:\n"
            "1. \"account\"       (string, required) The account name for the address. It can also be set to the empty string \"\" to represent the default account. The account does not need to exist, it will be created and a new address created  if there is no account by the given name.\n"
            "\nResult:\n"
            "\"address\"          (string) The account bitcoin address\n"
            "\nExamples:\n"
            + HelpExampleCli("getaccountaddress", "")
            + HelpExampleCli("getaccountaddress", "\"\"")
            + HelpExampleCli("getaccountaddress", "\"myaccount\"")
            + HelpExampleRpc("getaccountaddress", "\"myaccount\"")
        );

    LOCK2(cs_main, pwallet->cs_wallet);

    // Parse the account first so we don't generate a key if there's an error
    std::string strAccount = AccountFromValue(request.params[0]);

    UniValue ret(UniValue::VSTR);

    ret = EncodeDestination(GetAccountDestination(pwallet, strAccount));
    return ret;
}


UniValue getrawchangeaddress(const JSONRPCRequest& request)
{
    CWallet * const pwallet = GetWalletForJSONRPCRequest(request);
    if (!EnsureWalletIsAvailable(pwallet, request.fHelp)) {
        return NullUniValue;
    }

    if (request.fHelp || request.params.size() > 1)
        throw std::runtime_error(
            "getrawchangeaddress ( \"address_type\" )\n"
            "\nReturns a new Bitcoin address, for receiving change.\n"
            "This is for use with raw transactions, NOT normal use.\n"
            "\nArguments:\n"
            "1. \"address_type\"           (string, optional) The address type to use. Options are \"legacy\", \"p2sh-segwit\", and \"bech32\". Default is set by -changetype.\n"
            "\nResult:\n"
            "\"address\"    (string) The address\n"
            "\nExamples:\n"
            + HelpExampleCli("getrawchangeaddress", "")
            + HelpExampleRpc("getrawchangeaddress", "")
       );

    LOCK2(cs_main, pwallet->cs_wallet);

    if (!pwallet->IsLocked()) {
        pwallet->TopUpKeyPool();
    }

    OutputType output_type = g_change_type != OUTPUT_TYPE_NONE ? g_change_type : g_address_type;
    if (!request.params[0].isNull()) {
        output_type = ParseOutputType(request.params[0].get_str(), output_type);
        if (output_type == OUTPUT_TYPE_NONE) {
            throw JSONRPCError(RPC_INVALID_ADDRESS_OR_KEY, strprintf("Unknown address type '%s'", request.params[0].get_str()));
        }
    }

    CReserveKey reservekey(pwallet);
    CPubKey vchPubKey;
    if (!reservekey.GetReservedKey(vchPubKey, true))
        throw JSONRPCError(RPC_WALLET_KEYPOOL_RAN_OUT, "Error: Keypool ran out, please call keypoolrefill first");

    reservekey.KeepKey();

    pwallet->LearnRelatedScripts(vchPubKey, output_type);
    CTxDestination dest = GetDestinationForKey(vchPubKey, output_type);

    return EncodeDestination(dest);
}


UniValue setaccount(const JSONRPCRequest& request)
{
    CWallet * const pwallet = GetWalletForJSONRPCRequest(request);
    if (!EnsureWalletIsAvailable(pwallet, request.fHelp)) {
        return NullUniValue;
    }

    if (request.fHelp || request.params.size() < 1 || request.params.size() > 2)
        throw std::runtime_error(
            "setaccount \"address\" \"account\"\n"
            "\nDEPRECATED. Sets the account associated with the given address.\n"
            "\nArguments:\n"
            "1. \"address\"         (string, required) The bitcoin address to be associated with an account.\n"
            "2. \"account\"         (string, required) The account to assign the address to.\n"
            "\nExamples:\n"
            + HelpExampleCli("setaccount", "\"1D1ZrZNe3JUo7ZycKEYQQiQAWd9y54F4XX\" \"tabby\"")
            + HelpExampleRpc("setaccount", "\"1D1ZrZNe3JUo7ZycKEYQQiQAWd9y54F4XX\", \"tabby\"")
        );

    LOCK2(cs_main, pwallet->cs_wallet);

    CTxDestination dest = DecodeDestination(request.params[0].get_str());
    if (!IsValidDestination(dest)) {
        throw JSONRPCError(RPC_INVALID_ADDRESS_OR_KEY, "Invalid Bitcoin address");
    }

    std::string strAccount;
    if (!request.params[1].isNull())
        strAccount = AccountFromValue(request.params[1]);

    // Only add the account if the address is yours.
    if (IsMine(*pwallet, dest)) {
        // Detect when changing the account of an address that is the 'unused current key' of another account:
        if (pwallet->mapAddressBook.count(dest)) {
            std::string strOldAccount = pwallet->mapAddressBook[dest].name;
            if (dest == GetAccountDestination(pwallet, strOldAccount)) {
                GetAccountDestination(pwallet, strOldAccount, true);
            }
        }
        pwallet->SetAddressBook(dest, strAccount, "receive");
    }
    else
        throw JSONRPCError(RPC_MISC_ERROR, "setaccount can only be used with own address");

    return NullUniValue;
}


UniValue getaccount(const JSONRPCRequest& request)
{
    CWallet * const pwallet = GetWalletForJSONRPCRequest(request);
    if (!EnsureWalletIsAvailable(pwallet, request.fHelp)) {
        return NullUniValue;
    }

    if (request.fHelp || request.params.size() != 1)
        throw std::runtime_error(
            "getaccount \"address\"\n"
            "\nDEPRECATED. Returns the account associated with the given address.\n"
            "\nArguments:\n"
            "1. \"address\"         (string, required) The bitcoin address for account lookup.\n"
            "\nResult:\n"
            "\"accountname\"        (string) the account address\n"
            "\nExamples:\n"
            + HelpExampleCli("getaccount", "\"1D1ZrZNe3JUo7ZycKEYQQiQAWd9y54F4XX\"")
            + HelpExampleRpc("getaccount", "\"1D1ZrZNe3JUo7ZycKEYQQiQAWd9y54F4XX\"")
        );

    LOCK2(cs_main, pwallet->cs_wallet);

    CTxDestination dest = DecodeDestination(request.params[0].get_str());
    if (!IsValidDestination(dest)) {
        throw JSONRPCError(RPC_INVALID_ADDRESS_OR_KEY, "Invalid Bitcoin address");
    }

    std::string strAccount;
    std::map<CTxDestination, CAddressBookData>::iterator mi = pwallet->mapAddressBook.find(dest);
    if (mi != pwallet->mapAddressBook.end() && !(*mi).second.name.empty()) {
        strAccount = (*mi).second.name;
    }
    return strAccount;
}


UniValue getaddressesbyaccount(const JSONRPCRequest& request)
{
    CWallet * const pwallet = GetWalletForJSONRPCRequest(request);
    if (!EnsureWalletIsAvailable(pwallet, request.fHelp)) {
        return NullUniValue;
    }

    if (request.fHelp || request.params.size() != 1)
        throw std::runtime_error(
            "getaddressesbyaccount \"account\"\n"
            "\nDEPRECATED. Returns the list of addresses for the given account.\n"
            "\nArguments:\n"
            "1. \"account\"        (string, required) The account name.\n"
            "\nResult:\n"
            "[                     (json array of string)\n"
            "  \"address\"         (string) a bitcoin address associated with the given account\n"
            "  ,...\n"
            "]\n"
            "\nExamples:\n"
            + HelpExampleCli("getaddressesbyaccount", "\"tabby\"")
            + HelpExampleRpc("getaddressesbyaccount", "\"tabby\"")
        );

    LOCK2(cs_main, pwallet->cs_wallet);

    std::string strAccount = AccountFromValue(request.params[0]);

    // Find all addresses that have the given account
    UniValue ret(UniValue::VARR);
    for (const std::pair<CTxDestination, CAddressBookData>& item : pwallet->mapAddressBook) {
        const CTxDestination& dest = item.first;
        const std::string& strName = item.second.name;
        if (strName == strAccount) {
            ret.push_back(EncodeDestination(dest));
        }
    }
    return ret;
}

static void SendMoney(CWallet * const pwallet, const CTxDestination &address, CAmount nValue, bool fSubtractFeeFromAmount, CWalletTx& wtxNew, const CCoinControl& coin_control)
{
    CAmount curBalance = pwallet->GetBalance();

    // Check amount
    if (nValue <= 0)
        throw JSONRPCError(RPC_INVALID_PARAMETER, "Invalid amount");

    if (nValue > curBalance)
        throw JSONRPCError(RPC_WALLET_INSUFFICIENT_FUNDS, "Insufficient funds");

    if (pwallet->GetBroadcastTransactions() && !g_connman) {
        throw JSONRPCError(RPC_CLIENT_P2P_DISABLED, "Error: Peer-to-peer functionality missing or disabled");
    }

    // Parse Bitcoin address
    CScript scriptPubKey = GetScriptForDestination(address);

    // Create and send the transaction
    CReserveKey reservekey(pwallet);
    CAmount nFeeRequired;
    std::string strError;
    std::vector<CRecipient> vecSend;
    int nChangePosRet = -1;
    CRecipient recipient = {scriptPubKey, nValue, fSubtractFeeFromAmount};
    vecSend.push_back(recipient);
    if (!pwallet->CreateTransaction(vecSend, wtxNew, reservekey, nFeeRequired, nChangePosRet, strError, coin_control)) {
        if (!fSubtractFeeFromAmount && nValue + nFeeRequired > curBalance)
            strError = strprintf("Error: This transaction requires a transaction fee of at least %s", FormatMoney(nFeeRequired));
        throw JSONRPCError(RPC_WALLET_ERROR, strError);
    }
    CValidationState state;
    if (!pwallet->CommitTransaction(wtxNew, reservekey, g_connman.get(), state)) {
        strError = strprintf("Error: The transaction was rejected! Reason given: %s", state.GetRejectReason());
        throw JSONRPCError(RPC_WALLET_ERROR, strError);
    }
}

UniValue sendtoaddress(const JSONRPCRequest& request)
{
    CWallet * const pwallet = GetWalletForJSONRPCRequest(request);
    if (!EnsureWalletIsAvailable(pwallet, request.fHelp)) {
        return NullUniValue;
    }

    if (request.fHelp || request.params.size() < 2 || request.params.size() > 8)
        throw std::runtime_error(
            "sendtoaddress \"address\" amount ( \"comment\" \"comment_to\" subtractfeefromamount replaceable conf_target \"estimate_mode\")\n"
            "\nSend an amount to a given address.\n"
            + HelpRequiringPassphrase(pwallet) +
            "\nArguments:\n"
            "1. \"address\"            (string, required) The bitcoin address to send to.\n"
            "2. \"amount\"             (numeric or string, required) The amount in " + CURRENCY_UNIT + " to send. eg 0.1\n"
            "3. \"comment\"            (string, optional) A comment used to store what the transaction is for. \n"
            "                             This is not part of the transaction, just kept in your wallet.\n"
            "4. \"comment_to\"         (string, optional) A comment to store the name of the person or organization \n"
            "                             to which you're sending the transaction. This is not part of the \n"
            "                             transaction, just kept in your wallet.\n"
            "5. subtractfeefromamount  (boolean, optional, default=false) The fee will be deducted from the amount being sent.\n"
            "                             The recipient will receive less bitcoins than you enter in the amount field.\n"
            "6. replaceable            (boolean, optional) Allow this transaction to be replaced by a transaction with higher fees via BIP 125\n"
            "7. conf_target            (numeric, optional) Confirmation target (in blocks)\n"
            "8. \"estimate_mode\"      (string, optional, default=UNSET) The fee estimate mode, must be one of:\n"
            "       \"UNSET\"\n"
            "       \"ECONOMICAL\"\n"
            "       \"CONSERVATIVE\"\n"
            "\nResult:\n"
            "\"txid\"                  (string) The transaction id.\n"
            "\nExamples:\n"
            + HelpExampleCli("sendtoaddress", "\"1M72Sfpbz1BPpXFHz9m3CdqATR44Jvaydd\" 0.1")
            + HelpExampleCli("sendtoaddress", "\"1M72Sfpbz1BPpXFHz9m3CdqATR44Jvaydd\" 0.1 \"donation\" \"seans outpost\"")
            + HelpExampleCli("sendtoaddress", "\"1M72Sfpbz1BPpXFHz9m3CdqATR44Jvaydd\" 0.1 \"\" \"\" true")
            + HelpExampleRpc("sendtoaddress", "\"1M72Sfpbz1BPpXFHz9m3CdqATR44Jvaydd\", 0.1, \"donation\", \"seans outpost\"")
        );

    ObserveSafeMode();

    // Make sure the results are valid at least up to the most recent block
    // the user could have gotten from another RPC command prior to now
    pwallet->BlockUntilSyncedToCurrentChain();

    LOCK2(cs_main, pwallet->cs_wallet);

    CTxDestination dest = DecodeDestination(request.params[0].get_str());
    if (!IsValidDestination(dest)) {
        throw JSONRPCError(RPC_INVALID_ADDRESS_OR_KEY, "Invalid address");
    }

    // Amount
    CAmount nAmount = AmountFromValue(request.params[1]);
    if (nAmount <= 0)
        throw JSONRPCError(RPC_TYPE_ERROR, "Invalid amount for send");

    // Wallet comments
    CWalletTx wtx;
    if (!request.params[2].isNull() && !request.params[2].get_str().empty())
        wtx.mapValue["comment"] = request.params[2].get_str();
    if (!request.params[3].isNull() && !request.params[3].get_str().empty())
        wtx.mapValue["to"]      = request.params[3].get_str();

    bool fSubtractFeeFromAmount = false;
    if (!request.params[4].isNull()) {
        fSubtractFeeFromAmount = request.params[4].get_bool();
    }

    CCoinControl coin_control;
    if (!request.params[5].isNull()) {
        coin_control.signalRbf = request.params[5].get_bool();
    }

    if (!request.params[6].isNull()) {
        coin_control.m_confirm_target = ParseConfirmTarget(request.params[6]);
    }

    if (!request.params[7].isNull()) {
        if (!FeeModeFromString(request.params[7].get_str(), coin_control.m_fee_mode)) {
            throw JSONRPCError(RPC_INVALID_PARAMETER, "Invalid estimate_mode parameter");
        }
    }


    EnsureWalletIsUnlocked(pwallet);

    SendMoney(pwallet, dest, nAmount, fSubtractFeeFromAmount, wtx, coin_control);

    return wtx.GetHash().GetHex();
}

UniValue listaddressgroupings(const JSONRPCRequest& request)
{
    CWallet * const pwallet = GetWalletForJSONRPCRequest(request);
    if (!EnsureWalletIsAvailable(pwallet, request.fHelp)) {
        return NullUniValue;
    }

    if (request.fHelp || request.params.size() != 0)
        throw std::runtime_error(
            "listaddressgroupings\n"
            "\nLists groups of addresses which have had their common ownership\n"
            "made public by common use as inputs or as the resulting change\n"
            "in past transactions\n"
            "\nResult:\n"
            "[\n"
            "  [\n"
            "    [\n"
            "      \"address\",            (string) The bitcoin address\n"
            "      amount,                 (numeric) The amount in " + CURRENCY_UNIT + "\n"
            "      \"account\"             (string, optional) DEPRECATED. The account\n"
            "    ]\n"
            "    ,...\n"
            "  ]\n"
            "  ,...\n"
            "]\n"
            "\nExamples:\n"
            + HelpExampleCli("listaddressgroupings", "")
            + HelpExampleRpc("listaddressgroupings", "")
        );

    ObserveSafeMode();

    // Make sure the results are valid at least up to the most recent block
    // the user could have gotten from another RPC command prior to now
    pwallet->BlockUntilSyncedToCurrentChain();

    LOCK2(cs_main, pwallet->cs_wallet);

    UniValue jsonGroupings(UniValue::VARR);
    std::map<CTxDestination, CAmount> balances = pwallet->GetAddressBalances();
    for (const std::set<CTxDestination>& grouping : pwallet->GetAddressGroupings()) {
        UniValue jsonGrouping(UniValue::VARR);
        for (const CTxDestination& address : grouping)
        {
            UniValue addressInfo(UniValue::VARR);
            addressInfo.push_back(EncodeDestination(address));
            addressInfo.push_back(ValueFromAmount(balances[address]));
            {
                if (pwallet->mapAddressBook.find(address) != pwallet->mapAddressBook.end()) {
                    addressInfo.push_back(pwallet->mapAddressBook.find(address)->second.name);
                }
            }
            jsonGrouping.push_back(addressInfo);
        }
        jsonGroupings.push_back(jsonGrouping);
    }
    return jsonGroupings;
}

UniValue signmessage(const JSONRPCRequest& request)
{
    CWallet * const pwallet = GetWalletForJSONRPCRequest(request);
    if (!EnsureWalletIsAvailable(pwallet, request.fHelp)) {
        return NullUniValue;
    }

    if (request.fHelp || request.params.size() != 2)
        throw std::runtime_error(
            "signmessage \"address\" \"message\"\n"
            "\nSign a message with the private key of an address"
            + HelpRequiringPassphrase(pwallet) + "\n"
            "\nArguments:\n"
            "1. \"address\"         (string, required) The bitcoin address to use for the private key.\n"
            "2. \"message\"         (string, required) The message to create a signature of.\n"
            "\nResult:\n"
            "\"signature\"          (string) The signature of the message encoded in base 64\n"
            "\nExamples:\n"
            "\nUnlock the wallet for 30 seconds\n"
            + HelpExampleCli("walletpassphrase", "\"mypassphrase\" 30") +
            "\nCreate the signature\n"
            + HelpExampleCli("signmessage", "\"1D1ZrZNe3JUo7ZycKEYQQiQAWd9y54F4XX\" \"my message\"") +
            "\nVerify the signature\n"
            + HelpExampleCli("verifymessage", "\"1D1ZrZNe3JUo7ZycKEYQQiQAWd9y54F4XX\" \"signature\" \"my message\"") +
            "\nAs json rpc\n"
            + HelpExampleRpc("signmessage", "\"1D1ZrZNe3JUo7ZycKEYQQiQAWd9y54F4XX\", \"my message\"")
        );

    LOCK2(cs_main, pwallet->cs_wallet);

    EnsureWalletIsUnlocked(pwallet);

    std::string strAddress = request.params[0].get_str();
    std::string strMessage = request.params[1].get_str();

    CTxDestination dest = DecodeDestination(strAddress);
    if (!IsValidDestination(dest)) {
        throw JSONRPCError(RPC_TYPE_ERROR, "Invalid address");
    }

    const CKeyID *keyID = boost::get<CKeyID>(&dest);
    if (!keyID) {
        throw JSONRPCError(RPC_TYPE_ERROR, "Address does not refer to key");
    }

    CKey key;
    if (!pwallet->GetKey(*keyID, key)) {
        throw JSONRPCError(RPC_WALLET_ERROR, "Private key not available");
    }

    CHashWriter ss(SER_GETHASH, 0);
    ss << strMessageMagic;
    ss << strMessage;

    std::vector<unsigned char> vchSig;
    if (!key.SignCompact(ss.GetHash(), vchSig))
        throw JSONRPCError(RPC_INVALID_ADDRESS_OR_KEY, "Sign failed");

    return EncodeBase64(vchSig.data(), vchSig.size());
}

UniValue getreceivedbyaddress(const JSONRPCRequest& request)
{
    CWallet * const pwallet = GetWalletForJSONRPCRequest(request);
    if (!EnsureWalletIsAvailable(pwallet, request.fHelp)) {
        return NullUniValue;
    }

    if (request.fHelp || request.params.size() < 1 || request.params.size() > 2)
        throw std::runtime_error(
            "getreceivedbyaddress \"address\" ( minconf )\n"
            "\nReturns the total amount received by the given address in transactions with at least minconf confirmations.\n"
            "\nArguments:\n"
            "1. \"address\"         (string, required) The bitcoin address for transactions.\n"
            "2. minconf             (numeric, optional, default=1) Only include transactions confirmed at least this many times.\n"
            "\nResult:\n"
            "amount   (numeric) The total amount in " + CURRENCY_UNIT + " received at this address.\n"
            "\nExamples:\n"
            "\nThe amount from transactions with at least 1 confirmation\n"
            + HelpExampleCli("getreceivedbyaddress", "\"1D1ZrZNe3JUo7ZycKEYQQiQAWd9y54F4XX\"") +
            "\nThe amount including unconfirmed transactions, zero confirmations\n"
            + HelpExampleCli("getreceivedbyaddress", "\"1D1ZrZNe3JUo7ZycKEYQQiQAWd9y54F4XX\" 0") +
            "\nThe amount with at least 6 confirmations\n"
            + HelpExampleCli("getreceivedbyaddress", "\"1D1ZrZNe3JUo7ZycKEYQQiQAWd9y54F4XX\" 6") +
            "\nAs a json rpc call\n"
            + HelpExampleRpc("getreceivedbyaddress", "\"1D1ZrZNe3JUo7ZycKEYQQiQAWd9y54F4XX\", 6")
       );

    ObserveSafeMode();

    // Make sure the results are valid at least up to the most recent block
    // the user could have gotten from another RPC command prior to now
    pwallet->BlockUntilSyncedToCurrentChain();

    LOCK2(cs_main, pwallet->cs_wallet);

    // Bitcoin address
    CTxDestination dest = DecodeDestination(request.params[0].get_str());
    if (!IsValidDestination(dest)) {
        throw JSONRPCError(RPC_INVALID_ADDRESS_OR_KEY, "Invalid Bitcoin address");
    }
    CScript scriptPubKey = GetScriptForDestination(dest);
    if (!IsMine(*pwallet, scriptPubKey)) {
        throw JSONRPCError(RPC_WALLET_ERROR, "Address not found in wallet");
    }

    // Minimum confirmations
    int nMinDepth = 1;
    if (!request.params[1].isNull())
        nMinDepth = request.params[1].get_int();

    // Tally
    CAmount nAmount = 0;
    for (const std::pair<uint256, CWalletTx>& pairWtx : pwallet->mapWallet) {
        const CWalletTx& wtx = pairWtx.second;
        if (wtx.IsCoinBase() || !CheckFinalTx(*wtx.tx))
            continue;

        for (const CTxOut& txout : wtx.tx->vout)
            if (txout.scriptPubKey == scriptPubKey)
                if (wtx.GetDepthInMainChain() >= nMinDepth)
                    nAmount += txout.nValue;
    }

    return  ValueFromAmount(nAmount);
}


UniValue getreceivedbyaccount(const JSONRPCRequest& request)
{
    CWallet * const pwallet = GetWalletForJSONRPCRequest(request);
    if (!EnsureWalletIsAvailable(pwallet, request.fHelp)) {
        return NullUniValue;
    }

    if (request.fHelp || request.params.size() < 1 || request.params.size() > 2)
        throw std::runtime_error(
            "getreceivedbyaccount \"account\" ( minconf )\n"
            "\nDEPRECATED. Returns the total amount received by addresses with <account> in transactions with at least [minconf] confirmations.\n"
            "\nArguments:\n"
            "1. \"account\"      (string, required) The selected account, may be the default account using \"\".\n"
            "2. minconf          (numeric, optional, default=1) Only include transactions confirmed at least this many times.\n"
            "\nResult:\n"
            "amount              (numeric) The total amount in " + CURRENCY_UNIT + " received for this account.\n"
            "\nExamples:\n"
            "\nAmount received by the default account with at least 1 confirmation\n"
            + HelpExampleCli("getreceivedbyaccount", "\"\"") +
            "\nAmount received at the tabby account including unconfirmed amounts with zero confirmations\n"
            + HelpExampleCli("getreceivedbyaccount", "\"tabby\" 0") +
            "\nThe amount with at least 6 confirmations\n"
            + HelpExampleCli("getreceivedbyaccount", "\"tabby\" 6") +
            "\nAs a json rpc call\n"
            + HelpExampleRpc("getreceivedbyaccount", "\"tabby\", 6")
        );

    ObserveSafeMode();

    // Make sure the results are valid at least up to the most recent block
    // the user could have gotten from another RPC command prior to now
    pwallet->BlockUntilSyncedToCurrentChain();

    LOCK2(cs_main, pwallet->cs_wallet);

    // Minimum confirmations
    int nMinDepth = 1;
    if (!request.params[1].isNull())
        nMinDepth = request.params[1].get_int();

    // Get the set of pub keys assigned to account
    std::string strAccount = AccountFromValue(request.params[0]);
    std::set<CTxDestination> setAddress = pwallet->GetAccountAddresses(strAccount);

    // Tally
    CAmount nAmount = 0;
    for (const std::pair<uint256, CWalletTx>& pairWtx : pwallet->mapWallet) {
        const CWalletTx& wtx = pairWtx.second;
        if (wtx.IsCoinBase() || !CheckFinalTx(*wtx.tx))
            continue;

        for (const CTxOut& txout : wtx.tx->vout)
        {
            CTxDestination address;
            if (ExtractDestination(txout.scriptPubKey, address) && IsMine(*pwallet, address) && setAddress.count(address)) {
                if (wtx.GetDepthInMainChain() >= nMinDepth)
                    nAmount += txout.nValue;
            }
        }
    }

    return ValueFromAmount(nAmount);
}


UniValue getbalance(const JSONRPCRequest& request)
{
    CWallet * const pwallet = GetWalletForJSONRPCRequest(request);
    if (!EnsureWalletIsAvailable(pwallet, request.fHelp)) {
        return NullUniValue;
    }

    if (request.fHelp || request.params.size() > 3)
        throw std::runtime_error(
            "getbalance ( \"account\" minconf include_watchonly )\n"
            "\nIf account is not specified, returns the server's total available balance.\n"
            "The available balance is what the wallet considers currently spendable, and is\n"
            "thus affected by options which limit spendability such as -spendzeroconfchange.\n"
            "If account is specified (DEPRECATED), returns the balance in the account.\n"
            "Note that the account \"\" is not the same as leaving the parameter out.\n"
            "The server total may be different to the balance in the default \"\" account.\n"
            "\nArguments:\n"
            "1. \"account\"         (string, optional) DEPRECATED. The account string may be given as a\n"
            "                     specific account name to find the balance associated with wallet keys in\n"
            "                     a named account, or as the empty string (\"\") to find the balance\n"
            "                     associated with wallet keys not in any named account, or as \"*\" to find\n"
            "                     the balance associated with all wallet keys regardless of account.\n"
            "                     When this option is specified, it calculates the balance in a different\n"
            "                     way than when it is not specified, and which can count spends twice when\n"
            "                     there are conflicting pending transactions (such as those created by\n"
            "                     the bumpfee command), temporarily resulting in low or even negative\n"
            "                     balances. In general, account balance calculation is not considered\n"
            "                     reliable and has resulted in confusing outcomes, so it is recommended to\n"
            "                     avoid passing this argument.\n"
            "2. minconf           (numeric, optional, default=1) Only include transactions confirmed at least this many times.\n"
            "3. include_watchonly (bool, optional, default=false) Also include balance in watch-only addresses (see 'importaddress')\n"
            "\nResult:\n"
            "amount              (numeric) The total amount in " + CURRENCY_UNIT + " received for this account.\n"
            "\nExamples:\n"
            "\nThe total amount in the wallet with 1 or more confirmations\n"
            + HelpExampleCli("getbalance", "") +
            "\nThe total amount in the wallet at least 6 blocks confirmed\n"
            + HelpExampleCli("getbalance", "\"*\" 6") +
            "\nAs a json rpc call\n"
            + HelpExampleRpc("getbalance", "\"*\", 6")
        );

    ObserveSafeMode();

    // Make sure the results are valid at least up to the most recent block
    // the user could have gotten from another RPC command prior to now
    pwallet->BlockUntilSyncedToCurrentChain();

    LOCK2(cs_main, pwallet->cs_wallet);

    const UniValue& account_value = request.params[0];
    const UniValue& minconf = request.params[1];
    const UniValue& include_watchonly = request.params[2];

    if (account_value.isNull()) {
        if (!minconf.isNull()) {
            throw JSONRPCError(RPC_INVALID_PARAMETER,
                "getbalance minconf option is only currently supported if an account is specified");
        }
        if (!include_watchonly.isNull()) {
            throw JSONRPCError(RPC_INVALID_PARAMETER,
                "getbalance include_watchonly option is only currently supported if an account is specified");
        }
        return ValueFromAmount(pwallet->GetBalance());
    }

    const std::string& account_param = account_value.get_str();
    const std::string* account = account_param != "*" ? &account_param : nullptr;

    int nMinDepth = 1;
    if (!minconf.isNull())
        nMinDepth = minconf.get_int();
    isminefilter filter = ISMINE_SPENDABLE;
    if(!include_watchonly.isNull())
        if(include_watchonly.get_bool())
            filter = filter | ISMINE_WATCH_ONLY;

    return ValueFromAmount(pwallet->GetLegacyBalance(filter, nMinDepth, account));
}

UniValue getunconfirmedbalance(const JSONRPCRequest &request)
{
    CWallet * const pwallet = GetWalletForJSONRPCRequest(request);
    if (!EnsureWalletIsAvailable(pwallet, request.fHelp)) {
        return NullUniValue;
    }

    if (request.fHelp || request.params.size() > 0)
        throw std::runtime_error(
                "getunconfirmedbalance\n"
                "Returns the server's total unconfirmed balance\n");

    ObserveSafeMode();

    // Make sure the results are valid at least up to the most recent block
    // the user could have gotten from another RPC command prior to now
    pwallet->BlockUntilSyncedToCurrentChain();

    LOCK2(cs_main, pwallet->cs_wallet);

    return ValueFromAmount(pwallet->GetUnconfirmedBalance());
}


UniValue movecmd(const JSONRPCRequest& request)
{
    CWallet * const pwallet = GetWalletForJSONRPCRequest(request);
    if (!EnsureWalletIsAvailable(pwallet, request.fHelp)) {
        return NullUniValue;
    }

    if (request.fHelp || request.params.size() < 3 || request.params.size() > 5)
        throw std::runtime_error(
            "move \"fromaccount\" \"toaccount\" amount ( minconf \"comment\" )\n"
            "\nDEPRECATED. Move a specified amount from one account in your wallet to another.\n"
            "\nArguments:\n"
            "1. \"fromaccount\"   (string, required) The name of the account to move funds from. May be the default account using \"\".\n"
            "2. \"toaccount\"     (string, required) The name of the account to move funds to. May be the default account using \"\".\n"
            "3. amount            (numeric) Quantity of " + CURRENCY_UNIT + " to move between accounts.\n"
            "4. (dummy)           (numeric, optional) Ignored. Remains for backward compatibility.\n"
            "5. \"comment\"       (string, optional) An optional comment, stored in the wallet only.\n"
            "\nResult:\n"
            "true|false           (boolean) true if successful.\n"
            "\nExamples:\n"
            "\nMove 0.01 " + CURRENCY_UNIT + " from the default account to the account named tabby\n"
            + HelpExampleCli("move", "\"\" \"tabby\" 0.01") +
            "\nMove 0.01 " + CURRENCY_UNIT + " timotei to akiko with a comment and funds have 6 confirmations\n"
            + HelpExampleCli("move", "\"timotei\" \"akiko\" 0.01 6 \"happy birthday!\"") +
            "\nAs a json rpc call\n"
            + HelpExampleRpc("move", "\"timotei\", \"akiko\", 0.01, 6, \"happy birthday!\"")
        );

    ObserveSafeMode();
    LOCK2(cs_main, pwallet->cs_wallet);

    std::string strFrom = AccountFromValue(request.params[0]);
    std::string strTo = AccountFromValue(request.params[1]);
    CAmount nAmount = AmountFromValue(request.params[2]);
    if (nAmount <= 0)
        throw JSONRPCError(RPC_TYPE_ERROR, "Invalid amount for send");
    if (!request.params[3].isNull())
        // unused parameter, used to be nMinDepth, keep type-checking it though
        (void)request.params[3].get_int();
    std::string strComment;
    if (!request.params[4].isNull())
        strComment = request.params[4].get_str();

    if (!pwallet->AccountMove(strFrom, strTo, nAmount, strComment)) {
        throw JSONRPCError(RPC_DATABASE_ERROR, "database error");
    }

    return true;
}


UniValue sendfrom(const JSONRPCRequest& request)
{
    CWallet * const pwallet = GetWalletForJSONRPCRequest(request);
    if (!EnsureWalletIsAvailable(pwallet, request.fHelp)) {
        return NullUniValue;
    }

    if (request.fHelp || request.params.size() < 3 || request.params.size() > 6)
        throw std::runtime_error(
            "sendfrom \"fromaccount\" \"toaddress\" amount ( minconf \"comment\" \"comment_to\" )\n"
            "\nDEPRECATED (use sendtoaddress). Sent an amount from an account to a bitcoin address."
            + HelpRequiringPassphrase(pwallet) + "\n"
            "\nArguments:\n"
            "1. \"fromaccount\"       (string, required) The name of the account to send funds from. May be the default account using \"\".\n"
            "                       Specifying an account does not influence coin selection, but it does associate the newly created\n"
            "                       transaction with the account, so the account's balance computation and transaction history can reflect\n"
            "                       the spend.\n"
            "2. \"toaddress\"         (string, required) The bitcoin address to send funds to.\n"
            "3. amount                (numeric or string, required) The amount in " + CURRENCY_UNIT + " (transaction fee is added on top).\n"
            "4. minconf               (numeric, optional, default=1) Only use funds with at least this many confirmations.\n"
            "5. \"comment\"           (string, optional) A comment used to store what the transaction is for. \n"
            "                                     This is not part of the transaction, just kept in your wallet.\n"
            "6. \"comment_to\"        (string, optional) An optional comment to store the name of the person or organization \n"
            "                                     to which you're sending the transaction. This is not part of the transaction, \n"
            "                                     it is just kept in your wallet.\n"
            "\nResult:\n"
            "\"txid\"                 (string) The transaction id.\n"
            "\nExamples:\n"
            "\nSend 0.01 " + CURRENCY_UNIT + " from the default account to the address, must have at least 1 confirmation\n"
            + HelpExampleCli("sendfrom", "\"\" \"1M72Sfpbz1BPpXFHz9m3CdqATR44Jvaydd\" 0.01") +
            "\nSend 0.01 from the tabby account to the given address, funds must have at least 6 confirmations\n"
            + HelpExampleCli("sendfrom", "\"tabby\" \"1M72Sfpbz1BPpXFHz9m3CdqATR44Jvaydd\" 0.01 6 \"donation\" \"seans outpost\"") +
            "\nAs a json rpc call\n"
            + HelpExampleRpc("sendfrom", "\"tabby\", \"1M72Sfpbz1BPpXFHz9m3CdqATR44Jvaydd\", 0.01, 6, \"donation\", \"seans outpost\"")
        );

    ObserveSafeMode();

    // Make sure the results are valid at least up to the most recent block
    // the user could have gotten from another RPC command prior to now
    pwallet->BlockUntilSyncedToCurrentChain();

    LOCK2(cs_main, pwallet->cs_wallet);

    std::string strAccount = AccountFromValue(request.params[0]);
    CTxDestination dest = DecodeDestination(request.params[1].get_str());
    if (!IsValidDestination(dest)) {
        throw JSONRPCError(RPC_INVALID_ADDRESS_OR_KEY, "Invalid Bitcoin address");
    }
    CAmount nAmount = AmountFromValue(request.params[2]);
    if (nAmount <= 0)
        throw JSONRPCError(RPC_TYPE_ERROR, "Invalid amount for send");
    int nMinDepth = 1;
    if (!request.params[3].isNull())
        nMinDepth = request.params[3].get_int();

    CWalletTx wtx;
    wtx.strFromAccount = strAccount;
    if (!request.params[4].isNull() && !request.params[4].get_str().empty())
        wtx.mapValue["comment"] = request.params[4].get_str();
    if (!request.params[5].isNull() && !request.params[5].get_str().empty())
        wtx.mapValue["to"]      = request.params[5].get_str();

    EnsureWalletIsUnlocked(pwallet);

    // Check funds
    CAmount nBalance = pwallet->GetLegacyBalance(ISMINE_SPENDABLE, nMinDepth, &strAccount);
    if (nAmount > nBalance)
        throw JSONRPCError(RPC_WALLET_INSUFFICIENT_FUNDS, "Account has insufficient funds");

    CCoinControl no_coin_control; // This is a deprecated API
    SendMoney(pwallet, dest, nAmount, false, wtx, no_coin_control);

    return wtx.GetHash().GetHex();
}


UniValue sendmany(const JSONRPCRequest& request)
{
    CWallet * const pwallet = GetWalletForJSONRPCRequest(request);
    if (!EnsureWalletIsAvailable(pwallet, request.fHelp)) {
        return NullUniValue;
    }

    if (request.fHelp || request.params.size() < 2 || request.params.size() > 8)
        throw std::runtime_error(
            "sendmany \"fromaccount\" {\"address\":amount,...} ( minconf \"comment\" [\"address\",...] replaceable conf_target \"estimate_mode\")\n"
            "\nSend multiple times. Amounts are double-precision floating point numbers."
            + HelpRequiringPassphrase(pwallet) + "\n"
            "\nArguments:\n"
            "1. \"fromaccount\"         (string, required) DEPRECATED. The account to send the funds from. Should be \"\" for the default account\n"
            "2. \"amounts\"             (string, required) A json object with addresses and amounts\n"
            "    {\n"
            "      \"address\":amount   (numeric or string) The bitcoin address is the key, the numeric amount (can be string) in " + CURRENCY_UNIT + " is the value\n"
            "      ,...\n"
            "    }\n"
            "3. minconf                 (numeric, optional, default=1) Only use the balance confirmed at least this many times.\n"
            "4. \"comment\"             (string, optional) A comment\n"
            "5. subtractfeefrom         (array, optional) A json array with addresses.\n"
            "                           The fee will be equally deducted from the amount of each selected address.\n"
            "                           Those recipients will receive less bitcoins than you enter in their corresponding amount field.\n"
            "                           If no addresses are specified here, the sender pays the fee.\n"
            "    [\n"
            "      \"address\"          (string) Subtract fee from this address\n"
            "      ,...\n"
            "    ]\n"
            "6. replaceable            (boolean, optional) Allow this transaction to be replaced by a transaction with higher fees via BIP 125\n"
            "7. conf_target            (numeric, optional) Confirmation target (in blocks)\n"
            "8. \"estimate_mode\"      (string, optional, default=UNSET) The fee estimate mode, must be one of:\n"
            "       \"UNSET\"\n"
            "       \"ECONOMICAL\"\n"
            "       \"CONSERVATIVE\"\n"
             "\nResult:\n"
            "\"txid\"                   (string) The transaction id for the send. Only 1 transaction is created regardless of \n"
            "                                    the number of addresses.\n"
            "\nExamples:\n"
            "\nSend two amounts to two different addresses:\n"
            + HelpExampleCli("sendmany", "\"\" \"{\\\"1D1ZrZNe3JUo7ZycKEYQQiQAWd9y54F4XX\\\":0.01,\\\"1353tsE8YMTA4EuV7dgUXGjNFf9KpVvKHz\\\":0.02}\"") +
            "\nSend two amounts to two different addresses setting the confirmation and comment:\n"
            + HelpExampleCli("sendmany", "\"\" \"{\\\"1D1ZrZNe3JUo7ZycKEYQQiQAWd9y54F4XX\\\":0.01,\\\"1353tsE8YMTA4EuV7dgUXGjNFf9KpVvKHz\\\":0.02}\" 6 \"testing\"") +
            "\nSend two amounts to two different addresses, subtract fee from amount:\n"
            + HelpExampleCli("sendmany", "\"\" \"{\\\"1D1ZrZNe3JUo7ZycKEYQQiQAWd9y54F4XX\\\":0.01,\\\"1353tsE8YMTA4EuV7dgUXGjNFf9KpVvKHz\\\":0.02}\" 1 \"\" \"[\\\"1D1ZrZNe3JUo7ZycKEYQQiQAWd9y54F4XX\\\",\\\"1353tsE8YMTA4EuV7dgUXGjNFf9KpVvKHz\\\"]\"") +
            "\nAs a json rpc call\n"
            + HelpExampleRpc("sendmany", "\"\", {\"1D1ZrZNe3JUo7ZycKEYQQiQAWd9y54F4XX\":0.01,\"1353tsE8YMTA4EuV7dgUXGjNFf9KpVvKHz\":0.02}, 6, \"testing\"")
        );

    ObserveSafeMode();

    // Make sure the results are valid at least up to the most recent block
    // the user could have gotten from another RPC command prior to now
    pwallet->BlockUntilSyncedToCurrentChain();

    LOCK2(cs_main, pwallet->cs_wallet);

    if (pwallet->GetBroadcastTransactions() && !g_connman) {
        throw JSONRPCError(RPC_CLIENT_P2P_DISABLED, "Error: Peer-to-peer functionality missing or disabled");
    }

    std::string strAccount = AccountFromValue(request.params[0]);
    UniValue sendTo = request.params[1].get_obj();
    int nMinDepth = 1;
    if (!request.params[2].isNull())
        nMinDepth = request.params[2].get_int();

    CWalletTx wtx;
    wtx.strFromAccount = strAccount;
    if (!request.params[3].isNull() && !request.params[3].get_str().empty())
        wtx.mapValue["comment"] = request.params[3].get_str();

    UniValue subtractFeeFromAmount(UniValue::VARR);
    if (!request.params[4].isNull())
        subtractFeeFromAmount = request.params[4].get_array();

    CCoinControl coin_control;
    if (!request.params[5].isNull()) {
        coin_control.signalRbf = request.params[5].get_bool();
    }

    if (!request.params[6].isNull()) {
        coin_control.m_confirm_target = ParseConfirmTarget(request.params[6]);
    }

    if (!request.params[7].isNull()) {
        if (!FeeModeFromString(request.params[7].get_str(), coin_control.m_fee_mode)) {
            throw JSONRPCError(RPC_INVALID_PARAMETER, "Invalid estimate_mode parameter");
        }
    }

    std::set<CTxDestination> destinations;
    std::vector<CRecipient> vecSend;

    CAmount totalAmount = 0;
    std::vector<std::string> keys = sendTo.getKeys();
    for (const std::string& name_ : keys) {
        CTxDestination dest = DecodeDestination(name_);
        if (!IsValidDestination(dest)) {
            throw JSONRPCError(RPC_INVALID_ADDRESS_OR_KEY, std::string("Invalid Bitcoin address: ") + name_);
        }

        if (destinations.count(dest)) {
            throw JSONRPCError(RPC_INVALID_PARAMETER, std::string("Invalid parameter, duplicated address: ") + name_);
        }
        destinations.insert(dest);

        CScript scriptPubKey = GetScriptForDestination(dest);
        CAmount nAmount = AmountFromValue(sendTo[name_]);
        if (nAmount <= 0)
            throw JSONRPCError(RPC_TYPE_ERROR, "Invalid amount for send");
        totalAmount += nAmount;

        bool fSubtractFeeFromAmount = false;
        for (unsigned int idx = 0; idx < subtractFeeFromAmount.size(); idx++) {
            const UniValue& addr = subtractFeeFromAmount[idx];
            if (addr.get_str() == name_)
                fSubtractFeeFromAmount = true;
        }

        CRecipient recipient = {scriptPubKey, nAmount, fSubtractFeeFromAmount};
        vecSend.push_back(recipient);
    }

    EnsureWalletIsUnlocked(pwallet);

    // Check funds
    CAmount nBalance = pwallet->GetLegacyBalance(ISMINE_SPENDABLE, nMinDepth, &strAccount);
    if (totalAmount > nBalance)
        throw JSONRPCError(RPC_WALLET_INSUFFICIENT_FUNDS, "Account has insufficient funds");

    // Send
    CReserveKey keyChange(pwallet);
    CAmount nFeeRequired = 0;
    int nChangePosRet = -1;
    std::string strFailReason;
    bool fCreated = pwallet->CreateTransaction(vecSend, wtx, keyChange, nFeeRequired, nChangePosRet, strFailReason, coin_control);
    if (!fCreated)
        throw JSONRPCError(RPC_WALLET_INSUFFICIENT_FUNDS, strFailReason);
    CValidationState state;
    if (!pwallet->CommitTransaction(wtx, keyChange, g_connman.get(), state)) {
        strFailReason = strprintf("Transaction commit failed:: %s", state.GetRejectReason());
        throw JSONRPCError(RPC_WALLET_ERROR, strFailReason);
    }

    return wtx.GetHash().GetHex();
}

<<<<<<< HEAD
UniValue sweepprivkeys(const JSONRPCRequest& request)
{
    CWallet * const pwallet = GetWalletForJSONRPCRequest(request);
    if (!EnsureWalletIsAvailable(pwallet, request.fHelp)) {
        return NullUniValue;
    }

    if (request.fHelp || request.params.size() != 1)
        throw std::runtime_error(
            "sweepprivkeys {\"privkeys\": [\"bitcoinprivkey\",...], other options}\n"
            "\nSends bitcoins controlled by private key to specified destinations.\n"
            "\nOptions:\n"
            "  \"privkeys\":[\"bitcoinprivkey\",...]   (array of strings, required) An array of WIF private key(s)\n"
            "  \"label\":\"actuallabelname\"           (string, optional) Label for received bitcoins\n"
        );

    // NOTE: It isn't safe to sweep-and-send in a single action, since this would leave the send missing from the transaction history

    RPCTypeCheck(request.params, {UniValue::VOBJ});

    // Parse options
    std::set<CScript> needles;
    CCoinControl coin_control;
    CBasicKeyStore tempKeystore;
    CMutableTransaction tx;
    std::string label;
    CAmount total_in = 0;
    for (const std::string& optname : request.params[0].getKeys()) {
        const UniValue& optval = request.params[0][optname];
        if (optname == "privkeys") {
            const UniValue& privkeys_a = optval.get_array();
            for (size_t privkey_i = 0; privkey_i < privkeys_a.size(); ++privkey_i) {
                const UniValue& privkey_wif = privkeys_a[privkey_i];
                std::string wif_secret = privkey_wif.get_str();
                CKey key;
                CPubKey pubkey;
                ParseWIFPrivKey(wif_secret, key, &pubkey);

                tempKeystore.AddKey(key);
                CKeyID address = pubkey.GetID();
                CScript script = GetScriptForDestination(address);
                if (!script.empty()) {
                    needles.insert(script);
                }
                script = GetScriptForRawPubKey(pubkey);
                if (!script.empty()) {
                    needles.insert(script);
                }
            }
        } else if (optname == "label") {
            label = AccountFromValue(optval.get_str());
        } else {
            throw JSONRPCError(RPC_INVALID_PARAMETER, strprintf("Unrecognised option '%s'", optname));
        }
    }

    // Ensure keypool is filled if possible
    {
        LOCK2(cs_main, pwallet->cs_wallet);

        if (!pwallet->IsLocked()) {
            pwallet->TopUpKeyPool();
        }
    }

    // Reserve the key we will be using
    CReserveKey reservekey(pwallet);
    CPubKey pubkey;
    if (!reservekey.GetReservedKey(pubkey)) {
        throw JSONRPCError(RPC_WALLET_KEYPOOL_RAN_OUT, "Error: Keypool ran out, please call keypoolrefill first");
    }

    // Scan UTXO set for inputs
    std::vector<CTxOut> input_txos;
    {
        // Collect all possible inputs
        std::map<COutPoint, Coin> coins;
        {
            std::atomic<int> scanProgress;
            std::atomic<bool> shouldAbort;
            int64_t count;

            LOCK(cs_main);
            mempool.FindScriptPubKey(needles, coins);
            FlushStateToDisk();
            if (!pcoinsdbview->FindScriptPubKey(scanProgress, shouldAbort, count, needles, coins)) {
                throw JSONRPCError(RPC_MISC_ERROR, "pcoinsdbview->FindScriptPubKey failed");
            }
        }

        // Add them as inputs to the transaction, and count the total value
        for (auto& it : coins) {
            const COutPoint& outpoint = it.first;
            const Coin& coin = it.second;
            const CTxOut& txo = coin.out;
            tx.vin.emplace_back(outpoint.hash, outpoint.n);
            input_txos.push_back(txo);
            total_in += txo.nValue;
        }
    }

    if (total_in == 0) {
        throw JSONRPCError(RPC_WALLET_INSUFFICIENT_FUNDS, "No value to sweep");
    }

    CKeyID keyID = pubkey.GetID();

    tx.vout.emplace_back(total_in, GetScriptForDestination(keyID));

    while (true) {
        if (IsDust(tx.vout[0], ::minRelayTxFee)) {
            throw JSONRPCError(RPC_VERIFY_REJECTED, "Swept value would be dust");
        }
        for (size_t input_index = 0; input_index < tx.vin.size(); ++input_index) {
            SignatureData sigdata;
            if (!ProduceSignature(MutableTransactionSignatureCreator(&tempKeystore, &tx, input_index, input_txos[input_index].nValue, SIGHASH_ALL), input_txos[input_index].scriptPubKey, sigdata)) {
                throw JSONRPCError(RPC_MISC_ERROR, "Failed to sign");
            }
            UpdateTransaction(tx, input_index, sigdata);
        }
        int64_t tx_vsize = GetVirtualTransactionSize(tx);
        CAmount fee_needed = GetMinimumFee(tx_vsize, coin_control, ::mempool, ::feeEstimator, nullptr /* FeeCalculation */);
        const CAmount total_out = tx.vout[0].nValue;
        if (fee_needed <= total_in - total_out) {
            break;
        }
        tx.vout[0].nValue = total_in - fee_needed;
    }

    CTransactionRef final_tx(MakeTransactionRef(std::move(tx)));
    pwallet->SetAddressBook(keyID, label, "receive");

    CValidationState state;
    bool rv;
    {
        LOCK(cs_main);
        rv = AcceptToMemoryPool(mempool, state, final_tx, nullptr /* fMissingInputs */, nullptr /* plTxnReplaced */, false /* bypass_limits */, maxTxFee /* nAbsurdFee */);
    }
    if (!rv) {
        pwallet->DelAddressBook(keyID);
        if (state.IsInvalid()) {
            throw JSONRPCError(RPC_TRANSACTION_REJECTED, strprintf("%i: %s", state.GetRejectCode(), state.GetRejectReason()));
        } else {
            throw JSONRPCError(RPC_TRANSACTION_ERROR, state.GetRejectReason());
        }
    }
    reservekey.KeepKey();

    CInv inv(MSG_TX, final_tx->GetHash());
    g_connman->ForEachNode([&inv](CNode* pnode)
    {
        pnode->PushInventory(inv);
    });

    return final_tx->GetHash().GetHex();
}

=======
>>>>>>> bd9c87c3
UniValue addmultisigaddress(const JSONRPCRequest& request)
{
    CWallet * const pwallet = GetWalletForJSONRPCRequest(request);
    if (!EnsureWalletIsAvailable(pwallet, request.fHelp)) {
        return NullUniValue;
    }

    if (request.fHelp || request.params.size() < 2 || request.params.size() > 4) {
<<<<<<< HEAD
        std::string msg = "addmultisigaddress nrequired [\"key\",...] ( \"account\" or options )\n"
=======
        std::string msg = "addmultisigaddress nrequired [\"key\",...] ( \"account\" \"address_type\" )\n"
>>>>>>> bd9c87c3
            "\nAdd a nrequired-to-sign multisignature address to the wallet. Requires a new wallet backup.\n"
            "Each key is a Bitcoin address or hex-encoded public key.\n"
            "This functionality is only intended for use with non-watchonly addresses.\n"
            "See `importaddress` for watchonly p2sh address support.\n"
            "If 'account' is specified (DEPRECATED), assign address to that account.\n"
            "Public keys can be sorted according to BIP67 during the request if required.\n"

            "\nArguments:\n"
            "1. nrequired                      (numeric, required) The number of required signatures out of the n keys or addresses.\n"
            "2. \"keys\"                         (string, required) A json array of bitcoin addresses or hex-encoded public keys\n"
            "     [\n"
            "       \"address\"                  (string) bitcoin address or hex-encoded public key\n"
            "       ...,\n"
            "     ]\n"
<<<<<<< HEAD
            "3. options        (object, optional)\n"
            "   {\n"
            "     \"address_type\"  (string, optional) The address type to use. Options are \"legacy\", \"p2sh-segwit\", and \"bech32\". Default is set by -addresstype.\n"
            "     \"sort\"          (bool, optional, default=false) Whether to sort public keys according to BIP67.\n"
            "   }\n"
=======
            "3. \"account\"                      (string, optional) DEPRECATED. An account to assign the addresses to.\n"
            "4. \"address_type\"                 (string, optional) The address type to use. Options are \"legacy\", \"p2sh-segwit\", and \"bech32\". Default is set by -addresstype.\n"
>>>>>>> bd9c87c3

            "\nResult:\n"
            "{\n"
            "  \"address\":\"multisigaddress\",    (string) The value of the new multisig address.\n"
            "  \"redeemScript\":\"script\"         (string) The string value of the hex-encoded redemption script.\n"
            "}\n"
            "\nResult (DEPRECATED. To see this result in v0.16 instead, please start bitcoind with -deprecatedrpc=addmultisigaddress).\n"
            "        clients should transition to the new output api before upgrading to v0.17.\n"
            "\"address\"                         (string) A bitcoin address associated with the keys.\n"

            "\nExamples:\n"
            "\nAdd a multisig address from 2 addresses\n"
            + HelpExampleCli("addmultisigaddress", "2 \"[\\\"16sSauSf5pF2UkUwvKGq4qjNRzBZYqgEL5\\\",\\\"171sgjn4YtPu27adkKGrdDwzRTxnRkBfKV\\\"]\"") +
            "\nAs json rpc call\n"
            + HelpExampleRpc("addmultisigaddress", "2, \"[\\\"16sSauSf5pF2UkUwvKGq4qjNRzBZYqgEL5\\\",\\\"171sgjn4YtPu27adkKGrdDwzRTxnRkBfKV\\\"]\"")
        ;
        throw std::runtime_error(msg);
    }

    LOCK2(cs_main, pwallet->cs_wallet);

    int required = request.params[0].get_int();

    std::string strAccount;
    OutputType output_type = g_address_type;
    bool fSorted = false;

    if (!request.params[2].isNull()) {
        if (request.params[2].type() == UniValue::VSTR) {
            // Backward compatibility
            strAccount = AccountFromValue(request.params[2]);
        } else {
            const UniValue& options = request.params[2];
            RPCTypeCheckArgument(options, UniValue::VOBJ);
            RPCTypeCheckObj(options,
                {
                    {"address_type", UniValueType(UniValue::VSTR)},
                    {"sort", UniValueType(UniValue::VBOOL)},
                },
                true, true);

            if (options.exists("address_type")) {
                if (!request.params[3].isNull()) {
                    throw JSONRPCError(RPC_MISC_ERROR, "address_type provided in both options and 4th parameter");
                }
                output_type = ParseOutputType(options["address_type"].get_str(), output_type);
                if (output_type == OUTPUT_TYPE_NONE) {
                    throw JSONRPCError(RPC_INVALID_ADDRESS_OR_KEY, strprintf("Unknown address type '%s'", options["address_type"].get_str()));
                }
            }

            if (options.exists("sort")) {
                fSorted = options["sort"].get_bool();
            }
        }
    }

    // Get the public keys
    const UniValue& keys_or_addrs = request.params[1].get_array();
    std::vector<CPubKey> pubkeys;
    for (unsigned int i = 0; i < keys_or_addrs.size(); ++i) {
        if (IsHex(keys_or_addrs[i].get_str()) && (keys_or_addrs[i].get_str().length() == 66 || keys_or_addrs[i].get_str().length() == 130)) {
            pubkeys.push_back(HexToPubKey(keys_or_addrs[i].get_str()));
        } else {
            pubkeys.push_back(AddrToPubKey(pwallet, keys_or_addrs[i].get_str()));
        }
        if (fSorted && !pubkeys.back().IsCompressed()) {
            throw std::runtime_error(strprintf("Compressed key required for BIP67: %s", keys_or_addrs[i].get_str()));
        }
    }

    if (!request.params[3].isNull()) {
        output_type = ParseOutputType(request.params[3].get_str(), output_type);
        if (output_type == OUTPUT_TYPE_NONE) {
            throw JSONRPCError(RPC_INVALID_ADDRESS_OR_KEY, strprintf("Unknown address type '%s'", request.params[3].get_str()));
        }
    }

    int required = request.params[0].get_int();

    // Get the public keys
    const UniValue& keys_or_addrs = request.params[1].get_array();
    std::vector<CPubKey> pubkeys;
    for (unsigned int i = 0; i < keys_or_addrs.size(); ++i) {
        if (IsHex(keys_or_addrs[i].get_str()) && (keys_or_addrs[i].get_str().length() == 66 || keys_or_addrs[i].get_str().length() == 130)) {
            pubkeys.push_back(HexToPubKey(keys_or_addrs[i].get_str()));
        } else {
            pubkeys.push_back(AddrToPubKey(pwallet, keys_or_addrs[i].get_str()));
        }
    }

    OutputType output_type = g_address_type;
    if (!request.params[3].isNull()) {
        output_type = ParseOutputType(request.params[3].get_str(), output_type);
        if (output_type == OUTPUT_TYPE_NONE) {
            throw JSONRPCError(RPC_INVALID_ADDRESS_OR_KEY, strprintf("Unknown address type '%s'", request.params[3].get_str()));
        }
    }

    // Construct using pay-to-script-hash:
<<<<<<< HEAD
    CScript inner = CreateMultisigRedeemscript(required, pubkeys, fSorted);
=======
    CScript inner = CreateMultisigRedeemscript(required, pubkeys);
>>>>>>> bd9c87c3
    pwallet->AddCScript(inner);
    CTxDestination dest = pwallet->AddAndGetDestinationForScript(inner, output_type);
    pwallet->SetAddressBook(dest, strAccount, "send");

    // Return old style interface
    if (IsDeprecatedRPCEnabled("addmultisigaddress")) {
        return EncodeDestination(dest);
    }

    UniValue result(UniValue::VOBJ);
    result.pushKV("address", EncodeDestination(dest));
    result.pushKV("redeemScript", HexStr(inner.begin(), inner.end()));
    return result;
}

class Witnessifier : public boost::static_visitor<bool>
{
public:
    CWallet * const pwallet;
    CTxDestination result;
    bool already_witness;

    explicit Witnessifier(CWallet *_pwallet) : pwallet(_pwallet), already_witness(false) {}

    bool operator()(const CKeyID &keyID) {
        if (pwallet) {
            CScript basescript = GetScriptForDestination(keyID);
            CScript witscript = GetScriptForWitness(basescript);
            if (!IsSolvable(*pwallet, witscript)) {
                return false;
            }
            return ExtractDestination(witscript, result);
        }
        return false;
    }

    bool operator()(const CScriptID &scriptID) {
        CScript subscript;
        if (pwallet && pwallet->GetCScript(scriptID, subscript)) {
            int witnessversion;
            std::vector<unsigned char> witprog;
            if (subscript.IsWitnessProgram(witnessversion, witprog)) {
                ExtractDestination(subscript, result);
                already_witness = true;
                return true;
            }
            CScript witscript = GetScriptForWitness(subscript);
            if (!IsSolvable(*pwallet, witscript)) {
                return false;
            }
            return ExtractDestination(witscript, result);
        }
        return false;
    }

    bool operator()(const WitnessV0KeyHash& id)
    {
        already_witness = true;
        result = id;
        return true;
    }

    bool operator()(const WitnessV0ScriptHash& id)
    {
        already_witness = true;
        result = id;
        return true;
    }

    template<typename T>
    bool operator()(const T& dest) { return false; }
};

UniValue addwitnessaddress(const JSONRPCRequest& request)
{
    CWallet * const pwallet = GetWalletForJSONRPCRequest(request);
    if (!EnsureWalletIsAvailable(pwallet, request.fHelp)) {
        return NullUniValue;
    }

    if (request.fHelp || request.params.size() < 1 || request.params.size() > 2)
    {
        std::string msg = "addwitnessaddress \"address\" ( p2sh )\n"
            "\nDEPRECATED: set the address_type argument of getnewaddress, or option -addresstype=[bech32|p2sh-segwit] instead.\n"
            "Add a witness address for a script (with pubkey or redeemscript known). Requires a new wallet backup.\n"
            "It returns the witness script.\n"

            "\nArguments:\n"
            "1. \"address\"       (string, required) An address known to the wallet\n"
            "2. p2sh            (bool, optional, default=true) Embed inside P2SH\n"

            "\nResult:\n"
            "\"witnessaddress\",  (string) The value of the new address (P2SH or BIP173).\n"
            "}\n"
        ;
        throw std::runtime_error(msg);
    }

    if (!IsDeprecatedRPCEnabled("addwitnessaddress")) {
        throw JSONRPCError(RPC_METHOD_DEPRECATED, "addwitnessaddress is deprecated and will be fully removed in v0.17. "
            "To use addwitnessaddress in v0.16, restart bitcoind with -deprecatedrpc=addwitnessaddress.\n"
            "Projects should transition to using the address_type argument of getnewaddress, or option -addresstype=[bech32|p2sh-segwit] instead.\n");
    }

    {
        LOCK(cs_main);
        if (!IsWitnessEnabled(chainActive.Tip(), Params().GetConsensus()) && !gArgs.GetBoolArg("-walletprematurewitness", false)) {
            throw JSONRPCError(RPC_WALLET_ERROR, "Segregated witness not enabled on network");
        }
    }

    CTxDestination dest = DecodeDestination(request.params[0].get_str());
    if (!IsValidDestination(dest)) {
        throw JSONRPCError(RPC_INVALID_ADDRESS_OR_KEY, "Invalid Bitcoin address");
    }

    bool p2sh = true;
    if (!request.params[1].isNull()) {
        p2sh = request.params[1].get_bool();
    }

    Witnessifier w(pwallet);
    bool ret = boost::apply_visitor(w, dest);
    if (!ret) {
        throw JSONRPCError(RPC_WALLET_ERROR, "Public key or redeemscript not known to wallet, or the key is uncompressed");
    }

    CScript witprogram = GetScriptForDestination(w.result);

    if (p2sh) {
        w.result = CScriptID(witprogram);
    }

    if (w.already_witness) {
        if (!(dest == w.result)) {
            throw JSONRPCError(RPC_WALLET_ERROR, "Cannot convert between witness address types");
        }
    } else {
        pwallet->AddCScript(witprogram); // Implicit for single-key now, but necessary for multisig and for compatibility with older software
        pwallet->SetAddressBook(w.result, "", "receive");
    }

    return EncodeDestination(w.result);
}

struct tallyitem
{
    CAmount nAmount;
    int nConf;
    std::vector<uint256> txids;
    bool fIsWatchonly;
    tallyitem()
    {
        nAmount = 0;
        nConf = std::numeric_limits<int>::max();
        fIsWatchonly = false;
    }
};

UniValue ListReceived(CWallet * const pwallet, const UniValue& params, bool fByAccounts)
{
    // Minimum confirmations
    int nMinDepth = 1;
    if (!params[0].isNull())
        nMinDepth = params[0].get_int();

    // Whether to include empty accounts
    bool fIncludeEmpty = false;
    if (!params[1].isNull())
        fIncludeEmpty = params[1].get_bool();

    isminefilter filter = ISMINE_SPENDABLE;
    if(!params[2].isNull())
        if(params[2].get_bool())
            filter = filter | ISMINE_WATCH_ONLY;

    bool has_filtered_address = false;
    CTxDestination filtered_address = CNoDestination();
    if (!fByAccounts && params.size() > 3) {
        if (!IsValidDestinationString(params[3].get_str())) {
            throw JSONRPCError(RPC_WALLET_ERROR, "address_filter parameter was invalid");
        }
        filtered_address = DecodeDestination(params[3].get_str());
        has_filtered_address = true;
    }

    // Tally
    std::map<CTxDestination, tallyitem> mapTally;
    for (const std::pair<uint256, CWalletTx>& pairWtx : pwallet->mapWallet) {
        const CWalletTx& wtx = pairWtx.second;

        if (wtx.IsCoinBase() || !CheckFinalTx(*wtx.tx))
            continue;

        int nDepth = wtx.GetDepthInMainChain();
        if (nDepth < nMinDepth)
            continue;

        for (const CTxOut& txout : wtx.tx->vout)
        {
            CTxDestination address;
            if (!ExtractDestination(txout.scriptPubKey, address))
                continue;

            if (has_filtered_address && !(filtered_address == address)) {
                continue;
            }

            isminefilter mine = IsMine(*pwallet, address);
            if(!(mine & filter))
                continue;

            tallyitem& item = mapTally[address];
            item.nAmount += txout.nValue;
            item.nConf = std::min(item.nConf, nDepth);
            item.txids.push_back(wtx.GetHash());
            if (mine & ISMINE_WATCH_ONLY)
                item.fIsWatchonly = true;
        }
    }

    // Reply
    UniValue ret(UniValue::VARR);
    std::map<std::string, tallyitem> mapAccountTally;

    // Create mapAddressBook iterator
    // If we aren't filtering, go from begin() to end()
    auto start = pwallet->mapAddressBook.begin();
    auto end = pwallet->mapAddressBook.end();
    // If we are filtering, find() the applicable entry
    if (has_filtered_address) {
        start = pwallet->mapAddressBook.find(filtered_address);
        if (start != end) {
            end = std::next(start);
        }
    }

    for (auto item_it = start; item_it != end; ++item_it)
    {
        const CTxDestination& dest = item_it->first;
        const std::string& strAccount = item_it->second.name;
        auto it = mapTally.find(dest);
        if (it == mapTally.end() && !fIncludeEmpty)
            continue;

        CAmount nAmount = 0;
        int nConf = std::numeric_limits<int>::max();
        bool fIsWatchonly = false;
        if (it != mapTally.end())
        {
            nAmount = (*it).second.nAmount;
            nConf = (*it).second.nConf;
            fIsWatchonly = (*it).second.fIsWatchonly;
        }

        if (fByAccounts)
        {
            tallyitem& _item = mapAccountTally[strAccount];
            _item.nAmount += nAmount;
            _item.nConf = std::min(_item.nConf, nConf);
            _item.fIsWatchonly = fIsWatchonly;
        }
        else
        {
            UniValue obj(UniValue::VOBJ);
            if(fIsWatchonly)
                obj.push_back(Pair("involvesWatchonly", true));
            obj.push_back(Pair("address",       EncodeDestination(dest)));
            obj.push_back(Pair("account",       strAccount));
            obj.push_back(Pair("amount",        ValueFromAmount(nAmount)));
            obj.push_back(Pair("confirmations", (nConf == std::numeric_limits<int>::max() ? 0 : nConf)));
            if (!fByAccounts)
                obj.push_back(Pair("label", strAccount));
            UniValue transactions(UniValue::VARR);
            if (it != mapTally.end())
            {
                for (const uint256& _item : (*it).second.txids)
                {
                    transactions.push_back(_item.GetHex());
                }
            }
            obj.push_back(Pair("txids", transactions));
            ret.push_back(obj);
        }
    }

    if (fByAccounts)
    {
        for (const auto& entry : mapAccountTally)
        {
            CAmount nAmount = entry.second.nAmount;
            int nConf = entry.second.nConf;
            UniValue obj(UniValue::VOBJ);
            if (entry.second.fIsWatchonly)
                obj.push_back(Pair("involvesWatchonly", true));
            obj.push_back(Pair("account",       entry.first));
            obj.push_back(Pair("amount",        ValueFromAmount(nAmount)));
            obj.push_back(Pair("confirmations", (nConf == std::numeric_limits<int>::max() ? 0 : nConf)));
            ret.push_back(obj);
        }
    }

    return ret;
}

UniValue listreceivedbyaddress(const JSONRPCRequest& request)
{
    CWallet * const pwallet = GetWalletForJSONRPCRequest(request);
    if (!EnsureWalletIsAvailable(pwallet, request.fHelp)) {
        return NullUniValue;
    }

    if (request.fHelp || request.params.size() > 4)
        throw std::runtime_error(
            "listreceivedbyaddress ( minconf include_empty include_watchonly address_filter )\n"
            "\nList balances by receiving address.\n"
            "\nArguments:\n"
            "1. minconf           (numeric, optional, default=1) The minimum number of confirmations before payments are included.\n"
            "2. include_empty     (bool, optional, default=false) Whether to include addresses that haven't received any payments.\n"
            "3. include_watchonly (bool, optional, default=false) Whether to include watch-only addresses (see 'importaddress').\n"
            "4. address_filter    (string, optional) If present, only return information on this address.\n"
            "\nResult:\n"
            "[\n"
            "  {\n"
            "    \"involvesWatchonly\" : true,        (bool) Only returned if imported addresses were involved in transaction\n"
            "    \"address\" : \"receivingaddress\",  (string) The receiving address\n"
            "    \"account\" : \"accountname\",       (string) DEPRECATED. The account of the receiving address. The default account is \"\".\n"
            "    \"amount\" : x.xxx,                  (numeric) The total amount in " + CURRENCY_UNIT + " received by the address\n"
            "    \"confirmations\" : n,               (numeric) The number of confirmations of the most recent transaction included\n"
            "    \"label\" : \"label\",               (string) A comment for the address/transaction, if any\n"
            "    \"txids\": [\n"
            "       \"txid\",                         (string) The ids of transactions received with the address \n"
            "       ...\n"
            "    ]\n"
            "  }\n"
            "  ,...\n"
            "]\n"

            "\nExamples:\n"
            + HelpExampleCli("listreceivedbyaddress", "")
            + HelpExampleCli("listreceivedbyaddress", "6 true")
            + HelpExampleRpc("listreceivedbyaddress", "6, true, true")
            + HelpExampleRpc("listreceivedbyaddress", "6, true, true, \"1M72Sfpbz1BPpXFHz9m3CdqATR44Jvaydd\"")
        );

    ObserveSafeMode();

    // Make sure the results are valid at least up to the most recent block
    // the user could have gotten from another RPC command prior to now
    pwallet->BlockUntilSyncedToCurrentChain();

    LOCK2(cs_main, pwallet->cs_wallet);

    return ListReceived(pwallet, request.params, false);
}

UniValue listreceivedbyaccount(const JSONRPCRequest& request)
{
    CWallet * const pwallet = GetWalletForJSONRPCRequest(request);
    if (!EnsureWalletIsAvailable(pwallet, request.fHelp)) {
        return NullUniValue;
    }

    if (request.fHelp || request.params.size() > 3)
        throw std::runtime_error(
            "listreceivedbyaccount ( minconf include_empty include_watchonly)\n"
            "\nDEPRECATED. List balances by account.\n"
            "\nArguments:\n"
            "1. minconf           (numeric, optional, default=1) The minimum number of confirmations before payments are included.\n"
            "2. include_empty     (bool, optional, default=false) Whether to include accounts that haven't received any payments.\n"
            "3. include_watchonly (bool, optional, default=false) Whether to include watch-only addresses (see 'importaddress').\n"

            "\nResult:\n"
            "[\n"
            "  {\n"
            "    \"involvesWatchonly\" : true,   (bool) Only returned if imported addresses were involved in transaction\n"
            "    \"account\" : \"accountname\",  (string) The account name of the receiving account\n"
            "    \"amount\" : x.xxx,             (numeric) The total amount received by addresses with this account\n"
            "    \"confirmations\" : n,          (numeric) The number of confirmations of the most recent transaction included\n"
            "    \"label\" : \"label\"           (string) A comment for the address/transaction, if any\n"
            "  }\n"
            "  ,...\n"
            "]\n"

            "\nExamples:\n"
            + HelpExampleCli("listreceivedbyaccount", "")
            + HelpExampleCli("listreceivedbyaccount", "6 true")
            + HelpExampleRpc("listreceivedbyaccount", "6, true, true")
        );

    ObserveSafeMode();

    // Make sure the results are valid at least up to the most recent block
    // the user could have gotten from another RPC command prior to now
    pwallet->BlockUntilSyncedToCurrentChain();

    LOCK2(cs_main, pwallet->cs_wallet);

    return ListReceived(pwallet, request.params, true);
}

static void MaybePushAddress(UniValue & entry, const CTxDestination &dest)
{
    if (IsValidDestination(dest)) {
        entry.push_back(Pair("address", EncodeDestination(dest)));
    }
}

/**
 * List transactions based on the given criteria.
 *
 * @param  pwallet    The wallet.
 * @param  wtx        The wallet transaction.
 * @param  strAccount The account, if any, or "*" for all.
 * @param  nMinDepth  The minimum confirmation depth.
 * @param  fLong      Whether to include the JSON version of the transaction.
 * @param  ret        The UniValue into which the result is stored.
 * @param  filter     The "is mine" filter bool.
 */
void ListTransactions(CWallet* const pwallet, const CWalletTx& wtx, const std::string& strAccount, int nMinDepth, bool fLong, UniValue& ret, const isminefilter& filter)
{
    CAmount nFee;
    std::string strSentAccount;
    std::list<COutputEntry> listReceived;
    std::list<COutputEntry> listSent;

    wtx.GetAmounts(listReceived, listSent, nFee, strSentAccount, filter);

    bool fAllAccounts = (strAccount == std::string("*"));
    bool involvesWatchonly = wtx.IsFromMe(ISMINE_WATCH_ONLY);

    // Sent
    if ((!listSent.empty() || nFee != 0) && (fAllAccounts || strAccount == strSentAccount))
    {
        for (const COutputEntry& s : listSent)
        {
            UniValue entry(UniValue::VOBJ);
            if (involvesWatchonly || (::IsMine(*pwallet, s.destination) & ISMINE_WATCH_ONLY)) {
                entry.push_back(Pair("involvesWatchonly", true));
            }
            entry.push_back(Pair("account", strSentAccount));
            MaybePushAddress(entry, s.destination);
            entry.push_back(Pair("category", "send"));
            entry.push_back(Pair("amount", ValueFromAmount(-s.amount)));
            if (pwallet->mapAddressBook.count(s.destination)) {
                entry.push_back(Pair("label", pwallet->mapAddressBook[s.destination].name));
            }
            entry.push_back(Pair("vout", s.vout));
            entry.push_back(Pair("fee", ValueFromAmount(-nFee)));
            if (fLong)
                WalletTxToJSON(wtx, entry);
            entry.push_back(Pair("abandoned", wtx.isAbandoned()));
            ret.push_back(entry);
        }
    }

    // Received
    if (listReceived.size() > 0 && wtx.GetDepthInMainChain() >= nMinDepth)
    {
        for (const COutputEntry& r : listReceived)
        {
            std::string account;
            if (pwallet->mapAddressBook.count(r.destination)) {
                account = pwallet->mapAddressBook[r.destination].name;
            }
            if (fAllAccounts || (account == strAccount))
            {
                UniValue entry(UniValue::VOBJ);
                if (involvesWatchonly || (::IsMine(*pwallet, r.destination) & ISMINE_WATCH_ONLY)) {
                    entry.push_back(Pair("involvesWatchonly", true));
                }
                entry.push_back(Pair("account", account));
                MaybePushAddress(entry, r.destination);
                if (wtx.IsCoinBase())
                {
                    if (wtx.GetDepthInMainChain() < 1)
                        entry.push_back(Pair("category", "orphan"));
                    else if (wtx.GetBlocksToMaturity() > 0)
                        entry.push_back(Pair("category", "immature"));
                    else
                        entry.push_back(Pair("category", "generate"));
                }
                else
                {
                    entry.push_back(Pair("category", "receive"));
                }
                entry.push_back(Pair("amount", ValueFromAmount(r.amount)));
                if (pwallet->mapAddressBook.count(r.destination)) {
                    entry.push_back(Pair("label", account));
                }
                entry.push_back(Pair("vout", r.vout));
                if (fLong)
                    WalletTxToJSON(wtx, entry);
                ret.push_back(entry);
            }
        }
    }
}

void AcentryToJSON(const CAccountingEntry& acentry, const std::string& strAccount, UniValue& ret)
{
    bool fAllAccounts = (strAccount == std::string("*"));

    if (fAllAccounts || acentry.strAccount == strAccount)
    {
        UniValue entry(UniValue::VOBJ);
        entry.push_back(Pair("account", acentry.strAccount));
        entry.push_back(Pair("category", "move"));
        entry.push_back(Pair("time", acentry.nTime));
        entry.push_back(Pair("amount", ValueFromAmount(acentry.nCreditDebit)));
        entry.push_back(Pair("otheraccount", acentry.strOtherAccount));
        entry.push_back(Pair("comment", acentry.strComment));
        ret.push_back(entry);
    }
}

UniValue listtransactions(const JSONRPCRequest& request)
{
    CWallet * const pwallet = GetWalletForJSONRPCRequest(request);
    if (!EnsureWalletIsAvailable(pwallet, request.fHelp)) {
        return NullUniValue;
    }

    if (request.fHelp || request.params.size() > 4)
        throw std::runtime_error(
            "listtransactions ( \"account\" count skip include_watchonly)\n"
            "\nReturns up to 'count' most recent transactions skipping the first 'from' transactions for account 'account'.\n"
            "\nArguments:\n"
            "1. \"account\"    (string, optional) DEPRECATED. The account name. Should be \"*\".\n"
            "2. count          (numeric, optional, default=10) The number of transactions to return\n"
            "3. skip           (numeric, optional, default=0) The number of transactions to skip\n"
            "4. include_watchonly (bool, optional, default=false) Include transactions to watch-only addresses (see 'importaddress')\n"
            "\nResult:\n"
            "[\n"
            "  {\n"
            "    \"account\":\"accountname\",       (string) DEPRECATED. The account name associated with the transaction. \n"
            "                                                It will be \"\" for the default account.\n"
            "    \"address\":\"address\",    (string) The bitcoin address of the transaction. Not present for \n"
            "                                                move transactions (category = move).\n"
            "    \"category\":\"send|receive|move\", (string) The transaction category. 'move' is a local (off blockchain)\n"
            "                                                transaction between accounts, and not associated with an address,\n"
            "                                                transaction id or block. 'send' and 'receive' transactions are \n"
            "                                                associated with an address, transaction id and block details\n"
            "    \"amount\": x.xxx,          (numeric) The amount in " + CURRENCY_UNIT + ". This is negative for the 'send' category, and for the\n"
            "                                         'move' category for moves outbound. It is positive for the 'receive' category,\n"
            "                                         and for the 'move' category for inbound funds.\n"
            "    \"label\": \"label\",       (string) A comment for the address/transaction, if any\n"
            "    \"vout\": n,                (numeric) the vout value\n"
            "    \"fee\": x.xxx,             (numeric) The amount of the fee in " + CURRENCY_UNIT + ". This is negative and only available for the \n"
            "                                         'send' category of transactions.\n"
            "    \"confirmations\": n,       (numeric) The number of confirmations for the transaction. Available for 'send' and \n"
            "                                         'receive' category of transactions. Negative confirmations indicate the\n"
            "                                         transaction conflicts with the block chain\n"
            "    \"trusted\": xxx,           (bool) Whether we consider the outputs of this unconfirmed transaction safe to spend.\n"
            "    \"blockhash\": \"hashvalue\", (string) The block hash containing the transaction. Available for 'send' and 'receive'\n"
            "                                          category of transactions.\n"
            "    \"blockindex\": n,          (numeric) The index of the transaction in the block that includes it. Available for 'send' and 'receive'\n"
            "                                          category of transactions.\n"
            "    \"blocktime\": xxx,         (numeric) The block time in seconds since epoch (1 Jan 1970 GMT).\n"
            "    \"txid\": \"transactionid\", (string) The transaction id. Available for 'send' and 'receive' category of transactions.\n"
            "    \"time\": xxx,              (numeric) The transaction time in seconds since epoch (midnight Jan 1 1970 GMT).\n"
            "    \"timereceived\": xxx,      (numeric) The time received in seconds since epoch (midnight Jan 1 1970 GMT). Available \n"
            "                                          for 'send' and 'receive' category of transactions.\n"
            "    \"comment\": \"...\",       (string) If a comment is associated with the transaction.\n"
            "    \"otheraccount\": \"accountname\",  (string) DEPRECATED. For the 'move' category of transactions, the account the funds came \n"
            "                                          from (for receiving funds, positive amounts), or went to (for sending funds,\n"
            "                                          negative amounts).\n"
            "    \"bip125-replaceable\": \"yes|no|unknown\",  (string) Whether this transaction could be replaced due to BIP125 (replace-by-fee);\n"
            "                                                     may be unknown for unconfirmed transactions not in the mempool\n"
            "    \"abandoned\": xxx          (bool) 'true' if the transaction has been abandoned (inputs are respendable). Only available for the \n"
            "                                         'send' category of transactions.\n"
            "  }\n"
            "]\n"

            "\nExamples:\n"
            "\nList the most recent 10 transactions in the systems\n"
            + HelpExampleCli("listtransactions", "") +
            "\nList transactions 100 to 120\n"
            + HelpExampleCli("listtransactions", "\"*\" 20 100") +
            "\nAs a json rpc call\n"
            + HelpExampleRpc("listtransactions", "\"*\", 20, 100")
        );

    ObserveSafeMode();

    // Make sure the results are valid at least up to the most recent block
    // the user could have gotten from another RPC command prior to now
    pwallet->BlockUntilSyncedToCurrentChain();

    LOCK2(cs_main, pwallet->cs_wallet);

    std::string strAccount = "*";
    if (!request.params[0].isNull())
        strAccount = request.params[0].get_str();
    int nCount = 10;
    if (!request.params[1].isNull())
        nCount = request.params[1].get_int();
    int nFrom = 0;
    if (!request.params[2].isNull())
        nFrom = request.params[2].get_int();
    isminefilter filter = ISMINE_SPENDABLE;
    if(!request.params[3].isNull())
        if(request.params[3].get_bool())
            filter = filter | ISMINE_WATCH_ONLY;

    if (nCount < 0)
        throw JSONRPCError(RPC_INVALID_PARAMETER, "Negative count");
    if (nFrom < 0)
        throw JSONRPCError(RPC_INVALID_PARAMETER, "Negative from");

    UniValue ret(UniValue::VARR);

    const CWallet::TxItems & txOrdered = pwallet->wtxOrdered;

    // iterate backwards until we have nCount items to return:
    for (CWallet::TxItems::const_reverse_iterator it = txOrdered.rbegin(); it != txOrdered.rend(); ++it)
    {
        CWalletTx *const pwtx = (*it).second.first;
        if (pwtx != nullptr)
            ListTransactions(pwallet, *pwtx, strAccount, 0, true, ret, filter);
        CAccountingEntry *const pacentry = (*it).second.second;
        if (pacentry != nullptr)
            AcentryToJSON(*pacentry, strAccount, ret);

        if ((int)ret.size() >= (nCount+nFrom)) break;
    }
    // ret is newest to oldest

    if (nFrom > (int)ret.size())
        nFrom = ret.size();
    if ((nFrom + nCount) > (int)ret.size())
        nCount = ret.size() - nFrom;

    std::vector<UniValue> arrTmp = ret.getValues();

    std::vector<UniValue>::iterator first = arrTmp.begin();
    std::advance(first, nFrom);
    std::vector<UniValue>::iterator last = arrTmp.begin();
    std::advance(last, nFrom+nCount);

    if (last != arrTmp.end()) arrTmp.erase(last, arrTmp.end());
    if (first != arrTmp.begin()) arrTmp.erase(arrTmp.begin(), first);

    std::reverse(arrTmp.begin(), arrTmp.end()); // Return oldest to newest

    ret.clear();
    ret.setArray();
    ret.push_backV(arrTmp);

    return ret;
}

UniValue listaccounts(const JSONRPCRequest& request)
{
    CWallet * const pwallet = GetWalletForJSONRPCRequest(request);
    if (!EnsureWalletIsAvailable(pwallet, request.fHelp)) {
        return NullUniValue;
    }

    if (request.fHelp || request.params.size() > 2)
        throw std::runtime_error(
            "listaccounts ( minconf include_watchonly)\n"
            "\nDEPRECATED. Returns Object that has account names as keys, account balances as values.\n"
            "\nArguments:\n"
            "1. minconf             (numeric, optional, default=1) Only include transactions with at least this many confirmations\n"
            "2. include_watchonly   (bool, optional, default=false) Include balances in watch-only addresses (see 'importaddress')\n"
            "\nResult:\n"
            "{                      (json object where keys are account names, and values are numeric balances\n"
            "  \"account\": x.xxx,  (numeric) The property name is the account name, and the value is the total balance for the account.\n"
            "  ...\n"
            "}\n"
            "\nExamples:\n"
            "\nList account balances where there at least 1 confirmation\n"
            + HelpExampleCli("listaccounts", "") +
            "\nList account balances including zero confirmation transactions\n"
            + HelpExampleCli("listaccounts", "0") +
            "\nList account balances for 6 or more confirmations\n"
            + HelpExampleCli("listaccounts", "6") +
            "\nAs json rpc call\n"
            + HelpExampleRpc("listaccounts", "6")
        );

    ObserveSafeMode();

    // Make sure the results are valid at least up to the most recent block
    // the user could have gotten from another RPC command prior to now
    pwallet->BlockUntilSyncedToCurrentChain();

    LOCK2(cs_main, pwallet->cs_wallet);

    int nMinDepth = 1;
    if (!request.params[0].isNull())
        nMinDepth = request.params[0].get_int();
    isminefilter includeWatchonly = ISMINE_SPENDABLE;
    if(!request.params[1].isNull())
        if(request.params[1].get_bool())
            includeWatchonly = includeWatchonly | ISMINE_WATCH_ONLY;

    std::map<std::string, CAmount> mapAccountBalances;
    for (const std::pair<CTxDestination, CAddressBookData>& entry : pwallet->mapAddressBook) {
        if (IsMine(*pwallet, entry.first) & includeWatchonly) {  // This address belongs to me
            mapAccountBalances[entry.second.name] = 0;
        }
    }

    for (const std::pair<uint256, CWalletTx>& pairWtx : pwallet->mapWallet) {
        const CWalletTx& wtx = pairWtx.second;
        CAmount nFee;
        std::string strSentAccount;
        std::list<COutputEntry> listReceived;
        std::list<COutputEntry> listSent;
        int nDepth = wtx.GetDepthInMainChain();
        if (wtx.GetBlocksToMaturity() > 0 || nDepth < 0)
            continue;
        wtx.GetAmounts(listReceived, listSent, nFee, strSentAccount, includeWatchonly);
        mapAccountBalances[strSentAccount] -= nFee;
        for (const COutputEntry& s : listSent)
            mapAccountBalances[strSentAccount] -= s.amount;
        if (nDepth >= nMinDepth)
        {
            for (const COutputEntry& r : listReceived)
                if (pwallet->mapAddressBook.count(r.destination)) {
                    mapAccountBalances[pwallet->mapAddressBook[r.destination].name] += r.amount;
                }
                else
                    mapAccountBalances[""] += r.amount;
        }
    }

    const std::list<CAccountingEntry>& acentries = pwallet->laccentries;
    for (const CAccountingEntry& entry : acentries)
        mapAccountBalances[entry.strAccount] += entry.nCreditDebit;

    UniValue ret(UniValue::VOBJ);
    for (const std::pair<std::string, CAmount>& accountBalance : mapAccountBalances) {
        ret.push_back(Pair(accountBalance.first, ValueFromAmount(accountBalance.second)));
    }
    return ret;
}

UniValue listsinceblock(const JSONRPCRequest& request)
{
    CWallet * const pwallet = GetWalletForJSONRPCRequest(request);
    if (!EnsureWalletIsAvailable(pwallet, request.fHelp)) {
        return NullUniValue;
    }

    if (request.fHelp || request.params.size() > 4)
        throw std::runtime_error(
            "listsinceblock ( \"blockhash\" target_confirmations include_watchonly include_removed )\n"
            "\nGet all transactions in blocks since block [blockhash], or all transactions if omitted.\n"
            "If \"blockhash\" is no longer a part of the main chain, transactions from the fork point onward are included.\n"
            "Additionally, if include_removed is set, transactions affecting the wallet which were removed are returned in the \"removed\" array.\n"
            "\nArguments:\n"
            "1. \"blockhash\"            (string, optional) The block hash to list transactions since\n"
            "2. target_confirmations:    (numeric, optional, default=1) Return the nth block hash from the main chain. e.g. 1 would mean the best block hash. Note: this is not used as a filter, but only affects [lastblock] in the return value\n"
            "3. include_watchonly:       (bool, optional, default=false) Include transactions to watch-only addresses (see 'importaddress')\n"
            "4. include_removed:         (bool, optional, default=true) Show transactions that were removed due to a reorg in the \"removed\" array\n"
            "                                                           (not guaranteed to work on pruned nodes)\n"
            "\nResult:\n"
            "{\n"
            "  \"transactions\": [\n"
            "    \"account\":\"accountname\",       (string) DEPRECATED. The account name associated with the transaction. Will be \"\" for the default account.\n"
            "    \"address\":\"address\",    (string) The bitcoin address of the transaction. Not present for move transactions (category = move).\n"
            "    \"category\":\"send|receive\",     (string) The transaction category. 'send' has negative amounts, 'receive' has positive amounts.\n"
            "    \"amount\": x.xxx,          (numeric) The amount in " + CURRENCY_UNIT + ". This is negative for the 'send' category, and for the 'move' category for moves \n"
            "                                          outbound. It is positive for the 'receive' category, and for the 'move' category for inbound funds.\n"
            "    \"vout\" : n,               (numeric) the vout value\n"
            "    \"fee\": x.xxx,             (numeric) The amount of the fee in " + CURRENCY_UNIT + ". This is negative and only available for the 'send' category of transactions.\n"
            "    \"confirmations\": n,       (numeric) The number of confirmations for the transaction. Available for 'send' and 'receive' category of transactions.\n"
            "                                          When it's < 0, it means the transaction conflicted that many blocks ago.\n"
            "    \"blockhash\": \"hashvalue\",     (string) The block hash containing the transaction. Available for 'send' and 'receive' category of transactions.\n"
            "    \"blockindex\": n,          (numeric) The index of the transaction in the block that includes it. Available for 'send' and 'receive' category of transactions.\n"
            "    \"blocktime\": xxx,         (numeric) The block time in seconds since epoch (1 Jan 1970 GMT).\n"
            "    \"txid\": \"transactionid\",  (string) The transaction id. Available for 'send' and 'receive' category of transactions.\n"
            "    \"time\": xxx,              (numeric) The transaction time in seconds since epoch (Jan 1 1970 GMT).\n"
            "    \"timereceived\": xxx,      (numeric) The time received in seconds since epoch (Jan 1 1970 GMT). Available for 'send' and 'receive' category of transactions.\n"
            "    \"bip125-replaceable\": \"yes|no|unknown\",  (string) Whether this transaction could be replaced due to BIP125 (replace-by-fee);\n"
            "                                                   may be unknown for unconfirmed transactions not in the mempool\n"
            "    \"abandoned\": xxx,         (bool) 'true' if the transaction has been abandoned (inputs are respendable). Only available for the 'send' category of transactions.\n"
            "    \"comment\": \"...\",       (string) If a comment is associated with the transaction.\n"
            "    \"label\" : \"label\"       (string) A comment for the address/transaction, if any\n"
            "    \"to\": \"...\",            (string) If a comment to is associated with the transaction.\n"
            "  ],\n"
            "  \"removed\": [\n"
            "    <structure is the same as \"transactions\" above, only present if include_removed=true>\n"
            "    Note: transactions that were readded in the active chain will appear as-is in this array, and may thus have a positive confirmation count.\n"
            "  ],\n"
            "  \"lastblock\": \"lastblockhash\"     (string) The hash of the block (target_confirmations-1) from the best block on the main chain. This is typically used to feed back into listsinceblock the next time you call it. So you would generally use a target_confirmations of say 6, so you will be continually re-notified of transactions until they've reached 6 confirmations plus any new ones\n"
            "}\n"
            "\nExamples:\n"
            + HelpExampleCli("listsinceblock", "")
            + HelpExampleCli("listsinceblock", "\"000000000000000bacf66f7497b7dc45ef753ee9a7d38571037cdb1a57f663ad\" 6")
            + HelpExampleRpc("listsinceblock", "\"000000000000000bacf66f7497b7dc45ef753ee9a7d38571037cdb1a57f663ad\", 6")
        );

    ObserveSafeMode();

    // Make sure the results are valid at least up to the most recent block
    // the user could have gotten from another RPC command prior to now
    pwallet->BlockUntilSyncedToCurrentChain();

    LOCK2(cs_main, pwallet->cs_wallet);

    const CBlockIndex* pindex = nullptr;    // Block index of the specified block or the common ancestor, if the block provided was in a deactivated chain.
    const CBlockIndex* paltindex = nullptr; // Block index of the specified block, even if it's in a deactivated chain.
    int target_confirms = 1;
    isminefilter filter = ISMINE_SPENDABLE;

    if (!request.params[0].isNull() && !request.params[0].get_str().empty()) {
        uint256 blockId;

        blockId.SetHex(request.params[0].get_str());
        BlockMap::iterator it = mapBlockIndex.find(blockId);
        if (it == mapBlockIndex.end()) {
            throw JSONRPCError(RPC_INVALID_ADDRESS_OR_KEY, "Block not found");
        }
        paltindex = pindex = it->second;
        if (chainActive[pindex->nHeight] != pindex) {
            // the block being asked for is a part of a deactivated chain;
            // we don't want to depend on its perceived height in the block
            // chain, we want to instead use the last common ancestor
            pindex = chainActive.FindFork(pindex);
        }
    }

    if (!request.params[1].isNull()) {
        target_confirms = request.params[1].get_int();

        if (target_confirms < 1) {
            throw JSONRPCError(RPC_INVALID_PARAMETER, "Invalid parameter");
        }
    }

    if (!request.params[2].isNull() && request.params[2].get_bool()) {
        filter = filter | ISMINE_WATCH_ONLY;
    }

    bool include_removed = (request.params[3].isNull() || request.params[3].get_bool());

    int depth = pindex ? (1 + chainActive.Height() - pindex->nHeight) : -1;

    UniValue transactions(UniValue::VARR);

    for (const std::pair<uint256, CWalletTx>& pairWtx : pwallet->mapWallet) {
        CWalletTx tx = pairWtx.second;

        if (depth == -1 || tx.GetDepthInMainChain() < depth) {
            ListTransactions(pwallet, tx, "*", 0, true, transactions, filter);
        }
    }

    // when a reorg'd block is requested, we also list any relevant transactions
    // in the blocks of the chain that was detached
    UniValue removed(UniValue::VARR);
    while (include_removed && paltindex && paltindex != pindex) {
        CBlock block;
        if (!ReadBlockFromDisk(block, paltindex, Params().GetConsensus())) {
            throw JSONRPCError(RPC_INTERNAL_ERROR, "Can't read block from disk");
        }
        for (const CTransactionRef& tx : block.vtx) {
            auto it = pwallet->mapWallet.find(tx->GetHash());
            if (it != pwallet->mapWallet.end()) {
                // We want all transactions regardless of confirmation count to appear here,
                // even negative confirmation ones, hence the big negative.
                ListTransactions(pwallet, it->second, "*", -100000000, true, removed, filter);
            }
        }
        paltindex = paltindex->pprev;
    }

    CBlockIndex *pblockLast = chainActive[chainActive.Height() + 1 - target_confirms];
    uint256 lastblock = pblockLast ? pblockLast->GetBlockHash() : uint256();

    UniValue ret(UniValue::VOBJ);
    ret.push_back(Pair("transactions", transactions));
    if (include_removed) ret.push_back(Pair("removed", removed));
    ret.push_back(Pair("lastblock", lastblock.GetHex()));

    return ret;
}

UniValue gettransaction(const JSONRPCRequest& request)
{
    CWallet * const pwallet = GetWalletForJSONRPCRequest(request);
    if (!EnsureWalletIsAvailable(pwallet, request.fHelp)) {
        return NullUniValue;
    }

    if (request.fHelp || request.params.size() < 1 || request.params.size() > 2)
        throw std::runtime_error(
            "gettransaction \"txid\" ( include_watchonly )\n"
            "\nGet detailed information about in-wallet transaction <txid>\n"
            "\nArguments:\n"
            "1. \"txid\"                  (string, required) The transaction id\n"
            "2. \"include_watchonly\"     (bool, optional, default=false) Whether to include watch-only addresses in balance calculation and details[]\n"
            "\nResult:\n"
            "{\n"
            "  \"amount\" : x.xxx,        (numeric) The transaction amount in " + CURRENCY_UNIT + "\n"
            "  \"fee\": x.xxx,            (numeric) The amount of the fee in " + CURRENCY_UNIT + ". This is negative and only available for the \n"
            "                              'send' category of transactions.\n"
            "  \"confirmations\" : n,     (numeric) The number of confirmations\n"
            "  \"blockhash\" : \"hash\",  (string) The block hash\n"
            "  \"blockindex\" : xx,       (numeric) The index of the transaction in the block that includes it\n"
            "  \"blocktime\" : ttt,       (numeric) The time in seconds since epoch (1 Jan 1970 GMT)\n"
            "  \"txid\" : \"transactionid\",   (string) The transaction id.\n"
            "  \"time\" : ttt,            (numeric) The transaction time in seconds since epoch (1 Jan 1970 GMT)\n"
            "  \"timereceived\" : ttt,    (numeric) The time received in seconds since epoch (1 Jan 1970 GMT)\n"
            "  \"bip125-replaceable\": \"yes|no|unknown\",  (string) Whether this transaction could be replaced due to BIP125 (replace-by-fee);\n"
            "                                                   may be unknown for unconfirmed transactions not in the mempool\n"
            "  \"details\" : [\n"
            "    {\n"
            "      \"account\" : \"accountname\",      (string) DEPRECATED. The account name involved in the transaction, can be \"\" for the default account.\n"
            "      \"address\" : \"address\",          (string) The bitcoin address involved in the transaction\n"
            "      \"category\" : \"send|receive\",    (string) The category, either 'send' or 'receive'\n"
            "      \"amount\" : x.xxx,                 (numeric) The amount in " + CURRENCY_UNIT + "\n"
            "      \"label\" : \"label\",              (string) A comment for the address/transaction, if any\n"
            "      \"vout\" : n,                       (numeric) the vout value\n"
            "      \"fee\": x.xxx,                     (numeric) The amount of the fee in " + CURRENCY_UNIT + ". This is negative and only available for the \n"
            "                                           'send' category of transactions.\n"
            "      \"abandoned\": xxx                  (bool) 'true' if the transaction has been abandoned (inputs are respendable). Only available for the \n"
            "                                           'send' category of transactions.\n"
            "    }\n"
            "    ,...\n"
            "  ],\n"
            "  \"hex\" : \"data\"         (string) Raw data for transaction\n"
            "}\n"

            "\nExamples:\n"
            + HelpExampleCli("gettransaction", "\"1075db55d416d3ca199f55b6084e2115b9345e16c5cf302fc80e9d5fbf5d48d\"")
            + HelpExampleCli("gettransaction", "\"1075db55d416d3ca199f55b6084e2115b9345e16c5cf302fc80e9d5fbf5d48d\" true")
            + HelpExampleRpc("gettransaction", "\"1075db55d416d3ca199f55b6084e2115b9345e16c5cf302fc80e9d5fbf5d48d\"")
        );

    ObserveSafeMode();

    // Make sure the results are valid at least up to the most recent block
    // the user could have gotten from another RPC command prior to now
    pwallet->BlockUntilSyncedToCurrentChain();

    LOCK2(cs_main, pwallet->cs_wallet);

    uint256 hash;
    hash.SetHex(request.params[0].get_str());

    isminefilter filter = ISMINE_SPENDABLE;
    if(!request.params[1].isNull())
        if(request.params[1].get_bool())
            filter = filter | ISMINE_WATCH_ONLY;

    UniValue entry(UniValue::VOBJ);
    auto it = pwallet->mapWallet.find(hash);
    if (it == pwallet->mapWallet.end()) {
        throw JSONRPCError(RPC_INVALID_ADDRESS_OR_KEY, "Invalid or non-wallet transaction id");
    }
    const CWalletTx& wtx = it->second;

    CAmount nCredit = wtx.GetCredit(filter);
    CAmount nDebit = wtx.GetDebit(filter);
    CAmount nNet = nCredit - nDebit;
    CAmount nFee = (wtx.IsFromMe(filter) ? wtx.tx->GetValueOut() - nDebit : 0);

    entry.push_back(Pair("amount", ValueFromAmount(nNet - nFee)));
    if (wtx.IsFromMe(filter))
        entry.push_back(Pair("fee", ValueFromAmount(nFee)));

    WalletTxToJSON(wtx, entry);

    UniValue details(UniValue::VARR);
    ListTransactions(pwallet, wtx, "*", 0, false, details, filter);
    entry.push_back(Pair("details", details));

    std::string strHex = EncodeHexTx(*wtx.tx, RPCSerializationFlags());
    entry.push_back(Pair("hex", strHex));

    return entry;
}

UniValue abandontransaction(const JSONRPCRequest& request)
{
    CWallet * const pwallet = GetWalletForJSONRPCRequest(request);
    if (!EnsureWalletIsAvailable(pwallet, request.fHelp)) {
        return NullUniValue;
    }

    if (request.fHelp || request.params.size() != 1)
        throw std::runtime_error(
            "abandontransaction \"txid\"\n"
            "\nMark in-wallet transaction <txid> as abandoned\n"
            "This will mark this transaction and all its in-wallet descendants as abandoned which will allow\n"
            "for their inputs to be respent.  It can be used to replace \"stuck\" or evicted transactions.\n"
            "It only works on transactions which are not included in a block and are not currently in the mempool.\n"
            "It has no effect on transactions which are already conflicted or abandoned.\n"
            "\nArguments:\n"
            "1. \"txid\"    (string, required) The transaction id\n"
            "\nResult:\n"
            "\nExamples:\n"
            + HelpExampleCli("abandontransaction", "\"1075db55d416d3ca199f55b6084e2115b9345e16c5cf302fc80e9d5fbf5d48d\"")
            + HelpExampleRpc("abandontransaction", "\"1075db55d416d3ca199f55b6084e2115b9345e16c5cf302fc80e9d5fbf5d48d\"")
        );

    ObserveSafeMode();

    // Make sure the results are valid at least up to the most recent block
    // the user could have gotten from another RPC command prior to now
    pwallet->BlockUntilSyncedToCurrentChain();

    LOCK2(cs_main, pwallet->cs_wallet);

    uint256 hash;
    hash.SetHex(request.params[0].get_str());

    if (!pwallet->mapWallet.count(hash)) {
        throw JSONRPCError(RPC_INVALID_ADDRESS_OR_KEY, "Invalid or non-wallet transaction id");
    }
    if (!pwallet->AbandonTransaction(hash)) {
        throw JSONRPCError(RPC_INVALID_ADDRESS_OR_KEY, "Transaction not eligible for abandonment");
    }

    return NullUniValue;
}


UniValue backupwallet(const JSONRPCRequest& request)
{
    CWallet * const pwallet = GetWalletForJSONRPCRequest(request);
    if (!EnsureWalletIsAvailable(pwallet, request.fHelp)) {
        return NullUniValue;
    }

    if (request.fHelp || request.params.size() != 1)
        throw std::runtime_error(
            "backupwallet \"destination\"\n"
            "\nSafely copies current wallet file to destination, which can be a directory or a path with filename.\n"
            "\nArguments:\n"
            "1. \"destination\"   (string) The destination directory or file\n"
            "\nExamples:\n"
            + HelpExampleCli("backupwallet", "\"backup.dat\"")
            + HelpExampleRpc("backupwallet", "\"backup.dat\"")
        );

    // Make sure the results are valid at least up to the most recent block
    // the user could have gotten from another RPC command prior to now
    pwallet->BlockUntilSyncedToCurrentChain();

    LOCK2(cs_main, pwallet->cs_wallet);

    std::string strDest = request.params[0].get_str();
    if (!pwallet->BackupWallet(strDest)) {
        throw JSONRPCError(RPC_WALLET_ERROR, "Error: Wallet backup failed!");
    }

    return NullUniValue;
}


UniValue keypoolrefill(const JSONRPCRequest& request)
{
    CWallet * const pwallet = GetWalletForJSONRPCRequest(request);
    if (!EnsureWalletIsAvailable(pwallet, request.fHelp)) {
        return NullUniValue;
    }

    if (request.fHelp || request.params.size() > 1)
        throw std::runtime_error(
            "keypoolrefill ( newsize )\n"
            "\nFills the keypool."
            + HelpRequiringPassphrase(pwallet) + "\n"
            "\nArguments\n"
            "1. newsize     (numeric, optional, default=100) The new keypool size\n"
            "\nExamples:\n"
            + HelpExampleCli("keypoolrefill", "")
            + HelpExampleRpc("keypoolrefill", "")
        );

    LOCK2(cs_main, pwallet->cs_wallet);

    // 0 is interpreted by TopUpKeyPool() as the default keypool size given by -keypool
    unsigned int kpSize = 0;
    if (!request.params[0].isNull()) {
        if (request.params[0].get_int() < 0)
            throw JSONRPCError(RPC_INVALID_PARAMETER, "Invalid parameter, expected valid size.");
        kpSize = (unsigned int)request.params[0].get_int();
    }

    EnsureWalletIsUnlocked(pwallet);
    pwallet->TopUpKeyPool(kpSize);

    if (pwallet->GetKeyPoolSize() < kpSize) {
        throw JSONRPCError(RPC_WALLET_ERROR, "Error refreshing keypool.");
    }

    return NullUniValue;
}


static void LockWallet(CWallet* pWallet)
{
    LOCK(pWallet->cs_wallet);
    pWallet->nRelockTime = 0;
    pWallet->Lock();
}

UniValue walletpassphrase(const JSONRPCRequest& request)
{
    CWallet * const pwallet = GetWalletForJSONRPCRequest(request);
    if (!EnsureWalletIsAvailable(pwallet, request.fHelp)) {
        return NullUniValue;
    }

    if (request.fHelp || request.params.size() != 2) {
        throw std::runtime_error(
            "walletpassphrase \"passphrase\" timeout\n"
            "\nStores the wallet decryption key in memory for 'timeout' seconds.\n"
            "This is needed prior to performing transactions related to private keys such as sending bitcoins\n"
            "\nArguments:\n"
            "1. \"passphrase\"     (string, required) The wallet passphrase\n"
<<<<<<< HEAD
            "2. timeout            (numeric, required) The time to keep the decryption key in seconds; capped at 100000000 (~3 years).\n"
=======
            "2. timeout            (numeric, required) The time to keep the decryption key in seconds. Limited to at most 1073741824 (2^30) seconds.\n"
            "                                          Any value greater than 1073741824 seconds will be set to 1073741824 seconds.\n"
>>>>>>> bd9c87c3
            "\nNote:\n"
            "Issuing the walletpassphrase command while the wallet is already unlocked will set a new unlock\n"
            "time that overrides the old one.\n"
            "\nExamples:\n"
            "\nUnlock the wallet for 60 seconds\n"
            + HelpExampleCli("walletpassphrase", "\"my pass phrase\" 60") +
            "\nLock the wallet again (before 60 seconds)\n"
            + HelpExampleCli("walletlock", "") +
            "\nAs json rpc call\n"
            + HelpExampleRpc("walletpassphrase", "\"my pass phrase\", 60")
        );
    }

    LOCK2(cs_main, pwallet->cs_wallet);

    if (request.fHelp)
        return true;
    if (!pwallet->IsCrypted()) {
        throw JSONRPCError(RPC_WALLET_WRONG_ENC_STATE, "Error: running with an unencrypted wallet, but walletpassphrase was called.");
    }

    // Note that the walletpassphrase is stored in request.params[0] which is not mlock()ed
    SecureString strWalletPass;
    strWalletPass.reserve(100);
    // TODO: get rid of this .c_str() by implementing SecureString::operator=(std::string)
    // Alternately, find a way to make request.params[0] mlock()'d to begin with.
    strWalletPass = request.params[0].get_str().c_str();

    // Get the timeout
    int64_t nSleepTime = request.params[1].get_int64();
    // Timeout cannot be negative, otherwise it will relock immediately
    if (nSleepTime < 0) {
        throw JSONRPCError(RPC_INVALID_PARAMETER, "Timeout cannot be negative.");
    }
<<<<<<< HEAD
    // Clamp timeout
    constexpr int64_t MAX_SLEEP_TIME = 100000000; // larger values trigger a macos/libevent bug?
    if (nSleepTime > MAX_SLEEP_TIME) {
        nSleepTime = MAX_SLEEP_TIME;
=======
    // Clamp timeout to 2^30 seconds
    if (nSleepTime > (int64_t)1 << 30) {
        nSleepTime = (int64_t)1 << 30;
>>>>>>> bd9c87c3
    }

    if (strWalletPass.length() > 0)
    {
        if (!pwallet->Unlock(strWalletPass)) {
            throw JSONRPCError(RPC_WALLET_PASSPHRASE_INCORRECT, "Error: The wallet passphrase entered was incorrect.");
        }
    }
    else
        throw std::runtime_error(
            "walletpassphrase <passphrase> <timeout>\n"
            "Stores the wallet decryption key in memory for <timeout> seconds.");

    pwallet->TopUpKeyPool();

    pwallet->nRelockTime = GetTime() + nSleepTime;
    RPCRunLater(strprintf("lockwallet(%s)", pwallet->GetName()), boost::bind(LockWallet, pwallet), nSleepTime);

    return NullUniValue;
}


UniValue walletpassphrasechange(const JSONRPCRequest& request)
{
    CWallet * const pwallet = GetWalletForJSONRPCRequest(request);
    if (!EnsureWalletIsAvailable(pwallet, request.fHelp)) {
        return NullUniValue;
    }

    if (request.fHelp || request.params.size() != 2) {
        throw std::runtime_error(
            "walletpassphrasechange \"oldpassphrase\" \"newpassphrase\"\n"
            "\nChanges the wallet passphrase from 'oldpassphrase' to 'newpassphrase'.\n"
            "\nArguments:\n"
            "1. \"oldpassphrase\"      (string) The current passphrase\n"
            "2. \"newpassphrase\"      (string) The new passphrase\n"
            "\nExamples:\n"
            + HelpExampleCli("walletpassphrasechange", "\"old one\" \"new one\"")
            + HelpExampleRpc("walletpassphrasechange", "\"old one\", \"new one\"")
        );
    }

    LOCK2(cs_main, pwallet->cs_wallet);

    if (request.fHelp)
        return true;
    if (!pwallet->IsCrypted()) {
        throw JSONRPCError(RPC_WALLET_WRONG_ENC_STATE, "Error: running with an unencrypted wallet, but walletpassphrasechange was called.");
    }

    // TODO: get rid of these .c_str() calls by implementing SecureString::operator=(std::string)
    // Alternately, find a way to make request.params[0] mlock()'d to begin with.
    SecureString strOldWalletPass;
    strOldWalletPass.reserve(100);
    strOldWalletPass = request.params[0].get_str().c_str();

    SecureString strNewWalletPass;
    strNewWalletPass.reserve(100);
    strNewWalletPass = request.params[1].get_str().c_str();

    if (strOldWalletPass.length() < 1 || strNewWalletPass.length() < 1)
        throw std::runtime_error(
            "walletpassphrasechange <oldpassphrase> <newpassphrase>\n"
            "Changes the wallet passphrase from <oldpassphrase> to <newpassphrase>.");

    if (!pwallet->ChangeWalletPassphrase(strOldWalletPass, strNewWalletPass)) {
        throw JSONRPCError(RPC_WALLET_PASSPHRASE_INCORRECT, "Error: The wallet passphrase entered was incorrect.");
    }

    return NullUniValue;
}


UniValue walletlock(const JSONRPCRequest& request)
{
    CWallet * const pwallet = GetWalletForJSONRPCRequest(request);
    if (!EnsureWalletIsAvailable(pwallet, request.fHelp)) {
        return NullUniValue;
    }

    if (request.fHelp || request.params.size() != 0) {
        throw std::runtime_error(
            "walletlock\n"
            "\nRemoves the wallet encryption key from memory, locking the wallet.\n"
            "After calling this method, you will need to call walletpassphrase again\n"
            "before being able to call any methods which require the wallet to be unlocked.\n"
            "\nExamples:\n"
            "\nSet the passphrase for 2 minutes to perform a transaction\n"
            + HelpExampleCli("walletpassphrase", "\"my pass phrase\" 120") +
            "\nPerform a send (requires passphrase set)\n"
            + HelpExampleCli("sendtoaddress", "\"1M72Sfpbz1BPpXFHz9m3CdqATR44Jvaydd\" 1.0") +
            "\nClear the passphrase since we are done before 2 minutes is up\n"
            + HelpExampleCli("walletlock", "") +
            "\nAs json rpc call\n"
            + HelpExampleRpc("walletlock", "")
        );
    }

    LOCK2(cs_main, pwallet->cs_wallet);

    if (request.fHelp)
        return true;
    if (!pwallet->IsCrypted()) {
        throw JSONRPCError(RPC_WALLET_WRONG_ENC_STATE, "Error: running with an unencrypted wallet, but walletlock was called.");
    }

    pwallet->Lock();
    pwallet->nRelockTime = 0;

    return NullUniValue;
}


UniValue encryptwallet(const JSONRPCRequest& request)
{
    CWallet * const pwallet = GetWalletForJSONRPCRequest(request);
    if (!EnsureWalletIsAvailable(pwallet, request.fHelp)) {
        return NullUniValue;
    }

    if (request.fHelp || request.params.size() != 1) {
        throw std::runtime_error(
            "encryptwallet \"passphrase\"\n"
            "\nEncrypts the wallet with 'passphrase'. This is for first time encryption.\n"
            "After this, any calls that interact with private keys such as sending or signing \n"
            "will require the passphrase to be set prior the making these calls.\n"
            "Use the walletpassphrase call for this, and then walletlock call.\n"
            "If the wallet is already encrypted, use the walletpassphrasechange call.\n"
            "Note that this will shutdown the server.\n"
            "\nArguments:\n"
            "1. \"passphrase\"    (string) The pass phrase to encrypt the wallet with. It must be at least 1 character, but should be long.\n"
            "\nExamples:\n"
            "\nEncrypt your wallet\n"
            + HelpExampleCli("encryptwallet", "\"my pass phrase\"") +
            "\nNow set the passphrase to use the wallet, such as for signing or sending bitcoin\n"
            + HelpExampleCli("walletpassphrase", "\"my pass phrase\"") +
            "\nNow we can do something like sign\n"
            + HelpExampleCli("signmessage", "\"address\" \"test message\"") +
            "\nNow lock the wallet again by removing the passphrase\n"
            + HelpExampleCli("walletlock", "") +
            "\nAs a json rpc call\n"
            + HelpExampleRpc("encryptwallet", "\"my pass phrase\"")
        );
    }

    LOCK2(cs_main, pwallet->cs_wallet);

    if (request.fHelp)
        return true;
    if (pwallet->IsCrypted()) {
        throw JSONRPCError(RPC_WALLET_WRONG_ENC_STATE, "Error: running with an encrypted wallet, but encryptwallet was called.");
    }

    // TODO: get rid of this .c_str() by implementing SecureString::operator=(std::string)
    // Alternately, find a way to make request.params[0] mlock()'d to begin with.
    SecureString strWalletPass;
    strWalletPass.reserve(100);
    strWalletPass = request.params[0].get_str().c_str();

    if (strWalletPass.length() < 1)
        throw std::runtime_error(
            "encryptwallet <passphrase>\n"
            "Encrypts the wallet with <passphrase>.");

    if (!pwallet->EncryptWallet(strWalletPass)) {
        throw JSONRPCError(RPC_WALLET_ENCRYPTION_FAILED, "Error: Failed to encrypt the wallet.");
    }

    // BDB seems to have a bad habit of writing old data into
    // slack space in .dat files; that is bad if the old data is
    // unencrypted private keys. So:
    StartShutdown();
    return "wallet encrypted; Bitcoin server stopping, restart to run with encrypted wallet. The keypool has been flushed and a new HD seed was generated (if you are using HD). You need to make a new backup.";
}

UniValue lockunspent(const JSONRPCRequest& request)
{
    CWallet * const pwallet = GetWalletForJSONRPCRequest(request);
    if (!EnsureWalletIsAvailable(pwallet, request.fHelp)) {
        return NullUniValue;
    }

    if (request.fHelp || request.params.size() < 1 || request.params.size() > 2)
        throw std::runtime_error(
            "lockunspent unlock ([{\"txid\":\"txid\",\"vout\":n},...])\n"
            "\nUpdates list of temporarily unspendable outputs.\n"
            "Temporarily lock (unlock=false) or unlock (unlock=true) specified transaction outputs.\n"
            "If no transaction outputs are specified when unlocking then all current locked transaction outputs are unlocked.\n"
            "A locked transaction output will not be chosen by automatic coin selection, when spending bitcoins.\n"
            "Locks are stored in memory only. Nodes start with zero locked outputs, and the locked output list\n"
            "is always cleared (by virtue of process exit) when a node stops or fails.\n"
            "Also see the listunspent call\n"
            "\nArguments:\n"
            "1. unlock            (boolean, required) Whether to unlock (true) or lock (false) the specified transactions\n"
            "2. \"transactions\"  (string, optional) A json array of objects. Each object the txid (string) vout (numeric)\n"
            "     [           (json array of json objects)\n"
            "       {\n"
            "         \"txid\":\"id\",    (string) The transaction id\n"
            "         \"vout\": n         (numeric) The output number\n"
            "       }\n"
            "       ,...\n"
            "     ]\n"

            "\nResult:\n"
            "true|false    (boolean) Whether the command was successful or not\n"

            "\nExamples:\n"
            "\nList the unspent transactions\n"
            + HelpExampleCli("listunspent", "") +
            "\nLock an unspent transaction\n"
            + HelpExampleCli("lockunspent", "false \"[{\\\"txid\\\":\\\"a08e6907dbbd3d809776dbfc5d82e371b764ed838b5655e72f463568df1aadf0\\\",\\\"vout\\\":1}]\"") +
            "\nList the locked transactions\n"
            + HelpExampleCli("listlockunspent", "") +
            "\nUnlock the transaction again\n"
            + HelpExampleCli("lockunspent", "true \"[{\\\"txid\\\":\\\"a08e6907dbbd3d809776dbfc5d82e371b764ed838b5655e72f463568df1aadf0\\\",\\\"vout\\\":1}]\"") +
            "\nAs a json rpc call\n"
            + HelpExampleRpc("lockunspent", "false, \"[{\\\"txid\\\":\\\"a08e6907dbbd3d809776dbfc5d82e371b764ed838b5655e72f463568df1aadf0\\\",\\\"vout\\\":1}]\"")
        );

    // Make sure the results are valid at least up to the most recent block
    // the user could have gotten from another RPC command prior to now
    pwallet->BlockUntilSyncedToCurrentChain();

    LOCK2(cs_main, pwallet->cs_wallet);

    RPCTypeCheckArgument(request.params[0], UniValue::VBOOL);

    bool fUnlock = request.params[0].get_bool();

    if (request.params[1].isNull()) {
        if (fUnlock)
            pwallet->UnlockAllCoins();
        return true;
    }

    RPCTypeCheckArgument(request.params[1], UniValue::VARR);

    const UniValue& output_params = request.params[1];

    // Create and validate the COutPoints first.

    std::vector<COutPoint> outputs;
    outputs.reserve(output_params.size());

    for (unsigned int idx = 0; idx < output_params.size(); idx++) {
        const UniValue& o = output_params[idx].get_obj();

        RPCTypeCheckObj(o,
            {
                {"txid", UniValueType(UniValue::VSTR)},
                {"vout", UniValueType(UniValue::VNUM)},
            });

        const std::string& txid = find_value(o, "txid").get_str();
        if (!IsHex(txid)) {
            throw JSONRPCError(RPC_INVALID_PARAMETER, "Invalid parameter, expected hex txid");
        }

        const int nOutput = find_value(o, "vout").get_int();
        if (nOutput < 0) {
            throw JSONRPCError(RPC_INVALID_PARAMETER, "Invalid parameter, vout must be positive");
        }

        const COutPoint outpt(uint256S(txid), nOutput);

        const auto it = pwallet->mapWallet.find(outpt.hash);
        if (it == pwallet->mapWallet.end()) {
            throw JSONRPCError(RPC_INVALID_PARAMETER, "Invalid parameter, unknown transaction");
        }

        const CWalletTx& trans = it->second;

        if (outpt.n >= trans.tx->vout.size()) {
            throw JSONRPCError(RPC_INVALID_PARAMETER, "Invalid parameter, vout index out of bounds");
        }

        if (pwallet->IsSpent(outpt.hash, outpt.n)) {
            throw JSONRPCError(RPC_INVALID_PARAMETER, "Invalid parameter, expected unspent output");
        }

        const bool is_locked = pwallet->IsLockedCoin(outpt.hash, outpt.n);

        if (fUnlock && !is_locked) {
            throw JSONRPCError(RPC_INVALID_PARAMETER, "Invalid parameter, expected locked output");
        }

        if (!fUnlock && is_locked) {
            throw JSONRPCError(RPC_INVALID_PARAMETER, "Invalid parameter, output already locked");
        }

        outputs.push_back(outpt);
    }

    // Atomically set (un)locked status for the outputs.
    for (const COutPoint& outpt : outputs) {
        if (fUnlock) pwallet->UnlockCoin(outpt);
        else pwallet->LockCoin(outpt);
    }

    return true;
}

UniValue listlockunspent(const JSONRPCRequest& request)
{
    CWallet * const pwallet = GetWalletForJSONRPCRequest(request);
    if (!EnsureWalletIsAvailable(pwallet, request.fHelp)) {
        return NullUniValue;
    }

    if (request.fHelp || request.params.size() > 0)
        throw std::runtime_error(
            "listlockunspent\n"
            "\nReturns list of temporarily unspendable outputs.\n"
            "See the lockunspent call to lock and unlock transactions for spending.\n"
            "\nResult:\n"
            "[\n"
            "  {\n"
            "    \"txid\" : \"transactionid\",     (string) The transaction id locked\n"
            "    \"vout\" : n                      (numeric) The vout value\n"
            "  }\n"
            "  ,...\n"
            "]\n"
            "\nExamples:\n"
            "\nList the unspent transactions\n"
            + HelpExampleCli("listunspent", "") +
            "\nLock an unspent transaction\n"
            + HelpExampleCli("lockunspent", "false \"[{\\\"txid\\\":\\\"a08e6907dbbd3d809776dbfc5d82e371b764ed838b5655e72f463568df1aadf0\\\",\\\"vout\\\":1}]\"") +
            "\nList the locked transactions\n"
            + HelpExampleCli("listlockunspent", "") +
            "\nUnlock the transaction again\n"
            + HelpExampleCli("lockunspent", "true \"[{\\\"txid\\\":\\\"a08e6907dbbd3d809776dbfc5d82e371b764ed838b5655e72f463568df1aadf0\\\",\\\"vout\\\":1}]\"") +
            "\nAs a json rpc call\n"
            + HelpExampleRpc("listlockunspent", "")
        );

    ObserveSafeMode();
    LOCK2(cs_main, pwallet->cs_wallet);

    std::vector<COutPoint> vOutpts;
    pwallet->ListLockedCoins(vOutpts);

    UniValue ret(UniValue::VARR);

    for (COutPoint &outpt : vOutpts) {
        UniValue o(UniValue::VOBJ);

        o.push_back(Pair("txid", outpt.hash.GetHex()));
        o.push_back(Pair("vout", (int)outpt.n));
        ret.push_back(o);
    }

    return ret;
}

UniValue settxfee(const JSONRPCRequest& request)
{
    CWallet * const pwallet = GetWalletForJSONRPCRequest(request);
    if (!EnsureWalletIsAvailable(pwallet, request.fHelp)) {
        return NullUniValue;
    }

    if (request.fHelp || request.params.size() < 1 || request.params.size() > 1)
        throw std::runtime_error(
            "settxfee amount\n"
            "\nSet the transaction fee per kB. Overwrites the paytxfee parameter.\n"
            "\nArguments:\n"
            "1. amount         (numeric or string, required) The transaction fee in " + CURRENCY_UNIT + "/kB\n"
            "\nResult\n"
            "true|false        (boolean) Returns true if successful\n"
            "\nExamples:\n"
            + HelpExampleCli("settxfee", "0.00001")
            + HelpExampleRpc("settxfee", "0.00001")
        );

    LOCK2(cs_main, pwallet->cs_wallet);

    // Amount
    CAmount nAmount = AmountFromValue(request.params[0]);

    payTxFee = CFeeRate(nAmount, 1000);
    return true;
}

UniValue getwalletinfo(const JSONRPCRequest& request)
{
    CWallet * const pwallet = GetWalletForJSONRPCRequest(request);
    if (!EnsureWalletIsAvailable(pwallet, request.fHelp)) {
        return NullUniValue;
    }

    if (request.fHelp || request.params.size() != 0)
        throw std::runtime_error(
            "getwalletinfo\n"
            "Returns an object containing various wallet state info.\n"
            "\nResult:\n"
            "{\n"
            "  \"walletname\": xxxxx,             (string) the wallet name\n"
            "  \"walletversion\": xxxxx,          (numeric) the wallet version\n"
            "  \"balance\": xxxxxxx,              (numeric) the total confirmed balance of the wallet in " + CURRENCY_UNIT + "\n"
            "  \"unconfirmed_balance\": xxx,      (numeric) the total unconfirmed balance of the wallet in " + CURRENCY_UNIT + "\n"
            "  \"immature_balance\": xxxxxx,      (numeric) the total immature balance of the wallet in " + CURRENCY_UNIT + "\n"
            "  \"txcount\": xxxxxxx,              (numeric) the total number of transactions in the wallet\n"
            "  \"keypoololdest\": xxxxxx,         (numeric) the timestamp (seconds since Unix epoch) of the oldest pre-generated key in the key pool\n"
            "  \"keypoolsize\": xxxx,             (numeric) how many new keys are pre-generated (only counts external keys)\n"
            "  \"keypoolsize_hd_internal\": xxxx, (numeric) how many new keys are pre-generated for internal use (used for change outputs, only appears if the wallet is using this feature, otherwise external keys are used)\n"
            "  \"unlocked_until\": ttt,           (numeric) the timestamp in seconds since epoch (midnight Jan 1 1970 GMT) that the wallet is unlocked for transfers, or 0 if the wallet is locked\n"
            "  \"paytxfee\": x.xxxx,              (numeric) the transaction fee configuration, set in " + CURRENCY_UNIT + "/kB\n"
            "  \"hdmasterkeyid\": \"<hash160>\"     (string, optional) the Hash160 of the HD master pubkey (only present when HD is enabled)\n"
            "}\n"
            "\nExamples:\n"
            + HelpExampleCli("getwalletinfo", "")
            + HelpExampleRpc("getwalletinfo", "")
        );

    ObserveSafeMode();

    // Make sure the results are valid at least up to the most recent block
    // the user could have gotten from another RPC command prior to now
    pwallet->BlockUntilSyncedToCurrentChain();

    LOCK2(cs_main, pwallet->cs_wallet);

    UniValue obj(UniValue::VOBJ);

    size_t kpExternalSize = pwallet->KeypoolCountExternalKeys();
    obj.push_back(Pair("walletname", pwallet->GetName()));
    obj.push_back(Pair("walletversion", pwallet->GetVersion()));
    obj.push_back(Pair("balance",       ValueFromAmount(pwallet->GetBalance())));
    obj.push_back(Pair("unconfirmed_balance", ValueFromAmount(pwallet->GetUnconfirmedBalance())));
    obj.push_back(Pair("immature_balance",    ValueFromAmount(pwallet->GetImmatureBalance())));
    obj.push_back(Pair("txcount",       (int)pwallet->mapWallet.size()));
    obj.push_back(Pair("keypoololdest", pwallet->GetOldestKeyPoolTime()));
    obj.push_back(Pair("keypoolsize", (int64_t)kpExternalSize));
    CKeyID masterKeyID = pwallet->GetHDChain().masterKeyID;
    if (!masterKeyID.IsNull() && pwallet->CanSupportFeature(FEATURE_HD_SPLIT)) {
        obj.push_back(Pair("keypoolsize_hd_internal",   (int64_t)(pwallet->GetKeyPoolSize() - kpExternalSize)));
    }
    if (pwallet->IsCrypted()) {
        obj.push_back(Pair("unlocked_until", pwallet->nRelockTime));
    }
    obj.push_back(Pair("paytxfee",      ValueFromAmount(payTxFee.GetFeePerK())));
    if (!masterKeyID.IsNull())
         obj.push_back(Pair("hdmasterkeyid", masterKeyID.GetHex()));
    return obj;
}

UniValue listwallets(const JSONRPCRequest& request)
{
    if (request.fHelp || request.params.size() != 0)
        throw std::runtime_error(
            "listwallets\n"
            "Returns a list of currently loaded wallets.\n"
            "For full information on the wallet, use \"getwalletinfo\"\n"
            "\nResult:\n"
            "[                         (json array of strings)\n"
            "  \"walletname\"            (string) the wallet name\n"
            "   ...\n"
            "]\n"
            "\nExamples:\n"
            + HelpExampleCli("listwallets", "")
            + HelpExampleRpc("listwallets", "")
        );

    UniValue obj(UniValue::VARR);

    for (CWalletRef pwallet : vpwallets) {

        if (!EnsureWalletIsAvailable(pwallet, request.fHelp)) {
            return NullUniValue;
        }

        LOCK(pwallet->cs_wallet);

        obj.push_back(pwallet->GetName());
    }

    return obj;
}

UniValue resendwallettransactions(const JSONRPCRequest& request)
{
    CWallet * const pwallet = GetWalletForJSONRPCRequest(request);
    if (!EnsureWalletIsAvailable(pwallet, request.fHelp)) {
        return NullUniValue;
    }

    if (request.fHelp || request.params.size() != 0)
        throw std::runtime_error(
            "resendwallettransactions\n"
            "Immediately re-broadcast unconfirmed wallet transactions to all peers.\n"
            "Intended only for testing; the wallet code periodically re-broadcasts\n"
            "automatically.\n"
            "Returns an RPC error if -walletbroadcast is set to false.\n"
            "Returns array of transaction ids that were re-broadcast.\n"
            );

    if (!g_connman)
        throw JSONRPCError(RPC_CLIENT_P2P_DISABLED, "Error: Peer-to-peer functionality missing or disabled");

    LOCK2(cs_main, pwallet->cs_wallet);

    if (!pwallet->GetBroadcastTransactions()) {
        throw JSONRPCError(RPC_WALLET_ERROR, "Error: Wallet transaction broadcasting is disabled with -walletbroadcast");
    }

    std::vector<uint256> txids = pwallet->ResendWalletTransactionsBefore(GetTime(), g_connman.get());
    UniValue result(UniValue::VARR);
    for (const uint256& txid : txids)
    {
        result.push_back(txid.ToString());
    }
    return result;
}

UniValue listunspent(const JSONRPCRequest& request)
{
    CWallet * const pwallet = GetWalletForJSONRPCRequest(request);
    if (!EnsureWalletIsAvailable(pwallet, request.fHelp)) {
        return NullUniValue;
    }

    if (request.fHelp || request.params.size() > 5)
        throw std::runtime_error(
            "listunspent ( minconf maxconf  [\"addresses\",...] [include_unsafe] [query_options])\n"
            "\nReturns array of unspent transaction outputs\n"
            "with between minconf and maxconf (inclusive) confirmations.\n"
            "Optionally filter to only include txouts paid to specified addresses.\n"
            "\nArguments:\n"
            "1. minconf          (numeric, optional, default=1) The minimum confirmations to filter\n"
            "2. maxconf          (numeric, optional, default=9999999) The maximum confirmations to filter\n"
            "3. \"addresses\"      (string) A json array of bitcoin addresses to filter\n"
            "    [\n"
            "      \"address\"     (string) bitcoin address\n"
            "      ,...\n"
            "    ]\n"
            "4. include_unsafe (bool, optional, default=true) Include outputs that are not safe to spend\n"
            "                  See description of \"safe\" attribute below.\n"
            "5. query_options    (json, optional) JSON with query options\n"
            "    {\n"
            "      \"minimumAmount\"    (numeric or string, default=0) Minimum value of each UTXO in " + CURRENCY_UNIT + "\n"
            "      \"maximumAmount\"    (numeric or string, default=unlimited) Maximum value of each UTXO in " + CURRENCY_UNIT + "\n"
            "      \"maximumCount\"     (numeric or string, default=unlimited) Maximum number of UTXOs\n"
            "      \"minimumSumAmount\" (numeric or string, default=unlimited) Minimum sum value of all UTXOs in " + CURRENCY_UNIT + "\n"
            "    }\n"
            "\nResult\n"
            "[                   (array of json object)\n"
            "  {\n"
            "    \"txid\" : \"txid\",          (string) the transaction id \n"
            "    \"vout\" : n,               (numeric) the vout value\n"
            "    \"address\" : \"address\",    (string) the bitcoin address\n"
            "    \"account\" : \"account\",    (string) DEPRECATED. The associated account, or \"\" for the default account\n"
            "    \"scriptPubKey\" : \"key\",   (string) the script key\n"
            "    \"amount\" : x.xxx,         (numeric) the transaction output amount in " + CURRENCY_UNIT + "\n"
            "    \"confirmations\" : n,      (numeric) The number of confirmations\n"
            "    \"redeemScript\" : n        (string) The redeemScript if scriptPubKey is P2SH\n"
            "    \"spendable\" : xxx,        (bool) Whether we have the private keys to spend this output\n"
            "    \"solvable\" : xxx,         (bool) Whether we know how to spend this output, ignoring the lack of keys\n"
            "    \"safe\" : xxx              (bool) Whether this output is considered safe to spend. Unconfirmed transactions\n"
            "                              from outside keys and unconfirmed replacement transactions are considered unsafe\n"
            "                              and are not eligible for spending by fundrawtransaction and sendtoaddress.\n"
            "  }\n"
            "  ,...\n"
            "]\n"

            "\nExamples\n"
            + HelpExampleCli("listunspent", "")
            + HelpExampleCli("listunspent", "6 9999999 \"[\\\"1PGFqEzfmQch1gKD3ra4k18PNj3tTUUSqg\\\",\\\"1LtvqCaApEdUGFkpKMM4MstjcaL4dKg8SP\\\"]\"")
            + HelpExampleRpc("listunspent", "6, 9999999 \"[\\\"1PGFqEzfmQch1gKD3ra4k18PNj3tTUUSqg\\\",\\\"1LtvqCaApEdUGFkpKMM4MstjcaL4dKg8SP\\\"]\"")
            + HelpExampleCli("listunspent", "6 9999999 '[]' true '{ \"minimumAmount\": 0.005 }'")
            + HelpExampleRpc("listunspent", "6, 9999999, [] , true, { \"minimumAmount\": 0.005 } ")
        );

    ObserveSafeMode();

    int nMinDepth = 1;
    if (!request.params[0].isNull()) {
        RPCTypeCheckArgument(request.params[0], UniValue::VNUM);
        nMinDepth = request.params[0].get_int();
    }

    int nMaxDepth = 9999999;
    if (!request.params[1].isNull()) {
        RPCTypeCheckArgument(request.params[1], UniValue::VNUM);
        nMaxDepth = request.params[1].get_int();
    }

    std::set<CTxDestination> destinations;
    if (!request.params[2].isNull()) {
        RPCTypeCheckArgument(request.params[2], UniValue::VARR);
        UniValue inputs = request.params[2].get_array();
        for (unsigned int idx = 0; idx < inputs.size(); idx++) {
            const UniValue& input = inputs[idx];
            CTxDestination dest = DecodeDestination(input.get_str());
            if (!IsValidDestination(dest)) {
                throw JSONRPCError(RPC_INVALID_ADDRESS_OR_KEY, std::string("Invalid Bitcoin address: ") + input.get_str());
            }
            if (!destinations.insert(dest).second) {
                throw JSONRPCError(RPC_INVALID_PARAMETER, std::string("Invalid parameter, duplicated address: ") + input.get_str());
            }
        }
    }

    bool include_unsafe = true;
    if (!request.params[3].isNull()) {
        RPCTypeCheckArgument(request.params[3], UniValue::VBOOL);
        include_unsafe = request.params[3].get_bool();
    }

    CAmount nMinimumAmount = 0;
    CAmount nMaximumAmount = MAX_MONEY;
    CAmount nMinimumSumAmount = MAX_MONEY;
    uint64_t nMaximumCount = 0;

    if (!request.params[4].isNull()) {
        const UniValue& options = request.params[4].get_obj();

        if (options.exists("minimumAmount"))
            nMinimumAmount = AmountFromValue(options["minimumAmount"]);

        if (options.exists("maximumAmount"))
            nMaximumAmount = AmountFromValue(options["maximumAmount"]);

        if (options.exists("minimumSumAmount"))
            nMinimumSumAmount = AmountFromValue(options["minimumSumAmount"]);

        if (options.exists("maximumCount"))
            nMaximumCount = options["maximumCount"].get_int64();
    }

    // Make sure the results are valid at least up to the most recent block
    // the user could have gotten from another RPC command prior to now
    pwallet->BlockUntilSyncedToCurrentChain();

    UniValue results(UniValue::VARR);
    std::vector<COutput> vecOutputs;
    LOCK2(cs_main, pwallet->cs_wallet);

    pwallet->AvailableCoins(vecOutputs, !include_unsafe, nullptr, nMinimumAmount, nMaximumAmount, nMinimumSumAmount, nMaximumCount, nMinDepth, nMaxDepth);
    for (const COutput& out : vecOutputs) {
        CTxDestination address;
        const CScript& scriptPubKey = out.tx->tx->vout[out.i].scriptPubKey;
        bool fValidAddress = ExtractDestination(scriptPubKey, address);

        if (destinations.size() && (!fValidAddress || !destinations.count(address)))
            continue;

        UniValue entry(UniValue::VOBJ);
        entry.push_back(Pair("txid", out.tx->GetHash().GetHex()));
        entry.push_back(Pair("vout", out.i));

        if (fValidAddress) {
            entry.push_back(Pair("address", EncodeDestination(address)));

            if (pwallet->mapAddressBook.count(address)) {
                entry.push_back(Pair("account", pwallet->mapAddressBook[address].name));
            }

            if (scriptPubKey.IsPayToScriptHash()) {
                const CScriptID& hash = boost::get<CScriptID>(address);
                CScript redeemScript;
                if (pwallet->GetCScript(hash, redeemScript)) {
                    entry.push_back(Pair("redeemScript", HexStr(redeemScript.begin(), redeemScript.end())));
                }
            }
        }

        entry.push_back(Pair("scriptPubKey", HexStr(scriptPubKey.begin(), scriptPubKey.end())));
        entry.push_back(Pair("amount", ValueFromAmount(out.tx->tx->vout[out.i].nValue)));
        entry.push_back(Pair("confirmations", out.nDepth));
        entry.push_back(Pair("spendable", out.fSpendable));
        entry.push_back(Pair("solvable", out.fSolvable));
        entry.push_back(Pair("safe", out.fSafe));
        results.push_back(entry);
    }

    return results;
}

UniValue fundrawtransaction(const JSONRPCRequest& request)
{
    CWallet * const pwallet = GetWalletForJSONRPCRequest(request);
    if (!EnsureWalletIsAvailable(pwallet, request.fHelp)) {
        return NullUniValue;
    }

    if (request.fHelp || request.params.size() < 1 || request.params.size() > 3)
        throw std::runtime_error(
                            "fundrawtransaction \"hexstring\" ( options iswitness )\n"
                            "\nAdd inputs to a transaction until it has enough in value to meet its out value.\n"
                            "This will not modify existing inputs, and will add at most one change output to the outputs.\n"
                            "No existing outputs will be modified unless \"subtractFeeFromOutputs\" is specified.\n"
                            "Note that inputs which were signed may need to be resigned after completion since in/outputs have been added.\n"
                            "The inputs added will not be signed, use signrawtransaction for that.\n"
                            "Note that all existing inputs must have their previous output transaction be in the wallet.\n"
                            "Note that all inputs selected must be of standard form and P2SH scripts must be\n"
                            "in the wallet using importaddress or addmultisigaddress (to calculate fees).\n"
                            "You can see whether this is the case by checking the \"solvable\" field in the listunspent output.\n"
                            "Only pay-to-pubkey, multisig, and P2SH versions thereof are currently supported for watch-only\n"
                            "\nArguments:\n"
                            "1. \"hexstring\"           (string, required) The hex string of the raw transaction\n"
                            "2. options                 (object, optional)\n"
                            "   {\n"
                            "     \"changeAddress\"          (string, optional, default pool address) The bitcoin address to receive the change\n"
                            "     \"changePosition\"         (numeric, optional, default random) The index of the change output\n"
                            "     \"change_type\"            (string, optional) The output type to use. Only valid if changeAddress is not specified. Options are \"legacy\", \"p2sh-segwit\", and \"bech32\". Default is set by -changetype.\n"
                            "     \"includeWatching\"        (boolean, optional, default false) Also select inputs which are watch only\n"
                            "     \"lockUnspents\"           (boolean, optional, default false) Lock selected unspent outputs\n"
                            "     \"feeRate\"                (numeric, optional, default not set: makes wallet determine the fee) Set a specific fee rate in " + CURRENCY_UNIT + "/kB\n"
                            "     \"subtractFeeFromOutputs\" (array, optional) A json array of integers.\n"
                            "                              The fee will be equally deducted from the amount of each specified output.\n"
                            "                              The outputs are specified by their zero-based index, before any change output is added.\n"
                            "                              Those recipients will receive less bitcoins than you enter in their corresponding amount field.\n"
                            "                              If no outputs are specified here, the sender pays the fee.\n"
                            "                                  [vout_index,...]\n"
                            "     \"replaceable\"            (boolean, optional) Marks this transaction as BIP125 replaceable.\n"
                            "                              Allows this transaction to be replaced by a transaction with higher fees\n"
                            "     \"conf_target\"            (numeric, optional) Confirmation target (in blocks)\n"
                            "     \"estimate_mode\"          (string, optional, default=UNSET) The fee estimate mode, must be one of:\n"
                            "         \"UNSET\"\n"
                            "         \"ECONOMICAL\"\n"
                            "         \"CONSERVATIVE\"\n"
                            "   }\n"
                            "                         for backward compatibility: passing in a true instead of an object will result in {\"includeWatching\":true}\n"
                            "3. iswitness               (boolean, optional) Whether the transaction hex is a serialized witness transaction \n"
                            "                              If iswitness is not present, heuristic tests will be used in decoding\n"

                            "\nResult:\n"
                            "{\n"
                            "  \"hex\":       \"value\", (string)  The resulting raw transaction (hex-encoded string)\n"
                            "  \"fee\":       n,         (numeric) Fee in " + CURRENCY_UNIT + " the resulting transaction pays\n"
                            "  \"changepos\": n          (numeric) The position of the added change output, or -1\n"
                            "}\n"
                            "\nExamples:\n"
                            "\nCreate a transaction with no inputs\n"
                            + HelpExampleCli("createrawtransaction", "\"[]\" \"{\\\"myaddress\\\":0.01}\"") +
                            "\nAdd sufficient unsigned inputs to meet the output value\n"
                            + HelpExampleCli("fundrawtransaction", "\"rawtransactionhex\"") +
                            "\nSign the transaction\n"
                            + HelpExampleCli("signrawtransaction", "\"fundedtransactionhex\"") +
                            "\nSend the transaction\n"
                            + HelpExampleCli("sendrawtransaction", "\"signedtransactionhex\"")
                            );

    ObserveSafeMode();
    RPCTypeCheck(request.params, {UniValue::VSTR});

    // Make sure the results are valid at least up to the most recent block
    // the user could have gotten from another RPC command prior to now
    pwallet->BlockUntilSyncedToCurrentChain();

    CCoinControl coinControl;
    int changePosition = -1;
    bool lockUnspents = false;
    UniValue subtractFeeFromOutputs;
    std::set<int> setSubtractFeeFromOutputs;

    if (!request.params[1].isNull()) {
      if (request.params[1].type() == UniValue::VBOOL) {
        // backward compatibility bool only fallback
        coinControl.fAllowWatchOnly = request.params[1].get_bool();
      }
      else {
        RPCTypeCheck(request.params, {UniValue::VSTR, UniValue::VOBJ, UniValue::VBOOL});

        UniValue options = request.params[1];

        RPCTypeCheckObj(options,
            {
                {"changeAddress", UniValueType(UniValue::VSTR)},
                {"changePosition", UniValueType(UniValue::VNUM)},
                {"change_type", UniValueType(UniValue::VSTR)},
                {"includeWatching", UniValueType(UniValue::VBOOL)},
                {"lockUnspents", UniValueType(UniValue::VBOOL)},
                {"reserveChangeKey", UniValueType(UniValue::VBOOL)}, // DEPRECATED (and ignored), should be removed in 0.16 or so.
                {"feeRate", UniValueType()}, // will be checked below
                {"subtractFeeFromOutputs", UniValueType(UniValue::VARR)},
                {"replaceable", UniValueType(UniValue::VBOOL)},
                {"conf_target", UniValueType(UniValue::VNUM)},
                {"estimate_mode", UniValueType(UniValue::VSTR)},
            },
            true, true);

        if (options.exists("changeAddress")) {
            CTxDestination dest = DecodeDestination(options["changeAddress"].get_str());

            if (!IsValidDestination(dest)) {
                throw JSONRPCError(RPC_INVALID_ADDRESS_OR_KEY, "changeAddress must be a valid bitcoin address");
            }

            coinControl.destChange = dest;
        }

        if (options.exists("changePosition"))
            changePosition = options["changePosition"].get_int();

        if (options.exists("change_type")) {
            if (options.exists("changeAddress")) {
                throw JSONRPCError(RPC_INVALID_PARAMETER, "Cannot specify both changeAddress and address_type options");
            }
            coinControl.change_type = ParseOutputType(options["change_type"].get_str(), coinControl.change_type);
            if (coinControl.change_type == OUTPUT_TYPE_NONE) {
                throw JSONRPCError(RPC_INVALID_ADDRESS_OR_KEY, strprintf("Unknown change type '%s'", options["change_type"].get_str()));
            }
        }

        if (options.exists("includeWatching"))
            coinControl.fAllowWatchOnly = options["includeWatching"].get_bool();

        if (options.exists("lockUnspents"))
            lockUnspents = options["lockUnspents"].get_bool();

        if (options.exists("feeRate"))
        {
            coinControl.m_feerate = CFeeRate(AmountFromValue(options["feeRate"]));
            coinControl.fOverrideFeeRate = true;
        }

        if (options.exists("subtractFeeFromOutputs"))
            subtractFeeFromOutputs = options["subtractFeeFromOutputs"].get_array();

        if (options.exists("replaceable")) {
            coinControl.signalRbf = options["replaceable"].get_bool();
        }
        if (options.exists("conf_target")) {
            if (options.exists("feeRate")) {
                throw JSONRPCError(RPC_INVALID_PARAMETER, "Cannot specify both conf_target and feeRate");
            }
            coinControl.m_confirm_target = ParseConfirmTarget(options["conf_target"]);
        }
        if (options.exists("estimate_mode")) {
            if (options.exists("feeRate")) {
                throw JSONRPCError(RPC_INVALID_PARAMETER, "Cannot specify both estimate_mode and feeRate");
            }
            if (!FeeModeFromString(options["estimate_mode"].get_str(), coinControl.m_fee_mode)) {
                throw JSONRPCError(RPC_INVALID_PARAMETER, "Invalid estimate_mode parameter");
            }
        }
      }
    }

    // parse hex string from parameter
    CMutableTransaction tx;
    bool try_witness = request.params[2].isNull() ? true : request.params[2].get_bool();
    bool try_no_witness = request.params[2].isNull() ? true : !request.params[2].get_bool();
    if (!DecodeHexTx(tx, request.params[0].get_str(), try_no_witness, try_witness)) {
        throw JSONRPCError(RPC_DESERIALIZATION_ERROR, "TX decode failed");
    }

    if (tx.vout.size() == 0)
        throw JSONRPCError(RPC_INVALID_PARAMETER, "TX must have at least one output");

    if (changePosition != -1 && (changePosition < 0 || (unsigned int)changePosition > tx.vout.size()))
        throw JSONRPCError(RPC_INVALID_PARAMETER, "changePosition out of bounds");

    for (unsigned int idx = 0; idx < subtractFeeFromOutputs.size(); idx++) {
        int pos = subtractFeeFromOutputs[idx].get_int();
        if (setSubtractFeeFromOutputs.count(pos))
            throw JSONRPCError(RPC_INVALID_PARAMETER, strprintf("Invalid parameter, duplicated position: %d", pos));
        if (pos < 0)
            throw JSONRPCError(RPC_INVALID_PARAMETER, strprintf("Invalid parameter, negative position: %d", pos));
        if (pos >= int(tx.vout.size()))
            throw JSONRPCError(RPC_INVALID_PARAMETER, strprintf("Invalid parameter, position too large: %d", pos));
        setSubtractFeeFromOutputs.insert(pos);
    }

    CAmount nFeeOut;
    std::string strFailReason;

    if (!pwallet->FundTransaction(tx, nFeeOut, changePosition, strFailReason, lockUnspents, setSubtractFeeFromOutputs, coinControl)) {
        throw JSONRPCError(RPC_WALLET_ERROR, strFailReason);
    }

    UniValue result(UniValue::VOBJ);
    result.push_back(Pair("hex", EncodeHexTx(tx)));
    result.push_back(Pair("changepos", changePosition));
    result.push_back(Pair("fee", ValueFromAmount(nFeeOut)));

    return result;
}

UniValue bumpfee(const JSONRPCRequest& request)
{
    CWallet * const pwallet = GetWalletForJSONRPCRequest(request);

    if (!EnsureWalletIsAvailable(pwallet, request.fHelp))
        return NullUniValue;

    if (request.fHelp || request.params.size() < 1 || request.params.size() > 2) {
        throw std::runtime_error(
            "bumpfee \"txid\" ( options ) \n"
            "\nBumps the fee of an opt-in-RBF transaction T, replacing it with a new transaction B.\n"
            "An opt-in RBF transaction with the given txid must be in the wallet.\n"
            "The command will pay the additional fee by decreasing (or perhaps removing) its change output.\n"
            "If the change output is not big enough to cover the increased fee, the command will currently fail\n"
            "instead of adding new inputs to compensate. (A future implementation could improve this.)\n"
            "The command will fail if the wallet or mempool contains a transaction that spends one of T's outputs.\n"
            "By default, the new fee will be calculated automatically using estimatefee.\n"
            "The user can specify a confirmation target for estimatefee.\n"
            "Alternatively, the user can specify totalFee, or use RPC settxfee to set a higher fee rate.\n"
            "At a minimum, the new fee rate must be high enough to pay an additional new relay fee (incrementalfee\n"
            "returned by getnetworkinfo) to enter the node's mempool.\n"
            "\nArguments:\n"
            "1. txid                  (string, required) The txid to be bumped\n"
            "2. options               (object, optional)\n"
            "   {\n"
            "     \"confTarget\"        (numeric, optional) Confirmation target (in blocks)\n"
            "     \"totalFee\"          (numeric, optional) Total fee (NOT feerate) to pay, in satoshis.\n"
            "                         In rare cases, the actual fee paid might be slightly higher than the specified\n"
            "                         totalFee if the tx change output has to be removed because it is too close to\n"
            "                         the dust threshold.\n"
            "     \"replaceable\"       (boolean, optional, default true) Whether the new transaction should still be\n"
            "                         marked bip-125 replaceable. If true, the sequence numbers in the transaction will\n"
            "                         be left unchanged from the original. If false, any input sequence numbers in the\n"
            "                         original transaction that were less than 0xfffffffe will be increased to 0xfffffffe\n"
            "                         so the new transaction will not be explicitly bip-125 replaceable (though it may\n"
            "                         still be replaceable in practice, for example if it has unconfirmed ancestors which\n"
            "                         are replaceable).\n"
            "     \"estimate_mode\"     (string, optional, default=UNSET) The fee estimate mode, must be one of:\n"
            "         \"UNSET\"\n"
            "         \"ECONOMICAL\"\n"
            "         \"CONSERVATIVE\"\n"
            "   }\n"
            "\nResult:\n"
            "{\n"
            "  \"txid\":    \"value\",   (string)  The id of the new transaction\n"
            "  \"origfee\":  n,         (numeric) Fee of the replaced transaction\n"
            "  \"fee\":      n,         (numeric) Fee of the new transaction\n"
            "  \"errors\":  [ str... ] (json array of strings) Errors encountered during processing (may be empty)\n"
            "}\n"
            "\nExamples:\n"
            "\nBump the fee, get the new transaction\'s txid\n" +
            HelpExampleCli("bumpfee", "<txid>"));
    }

    RPCTypeCheck(request.params, {UniValue::VSTR, UniValue::VOBJ});
    uint256 hash;
    hash.SetHex(request.params[0].get_str());

    // optional parameters
    CAmount totalFee = 0;
    CCoinControl coin_control;
    coin_control.signalRbf = true;
    if (!request.params[1].isNull()) {
        UniValue options = request.params[1];
        RPCTypeCheckObj(options,
            {
                {"confTarget", UniValueType(UniValue::VNUM)},
                {"totalFee", UniValueType(UniValue::VNUM)},
                {"replaceable", UniValueType(UniValue::VBOOL)},
                {"estimate_mode", UniValueType(UniValue::VSTR)},
            },
            true, true);

        if (options.exists("confTarget") && options.exists("totalFee")) {
            throw JSONRPCError(RPC_INVALID_PARAMETER, "confTarget and totalFee options should not both be set. Please provide either a confirmation target for fee estimation or an explicit total fee for the transaction.");
        } else if (options.exists("confTarget")) { // TODO: alias this to conf_target
            coin_control.m_confirm_target = ParseConfirmTarget(options["confTarget"]);
        } else if (options.exists("totalFee")) {
            totalFee = options["totalFee"].get_int64();
            if (totalFee <= 0) {
                throw JSONRPCError(RPC_INVALID_PARAMETER, strprintf("Invalid totalFee %s (must be greater than 0)", FormatMoney(totalFee)));
            }
        }

        if (options.exists("replaceable")) {
            coin_control.signalRbf = options["replaceable"].get_bool();
        }
        if (options.exists("estimate_mode")) {
            if (!FeeModeFromString(options["estimate_mode"].get_str(), coin_control.m_fee_mode)) {
                throw JSONRPCError(RPC_INVALID_PARAMETER, "Invalid estimate_mode parameter");
            }
        }
    }

    // Make sure the results are valid at least up to the most recent block
    // the user could have gotten from another RPC command prior to now
    pwallet->BlockUntilSyncedToCurrentChain();

    LOCK2(cs_main, pwallet->cs_wallet);
    EnsureWalletIsUnlocked(pwallet);


    std::vector<std::string> errors;
    CAmount old_fee;
    CAmount new_fee;
    CMutableTransaction mtx;
    feebumper::Result res = feebumper::CreateTransaction(pwallet, hash, coin_control, totalFee, errors, old_fee, new_fee, mtx);
    if (res != feebumper::Result::OK) {
        switch(res) {
            case feebumper::Result::INVALID_ADDRESS_OR_KEY:
                throw JSONRPCError(RPC_INVALID_ADDRESS_OR_KEY, errors[0]);
                break;
            case feebumper::Result::INVALID_REQUEST:
                throw JSONRPCError(RPC_INVALID_REQUEST, errors[0]);
                break;
            case feebumper::Result::INVALID_PARAMETER:
                throw JSONRPCError(RPC_INVALID_PARAMETER, errors[0]);
                break;
            case feebumper::Result::WALLET_ERROR:
                throw JSONRPCError(RPC_WALLET_ERROR, errors[0]);
                break;
            default:
                throw JSONRPCError(RPC_MISC_ERROR, errors[0]);
                break;
        }
    }

    // sign bumped transaction
    if (!feebumper::SignTransaction(pwallet, mtx)) {
        throw JSONRPCError(RPC_WALLET_ERROR, "Can't sign transaction.");
    }
    // commit the bumped transaction
    uint256 txid;
    if (feebumper::CommitTransaction(pwallet, hash, std::move(mtx), errors, txid) != feebumper::Result::OK) {
        throw JSONRPCError(RPC_WALLET_ERROR, errors[0]);
    }
    UniValue result(UniValue::VOBJ);
    result.push_back(Pair("txid", txid.GetHex()));
    result.push_back(Pair("origfee", ValueFromAmount(old_fee)));
    result.push_back(Pair("fee", ValueFromAmount(new_fee)));
    UniValue result_errors(UniValue::VARR);
    for (const std::string& error : errors) {
        result_errors.push_back(error);
    }
    result.push_back(Pair("errors", result_errors));

    return result;
}

UniValue generate(const JSONRPCRequest& request)
{
    CWallet * const pwallet = GetWalletForJSONRPCRequest(request);

    if (!EnsureWalletIsAvailable(pwallet, request.fHelp)) {
        return NullUniValue;
    }

    if (request.fHelp || request.params.size() < 1 || request.params.size() > 2) {
        throw std::runtime_error(
            "generate nblocks ( maxtries )\n"
            "\nMine up to nblocks blocks immediately (before the RPC call returns) to an address in the wallet.\n"
            "\nArguments:\n"
            "1. nblocks      (numeric, required) How many blocks are generated immediately.\n"
            "2. maxtries     (numeric, optional) How many iterations to try (default = 1000000).\n"
            "\nResult:\n"
            "[ blockhashes ]     (array) hashes of blocks generated\n"
            "\nExamples:\n"
            "\nGenerate 11 blocks\n"
            + HelpExampleCli("generate", "11")
        );
    }

    int num_generate = request.params[0].get_int();
    uint64_t max_tries = 1000000;
    if (!request.params[1].isNull()) {
        max_tries = request.params[1].get_int();
    }

    std::shared_ptr<CReserveScript> coinbase_script;
    pwallet->GetScriptForMining(coinbase_script);

    // If the keypool is exhausted, no script is returned at all.  Catch this.
    if (!coinbase_script) {
        throw JSONRPCError(RPC_WALLET_KEYPOOL_RAN_OUT, "Error: Keypool ran out, please call keypoolrefill first");
    }

    //throw an error if no script was provided
    if (coinbase_script->reserveScript.empty()) {
        throw JSONRPCError(RPC_INTERNAL_ERROR, "No coinbase script available");
    }

    return generateBlocks(coinbase_script, num_generate, max_tries, true);
}

UniValue rescanblockchain(const JSONRPCRequest& request)
{
    CWallet * const pwallet = GetWalletForJSONRPCRequest(request);
    if (!EnsureWalletIsAvailable(pwallet, request.fHelp)) {
        return NullUniValue;
    }

    if (request.fHelp || request.params.size() > 2) {
        throw std::runtime_error(
            "rescanblockchain (\"start_height\") (\"stop_height\")\n"
            "\nRescan the local blockchain for wallet related transactions.\n"
            "\nArguments:\n"
            "1. \"start_height\"    (numeric, optional) block height where the rescan should start\n"
            "2. \"stop_height\"     (numeric, optional) the last block height that should be scanned\n"
            "\nResult:\n"
            "{\n"
            "  \"start_height\"     (numeric) The block height where the rescan has started. If omitted, rescan started from the genesis block.\n"
            "  \"stop_height\"      (numeric) The height of the last rescanned block. If omitted, rescan stopped at the chain tip.\n"
            "}\n"
            "\nExamples:\n"
            + HelpExampleCli("rescanblockchain", "100000 120000")
            + HelpExampleRpc("rescanblockchain", "100000, 120000")
            );
    }

    WalletRescanReserver reserver(pwallet);
    if (!reserver.reserve()) {
        throw JSONRPCError(RPC_WALLET_ERROR, "Wallet is currently rescanning. Abort existing rescan or wait.");
    }

    CBlockIndex *pindexStart = nullptr;
    CBlockIndex *pindexStop = nullptr;
    CBlockIndex *pChainTip = nullptr;
    {
        LOCK(cs_main);
        pindexStart = chainActive.Genesis();
        pChainTip = chainActive.Tip();

        if (!request.params[0].isNull()) {
            pindexStart = chainActive[request.params[0].get_int()];
            if (!pindexStart) {
                throw JSONRPCError(RPC_INVALID_PARAMETER, "Invalid start_height");
            }
        }

        if (!request.params[1].isNull()) {
            pindexStop = chainActive[request.params[1].get_int()];
            if (!pindexStop) {
                throw JSONRPCError(RPC_INVALID_PARAMETER, "Invalid stop_height");
            }
            else if (pindexStop->nHeight < pindexStart->nHeight) {
                throw JSONRPCError(RPC_INVALID_PARAMETER, "stop_height must be greater then start_height");
            }
        }
    }

    // We can't rescan beyond non-pruned blocks, stop and throw an error
    if (fPruneMode) {
        LOCK(cs_main);
        CBlockIndex *block = pindexStop ? pindexStop : pChainTip;
        while (block && block->nHeight >= pindexStart->nHeight) {
            if (!(block->nStatus & BLOCK_HAVE_DATA)) {
                throw JSONRPCError(RPC_MISC_ERROR, "Can't rescan beyond pruned data. Use RPC call getblockchaininfo to determine your pruned height.");
            }
            block = block->pprev;
        }
    }

    CBlockIndex *stopBlock = pwallet->ScanForWalletTransactions(pindexStart, pindexStop, reserver, true);
    if (!stopBlock) {
        if (pwallet->IsAbortingRescan()) {
            throw JSONRPCError(RPC_MISC_ERROR, "Rescan aborted.");
        }
        // if we got a nullptr returned, ScanForWalletTransactions did rescan up to the requested stopindex
        stopBlock = pindexStop ? pindexStop : pChainTip;
    }
    else {
        throw JSONRPCError(RPC_MISC_ERROR, "Rescan failed. Potentially corrupted data files.");
    }
    UniValue response(UniValue::VOBJ);
    response.pushKV("start_height", pindexStart->nHeight);
    response.pushKV("stop_height", stopBlock->nHeight);
    return response;
}

extern UniValue abortrescan(const JSONRPCRequest& request); // in rpcdump.cpp
extern UniValue dumpprivkey(const JSONRPCRequest& request); // in rpcdump.cpp
extern UniValue dumpmasterprivkey(const JSONRPCRequest& request);
extern UniValue importprivkey(const JSONRPCRequest& request);
extern UniValue importaddress(const JSONRPCRequest& request);
extern UniValue importpubkey(const JSONRPCRequest& request);
extern UniValue dumpwallet(const JSONRPCRequest& request);
extern UniValue importwallet(const JSONRPCRequest& request);
extern UniValue importprunedfunds(const JSONRPCRequest& request);
extern UniValue removeprunedfunds(const JSONRPCRequest& request);
extern UniValue importmulti(const JSONRPCRequest& request);
extern UniValue rescanblockchain(const JSONRPCRequest& request);

static const CRPCCommand commands[] =
{ //  category              name                        actor (function)           argNames
    //  --------------------- ------------------------    -----------------------  ----------
    { "rawtransactions",    "fundrawtransaction",       &fundrawtransaction,       {"hexstring","options","iswitness"} },
    { "hidden",             "resendwallettransactions", &resendwallettransactions, {} },
    { "wallet",             "abandontransaction",       &abandontransaction,       {"txid"} },
    { "wallet",             "abortrescan",              &abortrescan,              {} },
<<<<<<< HEAD
    { "wallet",             "addmultisigaddress",       &addmultisigaddress,       {"nrequired","keys","options|account","address_type"} },
=======
    { "wallet",             "addmultisigaddress",       &addmultisigaddress,       {"nrequired","keys","account","address_type"} },
>>>>>>> bd9c87c3
    { "hidden",             "addwitnessaddress",        &addwitnessaddress,        {"address","p2sh"} },
    { "wallet",             "backupwallet",             &backupwallet,             {"destination"} },
    { "wallet",             "bumpfee",                  &bumpfee,                  {"txid", "options"} },
    { "wallet",             "dumpprivkey",              &dumpprivkey,              {"address"}  },
    { "wallet",             "dumpmasterprivkey",        &dumpmasterprivkey,        {}  },
    { "wallet",             "dumpwallet",               &dumpwallet,               {"filename"} },
    { "wallet",             "encryptwallet",            &encryptwallet,            {"passphrase"} },
    { "wallet",             "getaccountaddress",        &getaccountaddress,        {"account"} },
    { "wallet",             "getaccount",               &getaccount,               {"address"} },
    { "wallet",             "getaddressesbyaccount",    &getaddressesbyaccount,    {"account"} },
    { "wallet",             "getbalance",               &getbalance,               {"account","minconf","include_watchonly"} },
    { "wallet",             "getnewaddress",            &getnewaddress,            {"account","address_type"} },
    { "wallet",             "getrawchangeaddress",      &getrawchangeaddress,      {"address_type"} },
    { "wallet",             "getreceivedbyaccount",     &getreceivedbyaccount,     {"account","minconf"} },
    { "wallet",             "getreceivedbyaddress",     &getreceivedbyaddress,     {"address","minconf"} },
    { "wallet",             "gettransaction",           &gettransaction,           {"txid","include_watchonly"} },
    { "wallet",             "getunconfirmedbalance",    &getunconfirmedbalance,    {} },
    { "wallet",             "getwalletinfo",            &getwalletinfo,            {} },
    { "wallet",             "importmulti",              &importmulti,              {"requests","options"} },
    { "wallet",             "importprivkey",            &importprivkey,            {"privkey","label","rescan"} },
    { "wallet",             "importwallet",             &importwallet,             {"filename"} },
    { "wallet",             "importaddress",            &importaddress,            {"address","label","rescan","p2sh"} },
    { "wallet",             "importprunedfunds",        &importprunedfunds,        {"rawtransaction","txoutproof"} },
    { "wallet",             "importpubkey",             &importpubkey,             {"pubkey","label","rescan"} },
    { "wallet",             "keypoolrefill",            &keypoolrefill,            {"newsize"} },
    { "wallet",             "listaccounts",             &listaccounts,             {"minconf","include_watchonly"} },
    { "wallet",             "listaddressgroupings",     &listaddressgroupings,     {} },
    { "wallet",             "listlockunspent",          &listlockunspent,          {} },
    { "wallet",             "listreceivedbyaccount",    &listreceivedbyaccount,    {"minconf","include_empty","include_watchonly"} },
    { "wallet",             "listreceivedbyaddress",    &listreceivedbyaddress,    {"minconf","include_empty","include_watchonly","address_filter|only_address"} },
    { "wallet",             "listsinceblock",           &listsinceblock,           {"blockhash","target_confirmations","include_watchonly","include_removed"} },
    { "wallet",             "listtransactions",         &listtransactions,         {"account","count","skip","include_watchonly"} },
    { "wallet",             "listunspent",              &listunspent,              {"minconf","maxconf","addresses","include_unsafe","query_options"} },
    { "wallet",             "listwallets",              &listwallets,              {} },
    { "wallet",             "lockunspent",              &lockunspent,              {"unlock","transactions"} },
    { "wallet",             "move",                     &movecmd,                  {"fromaccount","toaccount","amount","minconf","comment"} },
    { "wallet",             "sendfrom",                 &sendfrom,                 {"fromaccount","toaddress","amount","minconf","comment","comment_to"} },
    { "wallet",             "sendmany",                 &sendmany,                 {"fromaccount","amounts","minconf","comment","subtractfeefrom","replaceable","conf_target","estimate_mode"} },
    { "wallet",             "sendtoaddress",            &sendtoaddress,            {"address","amount","comment","comment_to","subtractfeefromamount","replaceable","conf_target","estimate_mode"} },
    { "wallet",             "sweepprivkeys",            &sweepprivkeys,            {"options"} },
    { "wallet",             "setaccount",               &setaccount,               {"address","account"} },
    { "wallet",             "settxfee",                 &settxfee,                 {"amount"} },
    { "wallet",             "signmessage",              &signmessage,              {"address","message"} },
    { "wallet",             "walletlock",               &walletlock,               {} },
    { "wallet",             "walletpassphrasechange",   &walletpassphrasechange,   {"oldpassphrase","newpassphrase"} },
    { "wallet",             "walletpassphrase",         &walletpassphrase,         {"passphrase","timeout"} },
    { "wallet",             "removeprunedfunds",        &removeprunedfunds,        {"txid"} },
    { "wallet",             "rescanblockchain",         &rescanblockchain,         {"start_height", "stop_height"} },

    { "generating",         "generate",                 &generate,                 {"nblocks","maxtries"} },
};

void RegisterWalletRPCCommands(CRPCTable &t)
{
    for (unsigned int vcidx = 0; vcidx < ARRAYLEN(commands); vcidx++)
        t.appendCommand(commands[vcidx].name, &commands[vcidx]);
}<|MERGE_RESOLUTION|>--- conflicted
+++ resolved
@@ -40,15 +40,10 @@
 #ifdef USE_LIBEVENT
 void JSONRPCRequestWalletResolver(JSONRPCRequest& jreq, const HTTPRequest& httpreq)
 {
-<<<<<<< HEAD
-#ifdef USE_LIBEVENT
-    if (request.URI.substr(0, WALLET_ENDPOINT_BASE.size()) == WALLET_ENDPOINT_BASE) {
-=======
     static const std::string WALLET_ENDPOINT_BASE = "/wallet/";
 
     jreq.wallet = nullptr;
     if (jreq.URI.substr(0, WALLET_ENDPOINT_BASE.size()) == WALLET_ENDPOINT_BASE) {
->>>>>>> bd9c87c3
         // wallet endpoint was used
         std::string requestedWallet = urlDecode(jreq.URI.substr(WALLET_ENDPOINT_BASE.size()));
         for (CWalletRef pwallet : ::vpwallets) {
@@ -62,13 +57,6 @@
     } else if (::vpwallets.size() == 1) {
         jreq.wallet = ::vpwallets[0];
     }
-<<<<<<< HEAD
-    return ::vpwallets.size() == 1 || (request.fHelp && ::vpwallets.size() > 0) ? ::vpwallets[0] : nullptr;
-#else
-    // GUI only has access to the first wallet
-    return vpwallets.empty() ? nullptr : vpwallets[0];
-#endif
-=======
 }
 #endif
 
@@ -79,7 +67,6 @@
     }
 
     return request.wallet;
->>>>>>> bd9c87c3
 }
 
 std::string HelpRequiringPassphrase(CWallet * const pwallet)
@@ -1192,7 +1179,6 @@
     return wtx.GetHash().GetHex();
 }
 
-<<<<<<< HEAD
 UniValue sweepprivkeys(const JSONRPCRequest& request)
 {
     CWallet * const pwallet = GetWalletForJSONRPCRequest(request);
@@ -1350,8 +1336,6 @@
     return final_tx->GetHash().GetHex();
 }
 
-=======
->>>>>>> bd9c87c3
 UniValue addmultisigaddress(const JSONRPCRequest& request)
 {
     CWallet * const pwallet = GetWalletForJSONRPCRequest(request);
@@ -1360,11 +1344,7 @@
     }
 
     if (request.fHelp || request.params.size() < 2 || request.params.size() > 4) {
-<<<<<<< HEAD
         std::string msg = "addmultisigaddress nrequired [\"key\",...] ( \"account\" or options )\n"
-=======
-        std::string msg = "addmultisigaddress nrequired [\"key\",...] ( \"account\" \"address_type\" )\n"
->>>>>>> bd9c87c3
             "\nAdd a nrequired-to-sign multisignature address to the wallet. Requires a new wallet backup.\n"
             "Each key is a Bitcoin address or hex-encoded public key.\n"
             "This functionality is only intended for use with non-watchonly addresses.\n"
@@ -1379,16 +1359,11 @@
             "       \"address\"                  (string) bitcoin address or hex-encoded public key\n"
             "       ...,\n"
             "     ]\n"
-<<<<<<< HEAD
             "3. options        (object, optional)\n"
             "   {\n"
             "     \"address_type\"  (string, optional) The address type to use. Options are \"legacy\", \"p2sh-segwit\", and \"bech32\". Default is set by -addresstype.\n"
             "     \"sort\"          (bool, optional, default=false) Whether to sort public keys according to BIP67.\n"
             "   }\n"
-=======
-            "3. \"account\"                      (string, optional) DEPRECATED. An account to assign the addresses to.\n"
-            "4. \"address_type\"                 (string, optional) The address type to use. Options are \"legacy\", \"p2sh-segwit\", and \"bech32\". Default is set by -addresstype.\n"
->>>>>>> bd9c87c3
 
             "\nResult:\n"
             "{\n"
@@ -1467,33 +1442,8 @@
         }
     }
 
-    int required = request.params[0].get_int();
-
-    // Get the public keys
-    const UniValue& keys_or_addrs = request.params[1].get_array();
-    std::vector<CPubKey> pubkeys;
-    for (unsigned int i = 0; i < keys_or_addrs.size(); ++i) {
-        if (IsHex(keys_or_addrs[i].get_str()) && (keys_or_addrs[i].get_str().length() == 66 || keys_or_addrs[i].get_str().length() == 130)) {
-            pubkeys.push_back(HexToPubKey(keys_or_addrs[i].get_str()));
-        } else {
-            pubkeys.push_back(AddrToPubKey(pwallet, keys_or_addrs[i].get_str()));
-        }
-    }
-
-    OutputType output_type = g_address_type;
-    if (!request.params[3].isNull()) {
-        output_type = ParseOutputType(request.params[3].get_str(), output_type);
-        if (output_type == OUTPUT_TYPE_NONE) {
-            throw JSONRPCError(RPC_INVALID_ADDRESS_OR_KEY, strprintf("Unknown address type '%s'", request.params[3].get_str()));
-        }
-    }
-
     // Construct using pay-to-script-hash:
-<<<<<<< HEAD
     CScript inner = CreateMultisigRedeemscript(required, pubkeys, fSorted);
-=======
-    CScript inner = CreateMultisigRedeemscript(required, pubkeys);
->>>>>>> bd9c87c3
     pwallet->AddCScript(inner);
     CTxDestination dest = pwallet->AddAndGetDestinationForScript(inner, output_type);
     pwallet->SetAddressBook(dest, strAccount, "send");
@@ -2611,12 +2561,7 @@
             "This is needed prior to performing transactions related to private keys such as sending bitcoins\n"
             "\nArguments:\n"
             "1. \"passphrase\"     (string, required) The wallet passphrase\n"
-<<<<<<< HEAD
             "2. timeout            (numeric, required) The time to keep the decryption key in seconds; capped at 100000000 (~3 years).\n"
-=======
-            "2. timeout            (numeric, required) The time to keep the decryption key in seconds. Limited to at most 1073741824 (2^30) seconds.\n"
-            "                                          Any value greater than 1073741824 seconds will be set to 1073741824 seconds.\n"
->>>>>>> bd9c87c3
             "\nNote:\n"
             "Issuing the walletpassphrase command while the wallet is already unlocked will set a new unlock\n"
             "time that overrides the old one.\n"
@@ -2651,16 +2596,10 @@
     if (nSleepTime < 0) {
         throw JSONRPCError(RPC_INVALID_PARAMETER, "Timeout cannot be negative.");
     }
-<<<<<<< HEAD
     // Clamp timeout
     constexpr int64_t MAX_SLEEP_TIME = 100000000; // larger values trigger a macos/libevent bug?
     if (nSleepTime > MAX_SLEEP_TIME) {
         nSleepTime = MAX_SLEEP_TIME;
-=======
-    // Clamp timeout to 2^30 seconds
-    if (nSleepTime > (int64_t)1 << 30) {
-        nSleepTime = (int64_t)1 << 30;
->>>>>>> bd9c87c3
     }
 
     if (strWalletPass.length() > 0)
@@ -3840,11 +3779,7 @@
     { "hidden",             "resendwallettransactions", &resendwallettransactions, {} },
     { "wallet",             "abandontransaction",       &abandontransaction,       {"txid"} },
     { "wallet",             "abortrescan",              &abortrescan,              {} },
-<<<<<<< HEAD
     { "wallet",             "addmultisigaddress",       &addmultisigaddress,       {"nrequired","keys","options|account","address_type"} },
-=======
-    { "wallet",             "addmultisigaddress",       &addmultisigaddress,       {"nrequired","keys","account","address_type"} },
->>>>>>> bd9c87c3
     { "hidden",             "addwitnessaddress",        &addwitnessaddress,        {"address","p2sh"} },
     { "wallet",             "backupwallet",             &backupwallet,             {"destination"} },
     { "wallet",             "bumpfee",                  &bumpfee,                  {"txid", "options"} },
