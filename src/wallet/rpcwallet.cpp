--- conflicted
+++ resolved
@@ -2995,11 +2995,7 @@
                 "Unloads the wallet referenced by the request endpoint otherwise unloads the wallet specified in the argument.\n"
                 "Specifying the wallet name on a wallet endpoint is invalid.",
                 {
-<<<<<<< HEAD
                     {"wallet_name", RPCArg::Type::STR, /* default */ "the wallet name from the RPC endpoint", "The name of the wallet to unload. If provided both here and in the RPC endpoint, the two must be identical."},
-=======
-                    {"wallet_name", RPCArg::Type::STR, /* default */ "the wallet name from the RPC endpoint", "The name of the wallet to unload. Must be provided in the RPC endpoint or this parameter (but not both)."},
->>>>>>> d7f41a06
                     {"load_on_startup", RPCArg::Type::BOOL, /* default */ "null", "Save wallet name to persistent settings and load on startup. True to add wallet to startup list, false to remove, null to leave unchanged."},
                 },
                 RPCResult{RPCResult::Type::OBJ, "", "", {
@@ -3013,13 +3009,8 @@
 {
     std::string wallet_name;
     if (GetWalletNameFromJSONRPCRequest(request, wallet_name)) {
-<<<<<<< HEAD
         if (!(request.params[0].isNull() || request.params[0].get_str() == wallet_name)) {
             throw JSONRPCError(RPC_INVALID_PARAMETER, "RPC endpoint wallet and wallet_name parameter specify different wallets");
-=======
-        if (!request.params[0].isNull()) {
-            throw JSONRPCError(RPC_INVALID_PARAMETER, "Both the RPC endpoint wallet and wallet_name parameter were provided (only one allowed)");
->>>>>>> d7f41a06
         }
     } else {
         wallet_name = request.params[0].get_str();
@@ -3399,12 +3390,9 @@
             coinControl.m_signal_bip125_rbf = options["replaceable"].get_bool();
         }
         SetFeeEstimateMode(*pwallet, coinControl, options["conf_target"], options["estimate_mode"], options["fee_rate"], override_min_fee);
-<<<<<<< HEAD
         if (options.exists("min_conf")) {
             coinControl.m_min_depth = options["min_conf"].get_int();
         }
-=======
->>>>>>> d7f41a06
       }
     } else {
         // if options is null and not a bool
@@ -4523,7 +4511,7 @@
 
     // Do not do anything to non-HD wallets
     if (!pwallet->CanSupportFeature(FEATURE_HD)) {
-        throw JSONRPCError(RPC_WALLET_ERROR, "Cannot set an HD seed on a non-HD wallet. Use the upgradewallet RPC in order to upgrade a non-HD wallet to HD");
+        throw JSONRPCError(RPC_WALLET_ERROR, "Cannot set a HD seed on a non-HD wallet. Use the upgradewallet RPC in order to upgrade a non-HD wallet to HD");
     }
 
     EnsureWalletIsUnlocked(pwallet);
@@ -4769,10 +4757,10 @@
 static RPCHelpMan upgradewallet()
 {
     return RPCHelpMan{"upgradewallet",
-        "\nUpgrade the wallet. Upgrades to the latest version if no version number is specified.\n"
+        "\nUpgrade the wallet. Upgrades to the latest version if no version number is specified\n"
         "New keys may be generated and a new wallet backup will need to be made.",
         {
-            {"version", RPCArg::Type::NUM, /* default */ strprintf("%d", FEATURE_LATEST), "The version number to upgrade to. Default is the latest wallet version."}
+            {"version", RPCArg::Type::NUM, /* default */ strprintf("%d", FEATURE_LATEST), "The version number to upgrade to. Default is the latest wallet version"}
         },
         RPCResult{
             RPCResult::Type::OBJ, "", "",
