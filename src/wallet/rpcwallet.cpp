--- conflicted
+++ resolved
@@ -2664,14 +2664,9 @@
     CAmount nFeeOut;
     string strFailReason;
 
-<<<<<<< HEAD
     if (!pwalletMain->FundTransaction(tx, nFeeOut, changePosition, strFailReason, lockUnspents, setSubtractFeeFromOutputs, coinControl, reserveChangeKey)) {
-        throw JSONRPCError(RPC_INTERNAL_ERROR, strFailReason);
-    }
-=======
-    if(!pwalletMain->FundTransaction(tx, nFeeOut, overrideEstimatedFeerate, feeRate, changePosition, strFailReason, includeWatching, lockUnspents, setSubtractFeeFromOutputs, reserveChangeKey, changeAddress))
         throw JSONRPCError(RPC_WALLET_ERROR, strFailReason);
->>>>>>> c25d0a87
+    }
 
     UniValue result(UniValue::VOBJ);
     result.push_back(Pair("hex", EncodeHexTx(tx)));
