// Copyright (c) 2010 Satoshi Nakamoto
// Copyright (c) 2009-2016 The Bitcoin Core developers
// Distributed under the MIT software license, see the accompanying
// file COPYING or http://www.opensource.org/licenses/mit-license.php.

#include "amount.h"
#include "base58.h"
#include "chain.h"
#include "consensus/validation.h"
#include "core_io.h"
#include "init.h"
#include "validation.h"
#include "net.h"
#include "policy/policy.h"
#include "policy/rbf.h"
#include "rpc/server.h"
#include "script/sign.h"
#include "timedata.h"
#include "util.h"
#include "utilmoneystr.h"
#include "wallet.h"
#include "wallet/coincontrol.h"
#include "walletdb.h"

#include <stdint.h>

#include <boost/assign/list_of.hpp>

#include <univalue.h>

using namespace std;

CWallet *GetWalletForJSONRPCRequest(const JSONRPCRequest& request)
{
<<<<<<< HEAD
    return pwalletMain;
=======
    // TODO: Some way to access secondary wallets
    return vpwallets.empty() ? nullptr : vpwallets[0];
>>>>>>> c296fb4c
}

std::string HelpRequiringPassphrase(CWallet * const pwallet)
{
    return pwallet && pwallet->IsCrypted()
        ? "\nRequires wallet passphrase to be set with walletpassphrase call."
        : "";
}

bool EnsureWalletIsAvailable(CWallet * const pwallet, bool avoidException)
{
    if (!pwallet) {
        if (!avoidException)
            throw JSONRPCError(RPC_METHOD_NOT_FOUND, "Method not found (disabled)");
        else
            return false;
    }
    return true;
}

void EnsureWalletIsUnlocked(CWallet * const pwallet)
{
    if (pwallet->IsLocked()) {
        throw JSONRPCError(RPC_WALLET_UNLOCK_NEEDED, "Error: Please enter the wallet passphrase with walletpassphrase first.");
    }
<<<<<<< HEAD
}

void ParseWIFPrivKey(const std::string strSecret, CKey& key, CPubKey& pubkey)
{
    CBitcoinSecret vchSecret;
    if (!vchSecret.SetString(strSecret)) {
        throw JSONRPCError(RPC_INVALID_ADDRESS_OR_KEY, "Invalid private key encoding");
    }

    key = vchSecret.GetKey();
    if (!key.IsValid()) {
        throw JSONRPCError(RPC_INVALID_ADDRESS_OR_KEY, "Private key outside allowed range");
    }

    pubkey = key.GetPubKey();
    assert(key.VerifyPubKey(pubkey));
=======
>>>>>>> c296fb4c
}

void WalletTxToJSON(const CWalletTx& wtx, UniValue& entry)
{
    int confirms = wtx.GetDepthInMainChain();
    entry.push_back(Pair("confirmations", confirms));
    if (wtx.IsCoinBase())
        entry.push_back(Pair("generated", true));
    if (confirms > 0)
    {
        entry.push_back(Pair("blockhash", wtx.hashBlock.GetHex()));
        entry.push_back(Pair("blockindex", wtx.nIndex));
        entry.push_back(Pair("blocktime", mapBlockIndex[wtx.hashBlock]->GetBlockTime()));
    } else {
        entry.push_back(Pair("trusted", wtx.IsTrusted()));
    }
    uint256 hash = wtx.GetHash();
    entry.push_back(Pair("txid", hash.GetHex()));
    UniValue conflicts(UniValue::VARR);
    BOOST_FOREACH(const uint256& conflict, wtx.GetConflicts())
        conflicts.push_back(conflict.GetHex());
    entry.push_back(Pair("walletconflicts", conflicts));
    entry.push_back(Pair("time", wtx.GetTxTime()));
    entry.push_back(Pair("timereceived", (int64_t)wtx.nTimeReceived));

    // Add opt-in RBF status
    std::string rbfStatus = "no";
    if (confirms <= 0) {
        LOCK(mempool.cs);
        RBFTransactionState rbfState = IsRBFOptIn(wtx, mempool);
        if (rbfState == RBF_TRANSACTIONSTATE_UNKNOWN)
            rbfStatus = "unknown";
        else if (rbfState == RBF_TRANSACTIONSTATE_REPLACEABLE_BIP125)
            rbfStatus = "yes";
    }
    entry.push_back(Pair("bip125-replaceable", rbfStatus));

    BOOST_FOREACH(const PAIRTYPE(string,string)& item, wtx.mapValue)
        entry.push_back(Pair(item.first, item.second));
}

string AccountFromValue(const UniValue& value)
{
    string strAccount = value.get_str();
    if (strAccount == "*")
        throw JSONRPCError(RPC_WALLET_INVALID_ACCOUNT_NAME, "Invalid account name");
    return strAccount;
}

UniValue getnewaddress(const JSONRPCRequest& request)
{
    CWallet * const pwallet = GetWalletForJSONRPCRequest(request);
    if (!EnsureWalletIsAvailable(pwallet, request.fHelp)) {
        return NullUniValue;
    }

    if (request.fHelp || request.params.size() > 1)
        throw runtime_error(
            "getnewaddress ( \"account\" )\n"
            "\nReturns a new Bitcoin address for receiving payments.\n"
            "If 'account' is specified (DEPRECATED), it is added to the address book \n"
            "so payments received with the address will be credited to 'account'.\n"
            "\nArguments:\n"
            "1. \"account\"        (string, optional) DEPRECATED. The account name for the address to be linked to. If not provided, the default account \"\" is used. It can also be set to the empty string \"\" to represent the default account. The account does not need to exist, it will be created if there is no account by the given name.\n"
            "\nResult:\n"
            "\"address\"    (string) The new bitcoin address\n"
            "\nExamples:\n"
            + HelpExampleCli("getnewaddress", "")
            + HelpExampleRpc("getnewaddress", "")
        );

    LOCK2(cs_main, pwallet->cs_wallet);

    // Parse the account first so we don't generate a key if there's an error
    string strAccount;
    if (request.params.size() > 0)
        strAccount = AccountFromValue(request.params[0]);

    if (!pwallet->IsLocked()) {
        pwallet->TopUpKeyPool();
    }

    // Generate a new key that is added to wallet
    CPubKey newKey;
    if (!pwallet->GetKeyFromPool(newKey)) {
        throw JSONRPCError(RPC_WALLET_KEYPOOL_RAN_OUT, "Error: Keypool ran out, please call keypoolrefill first");
    }
    CKeyID keyID = newKey.GetID();

    pwallet->SetAddressBook(keyID, strAccount, "receive");

    return CBitcoinAddress(keyID).ToString();
}


CBitcoinAddress GetAccountAddress(CWallet * const pwallet, string strAccount, bool bForceNew=false)
{
    CPubKey pubKey;
    if (!pwallet->GetAccountPubkey(pubKey, strAccount, bForceNew)) {
        throw JSONRPCError(RPC_WALLET_KEYPOOL_RAN_OUT, "Error: Keypool ran out, please call keypoolrefill first");
    }

    return CBitcoinAddress(pubKey.GetID());
}

UniValue getaccountaddress(const JSONRPCRequest& request)
{
    CWallet * const pwallet = GetWalletForJSONRPCRequest(request);
    if (!EnsureWalletIsAvailable(pwallet, request.fHelp)) {
        return NullUniValue;
    }

    if (request.fHelp || request.params.size() != 1)
        throw runtime_error(
            "getaccountaddress \"account\"\n"
            "\nDEPRECATED. Returns the current Bitcoin address for receiving payments to this account.\n"
            "\nArguments:\n"
            "1. \"account\"       (string, required) The account name for the address. It can also be set to the empty string \"\" to represent the default account. The account does not need to exist, it will be created and a new address created  if there is no account by the given name.\n"
            "\nResult:\n"
            "\"address\"          (string) The account bitcoin address\n"
            "\nExamples:\n"
            + HelpExampleCli("getaccountaddress", "")
            + HelpExampleCli("getaccountaddress", "\"\"")
            + HelpExampleCli("getaccountaddress", "\"myaccount\"")
            + HelpExampleRpc("getaccountaddress", "\"myaccount\"")
        );

    LOCK2(cs_main, pwallet->cs_wallet);

    // Parse the account first so we don't generate a key if there's an error
    string strAccount = AccountFromValue(request.params[0]);

    UniValue ret(UniValue::VSTR);

    ret = GetAccountAddress(pwallet, strAccount).ToString();
    return ret;
}


UniValue getrawchangeaddress(const JSONRPCRequest& request)
{
    CWallet * const pwallet = GetWalletForJSONRPCRequest(request);
    if (!EnsureWalletIsAvailable(pwallet, request.fHelp)) {
        return NullUniValue;
    }

    if (request.fHelp || request.params.size() > 1)
        throw runtime_error(
            "getrawchangeaddress\n"
            "\nReturns a new Bitcoin address, for receiving change.\n"
            "This is for use with raw transactions, NOT normal use.\n"
            "\nResult:\n"
            "\"address\"    (string) The address\n"
            "\nExamples:\n"
            + HelpExampleCli("getrawchangeaddress", "")
            + HelpExampleRpc("getrawchangeaddress", "")
       );

    LOCK2(cs_main, pwallet->cs_wallet);

    if (!pwallet->IsLocked()) {
        pwallet->TopUpKeyPool();
    }

    CReserveKey reservekey(pwallet);
    CPubKey vchPubKey;
    if (!reservekey.GetReservedKey(vchPubKey))
        throw JSONRPCError(RPC_WALLET_KEYPOOL_RAN_OUT, "Error: Keypool ran out, please call keypoolrefill first");

    reservekey.KeepKey();

    CKeyID keyID = vchPubKey.GetID();

    return CBitcoinAddress(keyID).ToString();
}


UniValue setaccount(const JSONRPCRequest& request)
{
    CWallet * const pwallet = GetWalletForJSONRPCRequest(request);
    if (!EnsureWalletIsAvailable(pwallet, request.fHelp)) {
        return NullUniValue;
    }

    if (request.fHelp || request.params.size() < 1 || request.params.size() > 2)
        throw runtime_error(
            "setaccount \"address\" \"account\"\n"
            "\nDEPRECATED. Sets the account associated with the given address.\n"
            "\nArguments:\n"
            "1. \"address\"         (string, required) The bitcoin address to be associated with an account.\n"
            "2. \"account\"         (string, required) The account to assign the address to.\n"
            "\nExamples:\n"
            + HelpExampleCli("setaccount", "\"1D1ZrZNe3JUo7ZycKEYQQiQAWd9y54F4XX\" \"tabby\"")
            + HelpExampleRpc("setaccount", "\"1D1ZrZNe3JUo7ZycKEYQQiQAWd9y54F4XX\", \"tabby\"")
        );

    LOCK2(cs_main, pwallet->cs_wallet);

    CBitcoinAddress address(request.params[0].get_str());
    if (!address.IsValid())
        throw JSONRPCError(RPC_INVALID_ADDRESS_OR_KEY, "Invalid Bitcoin address");

    string strAccount;
    if (request.params.size() > 1)
        strAccount = AccountFromValue(request.params[1]);

    // Only add the account if the address is yours.
    if (IsMine(*pwallet, address.Get())) {
        // Detect when changing the account of an address that is the 'unused current key' of another account:
        if (pwallet->mapAddressBook.count(address.Get())) {
            string strOldAccount = pwallet->mapAddressBook[address.Get()].name;
            if (address == GetAccountAddress(pwallet, strOldAccount)) {
                GetAccountAddress(pwallet, strOldAccount, true);
            }
        }
        pwallet->SetAddressBook(address.Get(), strAccount, "receive");
    }
    else
        throw JSONRPCError(RPC_MISC_ERROR, "setaccount can only be used with own address");

    return NullUniValue;
}


UniValue getaccount(const JSONRPCRequest& request)
{
    CWallet * const pwallet = GetWalletForJSONRPCRequest(request);
    if (!EnsureWalletIsAvailable(pwallet, request.fHelp)) {
        return NullUniValue;
    }

    if (request.fHelp || request.params.size() != 1)
        throw runtime_error(
            "getaccount \"address\"\n"
            "\nDEPRECATED. Returns the account associated with the given address.\n"
            "\nArguments:\n"
            "1. \"address\"         (string, required) The bitcoin address for account lookup.\n"
            "\nResult:\n"
            "\"accountname\"        (string) the account address\n"
            "\nExamples:\n"
            + HelpExampleCli("getaccount", "\"1D1ZrZNe3JUo7ZycKEYQQiQAWd9y54F4XX\"")
            + HelpExampleRpc("getaccount", "\"1D1ZrZNe3JUo7ZycKEYQQiQAWd9y54F4XX\"")
        );

    LOCK2(cs_main, pwallet->cs_wallet);

    CBitcoinAddress address(request.params[0].get_str());
    if (!address.IsValid())
        throw JSONRPCError(RPC_INVALID_ADDRESS_OR_KEY, "Invalid Bitcoin address");

    string strAccount;
    map<CTxDestination, CAddressBookData>::iterator mi = pwallet->mapAddressBook.find(address.Get());
    if (mi != pwallet->mapAddressBook.end() && !(*mi).second.name.empty()) {
        strAccount = (*mi).second.name;
    }
    return strAccount;
}


UniValue getaddressesbyaccount(const JSONRPCRequest& request)
{
    CWallet * const pwallet = GetWalletForJSONRPCRequest(request);
    if (!EnsureWalletIsAvailable(pwallet, request.fHelp)) {
        return NullUniValue;
    }

    if (request.fHelp || request.params.size() != 1)
        throw runtime_error(
            "getaddressesbyaccount \"account\"\n"
            "\nDEPRECATED. Returns the list of addresses for the given account.\n"
            "\nArguments:\n"
            "1. \"account\"        (string, required) The account name.\n"
            "\nResult:\n"
            "[                     (json array of string)\n"
            "  \"address\"         (string) a bitcoin address associated with the given account\n"
            "  ,...\n"
            "]\n"
            "\nExamples:\n"
            + HelpExampleCli("getaddressesbyaccount", "\"tabby\"")
            + HelpExampleRpc("getaddressesbyaccount", "\"tabby\"")
        );

    LOCK2(cs_main, pwallet->cs_wallet);

    string strAccount = AccountFromValue(request.params[0]);

    // Find all addresses that have the given account
    UniValue ret(UniValue::VARR);
    for (const std::pair<CBitcoinAddress, CAddressBookData>& item : pwallet->mapAddressBook) {
        const CBitcoinAddress& address = item.first;
        const string& strName = item.second.name;
        if (strName == strAccount)
            ret.push_back(address.ToString());
    }
    return ret;
}

static void SendMoney(CWallet * const pwallet, const CTxDestination &address, CAmount nValue, bool fSubtractFeeFromAmount, CWalletTx& wtxNew)
{
    CAmount curBalance = pwallet->GetBalance();

    // Check amount
    if (nValue <= 0)
        throw JSONRPCError(RPC_INVALID_PARAMETER, "Invalid amount");

    if (nValue > curBalance)
        throw JSONRPCError(RPC_WALLET_INSUFFICIENT_FUNDS, "Insufficient funds");

    if (pwallet->GetBroadcastTransactions() && !g_connman) {
        throw JSONRPCError(RPC_CLIENT_P2P_DISABLED, "Error: Peer-to-peer functionality missing or disabled");
    }

    // Parse Bitcoin address
    CScript scriptPubKey = GetScriptForDestination(address);

    // Create and send the transaction
    CReserveKey reservekey(pwallet);
    CAmount nFeeRequired;
    std::string strError;
    vector<CRecipient> vecSend;
    int nChangePosRet = -1;
    CRecipient recipient = {scriptPubKey, nValue, fSubtractFeeFromAmount};
    vecSend.push_back(recipient);
    if (!pwallet->CreateTransaction(vecSend, wtxNew, reservekey, nFeeRequired, nChangePosRet, strError)) {
        if (!fSubtractFeeFromAmount && nValue + nFeeRequired > curBalance)
            strError = strprintf("Error: This transaction requires a transaction fee of at least %s", FormatMoney(nFeeRequired));
        throw JSONRPCError(RPC_WALLET_ERROR, strError);
    }
    CValidationState state;
    if (!pwallet->CommitTransaction(wtxNew, reservekey, g_connman.get(), state)) {
        strError = strprintf("Error: The transaction was rejected! Reason given: %s", state.GetRejectReason());
        throw JSONRPCError(RPC_WALLET_ERROR, strError);
    }
}

UniValue sendtoaddress(const JSONRPCRequest& request)
{
    CWallet * const pwallet = GetWalletForJSONRPCRequest(request);
    if (!EnsureWalletIsAvailable(pwallet, request.fHelp)) {
        return NullUniValue;
    }

    if (request.fHelp || request.params.size() < 2 || request.params.size() > 5)
        throw runtime_error(
            "sendtoaddress \"address\" amount ( \"comment\" \"comment_to\" subtractfeefromamount )\n"
            "\nSend an amount to a given address.\n"
            + HelpRequiringPassphrase(pwallet) +
            "\nArguments:\n"
            "1. \"address\"            (string, required) The bitcoin address to send to.\n"
            "2. \"amount\"             (numeric or string, required) The amount in " + CURRENCY_UNIT + " to send. eg 0.1\n"
            "3. \"comment\"            (string, optional) A comment used to store what the transaction is for. \n"
            "                             This is not part of the transaction, just kept in your wallet.\n"
            "4. \"comment_to\"         (string, optional) A comment to store the name of the person or organization \n"
            "                             to which you're sending the transaction. This is not part of the \n"
            "                             transaction, just kept in your wallet.\n"
            "5. subtractfeefromamount  (boolean, optional, default=false) The fee will be deducted from the amount being sent.\n"
            "                             The recipient will receive less bitcoins than you enter in the amount field.\n"
            "\nResult:\n"
            "\"txid\"                  (string) The transaction id.\n"
            "\nExamples:\n"
            + HelpExampleCli("sendtoaddress", "\"1M72Sfpbz1BPpXFHz9m3CdqATR44Jvaydd\" 0.1")
            + HelpExampleCli("sendtoaddress", "\"1M72Sfpbz1BPpXFHz9m3CdqATR44Jvaydd\" 0.1 \"donation\" \"seans outpost\"")
            + HelpExampleCli("sendtoaddress", "\"1M72Sfpbz1BPpXFHz9m3CdqATR44Jvaydd\" 0.1 \"\" \"\" true")
            + HelpExampleRpc("sendtoaddress", "\"1M72Sfpbz1BPpXFHz9m3CdqATR44Jvaydd\", 0.1, \"donation\", \"seans outpost\"")
        );

    LOCK2(cs_main, pwallet->cs_wallet);

    CBitcoinAddress address(request.params[0].get_str());
    if (!address.IsValid())
        throw JSONRPCError(RPC_INVALID_ADDRESS_OR_KEY, "Invalid Bitcoin address");

    // Amount
    CAmount nAmount = AmountFromValue(request.params[1]);
    if (nAmount <= 0)
        throw JSONRPCError(RPC_TYPE_ERROR, "Invalid amount for send");

    // Wallet comments
    CWalletTx wtx;
    if (request.params.size() > 2 && !request.params[2].isNull() && !request.params[2].get_str().empty())
        wtx.mapValue["comment"] = request.params[2].get_str();
    if (request.params.size() > 3 && !request.params[3].isNull() && !request.params[3].get_str().empty())
        wtx.mapValue["to"]      = request.params[3].get_str();

    bool fSubtractFeeFromAmount = false;
    if (request.params.size() > 4)
        fSubtractFeeFromAmount = request.params[4].get_bool();

    EnsureWalletIsUnlocked(pwallet);

    SendMoney(pwallet, address.Get(), nAmount, fSubtractFeeFromAmount, wtx);

    return wtx.GetHash().GetHex();
}

UniValue listaddressgroupings(const JSONRPCRequest& request)
{
    CWallet * const pwallet = GetWalletForJSONRPCRequest(request);
    if (!EnsureWalletIsAvailable(pwallet, request.fHelp)) {
        return NullUniValue;
    }

    if (request.fHelp)
        throw runtime_error(
            "listaddressgroupings\n"
            "\nLists groups of addresses which have had their common ownership\n"
            "made public by common use as inputs or as the resulting change\n"
            "in past transactions\n"
            "\nResult:\n"
            "[\n"
            "  [\n"
            "    [\n"
            "      \"address\",            (string) The bitcoin address\n"
            "      amount,                 (numeric) The amount in " + CURRENCY_UNIT + "\n"
            "      \"account\"             (string, optional) DEPRECATED. The account\n"
            "    ]\n"
            "    ,...\n"
            "  ]\n"
            "  ,...\n"
            "]\n"
            "\nExamples:\n"
            + HelpExampleCli("listaddressgroupings", "")
            + HelpExampleRpc("listaddressgroupings", "")
        );

    LOCK2(cs_main, pwallet->cs_wallet);

    UniValue jsonGroupings(UniValue::VARR);
    map<CTxDestination, CAmount> balances = pwallet->GetAddressBalances();
    for (set<CTxDestination> grouping : pwallet->GetAddressGroupings()) {
        UniValue jsonGrouping(UniValue::VARR);
        BOOST_FOREACH(CTxDestination address, grouping)
        {
            UniValue addressInfo(UniValue::VARR);
            addressInfo.push_back(CBitcoinAddress(address).ToString());
            addressInfo.push_back(ValueFromAmount(balances[address]));
            {
                if (pwallet->mapAddressBook.find(CBitcoinAddress(address).Get()) != pwallet->mapAddressBook.end()) {
                    addressInfo.push_back(pwallet->mapAddressBook.find(CBitcoinAddress(address).Get())->second.name);
                }
            }
            jsonGrouping.push_back(addressInfo);
        }
        jsonGroupings.push_back(jsonGrouping);
    }
    return jsonGroupings;
}

UniValue signmessage(const JSONRPCRequest& request)
{
    CWallet * const pwallet = GetWalletForJSONRPCRequest(request);
    if (!EnsureWalletIsAvailable(pwallet, request.fHelp)) {
        return NullUniValue;
    }

    if (request.fHelp || request.params.size() != 2)
        throw runtime_error(
            "signmessage \"address\" \"message\"\n"
            "\nSign a message with the private key of an address"
            + HelpRequiringPassphrase(pwallet) + "\n"
            "\nArguments:\n"
            "1. \"address\"         (string, required) The bitcoin address to use for the private key.\n"
            "2. \"message\"         (string, required) The message to create a signature of.\n"
            "\nResult:\n"
            "\"signature\"          (string) The signature of the message encoded in base 64\n"
            "\nExamples:\n"
            "\nUnlock the wallet for 30 seconds\n"
            + HelpExampleCli("walletpassphrase", "\"mypassphrase\" 30") +
            "\nCreate the signature\n"
            + HelpExampleCli("signmessage", "\"1D1ZrZNe3JUo7ZycKEYQQiQAWd9y54F4XX\" \"my message\"") +
            "\nVerify the signature\n"
            + HelpExampleCli("verifymessage", "\"1D1ZrZNe3JUo7ZycKEYQQiQAWd9y54F4XX\" \"signature\" \"my message\"") +
            "\nAs json rpc\n"
            + HelpExampleRpc("signmessage", "\"1D1ZrZNe3JUo7ZycKEYQQiQAWd9y54F4XX\", \"my message\"")
        );

    LOCK2(cs_main, pwallet->cs_wallet);

    EnsureWalletIsUnlocked(pwallet);

    string strAddress = request.params[0].get_str();
    string strMessage = request.params[1].get_str();

    CBitcoinAddress addr(strAddress);
    if (!addr.IsValid())
        throw JSONRPCError(RPC_TYPE_ERROR, "Invalid address");

    CKeyID keyID;
    if (!addr.GetKeyID(keyID))
        throw JSONRPCError(RPC_TYPE_ERROR, "Address does not refer to key");

    CKey key;
    if (!pwallet->GetKey(keyID, key)) {
        throw JSONRPCError(RPC_WALLET_ERROR, "Private key not available");
    }

    CHashWriter ss(SER_GETHASH, 0);
    ss << strMessageMagic;
    ss << strMessage;

    vector<unsigned char> vchSig;
    if (!key.SignCompact(ss.GetHash(), vchSig))
        throw JSONRPCError(RPC_INVALID_ADDRESS_OR_KEY, "Sign failed");

    return EncodeBase64(&vchSig[0], vchSig.size());
}

UniValue getreceivedbyaddress(const JSONRPCRequest& request)
{
    CWallet * const pwallet = GetWalletForJSONRPCRequest(request);
    if (!EnsureWalletIsAvailable(pwallet, request.fHelp)) {
        return NullUniValue;
    }

    if (request.fHelp || request.params.size() < 1 || request.params.size() > 2)
        throw runtime_error(
            "getreceivedbyaddress \"address\" ( minconf )\n"
            "\nReturns the total amount received by the given address in transactions with at least minconf confirmations.\n"
            "\nArguments:\n"
            "1. \"address\"         (string, required) The bitcoin address for transactions.\n"
            "2. minconf             (numeric, optional, default=1) Only include transactions confirmed at least this many times.\n"
            "\nResult:\n"
            "amount   (numeric) The total amount in " + CURRENCY_UNIT + " received at this address.\n"
            "\nExamples:\n"
            "\nThe amount from transactions with at least 1 confirmation\n"
            + HelpExampleCli("getreceivedbyaddress", "\"1D1ZrZNe3JUo7ZycKEYQQiQAWd9y54F4XX\"") +
            "\nThe amount including unconfirmed transactions, zero confirmations\n"
            + HelpExampleCli("getreceivedbyaddress", "\"1D1ZrZNe3JUo7ZycKEYQQiQAWd9y54F4XX\" 0") +
            "\nThe amount with at least 6 confirmation, very safe\n"
            + HelpExampleCli("getreceivedbyaddress", "\"1D1ZrZNe3JUo7ZycKEYQQiQAWd9y54F4XX\" 6") +
            "\nAs a json rpc call\n"
            + HelpExampleRpc("getreceivedbyaddress", "\"1D1ZrZNe3JUo7ZycKEYQQiQAWd9y54F4XX\", 6")
       );

    LOCK2(cs_main, pwallet->cs_wallet);

    // Bitcoin address
    CBitcoinAddress address = CBitcoinAddress(request.params[0].get_str());
    if (!address.IsValid())
        throw JSONRPCError(RPC_INVALID_ADDRESS_OR_KEY, "Invalid Bitcoin address");
    CScript scriptPubKey = GetScriptForDestination(address.Get());
    if (!IsMine(*pwallet, scriptPubKey)) {
        return ValueFromAmount(0);
    }

    // Minimum confirmations
    int nMinDepth = 1;
    if (request.params.size() > 1)
        nMinDepth = request.params[1].get_int();

    // Tally
    CAmount nAmount = 0;
    for (const std::pair<uint256, CWalletTx>& pairWtx : pwallet->mapWallet) {
        const CWalletTx& wtx = pairWtx.second;
        if (wtx.IsCoinBase() || !CheckFinalTx(*wtx.tx))
            continue;

        BOOST_FOREACH(const CTxOut& txout, wtx.tx->vout)
            if (txout.scriptPubKey == scriptPubKey)
                if (wtx.GetDepthInMainChain() >= nMinDepth)
                    nAmount += txout.nValue;
    }

    return  ValueFromAmount(nAmount);
}


UniValue getreceivedbyaccount(const JSONRPCRequest& request)
{
    CWallet * const pwallet = GetWalletForJSONRPCRequest(request);
    if (!EnsureWalletIsAvailable(pwallet, request.fHelp)) {
        return NullUniValue;
    }

    if (request.fHelp || request.params.size() < 1 || request.params.size() > 2)
        throw runtime_error(
            "getreceivedbyaccount \"account\" ( minconf )\n"
            "\nDEPRECATED. Returns the total amount received by addresses with <account> in transactions with at least [minconf] confirmations.\n"
            "\nArguments:\n"
            "1. \"account\"      (string, required) The selected account, may be the default account using \"\".\n"
            "2. minconf          (numeric, optional, default=1) Only include transactions confirmed at least this many times.\n"
            "\nResult:\n"
            "amount              (numeric) The total amount in " + CURRENCY_UNIT + " received for this account.\n"
            "\nExamples:\n"
            "\nAmount received by the default account with at least 1 confirmation\n"
            + HelpExampleCli("getreceivedbyaccount", "\"\"") +
            "\nAmount received at the tabby account including unconfirmed amounts with zero confirmations\n"
            + HelpExampleCli("getreceivedbyaccount", "\"tabby\" 0") +
            "\nThe amount with at least 6 confirmation, very safe\n"
            + HelpExampleCli("getreceivedbyaccount", "\"tabby\" 6") +
            "\nAs a json rpc call\n"
            + HelpExampleRpc("getreceivedbyaccount", "\"tabby\", 6")
        );

    LOCK2(cs_main, pwallet->cs_wallet);

    // Minimum confirmations
    int nMinDepth = 1;
    if (request.params.size() > 1)
        nMinDepth = request.params[1].get_int();

    // Get the set of pub keys assigned to account
    string strAccount = AccountFromValue(request.params[0]);
    set<CTxDestination> setAddress = pwallet->GetAccountAddresses(strAccount);

    // Tally
    CAmount nAmount = 0;
    for (const std::pair<uint256, CWalletTx>& pairWtx : pwallet->mapWallet) {
        const CWalletTx& wtx = pairWtx.second;
        if (wtx.IsCoinBase() || !CheckFinalTx(*wtx.tx))
            continue;

        BOOST_FOREACH(const CTxOut& txout, wtx.tx->vout)
        {
            CTxDestination address;
            if (ExtractDestination(txout.scriptPubKey, address) && IsMine(*pwallet, address) && setAddress.count(address)) {
                if (wtx.GetDepthInMainChain() >= nMinDepth)
                    nAmount += txout.nValue;
            }
        }
    }

    return ValueFromAmount(nAmount);
}


UniValue getbalance(const JSONRPCRequest& request)
{
    CWallet * const pwallet = GetWalletForJSONRPCRequest(request);
    if (!EnsureWalletIsAvailable(pwallet, request.fHelp)) {
        return NullUniValue;
    }

    if (request.fHelp || request.params.size() > 3)
        throw runtime_error(
            "getbalance ( \"account\" minconf include_watchonly )\n"
            "\nIf account is not specified, returns the server's total available balance.\n"
            "If account is specified (DEPRECATED), returns the balance in the account.\n"
            "Note that the account \"\" is not the same as leaving the parameter out.\n"
            "The server total may be different to the balance in the default \"\" account.\n"
            "\nArguments:\n"
            "1. \"account\"         (string, optional) DEPRECATED. The account string may be given as a\n"
            "                     specific account name to find the balance associated with wallet keys in\n"
            "                     a named account, or as the empty string (\"\") to find the balance\n"
            "                     associated with wallet keys not in any named account, or as \"*\" to find\n"
            "                     the balance associated with all wallet keys regardless of account.\n"
            "                     When this option is specified, it calculates the balance in a different\n"
            "                     way than when it is not specified, and which can count spends twice when\n"
            "                     there are conflicting pending transactions (such as those created by\n"
            "                     the bumpfee command), temporarily resulting in low or even negative\n"
            "                     balances. In general, account balance calculation is not considered\n"
            "                     reliable and has resulted in confusing outcomes, so it is recommended to\n"
            "                     avoid passing this argument.\n"
            "2. minconf           (numeric, optional, default=1) Only include transactions confirmed at least this many times.\n"
            "3. include_watchonly (bool, optional, default=false) Also include balance in watch-only addresses (see 'importaddress')\n"
            "\nResult:\n"
            "amount              (numeric) The total amount in " + CURRENCY_UNIT + " received for this account.\n"
            "\nExamples:\n"
            "\nThe total amount in the wallet\n"
            + HelpExampleCli("getbalance", "") +
            "\nThe total amount in the wallet at least 5 blocks confirmed\n"
            + HelpExampleCli("getbalance", "\"*\" 6") +
            "\nAs a json rpc call\n"
            + HelpExampleRpc("getbalance", "\"*\", 6")
        );

    LOCK2(cs_main, pwallet->cs_wallet);

    if (request.params.size() == 0)
        return  ValueFromAmount(pwallet->GetBalance());

    int nMinDepth = 1;
    if (request.params.size() > 1)
        nMinDepth = request.params[1].get_int();
    isminefilter filter = ISMINE_SPENDABLE;
    if(request.params.size() > 2)
        if(request.params[2].get_bool())
            filter = filter | ISMINE_WATCH_ONLY;

    if (request.params[0].get_str() == "*") {
        // Calculate total balance in a very different way from GetBalance().
        // The biggest difference is that GetBalance() sums up all unspent
        // TxOuts paying to the wallet, while this sums up both spent and
        // unspent TxOuts paying to the wallet, and then subtracts the values of
        // TxIns spending from the wallet. This also has fewer restrictions on
        // which unconfirmed transactions are considered trusted.
        CAmount nBalance = 0;
        for (const std::pair<uint256, CWalletTx>& pairWtx : pwallet->mapWallet) {
            const CWalletTx& wtx = pairWtx.second;
            if (!CheckFinalTx(wtx) || wtx.GetBlocksToMaturity() > 0 || wtx.GetDepthInMainChain() < 0)
                continue;

            CAmount allFee;
            string strSentAccount;
            list<COutputEntry> listReceived;
            list<COutputEntry> listSent;
            wtx.GetAmounts(listReceived, listSent, allFee, strSentAccount, filter);
            if (wtx.GetDepthInMainChain() >= nMinDepth)
            {
                BOOST_FOREACH(const COutputEntry& r, listReceived)
                    nBalance += r.amount;
            }
            BOOST_FOREACH(const COutputEntry& s, listSent)
                nBalance -= s.amount;
            nBalance -= allFee;
        }
        return  ValueFromAmount(nBalance);
    }

    string strAccount = AccountFromValue(request.params[0]);

    CAmount nBalance = pwallet->GetAccountBalance(strAccount, nMinDepth, filter);

    return ValueFromAmount(nBalance);
}

UniValue getunconfirmedbalance(const JSONRPCRequest &request)
{
    CWallet * const pwallet = GetWalletForJSONRPCRequest(request);
    if (!EnsureWalletIsAvailable(pwallet, request.fHelp)) {
        return NullUniValue;
    }

    if (request.fHelp || request.params.size() > 0)
        throw runtime_error(
                "getunconfirmedbalance\n"
                "Returns the server's total unconfirmed balance\n");

    LOCK2(cs_main, pwallet->cs_wallet);

    return ValueFromAmount(pwallet->GetUnconfirmedBalance());
}


UniValue movecmd(const JSONRPCRequest& request)
{
    CWallet * const pwallet = GetWalletForJSONRPCRequest(request);
    if (!EnsureWalletIsAvailable(pwallet, request.fHelp)) {
        return NullUniValue;
    }

    if (request.fHelp || request.params.size() < 3 || request.params.size() > 5)
        throw runtime_error(
            "move \"fromaccount\" \"toaccount\" amount ( minconf \"comment\" )\n"
            "\nDEPRECATED. Move a specified amount from one account in your wallet to another.\n"
            "\nArguments:\n"
            "1. \"fromaccount\"   (string, required) The name of the account to move funds from. May be the default account using \"\".\n"
            "2. \"toaccount\"     (string, required) The name of the account to move funds to. May be the default account using \"\".\n"
            "3. amount            (numeric) Quantity of " + CURRENCY_UNIT + " to move between accounts.\n"
            "4. (dummy)           (numeric, optional) Ignored. Remains for backward compatibility.\n"
            "5. \"comment\"       (string, optional) An optional comment, stored in the wallet only.\n"
            "\nResult:\n"
            "true|false           (boolean) true if successful.\n"
            "\nExamples:\n"
            "\nMove 0.01 " + CURRENCY_UNIT + " from the default account to the account named tabby\n"
            + HelpExampleCli("move", "\"\" \"tabby\" 0.01") +
            "\nMove 0.01 " + CURRENCY_UNIT + " timotei to akiko with a comment and funds have 6 confirmations\n"
            + HelpExampleCli("move", "\"timotei\" \"akiko\" 0.01 6 \"happy birthday!\"") +
            "\nAs a json rpc call\n"
            + HelpExampleRpc("move", "\"timotei\", \"akiko\", 0.01, 6, \"happy birthday!\"")
        );

    LOCK2(cs_main, pwallet->cs_wallet);

    string strFrom = AccountFromValue(request.params[0]);
    string strTo = AccountFromValue(request.params[1]);
    CAmount nAmount = AmountFromValue(request.params[2]);
    if (nAmount <= 0)
        throw JSONRPCError(RPC_TYPE_ERROR, "Invalid amount for send");
    if (request.params.size() > 3)
        // unused parameter, used to be nMinDepth, keep type-checking it though
        (void)request.params[3].get_int();
    string strComment;
    if (request.params.size() > 4)
        strComment = request.params[4].get_str();

    if (!pwallet->AccountMove(strFrom, strTo, nAmount, strComment)) {
        throw JSONRPCError(RPC_DATABASE_ERROR, "database error");
    }

    return true;
}


UniValue sendfrom(const JSONRPCRequest& request)
{
    CWallet * const pwallet = GetWalletForJSONRPCRequest(request);
    if (!EnsureWalletIsAvailable(pwallet, request.fHelp)) {
        return NullUniValue;
    }

    if (request.fHelp || request.params.size() < 3 || request.params.size() > 6)
        throw runtime_error(
            "sendfrom \"fromaccount\" \"toaddress\" amount ( minconf \"comment\" \"comment_to\" )\n"
            "\nDEPRECATED (use sendtoaddress). Sent an amount from an account to a bitcoin address."
            + HelpRequiringPassphrase(pwallet) + "\n"
            "\nArguments:\n"
            "1. \"fromaccount\"       (string, required) The name of the account to send funds from. May be the default account using \"\".\n"
            "                       Specifying an account does not influence coin selection, but it does associate the newly created\n"
            "                       transaction with the account, so the account's balance computation and transaction history can reflect\n"
            "                       the spend.\n"
            "2. \"toaddress\"         (string, required) The bitcoin address to send funds to.\n"
            "3. amount                (numeric or string, required) The amount in " + CURRENCY_UNIT + " (transaction fee is added on top).\n"
            "4. minconf               (numeric, optional, default=1) Only use funds with at least this many confirmations.\n"
            "5. \"comment\"           (string, optional) A comment used to store what the transaction is for. \n"
            "                                     This is not part of the transaction, just kept in your wallet.\n"
            "6. \"comment_to\"        (string, optional) An optional comment to store the name of the person or organization \n"
            "                                     to which you're sending the transaction. This is not part of the transaction, \n"
            "                                     it is just kept in your wallet.\n"
            "\nResult:\n"
            "\"txid\"                 (string) The transaction id.\n"
            "\nExamples:\n"
            "\nSend 0.01 " + CURRENCY_UNIT + " from the default account to the address, must have at least 1 confirmation\n"
            + HelpExampleCli("sendfrom", "\"\" \"1M72Sfpbz1BPpXFHz9m3CdqATR44Jvaydd\" 0.01") +
            "\nSend 0.01 from the tabby account to the given address, funds must have at least 6 confirmations\n"
            + HelpExampleCli("sendfrom", "\"tabby\" \"1M72Sfpbz1BPpXFHz9m3CdqATR44Jvaydd\" 0.01 6 \"donation\" \"seans outpost\"") +
            "\nAs a json rpc call\n"
            + HelpExampleRpc("sendfrom", "\"tabby\", \"1M72Sfpbz1BPpXFHz9m3CdqATR44Jvaydd\", 0.01, 6, \"donation\", \"seans outpost\"")
        );

    LOCK2(cs_main, pwallet->cs_wallet);

    string strAccount = AccountFromValue(request.params[0]);
    CBitcoinAddress address(request.params[1].get_str());
    if (!address.IsValid())
        throw JSONRPCError(RPC_INVALID_ADDRESS_OR_KEY, "Invalid Bitcoin address");
    CAmount nAmount = AmountFromValue(request.params[2]);
    if (nAmount <= 0)
        throw JSONRPCError(RPC_TYPE_ERROR, "Invalid amount for send");
    int nMinDepth = 1;
    if (request.params.size() > 3)
        nMinDepth = request.params[3].get_int();

    CWalletTx wtx;
    wtx.strFromAccount = strAccount;
    if (request.params.size() > 4 && !request.params[4].isNull() && !request.params[4].get_str().empty())
        wtx.mapValue["comment"] = request.params[4].get_str();
    if (request.params.size() > 5 && !request.params[5].isNull() && !request.params[5].get_str().empty())
        wtx.mapValue["to"]      = request.params[5].get_str();

    EnsureWalletIsUnlocked(pwallet);

    // Check funds
    CAmount nBalance = pwallet->GetAccountBalance(strAccount, nMinDepth, ISMINE_SPENDABLE);
    if (nAmount > nBalance)
        throw JSONRPCError(RPC_WALLET_INSUFFICIENT_FUNDS, "Account has insufficient funds");

    SendMoney(pwallet, address.Get(), nAmount, false, wtx);

    return wtx.GetHash().GetHex();
}


UniValue sendmany(const JSONRPCRequest& request)
{
    CWallet * const pwallet = GetWalletForJSONRPCRequest(request);
    if (!EnsureWalletIsAvailable(pwallet, request.fHelp)) {
        return NullUniValue;
    }

    if (request.fHelp || request.params.size() < 2 || request.params.size() > 5)
        throw runtime_error(
            "sendmany \"fromaccount\" {\"address\":amount,...} ( minconf \"comment\" [\"address\",...] )\n"
            "\nSend multiple times. Amounts are double-precision floating point numbers."
            + HelpRequiringPassphrase(pwallet) + "\n"
            "\nArguments:\n"
            "1. \"fromaccount\"         (string, required) DEPRECATED. The account to send the funds from. Should be \"\" for the default account\n"
            "2. \"amounts\"             (string, required) A json object with addresses and amounts\n"
            "    {\n"
            "      \"address\":amount   (numeric or string) The bitcoin address is the key, the numeric amount (can be string) in " + CURRENCY_UNIT + " is the value\n"
            "      ,...\n"
            "    }\n"
            "3. minconf                 (numeric, optional, default=1) Only use the balance confirmed at least this many times.\n"
            "4. \"comment\"             (string, optional) A comment\n"
            "5. subtractfeefrom         (array, optional) A json array with addresses.\n"
            "                           The fee will be equally deducted from the amount of each selected address.\n"
            "                           Those recipients will receive less bitcoins than you enter in their corresponding amount field.\n"
            "                           If no addresses are specified here, the sender pays the fee.\n"
            "    [\n"
            "      \"address\"          (string) Subtract fee from this address\n"
            "      ,...\n"
            "    ]\n"
            "\nResult:\n"
            "\"txid\"                   (string) The transaction id for the send. Only 1 transaction is created regardless of \n"
            "                                    the number of addresses.\n"
            "\nExamples:\n"
            "\nSend two amounts to two different addresses:\n"
            + HelpExampleCli("sendmany", "\"\" \"{\\\"1D1ZrZNe3JUo7ZycKEYQQiQAWd9y54F4XX\\\":0.01,\\\"1353tsE8YMTA4EuV7dgUXGjNFf9KpVvKHz\\\":0.02}\"") +
            "\nSend two amounts to two different addresses setting the confirmation and comment:\n"
            + HelpExampleCli("sendmany", "\"\" \"{\\\"1D1ZrZNe3JUo7ZycKEYQQiQAWd9y54F4XX\\\":0.01,\\\"1353tsE8YMTA4EuV7dgUXGjNFf9KpVvKHz\\\":0.02}\" 6 \"testing\"") +
            "\nSend two amounts to two different addresses, subtract fee from amount:\n"
            + HelpExampleCli("sendmany", "\"\" \"{\\\"1D1ZrZNe3JUo7ZycKEYQQiQAWd9y54F4XX\\\":0.01,\\\"1353tsE8YMTA4EuV7dgUXGjNFf9KpVvKHz\\\":0.02}\" 1 \"\" \"[\\\"1D1ZrZNe3JUo7ZycKEYQQiQAWd9y54F4XX\\\",\\\"1353tsE8YMTA4EuV7dgUXGjNFf9KpVvKHz\\\"]\"") +
            "\nAs a json rpc call\n"
            + HelpExampleRpc("sendmany", "\"\", \"{\\\"1D1ZrZNe3JUo7ZycKEYQQiQAWd9y54F4XX\\\":0.01,\\\"1353tsE8YMTA4EuV7dgUXGjNFf9KpVvKHz\\\":0.02}\", 6, \"testing\"")
        );

    LOCK2(cs_main, pwallet->cs_wallet);

    if (pwallet->GetBroadcastTransactions() && !g_connman) {
        throw JSONRPCError(RPC_CLIENT_P2P_DISABLED, "Error: Peer-to-peer functionality missing or disabled");
    }

    string strAccount = AccountFromValue(request.params[0]);
    UniValue sendTo = request.params[1].get_obj();
    int nMinDepth = 1;
    if (request.params.size() > 2)
        nMinDepth = request.params[2].get_int();

    CWalletTx wtx;
    wtx.strFromAccount = strAccount;
    if (request.params.size() > 3 && !request.params[3].isNull() && !request.params[3].get_str().empty())
        wtx.mapValue["comment"] = request.params[3].get_str();

    UniValue subtractFeeFromAmount(UniValue::VARR);
    if (request.params.size() > 4)
        subtractFeeFromAmount = request.params[4].get_array();

    set<CBitcoinAddress> setAddress;
    vector<CRecipient> vecSend;

    CAmount totalAmount = 0;
    vector<string> keys = sendTo.getKeys();
    BOOST_FOREACH(const string& name_, keys)
    {
        CBitcoinAddress address(name_);
        if (!address.IsValid())
            throw JSONRPCError(RPC_INVALID_ADDRESS_OR_KEY, string("Invalid Bitcoin address: ")+name_);

        if (setAddress.count(address))
            throw JSONRPCError(RPC_INVALID_PARAMETER, string("Invalid parameter, duplicated address: ")+name_);
        setAddress.insert(address);

        CScript scriptPubKey = GetScriptForDestination(address.Get());
        CAmount nAmount = AmountFromValue(sendTo[name_]);
        if (nAmount <= 0)
            throw JSONRPCError(RPC_TYPE_ERROR, "Invalid amount for send");
        totalAmount += nAmount;

        bool fSubtractFeeFromAmount = false;
        for (unsigned int idx = 0; idx < subtractFeeFromAmount.size(); idx++) {
            const UniValue& addr = subtractFeeFromAmount[idx];
            if (addr.get_str() == name_)
                fSubtractFeeFromAmount = true;
        }

        CRecipient recipient = {scriptPubKey, nAmount, fSubtractFeeFromAmount};
        vecSend.push_back(recipient);
    }

    EnsureWalletIsUnlocked(pwallet);

    // Check funds
    CAmount nBalance = pwallet->GetAccountBalance(strAccount, nMinDepth, ISMINE_SPENDABLE);
    if (totalAmount > nBalance)
        throw JSONRPCError(RPC_WALLET_INSUFFICIENT_FUNDS, "Account has insufficient funds");

    // Send
    CReserveKey keyChange(pwallet);
    CAmount nFeeRequired = 0;
    int nChangePosRet = -1;
    string strFailReason;
    bool fCreated = pwallet->CreateTransaction(vecSend, wtx, keyChange, nFeeRequired, nChangePosRet, strFailReason);
    if (!fCreated)
        throw JSONRPCError(RPC_WALLET_INSUFFICIENT_FUNDS, strFailReason);
    CValidationState state;
    if (!pwallet->CommitTransaction(wtx, keyChange, g_connman.get(), state)) {
        strFailReason = strprintf("Transaction commit failed:: %s", state.GetRejectReason());
        throw JSONRPCError(RPC_WALLET_ERROR, strFailReason);
    }

    return wtx.GetHash().GetHex();
}

UniValue sweepprivkeys(const JSONRPCRequest& request)
{
    CWallet * const pwallet = GetWalletForJSONRPCRequest(request);
    if (!EnsureWalletIsAvailable(pwallet, request.fHelp)) {
        return NullUniValue;
    }

    if (request.fHelp || request.params.size() != 1)
        throw runtime_error(
            "sweepprivkeys {\"privkeys\": [\"bitcoinprivkey\",...], other options}\n"
            "\nSends bitcoins controlled by private key to specified destinations.\n"
            "\nOptions:\n"
            "  \"privkeys\":[\"bitcoinprivkey\",...]   (array of strings, required) An array of WIF private key(s)\n"
            "  \"label\":\"actuallabelname\"           (string, optional) Label for received bitcoins\n"
            "  \"comment\":\"description\"             (string, optional) Local comment for the receive transaction\n"
        );

    // NOTE: It isn't safe to sweep-and-send in a single action, since this would leave the send missing from the transaction history

    RPCTypeCheck(request.params, boost::assign::list_of(UniValue::VOBJ));

    // Parse options
    std::set<CScript> setscriptSearch;
    CBasicKeyStore tempKeystore;
    CMutableTransaction tx;
    std::string strLabel, strComment;
    CAmount nTotalIn = 0;
    for (const std::string& optname : request.params[0].getKeys()) {
        const UniValue& optval = request.params[0][optname];
        if (optname == "privkeys") {
            const UniValue& privkeys_a = optval.get_array();
            for (size_t privkey_i = 0; privkey_i < privkeys_a.size(); ++privkey_i) {
                const UniValue& privkey_wif = privkeys_a[privkey_i];
                std::string strSecret = privkey_wif.get_str();
                CKey key;
                CPubKey pubkey;
                ParseWIFPrivKey(strSecret, key, pubkey);

                tempKeystore.AddKey(key);
                CKeyID vchAddress = pubkey.GetID();
                CScript script = GetScriptForDestination(vchAddress);
                if (!script.empty()) {
                    setscriptSearch.insert(script);
                }
                script = GetScriptForRawPubKey(pubkey);
                if (!script.empty()) {
                    setscriptSearch.insert(script);
                }
            }
        } else if (optname == "label") {
            strLabel = AccountFromValue(optval.get_str());
        } else if (optname == "comment") {
            strComment = optval.get_str();
        } else {
            throw JSONRPCError(RPC_INVALID_PARAMETER, strprintf("Unrecognised option '%s'", optname));
        }
    }

    // Ensure keypool is filled if possible
    {
        LOCK2(cs_main, pwallet->cs_wallet);

        if (!pwallet->IsLocked()) {
            pwallet->TopUpKeyPool();
        }
    }

    // Reserve the key we will be using
    CReserveKey reservekey(pwallet);
    CPubKey vchPubKey;
    if (!reservekey.GetReservedKey(vchPubKey)) {
        throw JSONRPCError(RPC_WALLET_KEYPOOL_RAN_OUT, "Error: Keypool ran out, please call keypoolrefill first");
    }

    // Scan UTXO set for inputs
    std::vector<CTxOut> vInTXOs;
    {
        // Collect all possible inputs
        std::map<uint256, CCoins> mapcoins;
        {
            LOCK(cs_main);
            mempool.FindScriptPubKey(setscriptSearch, mapcoins);
            FlushStateToDisk();
            pcoinsTip->FindScriptPubKey(setscriptSearch, mapcoins);
        }

        // Add them as inputs to the transaction, and count the total value
        for (auto& it : mapcoins) {
            const uint256& hash = it.first;
            const CCoins& coins = it.second;
            for (size_t txo_n = 0; txo_n < coins.vout.size(); ++txo_n) {
                const CTxOut& txo = coins.vout[txo_n];
                if (txo.IsNull()) {
                    continue;
                }
                tx.vin.emplace_back(hash, txo_n);
                vInTXOs.push_back(txo);
                nTotalIn += txo.nValue;
            }
        }
    }

    if (nTotalIn == 0) {
        throw JSONRPCError(RPC_WALLET_INSUFFICIENT_FUNDS, "No value to sweep");
    }

    CKeyID keyID = vchPubKey.GetID();
    CTxDestination txdest = CBitcoinAddress(keyID).Get();

    tx.vout.emplace_back(nTotalIn, GetScriptForDestination(txdest));

    while (true) {
        if (tx.vout[0].IsDust(::minRelayTxFee)) {
            throw JSONRPCError(RPC_VERIFY_REJECTED, "Swept value would be dust");
        }
        for (size_t nIn = 0; nIn < tx.vin.size(); ++nIn) {
            SignatureData sigdata;
            if (!ProduceSignature(MutableTransactionSignatureCreator(&tempKeystore, &tx, nIn, vInTXOs[nIn].nValue, SIGHASH_ALL), vInTXOs[nIn].scriptPubKey, sigdata)) {
                throw JSONRPCError(RPC_MISC_ERROR, "Failed to sign");
            }
            UpdateTransaction(tx, nIn, sigdata);
        }
        int64_t nBytes = GetVirtualTransactionSize(tx);
        CAmount nFeeNeeded = pwallet->GetMinimumFee(nBytes, nTxConfirmTarget, mempool);
        const CAmount nTotalOut = tx.vout[0].nValue;
        if (nFeeNeeded <= nTotalIn - nTotalOut) {
            break;
        }
        tx.vout[0].nValue = nTotalIn - nFeeNeeded;
    }

    CTransactionRef txFinal(MakeTransactionRef(std::move(tx)));
    pwallet->SetAddressBook(keyID, strLabel, "receive");

    CValidationState state;
    if (!AcceptToMemoryPool(mempool, state, txFinal, true, NULL, NULL, maxTxFee, std::set<std::string>())) {
        pwallet->DelAddressBook(keyID);
        if (state.IsInvalid()) {
            throw JSONRPCError(RPC_TRANSACTION_REJECTED, strprintf("%i: %s", state.GetRejectCode(), state.GetRejectReason()));
        } else {
            throw JSONRPCError(RPC_TRANSACTION_ERROR, state.GetRejectReason());
        }
    }
    reservekey.KeepKey();

    return txFinal->GetHash().GetHex();
}

// Defined in rpc/misc.cpp
<<<<<<< HEAD
extern CScript _createmultisig_redeemScript(CWallet * const pwallet, const UniValue& params, bool fSorted);
=======
extern CScript _createmultisig_redeemScript(CWallet * const pwallet, const UniValue& params);
>>>>>>> c296fb4c

UniValue addmultisigaddress(const JSONRPCRequest& request)
{
    CWallet * const pwallet = GetWalletForJSONRPCRequest(request);
    if (!EnsureWalletIsAvailable(pwallet, request.fHelp)) {
        return NullUniValue;
    }

    if (request.fHelp || request.params.size() < 2 || request.params.size() > 3)
    {
        std::string msg = "addmultisigaddress nrequired [\"key\",...] ( \"account\" or options )\n"
            "\nAdd a nrequired-to-sign multisignature address to the wallet.\n"
            "Each key is a Bitcoin address or hex-encoded public key.\n"
            "If 'account' is specified (DEPRECATED), assign address to that account.\n"
            "Public keys can be sorted according to BIP67 during the request if required.\n"

            "\nArguments:\n"
            "1. nrequired      (numeric, required) The number of required signatures out of the n keys or addresses.\n"
            "2. \"keys\"         (string, required) A json array of bitcoin addresses or hex-encoded public keys\n"
            "     [\n"
            "       \"address\"  (string) bitcoin address or hex-encoded public key\n"
            "       ...,\n"
            "     ]\n"
            "3. options        (object, optional)\n"
            "   {\n"
            "     \"sort\"       (bool, optional, default=false) Whether to sort public keys according to BIP67.\n"
            "   }\n"

            "\nResult:\n"
            "\"address\"         (string) A bitcoin address associated with the keys.\n"

            "\nExamples:\n"
            "\nAdd a multisig address from 2 addresses\n"
            + HelpExampleCli("addmultisigaddress", "2 \"[\\\"16sSauSf5pF2UkUwvKGq4qjNRzBZYqgEL5\\\",\\\"171sgjn4YtPu27adkKGrdDwzRTxnRkBfKV\\\"]\"") +
            "\nAs json rpc call\n"
            + HelpExampleRpc("addmultisigaddress", "2, \"[\\\"16sSauSf5pF2UkUwvKGq4qjNRzBZYqgEL5\\\",\\\"171sgjn4YtPu27adkKGrdDwzRTxnRkBfKV\\\"]\"")
        ;
        throw runtime_error(msg);
    }

    LOCK2(cs_main, pwallet->cs_wallet);

    string strAccount;
    bool fSorted = false;

    if (request.params.size() > 2) {
        if (request.params[2].type() == UniValue::VSTR) {
            // Backward compatibility
            strAccount = AccountFromValue(request.params[2]);
        } else {
            const UniValue& options = request.params[2];
            RPCTypeCheckArgument(options, UniValue::VOBJ);
            RPCTypeCheckObj(options,
                {
                    {"sort", UniValueType(UniValue::VBOOL)},
                },
                true, true);

            if (options.exists("sort")) {
                fSorted = options["sort"].get_bool();
            }
        }
    }

    // Construct using pay-to-script-hash:
<<<<<<< HEAD
    CScript inner = _createmultisig_redeemScript(pwallet, request.params, fSorted);
=======
    CScript inner = _createmultisig_redeemScript(pwallet, request.params);
>>>>>>> c296fb4c
    CScriptID innerID(inner);
    pwallet->AddCScript(inner);

    pwallet->SetAddressBook(innerID, strAccount, "send");
    return CBitcoinAddress(innerID).ToString();
}

class Witnessifier : public boost::static_visitor<bool>
{
public:
    CWallet * const pwallet;
    CScriptID result;

    Witnessifier(CWallet *_pwallet) : pwallet(_pwallet) {}

    bool operator()(const CNoDestination &dest) const { return false; }

    bool operator()(const CKeyID &keyID) {
        CPubKey pubkey;
        if (pwallet) {
            CScript basescript = GetScriptForDestination(keyID);
            isminetype typ;
            typ = IsMine(*pwallet, basescript, SIGVERSION_WITNESS_V0);
            if (typ != ISMINE_SPENDABLE && typ != ISMINE_WATCH_SOLVABLE)
                return false;
            CScript witscript = GetScriptForWitness(basescript);
            pwallet->AddCScript(witscript);
            result = CScriptID(witscript);
            return true;
        }
        return false;
    }

    bool operator()(const CScriptID &scriptID) {
        CScript subscript;
        if (pwallet && pwallet->GetCScript(scriptID, subscript)) {
            int witnessversion;
            std::vector<unsigned char> witprog;
            if (subscript.IsWitnessProgram(witnessversion, witprog)) {
                result = scriptID;
                return true;
            }
            isminetype typ;
            typ = IsMine(*pwallet, subscript, SIGVERSION_WITNESS_V0);
            if (typ != ISMINE_SPENDABLE && typ != ISMINE_WATCH_SOLVABLE)
                return false;
            CScript witscript = GetScriptForWitness(subscript);
            pwallet->AddCScript(witscript);
            result = CScriptID(witscript);
            return true;
        }
        return false;
    }
};

UniValue addwitnessaddress(const JSONRPCRequest& request)
{
    CWallet * const pwallet = GetWalletForJSONRPCRequest(request);
    if (!EnsureWalletIsAvailable(pwallet, request.fHelp)) {
        return NullUniValue;
    }

    if (request.fHelp || request.params.size() < 1 || request.params.size() > 1)
    {
        string msg = "addwitnessaddress \"address\"\n"
            "\nAdd a witness address for a script (with pubkey or redeemscript known).\n"
            "It returns the witness script.\n"

            "\nArguments:\n"
            "1. \"address\"       (string, required) An address known to the wallet\n"

            "\nResult:\n"
            "\"witnessaddress\",  (string) The value of the new address (P2SH of witness script).\n"
            "}\n"
        ;
        throw runtime_error(msg);
    }

    {
        LOCK(cs_main);
        if (!IsWitnessEnabled(chainActive.Tip(), Params().GetConsensus()) && !GetBoolArg("-walletprematurewitness", false)) {
            throw JSONRPCError(RPC_WALLET_ERROR, "Segregated witness not enabled on network");
        }
    }

    CBitcoinAddress address(request.params[0].get_str());
    if (!address.IsValid())
        throw JSONRPCError(RPC_INVALID_ADDRESS_OR_KEY, "Invalid Bitcoin address");

    Witnessifier w(pwallet);
    CTxDestination dest = address.Get();
    bool ret = boost::apply_visitor(w, dest);
    if (!ret) {
        throw JSONRPCError(RPC_WALLET_ERROR, "Public key or redeemscript not known to wallet, or the key is uncompressed");
    }

    pwallet->SetAddressBook(w.result, "", "receive");

    return CBitcoinAddress(w.result).ToString();
}

struct tallyitem
{
    CAmount nAmount;
    int nConf;
    vector<uint256> txids;
    bool fIsWatchonly;
    tallyitem()
    {
        nAmount = 0;
        nConf = std::numeric_limits<int>::max();
        fIsWatchonly = false;
    }
};

UniValue ListReceived(CWallet * const pwallet, const UniValue& params, bool fByAccounts)
{
    // Minimum confirmations
    int nMinDepth = 1;
    if (params.size() > 0)
        nMinDepth = params[0].get_int();

    // Whether to include empty accounts
    bool fIncludeEmpty = false;
    if (params.size() > 1)
        fIncludeEmpty = params[1].get_bool();

    isminefilter filter = ISMINE_SPENDABLE;
    if(params.size() > 2)
        if(params[2].get_bool())
            filter = filter | ISMINE_WATCH_ONLY;

    bool fFilterAddress = false;
    CTxDestination filterAddress =  CNoDestination();
    if (!fByAccounts && params.size() > 3) {
        filterAddress =  CBitcoinAddress(params[3].get_str()).Get();
        CTxDestination nulladdress = CNoDestination();
        if (filterAddress == nulladdress) {
            throw JSONRPCError(RPC_WALLET_ERROR, "only_address parameter was invalid");
        }
        fFilterAddress = true;
    }

    // Tally
    map<CBitcoinAddress, tallyitem> mapTally;
    for (const std::pair<uint256, CWalletTx>& pairWtx : pwallet->mapWallet) {
        const CWalletTx& wtx = pairWtx.second;

        if (wtx.IsCoinBase() || !CheckFinalTx(*wtx.tx))
            continue;

        int nDepth = wtx.GetDepthInMainChain();
        if (nDepth < nMinDepth)
            continue;

        BOOST_FOREACH(const CTxOut& txout, wtx.tx->vout)
        {
            CTxDestination address;
            if (!ExtractDestination(txout.scriptPubKey, address))
                continue;

<<<<<<< HEAD
            if (fFilterAddress && !(filterAddress == address)) {
                continue;
            }

=======
>>>>>>> c296fb4c
            isminefilter mine = IsMine(*pwallet, address);
            if(!(mine & filter))
                continue;

            tallyitem& item = mapTally[address];
            item.nAmount += txout.nValue;
            item.nConf = min(item.nConf, nDepth);
            item.txids.push_back(wtx.GetHash());
            if (mine & ISMINE_WATCH_ONLY)
                item.fIsWatchonly = true;
        }
    }

    // Reply
    UniValue ret(UniValue::VARR);
    map<string, tallyitem> mapAccountTally;
<<<<<<< HEAD

    // Create mapAddressBook iterator
    // If we aren't filtering, go from begin() to end()
    auto start = pwallet->mapAddressBook.begin();
    auto end = pwallet->mapAddressBook.end();
    // If we are filtering, find() the applicable entry
    if (fFilterAddress) {
        start = pwallet->mapAddressBook.find(filterAddress);
        if (start != end) {
            end = std::next(start);
        }
    }

    for(auto item_it = start; item_it != end; ++item_it)
    {
        const CBitcoinAddress& address = item_it->first;
        const std::string& strAccount = item_it->second.name;
        auto it = mapTally.find(address);
=======
    for (const std::pair<CBitcoinAddress, CAddressBookData>& item : pwallet->mapAddressBook) {
        const CBitcoinAddress& address = item.first;
        const string& strAccount = item.second.name;
        map<CBitcoinAddress, tallyitem>::iterator it = mapTally.find(address);
>>>>>>> c296fb4c
        if (it == mapTally.end() && !fIncludeEmpty)
            continue;

        CAmount nAmount = 0;
        int nConf = std::numeric_limits<int>::max();
        bool fIsWatchonly = false;
        if (it != mapTally.end())
        {
            nAmount = (*it).second.nAmount;
            nConf = (*it).second.nConf;
            fIsWatchonly = (*it).second.fIsWatchonly;
        }

        // convert keyflags into a string
        CKeyID keyID;
        uint8_t keyFlags = 0;
        if (address.GetKeyID(keyID))
            keyFlags = pwallet->mapKeyMetadata[keyID].keyFlags;

        std::string keyOrigin;
        if (keyFlags & CKeyMetadata::KEY_ORIGIN_UNKNOWN)
            keyOrigin = "unknown";
        if (keyFlags & CKeyMetadata::KEY_ORIGIN_ENC_WALLET)
            keyOrigin = "encrypted";
        else if (keyFlags & CKeyMetadata::KEY_ORIGIN_UNENC_WALLET)
            keyOrigin = "unencrypted";
        if (keyFlags & CKeyMetadata::KEY_ORIGIN_IMPORTED)
            keyOrigin = "imported";

        if (fByAccounts)
        {
            tallyitem& _item = mapAccountTally[strAccount];
            _item.nAmount += nAmount;
            _item.nConf = min(_item.nConf, nConf);
            _item.fIsWatchonly = fIsWatchonly;
        }
        else
        {
            UniValue obj(UniValue::VOBJ);
            if(fIsWatchonly)
                obj.push_back(Pair("involvesWatchonly", true));
            obj.push_back(Pair("address",       address.ToString()));
            obj.push_back(Pair("account",       strAccount));
            obj.push_back(Pair("amount",        ValueFromAmount(nAmount)));
            obj.push_back(Pair("key_origin", keyOrigin));
            obj.push_back(Pair("confirmations", (nConf == std::numeric_limits<int>::max() ? 0 : nConf)));
            if (!fByAccounts)
                obj.push_back(Pair("label", strAccount));
            UniValue transactions(UniValue::VARR);
            if (it != mapTally.end())
            {
                BOOST_FOREACH(const uint256& _item, (*it).second.txids)
                {
                    transactions.push_back(_item.GetHex());
                }
            }
            obj.push_back(Pair("txids", transactions));
            ret.push_back(obj);
        }
    }

    if (fByAccounts)
    {
        for (map<string, tallyitem>::iterator it = mapAccountTally.begin(); it != mapAccountTally.end(); ++it)
        {
            CAmount nAmount = (*it).second.nAmount;
            int nConf = (*it).second.nConf;
            UniValue obj(UniValue::VOBJ);
            if((*it).second.fIsWatchonly)
                obj.push_back(Pair("involvesWatchonly", true));
            obj.push_back(Pair("account",       (*it).first));
            obj.push_back(Pair("amount",        ValueFromAmount(nAmount)));
            obj.push_back(Pair("confirmations", (nConf == std::numeric_limits<int>::max() ? 0 : nConf)));
            ret.push_back(obj);
        }
    }

    return ret;
}

UniValue listreceivedbyaddress(const JSONRPCRequest& request)
{
    CWallet * const pwallet = GetWalletForJSONRPCRequest(request);
    if (!EnsureWalletIsAvailable(pwallet, request.fHelp)) {
        return NullUniValue;
    }

    if (request.fHelp || request.params.size() > 4)
        throw runtime_error(
            "listreceivedbyaddress ( minconf include_empty include_watchonly only_address )\n"
            "\nList balances by receiving address.\n"
            "\nArguments:\n"
            "1. minconf           (numeric, optional, default=1) The minimum number of confirmations before payments are included.\n"
            "2. include_empty     (bool, optional, default=false) Whether to include addresses that haven't received any payments.\n"
            "3. include_watchonly (bool, optional, default=false) Whether to include watch-only addresses (see 'importaddress').\n"
            "4. only_address      (string, optional) If present, only return information on this address. Otherwise, return all information.\n"
            "\nResult:\n"
            "[\n"
            "  {\n"
            "    \"involvesWatchonly\" : true,        (bool) Only returned if imported addresses were involved in transaction\n"
            "    \"address\" : \"receivingaddress\",  (string) The receiving address\n"
            "    \"account\" : \"accountname\",       (string) DEPRECATED. The account of the receiving address. The default account is \"\".\n"
            "    \"amount\" : x.xxx,                  (numeric) The total amount in " + CURRENCY_UNIT + " received by the address\n"
            "    \"confirmations\" : n,               (numeric) The number of confirmations of the most recent transaction included\n"
            "    \"label\" : \"label\",               (string) A comment for the address/transaction, if any\n"
            "    \"txids\": [\n"
            "       n,                                (numeric) The ids of transactions received with the address \n"
            "       ...\n"
            "    ]\n"
            "  }\n"
            "  ,...\n"
            "]\n"

            "\nExamples:\n"
            + HelpExampleCli("listreceivedbyaddress", "")
            + HelpExampleCli("listreceivedbyaddress", "6 true")
            + HelpExampleRpc("listreceivedbyaddress", "6, true, true")
            + HelpExampleRpc("listreceivedbyaddress", "6, true, true, \"1M72Sfpbz1BPpXFHz9m3CdqATR44Jvaydd\"")
        );

    LOCK2(cs_main, pwallet->cs_wallet);

    return ListReceived(pwallet, request.params, false);
}

UniValue listreceivedbyaccount(const JSONRPCRequest& request)
{
    CWallet * const pwallet = GetWalletForJSONRPCRequest(request);
    if (!EnsureWalletIsAvailable(pwallet, request.fHelp)) {
        return NullUniValue;
    }

    if (request.fHelp || request.params.size() > 3)
        throw runtime_error(
            "listreceivedbyaccount ( minconf include_empty include_watchonly)\n"
            "\nDEPRECATED. List balances by account.\n"
            "\nArguments:\n"
            "1. minconf           (numeric, optional, default=1) The minimum number of confirmations before payments are included.\n"
            "2. include_empty     (bool, optional, default=false) Whether to include accounts that haven't received any payments.\n"
            "3. include_watchonly (bool, optional, default=false) Whether to include watch-only addresses (see 'importaddress').\n"

            "\nResult:\n"
            "[\n"
            "  {\n"
            "    \"involvesWatchonly\" : true,   (bool) Only returned if imported addresses were involved in transaction\n"
            "    \"account\" : \"accountname\",  (string) The account name of the receiving account\n"
            "    \"amount\" : x.xxx,             (numeric) The total amount received by addresses with this account\n"
            "    \"confirmations\" : n,          (numeric) The number of confirmations of the most recent transaction included\n"
            "    \"label\" : \"label\"           (string) A comment for the address/transaction, if any\n"
            "  }\n"
            "  ,...\n"
            "]\n"

            "\nExamples:\n"
            + HelpExampleCli("listreceivedbyaccount", "")
            + HelpExampleCli("listreceivedbyaccount", "6 true")
            + HelpExampleRpc("listreceivedbyaccount", "6, true, true")
        );

    LOCK2(cs_main, pwallet->cs_wallet);

    return ListReceived(pwallet, request.params, true);
}

static void MaybePushAddress(UniValue & entry, const CTxDestination &dest)
{
    CBitcoinAddress addr;
    if (addr.Set(dest))
        entry.push_back(Pair("address", addr.ToString()));
}

<<<<<<< HEAD
/**
 * List transactions based on the given criteria.
 *
 * @param  pwallet    The wallet.
 * @param  wtx        The wallet transaction.
 * @param  strAccount The account, if any, or "*" for all.
 * @param  nMinDepth  The minimum confirmation depth.
 * @param  fLong      Whether to include the JSON version of the transaction.
 * @param  ret        The UniValue into which the result is stored.
 * @param  filter     The "is mine" filter bool.
 */
=======
>>>>>>> c296fb4c
void ListTransactions(CWallet * const pwallet, const CWalletTx& wtx, const string& strAccount, int nMinDepth, bool fLong, UniValue& ret, const isminefilter& filter)
{
    CAmount nFee;
    string strSentAccount;
    list<COutputEntry> listReceived;
    list<COutputEntry> listSent;

    wtx.GetAmounts(listReceived, listSent, nFee, strSentAccount, filter);

    bool fAllAccounts = (strAccount == string("*"));
    bool involvesWatchonly = wtx.IsFromMe(ISMINE_WATCH_ONLY);

    // Sent
    if ((!listSent.empty() || nFee != 0) && (fAllAccounts || strAccount == strSentAccount))
    {
        BOOST_FOREACH(const COutputEntry& s, listSent)
        {
            UniValue entry(UniValue::VOBJ);
            if (involvesWatchonly || (::IsMine(*pwallet, s.destination) & ISMINE_WATCH_ONLY)) {
                entry.push_back(Pair("involvesWatchonly", true));
            }
            entry.push_back(Pair("account", strSentAccount));
            MaybePushAddress(entry, s.destination);
            entry.push_back(Pair("category", "send"));
            entry.push_back(Pair("amount", ValueFromAmount(-s.amount)));
            if (pwallet->mapAddressBook.count(s.destination)) {
                entry.push_back(Pair("label", pwallet->mapAddressBook[s.destination].name));
            }
            entry.push_back(Pair("vout", s.vout));
            entry.push_back(Pair("fee", ValueFromAmount(-nFee)));
            if (fLong)
                WalletTxToJSON(wtx, entry);
            entry.push_back(Pair("abandoned", wtx.isAbandoned()));
            ret.push_back(entry);
        }
    }

    // Received
    if (listReceived.size() > 0 && wtx.GetDepthInMainChain() >= nMinDepth)
    {
        BOOST_FOREACH(const COutputEntry& r, listReceived)
        {
            string account;
            if (pwallet->mapAddressBook.count(r.destination)) {
                account = pwallet->mapAddressBook[r.destination].name;
            }
            if (fAllAccounts || (account == strAccount))
            {
                UniValue entry(UniValue::VOBJ);
                if (involvesWatchonly || (::IsMine(*pwallet, r.destination) & ISMINE_WATCH_ONLY)) {
                    entry.push_back(Pair("involvesWatchonly", true));
                }
                entry.push_back(Pair("account", account));
                MaybePushAddress(entry, r.destination);
                if (wtx.IsCoinBase())
                {
                    if (wtx.GetDepthInMainChain() < 1)
                        entry.push_back(Pair("category", "orphan"));
                    else if (wtx.GetBlocksToMaturity() > 0)
                        entry.push_back(Pair("category", "immature"));
                    else
                        entry.push_back(Pair("category", "generate"));
                }
                else
                {
                    entry.push_back(Pair("category", "receive"));
                }
                entry.push_back(Pair("amount", ValueFromAmount(r.amount)));
                if (pwallet->mapAddressBook.count(r.destination)) {
                    entry.push_back(Pair("label", account));
                }
                entry.push_back(Pair("vout", r.vout));
                if (fLong)
                    WalletTxToJSON(wtx, entry);
                ret.push_back(entry);
            }
        }
    }
}

void AcentryToJSON(const CAccountingEntry& acentry, const string& strAccount, UniValue& ret)
{
    bool fAllAccounts = (strAccount == string("*"));

    if (fAllAccounts || acentry.strAccount == strAccount)
    {
        UniValue entry(UniValue::VOBJ);
        entry.push_back(Pair("account", acentry.strAccount));
        entry.push_back(Pair("category", "move"));
        entry.push_back(Pair("time", acentry.nTime));
        entry.push_back(Pair("amount", ValueFromAmount(acentry.nCreditDebit)));
        entry.push_back(Pair("otheraccount", acentry.strOtherAccount));
        entry.push_back(Pair("comment", acentry.strComment));
        ret.push_back(entry);
    }
}

UniValue listtransactions(const JSONRPCRequest& request)
{
    CWallet * const pwallet = GetWalletForJSONRPCRequest(request);
    if (!EnsureWalletIsAvailable(pwallet, request.fHelp)) {
        return NullUniValue;
    }

    if (request.fHelp || request.params.size() > 4)
        throw runtime_error(
            "listtransactions ( \"account\" count skip include_watchonly)\n"
            "\nReturns up to 'count' most recent transactions skipping the first 'from' transactions for account 'account'.\n"
            "\nArguments:\n"
            "1. \"account\"    (string, optional) DEPRECATED. The account name. Should be \"*\".\n"
            "2. count          (numeric, optional, default=10) The number of transactions to return\n"
            "3. skip           (numeric, optional, default=0) The number of transactions to skip\n"
            "4. include_watchonly (bool, optional, default=false) Include transactions to watch-only addresses (see 'importaddress')\n"
            "\nResult:\n"
            "[\n"
            "  {\n"
            "    \"account\":\"accountname\",       (string) DEPRECATED. The account name associated with the transaction. \n"
            "                                                It will be \"\" for the default account.\n"
            "    \"address\":\"address\",    (string) The bitcoin address of the transaction. Not present for \n"
            "                                                move transactions (category = move).\n"
            "    \"category\":\"send|receive|move\", (string) The transaction category. 'move' is a local (off blockchain)\n"
            "                                                transaction between accounts, and not associated with an address,\n"
            "                                                transaction id or block. 'send' and 'receive' transactions are \n"
            "                                                associated with an address, transaction id and block details\n"
            "    \"amount\": x.xxx,          (numeric) The amount in " + CURRENCY_UNIT + ". This is negative for the 'send' category, and for the\n"
            "                                         'move' category for moves outbound. It is positive for the 'receive' category,\n"
            "                                         and for the 'move' category for inbound funds.\n"
            "    \"label\": \"label\",       (string) A comment for the address/transaction, if any\n"
            "    \"vout\": n,                (numeric) the vout value\n"
            "    \"fee\": x.xxx,             (numeric) The amount of the fee in " + CURRENCY_UNIT + ". This is negative and only available for the \n"
            "                                         'send' category of transactions.\n"
            "    \"confirmations\": n,       (numeric) The number of confirmations for the transaction. Available for 'send' and \n"
            "                                         'receive' category of transactions. Negative confirmations indicate the\n"
            "                                         transaction conflicts with the block chain\n"
            "    \"trusted\": xxx,           (bool) Whether we consider the outputs of this unconfirmed transaction safe to spend.\n"
            "    \"blockhash\": \"hashvalue\", (string) The block hash containing the transaction. Available for 'send' and 'receive'\n"
            "                                          category of transactions.\n"
            "    \"blockindex\": n,          (numeric) The index of the transaction in the block that includes it. Available for 'send' and 'receive'\n"
            "                                          category of transactions.\n"
            "    \"blocktime\": xxx,         (numeric) The block time in seconds since epoch (1 Jan 1970 GMT).\n"
            "    \"txid\": \"transactionid\", (string) The transaction id. Available for 'send' and 'receive' category of transactions.\n"
            "    \"time\": xxx,              (numeric) The transaction time in seconds since epoch (midnight Jan 1 1970 GMT).\n"
            "    \"timereceived\": xxx,      (numeric) The time received in seconds since epoch (midnight Jan 1 1970 GMT). Available \n"
            "                                          for 'send' and 'receive' category of transactions.\n"
            "    \"comment\": \"...\",       (string) If a comment is associated with the transaction.\n"
            "    \"otheraccount\": \"accountname\",  (string) DEPRECATED. For the 'move' category of transactions, the account the funds came \n"
            "                                          from (for receiving funds, positive amounts), or went to (for sending funds,\n"
            "                                          negative amounts).\n"
            "    \"bip125-replaceable\": \"yes|no|unknown\",  (string) Whether this transaction could be replaced due to BIP125 (replace-by-fee);\n"
            "                                                     may be unknown for unconfirmed transactions not in the mempool\n"
            "    \"abandoned\": xxx          (bool) 'true' if the transaction has been abandoned (inputs are respendable). Only available for the \n"
            "                                         'send' category of transactions.\n"
            "  }\n"
            "]\n"

            "\nExamples:\n"
            "\nList the most recent 10 transactions in the systems\n"
            + HelpExampleCli("listtransactions", "") +
            "\nList transactions 100 to 120\n"
            + HelpExampleCli("listtransactions", "\"*\" 20 100") +
            "\nAs a json rpc call\n"
            + HelpExampleRpc("listtransactions", "\"*\", 20, 100")
        );

    LOCK2(cs_main, pwallet->cs_wallet);

    string strAccount = "*";
    if (request.params.size() > 0)
        strAccount = request.params[0].get_str();
    int nCount = 10;
    if (request.params.size() > 1)
        nCount = request.params[1].get_int();
    int nFrom = 0;
    if (request.params.size() > 2)
        nFrom = request.params[2].get_int();
    isminefilter filter = ISMINE_SPENDABLE;
    if(request.params.size() > 3)
        if(request.params[3].get_bool())
            filter = filter | ISMINE_WATCH_ONLY;

    if (nCount < 0)
        throw JSONRPCError(RPC_INVALID_PARAMETER, "Negative count");
    if (nFrom < 0)
        throw JSONRPCError(RPC_INVALID_PARAMETER, "Negative from");

    UniValue ret(UniValue::VARR);

    const CWallet::TxItems & txOrdered = pwallet->wtxOrdered;

    // iterate backwards until we have nCount items to return:
    for (CWallet::TxItems::const_reverse_iterator it = txOrdered.rbegin(); it != txOrdered.rend(); ++it)
    {
        CWalletTx *const pwtx = (*it).second.first;
        if (pwtx != 0)
            ListTransactions(pwallet, *pwtx, strAccount, 0, true, ret, filter);
        CAccountingEntry *const pacentry = (*it).second.second;
        if (pacentry != 0)
            AcentryToJSON(*pacentry, strAccount, ret);

        if ((int)ret.size() >= (nCount+nFrom)) break;
    }
    // ret is newest to oldest

    if (nFrom > (int)ret.size())
        nFrom = ret.size();
    if ((nFrom + nCount) > (int)ret.size())
        nCount = ret.size() - nFrom;

    vector<UniValue> arrTmp = ret.getValues();

    vector<UniValue>::iterator first = arrTmp.begin();
    std::advance(first, nFrom);
    vector<UniValue>::iterator last = arrTmp.begin();
    std::advance(last, nFrom+nCount);

    if (last != arrTmp.end()) arrTmp.erase(last, arrTmp.end());
    if (first != arrTmp.begin()) arrTmp.erase(arrTmp.begin(), first);

    std::reverse(arrTmp.begin(), arrTmp.end()); // Return oldest to newest

    ret.clear();
    ret.setArray();
    ret.push_backV(arrTmp);

    return ret;
}

UniValue listaccounts(const JSONRPCRequest& request)
{
    CWallet * const pwallet = GetWalletForJSONRPCRequest(request);
    if (!EnsureWalletIsAvailable(pwallet, request.fHelp)) {
        return NullUniValue;
    }

    if (request.fHelp || request.params.size() > 2)
        throw runtime_error(
            "listaccounts ( minconf include_watchonly)\n"
            "\nDEPRECATED. Returns Object that has account names as keys, account balances as values.\n"
            "\nArguments:\n"
            "1. minconf             (numeric, optional, default=1) Only include transactions with at least this many confirmations\n"
            "2. include_watchonly   (bool, optional, default=false) Include balances in watch-only addresses (see 'importaddress')\n"
            "\nResult:\n"
            "{                      (json object where keys are account names, and values are numeric balances\n"
            "  \"account\": x.xxx,  (numeric) The property name is the account name, and the value is the total balance for the account.\n"
            "  ...\n"
            "}\n"
            "\nExamples:\n"
            "\nList account balances where there at least 1 confirmation\n"
            + HelpExampleCli("listaccounts", "") +
            "\nList account balances including zero confirmation transactions\n"
            + HelpExampleCli("listaccounts", "0") +
            "\nList account balances for 6 or more confirmations\n"
            + HelpExampleCli("listaccounts", "6") +
            "\nAs json rpc call\n"
            + HelpExampleRpc("listaccounts", "6")
        );

    LOCK2(cs_main, pwallet->cs_wallet);

    int nMinDepth = 1;
    if (request.params.size() > 0)
        nMinDepth = request.params[0].get_int();
    isminefilter includeWatchonly = ISMINE_SPENDABLE;
    if(request.params.size() > 1)
        if(request.params[1].get_bool())
            includeWatchonly = includeWatchonly | ISMINE_WATCH_ONLY;

    map<string, CAmount> mapAccountBalances;
    for (const std::pair<CTxDestination, CAddressBookData>& entry : pwallet->mapAddressBook) {
        if (IsMine(*pwallet, entry.first) & includeWatchonly) {  // This address belongs to me
            mapAccountBalances[entry.second.name] = 0;
        }
    }

    for (const std::pair<uint256, CWalletTx>& pairWtx : pwallet->mapWallet) {
        const CWalletTx& wtx = pairWtx.second;
        CAmount nFee;
        string strSentAccount;
        list<COutputEntry> listReceived;
        list<COutputEntry> listSent;
        int nDepth = wtx.GetDepthInMainChain();
        if (wtx.GetBlocksToMaturity() > 0 || nDepth < 0)
            continue;
        wtx.GetAmounts(listReceived, listSent, nFee, strSentAccount, includeWatchonly);
        mapAccountBalances[strSentAccount] -= nFee;
        BOOST_FOREACH(const COutputEntry& s, listSent)
            mapAccountBalances[strSentAccount] -= s.amount;
        if (nDepth >= nMinDepth)
        {
            BOOST_FOREACH(const COutputEntry& r, listReceived)
                if (pwallet->mapAddressBook.count(r.destination)) {
                    mapAccountBalances[pwallet->mapAddressBook[r.destination].name] += r.amount;
                }
                else
                    mapAccountBalances[""] += r.amount;
        }
    }

    const list<CAccountingEntry> & acentries = pwallet->laccentries;
    BOOST_FOREACH(const CAccountingEntry& entry, acentries)
        mapAccountBalances[entry.strAccount] += entry.nCreditDebit;

    UniValue ret(UniValue::VOBJ);
    BOOST_FOREACH(const PAIRTYPE(string, CAmount)& accountBalance, mapAccountBalances) {
        ret.push_back(Pair(accountBalance.first, ValueFromAmount(accountBalance.second)));
    }
    return ret;
}

UniValue listsinceblock(const JSONRPCRequest& request)
{
    CWallet * const pwallet = GetWalletForJSONRPCRequest(request);
    if (!EnsureWalletIsAvailable(pwallet, request.fHelp)) {
        return NullUniValue;
    }

    if (request.fHelp || request.params.size() > 4)
        throw runtime_error(
            "listsinceblock ( \"blockhash\" target_confirmations include_watchonly include_removed )\n"
            "\nGet all transactions in blocks since block [blockhash], or all transactions if omitted.\n"
            "If \"blockhash\" is no longer a part of the main chain, transactions from the fork point onward are included.\n"
            "Additionally, if include_removed is set, transactions affecting the wallet which were removed are returned in the \"removed\" array.\n"
            "\nArguments:\n"
            "1. \"blockhash\"            (string, optional) The block hash to list transactions since\n"
            "2. target_confirmations:    (numeric, optional, default=1) The confirmations required, must be 1 or more\n"
            "3. include_watchonly:       (bool, optional, default=false) Include transactions to watch-only addresses (see 'importaddress')\n"
            "4. include_removed:         (bool, optional, default=true) Show transactions that were removed due to a reorg in the \"removed\" array\n"
            "\nResult:\n"
            "{\n"
            "  \"transactions\": [\n"
            "    \"account\":\"accountname\",       (string) DEPRECATED. The account name associated with the transaction. Will be \"\" for the default account.\n"
            "    \"address\":\"address\",    (string) The bitcoin address of the transaction. Not present for move transactions (category = move).\n"
            "    \"category\":\"send|receive\",     (string) The transaction category. 'send' has negative amounts, 'receive' has positive amounts.\n"
            "    \"amount\": x.xxx,          (numeric) The amount in " + CURRENCY_UNIT + ". This is negative for the 'send' category, and for the 'move' category for moves \n"
            "                                          outbound. It is positive for the 'receive' category, and for the 'move' category for inbound funds.\n"
            "    \"vout\" : n,               (numeric) the vout value\n"
            "    \"fee\": x.xxx,             (numeric) The amount of the fee in " + CURRENCY_UNIT + ". This is negative and only available for the 'send' category of transactions.\n"
            "    \"confirmations\": n,       (numeric) The number of confirmations for the transaction. Available for 'send' and 'receive' category of transactions.\n"
            "                                          When it's < 0, it means the transaction conflicted that many blocks ago.\n"
            "    \"blockhash\": \"hashvalue\",     (string) The block hash containing the transaction. Available for 'send' and 'receive' category of transactions.\n"
            "    \"blockindex\": n,          (numeric) The index of the transaction in the block that includes it. Available for 'send' and 'receive' category of transactions.\n"
            "    \"blocktime\": xxx,         (numeric) The block time in seconds since epoch (1 Jan 1970 GMT).\n"
            "    \"txid\": \"transactionid\",  (string) The transaction id. Available for 'send' and 'receive' category of transactions.\n"
            "    \"time\": xxx,              (numeric) The transaction time in seconds since epoch (Jan 1 1970 GMT).\n"
            "    \"timereceived\": xxx,      (numeric) The time received in seconds since epoch (Jan 1 1970 GMT). Available for 'send' and 'receive' category of transactions.\n"
            "    \"bip125-replaceable\": \"yes|no|unknown\",  (string) Whether this transaction could be replaced due to BIP125 (replace-by-fee);\n"
            "                                                   may be unknown for unconfirmed transactions not in the mempool\n"
            "    \"abandoned\": xxx,         (bool) 'true' if the transaction has been abandoned (inputs are respendable). Only available for the 'send' category of transactions.\n"
            "    \"comment\": \"...\",       (string) If a comment is associated with the transaction.\n"
            "    \"label\" : \"label\"       (string) A comment for the address/transaction, if any\n"
            "    \"to\": \"...\",            (string) If a comment to is associated with the transaction.\n"
            "  ],\n"
            "  \"removed\": [\n"
            "    <structure is the same as \"transactions\" above, only present if include_removed=true>\n"
            "  ],\n"
            "  \"lastblock\": \"lastblockhash\"     (string) The hash of the last block\n"
            "}\n"
            "\nExamples:\n"
            + HelpExampleCli("listsinceblock", "")
            + HelpExampleCli("listsinceblock", "\"000000000000000bacf66f7497b7dc45ef753ee9a7d38571037cdb1a57f663ad\" 6")
            + HelpExampleRpc("listsinceblock", "\"000000000000000bacf66f7497b7dc45ef753ee9a7d38571037cdb1a57f663ad\", 6")
        );

    LOCK2(cs_main, pwallet->cs_wallet);

    const CBlockIndex* pindex = NULL;    // Block index of the specified block or the common ancestor, if the block provided was in a deactivated chain.
    const CBlockIndex* paltindex = NULL; // Block index of the specified block, even if it's in a deactivated chain.
    int target_confirms = 1;
    isminefilter filter = ISMINE_SPENDABLE;

    if (request.params.size() > 0 && !request.params[0].isNull())
    {
        uint256 blockId;

        blockId.SetHex(request.params[0].get_str());
        BlockMap::iterator it = mapBlockIndex.find(blockId);
        if (it != mapBlockIndex.end())
        {
            paltindex = pindex = it->second;
            if (chainActive[pindex->nHeight] != pindex)
            {
                // the block being asked for is a part of a deactivated chain;
                // we don't want to depend on its perceived height in the block
                // chain, we want to instead use the last common ancestor
                pindex = chainActive.FindFork(pindex);
            }
        }
    }

    if (request.params.size() > 1 && !request.params[1].isNull())
    {
        target_confirms = request.params[1].get_int();

        if (target_confirms < 1)
            throw JSONRPCError(RPC_INVALID_PARAMETER, "Invalid parameter");
    }

    if (request.params.size() > 2 && !request.params[2].isNull() && request.params[2].get_bool())
    {
        filter = filter | ISMINE_WATCH_ONLY;
    }

    bool include_removed = (request.params.size() < 4 || request.params[3].isNull() || request.params[3].get_bool());

    int depth = pindex ? (1 + chainActive.Height() - pindex->nHeight) : -1;

    UniValue transactions(UniValue::VARR);

    for (const std::pair<uint256, CWalletTx>& pairWtx : pwallet->mapWallet) {
        CWalletTx tx = pairWtx.second;

        if (depth == -1 || tx.GetDepthInMainChain() < depth)
            ListTransactions(pwallet, tx, "*", 0, true, transactions, filter);
<<<<<<< HEAD
    }

    // when a reorg'd block is requested, we also list any relevant transactions
    // in the blocks of the chain that was detached
    UniValue removed(UniValue::VARR);
    while (include_removed && paltindex && paltindex != pindex)
    {
        CBlock block;
        if (!ReadBlockFromDisk(block, paltindex, Params().GetConsensus()))
        {
            throw JSONRPCError(RPC_INTERNAL_ERROR, "Can't read block from disk");
        }
        for (const CTransactionRef& tx : block.vtx)
        {
            if (pwallet->mapWallet.count(tx->GetHash()) > 0)
            {
                // Use -depth as minDepth parameter to ListTransactions to prevent incoming
                // transactions from being filtered. These transactions have negative
                // confirmations, but always greater than -depth.
                ListTransactions(pwallet, pwallet->mapWallet[tx->GetHash()], "*", -depth, true, removed, filter);
            }
        }
        paltindex = paltindex->pprev;
=======
>>>>>>> c296fb4c
    }

    CBlockIndex *pblockLast = chainActive[chainActive.Height() + 1 - target_confirms];
    uint256 lastblock = pblockLast ? pblockLast->GetBlockHash() : uint256();

    UniValue ret(UniValue::VOBJ);
    ret.push_back(Pair("transactions", transactions));
    if (include_removed) ret.push_back(Pair("removed", removed));
    ret.push_back(Pair("lastblock", lastblock.GetHex()));

    return ret;
}

UniValue gettransaction(const JSONRPCRequest& request)
{
    CWallet * const pwallet = GetWalletForJSONRPCRequest(request);
    if (!EnsureWalletIsAvailable(pwallet, request.fHelp)) {
        return NullUniValue;
    }

    if (request.fHelp || request.params.size() < 1 || request.params.size() > 2)
        throw runtime_error(
            "gettransaction \"txid\" ( include_watchonly )\n"
            "\nGet detailed information about in-wallet transaction <txid>\n"
            "\nArguments:\n"
            "1. \"txid\"                  (string, required) The transaction id\n"
            "2. \"include_watchonly\"     (bool, optional, default=false) Whether to include watch-only addresses in balance calculation and details[]\n"
            "\nResult:\n"
            "{\n"
            "  \"amount\" : x.xxx,        (numeric) The transaction amount in " + CURRENCY_UNIT + "\n"
            "  \"fee\": x.xxx,            (numeric) The amount of the fee in " + CURRENCY_UNIT + ". This is negative and only available for the \n"
            "                              'send' category of transactions.\n"
            "  \"confirmations\" : n,     (numeric) The number of confirmations\n"
            "  \"blockhash\" : \"hash\",  (string) The block hash\n"
            "  \"blockindex\" : xx,       (numeric) The index of the transaction in the block that includes it\n"
            "  \"blocktime\" : ttt,       (numeric) The time in seconds since epoch (1 Jan 1970 GMT)\n"
            "  \"txid\" : \"transactionid\",   (string) The transaction id.\n"
            "  \"time\" : ttt,            (numeric) The transaction time in seconds since epoch (1 Jan 1970 GMT)\n"
            "  \"timereceived\" : ttt,    (numeric) The time received in seconds since epoch (1 Jan 1970 GMT)\n"
            "  \"bip125-replaceable\": \"yes|no|unknown\",  (string) Whether this transaction could be replaced due to BIP125 (replace-by-fee);\n"
            "                                                   may be unknown for unconfirmed transactions not in the mempool\n"
            "  \"details\" : [\n"
            "    {\n"
            "      \"account\" : \"accountname\",      (string) DEPRECATED. The account name involved in the transaction, can be \"\" for the default account.\n"
            "      \"address\" : \"address\",          (string) The bitcoin address involved in the transaction\n"
            "      \"category\" : \"send|receive\",    (string) The category, either 'send' or 'receive'\n"
            "      \"amount\" : x.xxx,                 (numeric) The amount in " + CURRENCY_UNIT + "\n"
            "      \"label\" : \"label\",              (string) A comment for the address/transaction, if any\n"
            "      \"vout\" : n,                       (numeric) the vout value\n"
            "      \"fee\": x.xxx,                     (numeric) The amount of the fee in " + CURRENCY_UNIT + ". This is negative and only available for the \n"
            "                                           'send' category of transactions.\n"
            "      \"abandoned\": xxx                  (bool) 'true' if the transaction has been abandoned (inputs are respendable). Only available for the \n"
            "                                           'send' category of transactions.\n"			
            "    }\n"
            "    ,...\n"
            "  ],\n"
            "  \"hex\" : \"data\"         (string) Raw data for transaction\n"
            "}\n"

            "\nExamples:\n"
            + HelpExampleCli("gettransaction", "\"1075db55d416d3ca199f55b6084e2115b9345e16c5cf302fc80e9d5fbf5d48d\"")
            + HelpExampleCli("gettransaction", "\"1075db55d416d3ca199f55b6084e2115b9345e16c5cf302fc80e9d5fbf5d48d\" true")
            + HelpExampleRpc("gettransaction", "\"1075db55d416d3ca199f55b6084e2115b9345e16c5cf302fc80e9d5fbf5d48d\"")
        );

    LOCK2(cs_main, pwallet->cs_wallet);

    uint256 hash;
    hash.SetHex(request.params[0].get_str());

    isminefilter filter = ISMINE_SPENDABLE;
    if(request.params.size() > 1)
        if(request.params[1].get_bool())
            filter = filter | ISMINE_WATCH_ONLY;

    UniValue entry(UniValue::VOBJ);
    if (!pwallet->mapWallet.count(hash)) {
        throw JSONRPCError(RPC_INVALID_ADDRESS_OR_KEY, "Invalid or non-wallet transaction id");
    }
    const CWalletTx& wtx = pwallet->mapWallet[hash];

    CAmount nCredit = wtx.GetCredit(filter);
    CAmount nDebit = wtx.GetDebit(filter);
    CAmount nNet = nCredit - nDebit;
    CAmount nFee = (wtx.IsFromMe(filter) ? wtx.tx->GetValueOut() - nDebit : 0);

    entry.push_back(Pair("amount", ValueFromAmount(nNet - nFee)));
    if (wtx.IsFromMe(filter))
        entry.push_back(Pair("fee", ValueFromAmount(nFee)));

    WalletTxToJSON(wtx, entry);

    UniValue details(UniValue::VARR);
    ListTransactions(pwallet, wtx, "*", 0, false, details, filter);
    entry.push_back(Pair("details", details));

    string strHex = EncodeHexTx(static_cast<CTransaction>(wtx), RPCSerializationFlags());
    entry.push_back(Pair("hex", strHex));

    return entry;
}

UniValue abandontransaction(const JSONRPCRequest& request)
{
    CWallet * const pwallet = GetWalletForJSONRPCRequest(request);
    if (!EnsureWalletIsAvailable(pwallet, request.fHelp)) {
        return NullUniValue;
    }

    if (request.fHelp || request.params.size() != 1)
        throw runtime_error(
            "abandontransaction \"txid\"\n"
            "\nMark in-wallet transaction <txid> as abandoned\n"
            "This will mark this transaction and all its in-wallet descendants as abandoned which will allow\n"
            "for their inputs to be respent.  It can be used to replace \"stuck\" or evicted transactions.\n"
            "It only works on transactions which are not included in a block and are not currently in the mempool.\n"
            "It has no effect on transactions which are already conflicted or abandoned.\n"
            "\nArguments:\n"
            "1. \"txid\"    (string, required) The transaction id\n"
            "\nResult:\n"
            "\nExamples:\n"
            + HelpExampleCli("abandontransaction", "\"1075db55d416d3ca199f55b6084e2115b9345e16c5cf302fc80e9d5fbf5d48d\"")
            + HelpExampleRpc("abandontransaction", "\"1075db55d416d3ca199f55b6084e2115b9345e16c5cf302fc80e9d5fbf5d48d\"")
        );

    LOCK2(cs_main, pwallet->cs_wallet);

    uint256 hash;
    hash.SetHex(request.params[0].get_str());

    if (!pwallet->mapWallet.count(hash)) {
        throw JSONRPCError(RPC_INVALID_ADDRESS_OR_KEY, "Invalid or non-wallet transaction id");
    }
    if (!pwallet->AbandonTransaction(hash)) {
        throw JSONRPCError(RPC_INVALID_ADDRESS_OR_KEY, "Transaction not eligible for abandonment");
    }

    return NullUniValue;
}


UniValue backupwallet(const JSONRPCRequest& request)
{
    CWallet * const pwallet = GetWalletForJSONRPCRequest(request);
    if (!EnsureWalletIsAvailable(pwallet, request.fHelp)) {
        return NullUniValue;
    }

    if (request.fHelp || request.params.size() != 1)
        throw runtime_error(
            "backupwallet \"destination\"\n"
            "\nSafely copies current wallet file to destination, which can be a directory or a path with filename.\n"
            "\nArguments:\n"
            "1. \"destination\"   (string) The destination directory or file\n"
            "\nExamples:\n"
            + HelpExampleCli("backupwallet", "\"backup.dat\"")
            + HelpExampleRpc("backupwallet", "\"backup.dat\"")
        );

    LOCK2(cs_main, pwallet->cs_wallet);

    string strDest = request.params[0].get_str();
    if (!pwallet->BackupWallet(strDest)) {
        throw JSONRPCError(RPC_WALLET_ERROR, "Error: Wallet backup failed!");
    }

    return NullUniValue;
}


UniValue keypoolrefill(const JSONRPCRequest& request)
{
    CWallet * const pwallet = GetWalletForJSONRPCRequest(request);
    if (!EnsureWalletIsAvailable(pwallet, request.fHelp)) {
        return NullUniValue;
    }

    if (request.fHelp || request.params.size() > 1)
        throw runtime_error(
            "keypoolrefill ( newsize )\n"
            "\nFills the keypool."
            + HelpRequiringPassphrase(pwallet) + "\n"
            "\nArguments\n"
            "1. newsize     (numeric, optional, default=100) The new keypool size\n"
            "\nExamples:\n"
            + HelpExampleCli("keypoolrefill", "")
            + HelpExampleRpc("keypoolrefill", "")
        );

    LOCK2(cs_main, pwallet->cs_wallet);

    // 0 is interpreted by TopUpKeyPool() as the default keypool size given by -keypool
    unsigned int kpSize = 0;
    if (request.params.size() > 0) {
        if (request.params[0].get_int() < 0)
            throw JSONRPCError(RPC_INVALID_PARAMETER, "Invalid parameter, expected valid size.");
        kpSize = (unsigned int)request.params[0].get_int();
    }

    EnsureWalletIsUnlocked(pwallet);
    pwallet->TopUpKeyPool(kpSize);

    if (pwallet->GetKeyPoolSize() < kpSize) {
        throw JSONRPCError(RPC_WALLET_ERROR, "Error refreshing keypool.");
    }

    return NullUniValue;
}


static void LockWallet(CWallet* pWallet)
{
    LOCK(pWallet->cs_wallet);
    pWallet->nRelockTime = 0;
    pWallet->Lock();
}

UniValue walletpassphrase(const JSONRPCRequest& request)
{
    CWallet * const pwallet = GetWalletForJSONRPCRequest(request);
    if (!EnsureWalletIsAvailable(pwallet, request.fHelp)) {
        return NullUniValue;
    }

    if (pwallet->IsCrypted() && (request.fHelp || request.params.size() != 2)) {
        throw runtime_error(
            "walletpassphrase \"passphrase\" timeout\n"
            "\nStores the wallet decryption key in memory for 'timeout' seconds.\n"
            "This is needed prior to performing transactions related to private keys such as sending bitcoins\n"
            "\nArguments:\n"
            "1. \"passphrase\"     (string, required) The wallet passphrase\n"
            "2. timeout            (numeric, required) The time to keep the decryption key in seconds.\n"
            "\nNote:\n"
            "Issuing the walletpassphrase command while the wallet is already unlocked will set a new unlock\n"
            "time that overrides the old one.\n"
            "\nExamples:\n"
            "\nunlock the wallet for 60 seconds\n"
            + HelpExampleCli("walletpassphrase", "\"my pass phrase\" 60") +
            "\nLock the wallet again (before 60 seconds)\n"
            + HelpExampleCli("walletlock", "") +
            "\nAs json rpc call\n"
            + HelpExampleRpc("walletpassphrase", "\"my pass phrase\", 60")
        );
    }

    LOCK2(cs_main, pwallet->cs_wallet);

    if (request.fHelp)
        return true;
    if (!pwallet->IsCrypted()) {
        throw JSONRPCError(RPC_WALLET_WRONG_ENC_STATE, "Error: running with an unencrypted wallet, but walletpassphrase was called.");
    }

    // Note that the walletpassphrase is stored in request.params[0] which is not mlock()ed
    SecureString strWalletPass;
    strWalletPass.reserve(100);
    // TODO: get rid of this .c_str() by implementing SecureString::operator=(std::string)
    // Alternately, find a way to make request.params[0] mlock()'d to begin with.
    strWalletPass = request.params[0].get_str().c_str();

    if (strWalletPass.length() > 0)
    {
        if (!pwallet->Unlock(strWalletPass)) {
            throw JSONRPCError(RPC_WALLET_PASSPHRASE_INCORRECT, "Error: The wallet passphrase entered was incorrect.");
        }
    }
    else
        throw runtime_error(
            "walletpassphrase <passphrase> <timeout>\n"
            "Stores the wallet decryption key in memory for <timeout> seconds.");

    pwallet->TopUpKeyPool();

    int64_t nSleepTime = request.params[1].get_int64();
    pwallet->nRelockTime = GetTime() + nSleepTime;
    RPCRunLater(strprintf("lockwallet(%s)", pwallet->strWalletFile), boost::bind(LockWallet, pwallet), nSleepTime);

    return NullUniValue;
}


UniValue walletpassphrasechange(const JSONRPCRequest& request)
{
    CWallet * const pwallet = GetWalletForJSONRPCRequest(request);
    if (!EnsureWalletIsAvailable(pwallet, request.fHelp)) {
        return NullUniValue;
    }

    if (pwallet->IsCrypted() && (request.fHelp || request.params.size() != 2)) {
        throw runtime_error(
            "walletpassphrasechange \"oldpassphrase\" \"newpassphrase\"\n"
            "\nChanges the wallet passphrase from 'oldpassphrase' to 'newpassphrase'.\n"
            "\nArguments:\n"
            "1. \"oldpassphrase\"      (string) The current passphrase\n"
            "2. \"newpassphrase\"      (string) The new passphrase\n"
            "\nExamples:\n"
            + HelpExampleCli("walletpassphrasechange", "\"old one\" \"new one\"")
            + HelpExampleRpc("walletpassphrasechange", "\"old one\", \"new one\"")
        );
    }

    LOCK2(cs_main, pwallet->cs_wallet);

    if (request.fHelp)
        return true;
    if (!pwallet->IsCrypted()) {
        throw JSONRPCError(RPC_WALLET_WRONG_ENC_STATE, "Error: running with an unencrypted wallet, but walletpassphrasechange was called.");
    }

    // TODO: get rid of these .c_str() calls by implementing SecureString::operator=(std::string)
    // Alternately, find a way to make request.params[0] mlock()'d to begin with.
    SecureString strOldWalletPass;
    strOldWalletPass.reserve(100);
    strOldWalletPass = request.params[0].get_str().c_str();

    SecureString strNewWalletPass;
    strNewWalletPass.reserve(100);
    strNewWalletPass = request.params[1].get_str().c_str();

    if (strOldWalletPass.length() < 1 || strNewWalletPass.length() < 1)
        throw runtime_error(
            "walletpassphrasechange <oldpassphrase> <newpassphrase>\n"
            "Changes the wallet passphrase from <oldpassphrase> to <newpassphrase>.");

    if (!pwallet->ChangeWalletPassphrase(strOldWalletPass, strNewWalletPass)) {
        throw JSONRPCError(RPC_WALLET_PASSPHRASE_INCORRECT, "Error: The wallet passphrase entered was incorrect.");
    }

    return NullUniValue;
}


UniValue walletlock(const JSONRPCRequest& request)
{
    CWallet * const pwallet = GetWalletForJSONRPCRequest(request);
    if (!EnsureWalletIsAvailable(pwallet, request.fHelp)) {
        return NullUniValue;
    }

    if (pwallet->IsCrypted() && (request.fHelp || request.params.size() != 0)) {
        throw runtime_error(
            "walletlock\n"
            "\nRemoves the wallet encryption key from memory, locking the wallet.\n"
            "After calling this method, you will need to call walletpassphrase again\n"
            "before being able to call any methods which require the wallet to be unlocked.\n"
            "\nExamples:\n"
            "\nSet the passphrase for 2 minutes to perform a transaction\n"
            + HelpExampleCli("walletpassphrase", "\"my pass phrase\" 120") +
            "\nPerform a send (requires passphrase set)\n"
            + HelpExampleCli("sendtoaddress", "\"1M72Sfpbz1BPpXFHz9m3CdqATR44Jvaydd\" 1.0") +
            "\nClear the passphrase since we are done before 2 minutes is up\n"
            + HelpExampleCli("walletlock", "") +
            "\nAs json rpc call\n"
            + HelpExampleRpc("walletlock", "")
        );
    }

    LOCK2(cs_main, pwallet->cs_wallet);

    if (request.fHelp)
        return true;
    if (!pwallet->IsCrypted()) {
        throw JSONRPCError(RPC_WALLET_WRONG_ENC_STATE, "Error: running with an unencrypted wallet, but walletlock was called.");
    }

    pwallet->Lock();
    pwallet->nRelockTime = 0;

    return NullUniValue;
}


UniValue encryptwallet(const JSONRPCRequest& request)
{
    CWallet * const pwallet = GetWalletForJSONRPCRequest(request);
    if (!EnsureWalletIsAvailable(pwallet, request.fHelp)) {
        return NullUniValue;
    }

    if (!pwallet->IsCrypted() && (request.fHelp || request.params.size() != 1)) {
        throw runtime_error(
            "encryptwallet \"passphrase\"\n"
            "\nEncrypts the wallet with 'passphrase'. This is for first time encryption.\n"
            "After this, any calls that interact with private keys such as sending or signing \n"
            "will require the passphrase to be set prior the making these calls.\n"
            "Use the walletpassphrase call for this, and then walletlock call.\n"
            "If the wallet is already encrypted, use the walletpassphrasechange call.\n"
            "Note that this will shutdown the server.\n"
            "\nArguments:\n"
            "1. \"passphrase\"    (string) The pass phrase to encrypt the wallet with. It must be at least 1 character, but should be long.\n"
            "\nExamples:\n"
            "\nEncrypt you wallet\n"
            + HelpExampleCli("encryptwallet", "\"my pass phrase\"") +
            "\nNow set the passphrase to use the wallet, such as for signing or sending bitcoin\n"
            + HelpExampleCli("walletpassphrase", "\"my pass phrase\"") +
            "\nNow we can so something like sign\n"
            + HelpExampleCli("signmessage", "\"address\" \"test message\"") +
            "\nNow lock the wallet again by removing the passphrase\n"
            + HelpExampleCli("walletlock", "") +
            "\nAs a json rpc call\n"
            + HelpExampleRpc("encryptwallet", "\"my pass phrase\"")
        );
    }

    LOCK2(cs_main, pwallet->cs_wallet);

    if (request.fHelp)
        return true;
    if (pwallet->IsCrypted()) {
        throw JSONRPCError(RPC_WALLET_WRONG_ENC_STATE, "Error: running with an encrypted wallet, but encryptwallet was called.");
    }

    // TODO: get rid of this .c_str() by implementing SecureString::operator=(std::string)
    // Alternately, find a way to make request.params[0] mlock()'d to begin with.
    SecureString strWalletPass;
    strWalletPass.reserve(100);
    strWalletPass = request.params[0].get_str().c_str();

    if (strWalletPass.length() < 1)
        throw runtime_error(
            "encryptwallet <passphrase>\n"
            "Encrypts the wallet with <passphrase>.");

    if (!pwallet->EncryptWallet(strWalletPass)) {
        throw JSONRPCError(RPC_WALLET_ENCRYPTION_FAILED, "Error: Failed to encrypt the wallet.");
    }

    // BDB seems to have a bad habit of writing old data into
    // slack space in .dat files; that is bad if the old data is
    // unencrypted private keys. So:
    StartShutdown();
    return "wallet encrypted; Bitcoin server stopping, restart to run with encrypted wallet. The keypool has been flushed and a new HD seed was generated (if you are using HD). You need to make a new backup.";
}

UniValue lockunspent(const JSONRPCRequest& request)
{
    CWallet * const pwallet = GetWalletForJSONRPCRequest(request);
    if (!EnsureWalletIsAvailable(pwallet, request.fHelp)) {
        return NullUniValue;
    }

    if (request.fHelp || request.params.size() < 1 || request.params.size() > 2)
        throw runtime_error(
            "lockunspent unlock ([{\"txid\":\"txid\",\"vout\":n},...])\n"
            "\nUpdates list of temporarily unspendable outputs.\n"
            "Temporarily lock (unlock=false) or unlock (unlock=true) specified transaction outputs.\n"
            "If no transaction outputs are specified when unlocking then all current locked transaction outputs are unlocked.\n"
            "A locked transaction output will not be chosen by automatic coin selection, when spending bitcoins.\n"
            "Locks are stored in memory only. Nodes start with zero locked outputs, and the locked output list\n"
            "is always cleared (by virtue of process exit) when a node stops or fails.\n"
            "Also see the listunspent call\n"
            "\nArguments:\n"
            "1. unlock            (boolean, required) Whether to unlock (true) or lock (false) the specified transactions\n"
            "2. \"transactions\"  (string, optional) A json array of objects. Each object the txid (string) vout (numeric)\n"
            "     [           (json array of json objects)\n"
            "       {\n"
            "         \"txid\":\"id\",    (string) The transaction id\n"
            "         \"vout\": n         (numeric) The output number\n"
            "       }\n"
            "       ,...\n"
            "     ]\n"

            "\nResult:\n"
            "true|false    (boolean) Whether the command was successful or not\n"

            "\nExamples:\n"
            "\nList the unspent transactions\n"
            + HelpExampleCli("listunspent", "") +
            "\nLock an unspent transaction\n"
            + HelpExampleCli("lockunspent", "false \"[{\\\"txid\\\":\\\"a08e6907dbbd3d809776dbfc5d82e371b764ed838b5655e72f463568df1aadf0\\\",\\\"vout\\\":1}]\"") +
            "\nList the locked transactions\n"
            + HelpExampleCli("listlockunspent", "") +
            "\nUnlock the transaction again\n"
            + HelpExampleCli("lockunspent", "true \"[{\\\"txid\\\":\\\"a08e6907dbbd3d809776dbfc5d82e371b764ed838b5655e72f463568df1aadf0\\\",\\\"vout\\\":1}]\"") +
            "\nAs a json rpc call\n"
            + HelpExampleRpc("lockunspent", "false, \"[{\\\"txid\\\":\\\"a08e6907dbbd3d809776dbfc5d82e371b764ed838b5655e72f463568df1aadf0\\\",\\\"vout\\\":1}]\"")
        );

    LOCK2(cs_main, pwallet->cs_wallet);

    if (request.params.size() == 1)
        RPCTypeCheck(request.params, boost::assign::list_of(UniValue::VBOOL));
    else
        RPCTypeCheck(request.params, boost::assign::list_of(UniValue::VBOOL)(UniValue::VARR));

    bool fUnlock = request.params[0].get_bool();

    if (request.params.size() == 1) {
        if (fUnlock)
            pwallet->UnlockAllCoins();
        return true;
    }

    UniValue outputs = request.params[1].get_array();
    for (unsigned int idx = 0; idx < outputs.size(); idx++) {
        const UniValue& output = outputs[idx];
        if (!output.isObject())
            throw JSONRPCError(RPC_INVALID_PARAMETER, "Invalid parameter, expected object");
        const UniValue& o = output.get_obj();

        RPCTypeCheckObj(o,
            {
                {"txid", UniValueType(UniValue::VSTR)},
                {"vout", UniValueType(UniValue::VNUM)},
            });

        string txid = find_value(o, "txid").get_str();
        if (!IsHex(txid))
            throw JSONRPCError(RPC_INVALID_PARAMETER, "Invalid parameter, expected hex txid");

        int nOutput = find_value(o, "vout").get_int();
        if (nOutput < 0)
            throw JSONRPCError(RPC_INVALID_PARAMETER, "Invalid parameter, vout must be positive");

        COutPoint outpt(uint256S(txid), nOutput);

        if (fUnlock)
            pwallet->UnlockCoin(outpt);
        else
            pwallet->LockCoin(outpt);
    }

    return true;
}

UniValue listlockunspent(const JSONRPCRequest& request)
{
    CWallet * const pwallet = GetWalletForJSONRPCRequest(request);
    if (!EnsureWalletIsAvailable(pwallet, request.fHelp)) {
        return NullUniValue;
    }

    if (request.fHelp || request.params.size() > 0)
        throw runtime_error(
            "listlockunspent\n"
            "\nReturns list of temporarily unspendable outputs.\n"
            "See the lockunspent call to lock and unlock transactions for spending.\n"
            "\nResult:\n"
            "[\n"
            "  {\n"
            "    \"txid\" : \"transactionid\",     (string) The transaction id locked\n"
            "    \"vout\" : n                      (numeric) The vout value\n"
            "  }\n"
            "  ,...\n"
            "]\n"
            "\nExamples:\n"
            "\nList the unspent transactions\n"
            + HelpExampleCli("listunspent", "") +
            "\nLock an unspent transaction\n"
            + HelpExampleCli("lockunspent", "false \"[{\\\"txid\\\":\\\"a08e6907dbbd3d809776dbfc5d82e371b764ed838b5655e72f463568df1aadf0\\\",\\\"vout\\\":1}]\"") +
            "\nList the locked transactions\n"
            + HelpExampleCli("listlockunspent", "") +
            "\nUnlock the transaction again\n"
            + HelpExampleCli("lockunspent", "true \"[{\\\"txid\\\":\\\"a08e6907dbbd3d809776dbfc5d82e371b764ed838b5655e72f463568df1aadf0\\\",\\\"vout\\\":1}]\"") +
            "\nAs a json rpc call\n"
            + HelpExampleRpc("listlockunspent", "")
        );

    LOCK2(cs_main, pwallet->cs_wallet);

    vector<COutPoint> vOutpts;
    pwallet->ListLockedCoins(vOutpts);

    UniValue ret(UniValue::VARR);

    BOOST_FOREACH(COutPoint &outpt, vOutpts) {
        UniValue o(UniValue::VOBJ);

        o.push_back(Pair("txid", outpt.hash.GetHex()));
        o.push_back(Pair("vout", (int)outpt.n));
        ret.push_back(o);
    }

    return ret;
}

UniValue settxfee(const JSONRPCRequest& request)
{
    CWallet * const pwallet = GetWalletForJSONRPCRequest(request);
    if (!EnsureWalletIsAvailable(pwallet, request.fHelp)) {
        return NullUniValue;
    }

    if (request.fHelp || request.params.size() < 1 || request.params.size() > 1)
        throw runtime_error(
            "settxfee amount\n"
            "\nSet the transaction fee per kB. Overwrites the paytxfee parameter.\n"
            "\nArguments:\n"
            "1. amount         (numeric or string, required) The transaction fee in " + CURRENCY_UNIT + "/kB\n"
            "\nResult\n"
            "true|false        (boolean) Returns true if successful\n"
            "\nExamples:\n"
            + HelpExampleCli("settxfee", "0.00001")
            + HelpExampleRpc("settxfee", "0.00001")
        );

    LOCK2(cs_main, pwallet->cs_wallet);

    // Amount
    CAmount nAmount = AmountFromValue(request.params[0]);

    payTxFee = CFeeRate(nAmount, 1000);
    return true;
}

UniValue getwalletinfo(const JSONRPCRequest& request)
{
    CWallet * const pwallet = GetWalletForJSONRPCRequest(request);
    if (!EnsureWalletIsAvailable(pwallet, request.fHelp)) {
        return NullUniValue;
    }

    if (request.fHelp || request.params.size() != 0)
        throw runtime_error(
            "getwalletinfo\n"
            "Returns an object containing various wallet state info.\n"
            "\nResult:\n"
            "{\n"
            "  \"walletversion\": xxxxx,       (numeric) the wallet version\n"
            "  \"balance\": xxxxxxx,           (numeric) the total confirmed balance of the wallet in " + CURRENCY_UNIT + "\n"
            "  \"unconfirmed_balance\": xxx,   (numeric) the total unconfirmed balance of the wallet in " + CURRENCY_UNIT + "\n"
            "  \"immature_balance\": xxxxxx,   (numeric) the total immature balance of the wallet in " + CURRENCY_UNIT + "\n"
            "  \"txcount\": xxxxxxx,           (numeric) the total number of transactions in the wallet\n"
            "  \"keypoololdest\": xxxxxx,      (numeric) the timestamp (seconds since Unix epoch) of the oldest pre-generated key in the key pool\n"
            "  \"keypoolsize\": xxxx,          (numeric) how many new keys are pre-generated\n"
            "  \"unlocked_until\": ttt,        (numeric) the timestamp in seconds since epoch (midnight Jan 1 1970 GMT) that the wallet is unlocked for transfers, or 0 if the wallet is locked\n"
            "  \"paytxfee\": x.xxxx,           (numeric) the transaction fee configuration, set in " + CURRENCY_UNIT + "/kB\n"
            "  \"hdmasterkeyid\": \"<hash160>\" (string) the Hash160 of the HD master pubkey\n"
            "}\n"
            "\nExamples:\n"
            + HelpExampleCli("getwalletinfo", "")
            + HelpExampleRpc("getwalletinfo", "")
        );

    LOCK2(cs_main, pwallet->cs_wallet);

    UniValue obj(UniValue::VOBJ);
    obj.push_back(Pair("walletversion", pwallet->GetVersion()));
    obj.push_back(Pair("balance",       ValueFromAmount(pwallet->GetBalance())));
    obj.push_back(Pair("unconfirmed_balance", ValueFromAmount(pwallet->GetUnconfirmedBalance())));
    obj.push_back(Pair("immature_balance",    ValueFromAmount(pwallet->GetImmatureBalance())));
    obj.push_back(Pair("txcount",       (int)pwallet->mapWallet.size()));
    obj.push_back(Pair("keypoololdest", pwallet->GetOldestKeyPoolTime()));
    obj.push_back(Pair("keypoolsize",   (int)pwallet->GetKeyPoolSize()));
    if (pwallet->IsCrypted()) {
        obj.push_back(Pair("unlocked_until", pwallet->nRelockTime));
    }
    obj.push_back(Pair("paytxfee",      ValueFromAmount(payTxFee.GetFeePerK())));
    CKeyID masterKeyID = pwallet->GetHDChain().masterKeyID;
    if (!masterKeyID.IsNull())
         obj.push_back(Pair("hdmasterkeyid", masterKeyID.GetHex()));
    return obj;
}

UniValue resendwallettransactions(const JSONRPCRequest& request)
{
    CWallet * const pwallet = GetWalletForJSONRPCRequest(request);
    if (!EnsureWalletIsAvailable(pwallet, request.fHelp)) {
        return NullUniValue;
    }

    if (request.fHelp || request.params.size() != 0)
        throw runtime_error(
            "resendwallettransactions\n"
            "Immediately re-broadcast unconfirmed wallet transactions to all peers.\n"
            "Intended only for testing; the wallet code periodically re-broadcasts\n"
            "automatically.\n"
            "Returns array of transaction ids that were re-broadcast.\n"
            );

    if (!g_connman)
        throw JSONRPCError(RPC_CLIENT_P2P_DISABLED, "Error: Peer-to-peer functionality missing or disabled");

    LOCK2(cs_main, pwallet->cs_wallet);

    std::vector<uint256> txids = pwallet->ResendWalletTransactionsBefore(GetTime(), g_connman.get());
    UniValue result(UniValue::VARR);
    BOOST_FOREACH(const uint256& txid, txids)
    {
        result.push_back(txid.ToString());
    }
    return result;
}

UniValue listunspent(const JSONRPCRequest& request)
{
    CWallet * const pwallet = GetWalletForJSONRPCRequest(request);
    if (!EnsureWalletIsAvailable(pwallet, request.fHelp)) {
        return NullUniValue;
    }

    if (request.fHelp || request.params.size() > 5)
        throw std::runtime_error(
            "listunspent ( minconf maxconf  [\"addresses\",...] [include_unsafe] [query_options])\n"
            "\nReturns array of unspent transaction outputs\n"
            "with between minconf and maxconf (inclusive) confirmations.\n"
            "Optionally filter to only include txouts paid to specified addresses.\n"
            "\nArguments:\n"
            "1. minconf          (numeric, optional, default=1) The minimum confirmations to filter\n"
            "2. maxconf          (numeric, optional, default=9999999) The maximum confirmations to filter\n"
            "3. \"addresses\"      (string) A json array of bitcoin addresses to filter\n"
            "    [\n"
            "      \"address\"     (string) bitcoin address\n"
            "      ,...\n"
            "    ]\n"
            "4. include_unsafe (bool, optional, default=true) Include outputs that are not safe to spend\n"
            "                  because they come from unconfirmed untrusted transactions or unconfirmed\n"
            "                  replacement transactions (cases where we are less sure that a conflicting\n"
            "                  transaction won't be mined).\n"
            "5. query_options    (json, optional) JSON with query options\n"
            "    {\n"
            "      \"minimumAmount\"    (numeric or string, default=0) Minimum value of each UTXO in " + CURRENCY_UNIT + "\n"
            "      \"maximumAmount\"    (numeric or string, default=unlimited) Maximum value of each UTXO in " + CURRENCY_UNIT + "\n"
            "      \"maximumCount\"     (numeric or string, default=unlimited) Maximum number of UTXOs\n"
            "      \"minimumSumAmount\" (numeric or string, default=unlimited) Minimum sum value of all UTXOs in " + CURRENCY_UNIT + "\n"
            "    }\n"
            "\nResult\n"
            "[                   (array of json object)\n"
            "  {\n"
            "    \"txid\" : \"txid\",          (string) the transaction id \n"
            "    \"vout\" : n,               (numeric) the vout value\n"
            "    \"address\" : \"address\",    (string) the bitcoin address\n"
            "    \"account\" : \"account\",    (string) DEPRECATED. The associated account, or \"\" for the default account\n"
            "    \"scriptPubKey\" : \"key\",   (string) the script key\n"
            "    \"amount\" : x.xxx,         (numeric) the transaction output amount in " + CURRENCY_UNIT + "\n"
            "    \"confirmations\" : n,      (numeric) The number of confirmations\n"
            "    \"redeemScript\" : n        (string) The redeemScript if scriptPubKey is P2SH\n"
            "    \"spendable\" : xxx,        (bool) Whether we have the private keys to spend this output\n"
            "    \"solvable\" : xxx          (bool) Whether we know how to spend this output, ignoring the lack of keys\n"
            "  }\n"
            "  ,...\n"
            "]\n"

            "\nExamples\n"
            + HelpExampleCli("listunspent", "")
            + HelpExampleCli("listunspent", "6 9999999 \"[\\\"1PGFqEzfmQch1gKD3ra4k18PNj3tTUUSqg\\\",\\\"1LtvqCaApEdUGFkpKMM4MstjcaL4dKg8SP\\\"]\"")
            + HelpExampleRpc("listunspent", "6, 9999999 \"[\\\"1PGFqEzfmQch1gKD3ra4k18PNj3tTUUSqg\\\",\\\"1LtvqCaApEdUGFkpKMM4MstjcaL4dKg8SP\\\"]\"")
            + HelpExampleCli("listunspent", "6 9999999 '[]' true '{ \"minimumAmount\": 0.005 }'")
            + HelpExampleRpc("listunspent", "6, 9999999, [] , true, { \"minimumAmount\": 0.005 } ")
        );

    int nMinDepth = 1;
    if (request.params.size() > 0 && !request.params[0].isNull()) {
        RPCTypeCheckArgument(request.params[0], UniValue::VNUM);
        nMinDepth = request.params[0].get_int();
    }

    int nMaxDepth = 9999999;
    if (request.params.size() > 1 && !request.params[1].isNull()) {
        RPCTypeCheckArgument(request.params[1], UniValue::VNUM);
        nMaxDepth = request.params[1].get_int();
    }

    set<CBitcoinAddress> setAddress;
    if (request.params.size() > 2 && !request.params[2].isNull()) {
        RPCTypeCheckArgument(request.params[2], UniValue::VARR);
        UniValue inputs = request.params[2].get_array();
        for (unsigned int idx = 0; idx < inputs.size(); idx++) {
            const UniValue& input = inputs[idx];
            CBitcoinAddress address(input.get_str());
            if (!address.IsValid())
                throw JSONRPCError(RPC_INVALID_ADDRESS_OR_KEY, string("Invalid Bitcoin address: ")+input.get_str());
            if (setAddress.count(address))
                throw JSONRPCError(RPC_INVALID_PARAMETER, string("Invalid parameter, duplicated address: ")+input.get_str());
           setAddress.insert(address);
        }
    }

    bool include_unsafe = true;
    if (request.params.size() > 3 && !request.params[3].isNull()) {
        RPCTypeCheckArgument(request.params[3], UniValue::VBOOL);
        include_unsafe = request.params[3].get_bool();
    }

    CAmount nMinimumAmount = 0;
    CAmount nMaximumAmount = MAX_MONEY;
    CAmount nMinimumSumAmount = MAX_MONEY;
    uint64_t nMaximumCount = 0;

    if (request.params.size() > 4) {
        const UniValue& options = request.params[4].get_obj();

        if (options.exists("minimumAmount"))
            nMinimumAmount = AmountFromValue(options["minimumAmount"]);

        if (options.exists("maximumAmount"))
            nMaximumAmount = AmountFromValue(options["maximumAmount"]);

        if (options.exists("minimumSumAmount"))
            nMinimumSumAmount = AmountFromValue(options["minimumSumAmount"]);

        if (options.exists("maximumCount"))
            nMaximumCount = options["maximumCount"].get_int64();
    }

    UniValue results(UniValue::VARR);
<<<<<<< HEAD
    std::vector<COutput> vecOutputs;
    assert(pwallet != NULL);
    LOCK2(cs_main, pwallet->cs_wallet);
=======
    vector<COutput> vecOutputs;
    assert(pwallet != NULL);
    LOCK2(cs_main, pwallet->cs_wallet);
    pwallet->AvailableCoins(vecOutputs, !include_unsafe, NULL, true);
    BOOST_FOREACH(const COutput& out, vecOutputs) {
        if (out.nDepth < nMinDepth || out.nDepth > nMaxDepth)
            continue;
>>>>>>> c296fb4c

    pwallet->AvailableCoins(vecOutputs, !include_unsafe, NULL, nMinimumAmount, nMaximumAmount, nMinimumSumAmount, nMaximumCount, nMinDepth, nMaxDepth);
    BOOST_FOREACH(const COutput& out, vecOutputs) {
        CTxDestination address;
        const CScript& scriptPubKey = out.tx->tx->vout[out.i].scriptPubKey;
        bool fValidAddress = ExtractDestination(scriptPubKey, address);

        if (setAddress.size() && (!fValidAddress || !setAddress.count(address)))
            continue;

        UniValue entry(UniValue::VOBJ);
        entry.push_back(Pair("txid", out.tx->GetHash().GetHex()));
        entry.push_back(Pair("vout", out.i));

        if (fValidAddress) {
            entry.push_back(Pair("address", CBitcoinAddress(address).ToString()));

            if (pwallet->mapAddressBook.count(address)) {
                entry.push_back(Pair("account", pwallet->mapAddressBook[address].name));
            }

            if (scriptPubKey.IsPayToScriptHash()) {
                const CScriptID& hash = boost::get<CScriptID>(address);
                CScript redeemScript;
                if (pwallet->GetCScript(hash, redeemScript)) {
                    entry.push_back(Pair("redeemScript", HexStr(redeemScript.begin(), redeemScript.end())));
                }
            }
        }

        entry.push_back(Pair("scriptPubKey", HexStr(scriptPubKey.begin(), scriptPubKey.end())));
        entry.push_back(Pair("amount", ValueFromAmount(out.tx->tx->vout[out.i].nValue)));
        entry.push_back(Pair("confirmations", out.nDepth));
        entry.push_back(Pair("spendable", out.fSpendable));
        entry.push_back(Pair("solvable", out.fSolvable));
        results.push_back(entry);
    }

    return results;
}

UniValue fundrawtransaction(const JSONRPCRequest& request)
{
    CWallet * const pwallet = GetWalletForJSONRPCRequest(request);
    if (!EnsureWalletIsAvailable(pwallet, request.fHelp)) {
        return NullUniValue;
    }

    if (request.fHelp || request.params.size() < 1 || request.params.size() > 3)
        throw runtime_error(
                            "fundrawtransaction \"hexstring\" ( options )\n"
                            "\nAdd inputs to a transaction until it has enough in value to meet its out value.\n"
                            "This will not modify existing inputs, and will add at most one change output to the outputs.\n"
                            "No existing outputs will be modified unless \"subtractFeeFromOutputs\" is specified.\n"
                            "Note that inputs which were signed may need to be resigned after completion since in/outputs have been added.\n"
                            "The inputs added will not be signed, use signrawtransaction for that.\n"
                            "Note that all existing inputs must have their previous output transaction be in the wallet.\n"
                            "Note that all inputs selected must be of standard form and P2SH scripts must be\n"
                            "in the wallet using importaddress or addmultisigaddress (to calculate fees).\n"
                            "You can see whether this is the case by checking the \"solvable\" field in the listunspent output.\n"
                            "Only pay-to-pubkey, multisig, and P2SH versions thereof are currently supported for watch-only\n"
                            "\nArguments:\n"
                            "1. \"hexstring\"           (string, required) The hex string of the raw transaction\n"
                            "2. options                 (object, optional)\n"
                            "   {\n"
                            "     \"changeAddress\"          (string, optional, default pool address) The bitcoin address to receive the change\n"
                            "     \"changePosition\"         (numeric, optional, default random) The index of the change output\n"
                            "     \"includeWatching\"        (boolean, optional, default false) Also select inputs which are watch only\n"
                            "     \"lockUnspents\"           (boolean, optional, default false) Lock selected unspent outputs\n"
                            "     \"reserveChangeKey\"       (boolean, optional, default true) Reserves the change output key from the keypool\n"
                            "     \"feeRate\"                (numeric, optional, default not set: makes wallet determine the fee) Set a specific feerate (" + CURRENCY_UNIT + " per KB)\n"
                            "     \"subtractFeeFromOutputs\" (array, optional) A json array of integers.\n"
                            "                              The fee will be equally deducted from the amount of each specified output.\n"
                            "                              The outputs are specified by their zero-based index, before any change output is added.\n"
                            "                              Those recipients will receive less bitcoins than you enter in their corresponding amount field.\n"
                            "                              If no outputs are specified here, the sender pays the fee.\n"
                            "                                  [vout_index,...]\n"
                            "     \"optIntoRbf\"             (boolean, optional) Allow this transaction to be replaced by a transaction with higher fees\n"
                            "   }\n"
                            "                         for backward compatibility: passing in a true instead of an object will result in {\"includeWatching\":true}\n"
                            "\nResult:\n"
                            "{\n"
                            "  \"hex\":       \"value\", (string)  The resulting raw transaction (hex-encoded string)\n"
                            "  \"fee\":       n,         (numeric) Fee in " + CURRENCY_UNIT + " the resulting transaction pays\n"
                            "  \"changepos\": n          (numeric) The position of the added change output, or -1\n"
                            "}\n"
                            "\nExamples:\n"
                            "\nCreate a transaction with no inputs\n"
                            + HelpExampleCli("createrawtransaction", "\"[]\" \"{\\\"myaddress\\\":0.01}\"") +
                            "\nAdd sufficient unsigned inputs to meet the output value\n"
                            + HelpExampleCli("fundrawtransaction", "\"rawtransactionhex\"") +
                            "\nSign the transaction\n"
                            + HelpExampleCli("signrawtransaction", "\"fundedtransactionhex\"") +
                            "\nSend the transaction\n"
                            + HelpExampleCli("sendrawtransaction", "\"signedtransactionhex\"")
                            );

    RPCTypeCheck(request.params, boost::assign::list_of(UniValue::VSTR));

    CCoinControl coinControl;
    coinControl.destChange = CNoDestination();
    int changePosition = -1;
    coinControl.fAllowWatchOnly = false;  // include watching
    bool lockUnspents = false;
    bool reserveChangeKey = true;
    coinControl.nFeeRate = CFeeRate(0);
    coinControl.fOverrideFeeRate = false;
    UniValue subtractFeeFromOutputs;
    set<int> setSubtractFeeFromOutputs;

    if (request.params.size() > 1) {
      if (request.params[1].type() == UniValue::VBOOL) {
        // backward compatibility bool only fallback
        coinControl.fAllowWatchOnly = request.params[1].get_bool();
      }
      else {
        RPCTypeCheck(request.params, boost::assign::list_of(UniValue::VSTR)(UniValue::VOBJ));

        UniValue options = request.params[1];

        RPCTypeCheckObj(options,
            {
                {"changeAddress", UniValueType(UniValue::VSTR)},
                {"changePosition", UniValueType(UniValue::VNUM)},
                {"includeWatching", UniValueType(UniValue::VBOOL)},
                {"lockUnspents", UniValueType(UniValue::VBOOL)},
                {"reserveChangeKey", UniValueType(UniValue::VBOOL)},
                {"feeRate", UniValueType()}, // will be checked below
                {"subtractFeeFromOutputs", UniValueType(UniValue::VARR)},
                {"optIntoRbf", UniValueType(UniValue::VBOOL)},
            },
            true, true);

        if (options.exists("changeAddress")) {
            CBitcoinAddress address(options["changeAddress"].get_str());

            if (!address.IsValid())
                throw JSONRPCError(RPC_INVALID_ADDRESS_OR_KEY, "changeAddress must be a valid bitcoin address");

            coinControl.destChange = address.Get();
        }

        if (options.exists("changePosition"))
            changePosition = options["changePosition"].get_int();

        if (options.exists("includeWatching"))
            coinControl.fAllowWatchOnly = options["includeWatching"].get_bool();

        if (options.exists("lockUnspents"))
            lockUnspents = options["lockUnspents"].get_bool();

        if (options.exists("reserveChangeKey"))
            reserveChangeKey = options["reserveChangeKey"].get_bool();

        if (options.exists("feeRate"))
        {
            coinControl.nFeeRate = CFeeRate(AmountFromValue(options["feeRate"]));
            coinControl.fOverrideFeeRate = true;
        }

        if (options.exists("subtractFeeFromOutputs"))
            subtractFeeFromOutputs = options["subtractFeeFromOutputs"].get_array();

        if (options.exists("optIntoRbf")) {
            coinControl.signalRbf = options["optIntoRbf"].get_bool();
        }
      }
    }

    // parse hex string from parameter
    CMutableTransaction tx;
    if (!DecodeHexTx(tx, request.params[0].get_str(), true))
        throw JSONRPCError(RPC_DESERIALIZATION_ERROR, "TX decode failed");

    if (tx.vout.size() == 0)
        throw JSONRPCError(RPC_INVALID_PARAMETER, "TX must have at least one output");

    if (changePosition != -1 && (changePosition < 0 || (unsigned int)changePosition > tx.vout.size()))
        throw JSONRPCError(RPC_INVALID_PARAMETER, "changePosition out of bounds");

    for (unsigned int idx = 0; idx < subtractFeeFromOutputs.size(); idx++) {
        int pos = subtractFeeFromOutputs[idx].get_int();
        if (setSubtractFeeFromOutputs.count(pos))
            throw JSONRPCError(RPC_INVALID_PARAMETER, strprintf("Invalid parameter, duplicated position: %d", pos));
        if (pos < 0)
            throw JSONRPCError(RPC_INVALID_PARAMETER, strprintf("Invalid parameter, negative position: %d", pos));
        if (pos >= int(tx.vout.size()))
            throw JSONRPCError(RPC_INVALID_PARAMETER, strprintf("Invalid parameter, position too large: %d", pos));
        setSubtractFeeFromOutputs.insert(pos);
    }

    CAmount nFeeOut;
    string strFailReason;

<<<<<<< HEAD
    if (!pwallet->FundTransaction(tx, nFeeOut, changePosition, strFailReason, lockUnspents, setSubtractFeeFromOutputs, coinControl, reserveChangeKey)) {
        throw JSONRPCError(RPC_WALLET_ERROR, strFailReason);
=======
    if (!pwallet->FundTransaction(tx, nFeeOut, overrideEstimatedFeerate, feeRate, changePosition, strFailReason, includeWatching, lockUnspents, setSubtractFeeFromOutputs, reserveChangeKey, changeAddress)) {
        throw JSONRPCError(RPC_INTERNAL_ERROR, strFailReason);
>>>>>>> c296fb4c
    }

    UniValue result(UniValue::VOBJ);
    result.push_back(Pair("hex", EncodeHexTx(tx)));
    result.push_back(Pair("changepos", changePosition));
    result.push_back(Pair("fee", ValueFromAmount(nFeeOut)));

    return result;
}

// Calculate the size of the transaction assuming all signatures are max size
// Use DummySignatureCreator, which inserts 72 byte signatures everywhere.
// TODO: re-use this in CWallet::CreateTransaction (right now
// CreateTransaction uses the constructed dummy-signed tx to do a priority
// calculation, but we should be able to refactor after priority is removed).
// NOTE: this requires that all inputs must be in mapWallet (eg the tx should
// be IsAllFromMe).
int64_t CalculateMaximumSignedTxSize(const CTransaction &tx, CWallet &wallet)
{
    CMutableTransaction txNew(tx);
    std::vector<pair<CWalletTx *, unsigned int>> vCoins;
    // Look up the inputs.  We should have already checked that this transaction
    // IsAllFromMe(ISMINE_SPENDABLE), so every input should already be in our
    // wallet, with a valid index into the vout array.
    for (auto& input : tx.vin) {
        const auto mi = wallet.mapWallet.find(input.prevout.hash);
        assert(mi != wallet.mapWallet.end() && input.prevout.n < mi->second.tx->vout.size());
        vCoins.emplace_back(make_pair(&(mi->second), input.prevout.n));
    }
    if (!wallet.DummySignTx(txNew, vCoins)) {
        // This should never happen, because IsAllFromMe(ISMINE_SPENDABLE)
        // implies that we can sign for every input.
        throw JSONRPCError(RPC_INVALID_ADDRESS_OR_KEY, "Transaction contains inputs that cannot be signed");
    }
    return GetVirtualTransactionSize(txNew);
}

UniValue bumpfee(const JSONRPCRequest& request)
{
    CWallet * const pwallet = GetWalletForJSONRPCRequest(request);

    if (!EnsureWalletIsAvailable(pwallet, request.fHelp))
        return NullUniValue;

    if (request.fHelp || request.params.size() < 1 || request.params.size() > 2) {
        throw runtime_error(
            "bumpfee \"txid\" ( options ) \n"
            "\nBumps the fee of an opt-in-RBF transaction T, replacing it with a new transaction B.\n"
            "An opt-in RBF transaction with the given txid must be in the wallet.\n"
            "The command will pay the additional fee by decreasing (or perhaps removing) its change output.\n"
            "If the change output is not big enough to cover the increased fee, the command will currently fail\n"
            "instead of adding new inputs to compensate. (A future implementation could improve this.)\n"
            "The command will fail if the wallet or mempool contains a transaction that spends one of T's outputs.\n"
            "By default, the new fee will be calculated automatically using estimatefee.\n"
            "The user can specify a confirmation target for estimatefee.\n"
            "Alternatively, the user can specify totalFee, or use RPC setpaytxfee to set a higher fee rate.\n"
            "At a minimum, the new fee rate must be high enough to pay an additional new relay fee (incrementalfee\n"
            "returned by getnetworkinfo) to enter the node's mempool.\n"
            "\nArguments:\n"
            "1. txid                  (string, required) The txid to be bumped\n"
            "2. options               (object, optional)\n"
            "   {\n"
            "     \"confTarget\"        (numeric, optional) Confirmation target (in blocks)\n"
            "     \"totalFee\"          (numeric, optional) Total fee (NOT feerate) to pay, in satoshis.\n"
            "                         In rare cases, the actual fee paid might be slightly higher than the specified\n"
            "                         totalFee if the tx change output has to be removed because it is too close to\n"
            "                         the dust threshold.\n"
            "     \"replaceable\"       (boolean, optional, default true) Whether the new transaction should still be\n"
            "                         marked bip-125 replaceable. If true, the sequence numbers in the transaction will\n"
            "                         be left unchanged from the original. If false, any input sequence numbers in the\n"
            "                         original transaction that were less than 0xfffffffe will be increased to 0xfffffffe\n"
            "                         so the new transaction will not be explicitly bip-125 replaceable (though it may\n"
            "                         still be replacable in practice, for example if it has unconfirmed ancestors which\n"
            "                         are replaceable).\n"
            "   }\n"
            "\nResult:\n"
            "{\n"
            "  \"txid\":    \"value\",   (string)  The id of the new transaction\n"
            "  \"origfee\":  n,         (numeric) Fee of the replaced transaction\n"
            "  \"fee\":      n,         (numeric) Fee of the new transaction\n"
            "  \"errors\":  [ str... ] (json array of strings) Errors encountered during processing (may be empty)\n"
            "}\n"
            "\nExamples:\n"
            "\nBump the fee, get the new transaction\'s txid\n" +
            HelpExampleCli("bumpfee", "<txid>"));
    }

    RPCTypeCheck(request.params, boost::assign::list_of(UniValue::VSTR)(UniValue::VOBJ));
    uint256 hash;
    hash.SetHex(request.params[0].get_str());

    // retrieve the original tx from the wallet
    LOCK2(cs_main, pwallet->cs_wallet);
    EnsureWalletIsUnlocked(pwallet);
    if (!pwallet->mapWallet.count(hash)) {
        throw JSONRPCError(RPC_INVALID_ADDRESS_OR_KEY, "Invalid or non-wallet transaction id");
    }
    CWalletTx& wtx = pwallet->mapWallet[hash];

    if (pwallet->HasWalletSpend(hash)) {
<<<<<<< HEAD
        throw JSONRPCError(RPC_INVALID_PARAMETER, "Transaction has descendants in the wallet");
=======
        throw JSONRPCError(RPC_MISC_ERROR, "Transaction has descendants in the wallet");
>>>>>>> c296fb4c
    }

    {
        LOCK(mempool.cs);
        auto it = mempool.mapTx.find(hash);
        if (it != mempool.mapTx.end() && it->GetCountWithDescendants() > 1) {
            throw JSONRPCError(RPC_INVALID_PARAMETER, "Transaction has descendants in the mempool");
        }
    }

    if (wtx.GetDepthInMainChain() != 0) {
        throw JSONRPCError(RPC_WALLET_ERROR, "Transaction has been mined, or is conflicted with a mined transaction");
    }

    if (!SignalsOptInRBF(wtx)) {
        throw JSONRPCError(RPC_WALLET_ERROR, "Transaction is not BIP 125 replaceable");
    }

    if (wtx.mapValue.count("replaced_by_txid")) {
        throw JSONRPCError(RPC_WALLET_ERROR, strprintf("Cannot bump transaction %s which was already bumped by transaction %s", hash.ToString(), wtx.mapValue.at("replaced_by_txid")));
    }

    // check that original tx consists entirely of our inputs
    // if not, we can't bump the fee, because the wallet has no way of knowing the value of the other inputs (thus the fee)
    if (!pwallet->IsAllFromMe(wtx, ISMINE_SPENDABLE)) {
<<<<<<< HEAD
        throw JSONRPCError(RPC_WALLET_ERROR, "Transaction contains inputs that don't belong to this wallet");
=======
        throw JSONRPCError(RPC_INVALID_ADDRESS_OR_KEY, "Transaction contains inputs that don't belong to this wallet");
>>>>>>> c296fb4c
    }

    // figure out which output was change
    // if there was no change output or multiple change outputs, fail
    int nOutput = -1;
    for (size_t i = 0; i < wtx.tx->vout.size(); ++i) {
        if (pwallet->IsChange(wtx.tx->vout[i])) {
            if (nOutput != -1) {
                throw JSONRPCError(RPC_WALLET_ERROR, "Transaction has multiple change outputs");
            }
            nOutput = i;
        }
    }
    if (nOutput == -1) {
        throw JSONRPCError(RPC_WALLET_ERROR, "Transaction does not have a change output");
    }

    // Calculate the expected size of the new transaction.
    int64_t txSize = GetVirtualTransactionSize(*(wtx.tx));
    const int64_t maxNewTxSize = CalculateMaximumSignedTxSize(*wtx.tx, *pwallet);

    // optional parameters
    bool specifiedConfirmTarget = false;
    int newConfirmTarget = nTxConfirmTarget;
    CAmount totalFee = 0;
    bool replaceable = true;
    if (request.params.size() > 1) {
        UniValue options = request.params[1];
        RPCTypeCheckObj(options,
            {
                {"confTarget", UniValueType(UniValue::VNUM)},
                {"totalFee", UniValueType(UniValue::VNUM)},
                {"replaceable", UniValueType(UniValue::VBOOL)},
            },
            true, true);

        if (options.exists("confTarget") && options.exists("totalFee")) {
            throw JSONRPCError(RPC_INVALID_PARAMETER, "confTarget and totalFee options should not both be set. Please provide either a confirmation target for fee estimation or an explicit total fee for the transaction.");
        } else if (options.exists("confTarget")) {
            specifiedConfirmTarget = true;
            newConfirmTarget = options["confTarget"].get_int();
            if (newConfirmTarget <= 0) { // upper-bound will be checked by estimatefee/smartfee
                throw JSONRPCError(RPC_INVALID_PARAMETER, "Invalid confTarget (cannot be <= 0)");
            }
        } else if (options.exists("totalFee")) {
            totalFee = options["totalFee"].get_int64();
            CAmount requiredFee = CWallet::GetRequiredFee(maxNewTxSize);
            if (totalFee < requiredFee ) {
                throw JSONRPCError(RPC_INVALID_PARAMETER,
                                   strprintf("Insufficient totalFee (cannot be less than required fee %s)",
                                             FormatMoney(requiredFee)));
            }
        }

        if (options.exists("replaceable")) {
            replaceable = options["replaceable"].get_bool();
        }
    }

    // calculate the old fee and fee-rate
    CAmount nOldFee = wtx.GetDebit(ISMINE_SPENDABLE) - wtx.tx->GetValueOut();
    CFeeRate nOldFeeRate(nOldFee, txSize);
    CAmount nNewFee;
    CFeeRate nNewFeeRate;
    // The wallet uses a conservative WALLET_INCREMENTAL_RELAY_FEE value to
    // future proof against changes to network wide policy for incremental relay
    // fee that our node may not be aware of.
    CFeeRate walletIncrementalRelayFee = CFeeRate(WALLET_INCREMENTAL_RELAY_FEE);
    if (::incrementalRelayFee > walletIncrementalRelayFee) {
        walletIncrementalRelayFee = ::incrementalRelayFee;
    }

    if (totalFee > 0) {
        CAmount minTotalFee = nOldFeeRate.GetFee(maxNewTxSize) + ::incrementalRelayFee.GetFee(maxNewTxSize);
        if (totalFee < minTotalFee) {
            throw JSONRPCError(RPC_INVALID_PARAMETER, strprintf("Insufficient totalFee, must be at least %s (oldFee %s + incrementalFee %s)",
                                                                FormatMoney(minTotalFee), FormatMoney(nOldFeeRate.GetFee(maxNewTxSize)), FormatMoney(::incrementalRelayFee.GetFee(maxNewTxSize))));
        }
        nNewFee = totalFee;
        nNewFeeRate = CFeeRate(totalFee, maxNewTxSize);
    } else {
        // if user specified a confirm target then don't consider any global payTxFee
        if (specifiedConfirmTarget) {
            nNewFee = CWallet::GetMinimumFee(maxNewTxSize, newConfirmTarget, mempool, CAmount(0));
        }
        // otherwise use the regular wallet logic to select payTxFee or default confirm target
        else {
            nNewFee = CWallet::GetMinimumFee(maxNewTxSize, newConfirmTarget, mempool);
        }

        nNewFeeRate = CFeeRate(nNewFee, maxNewTxSize);

        // New fee rate must be at least old rate + minimum incremental relay rate
        // walletIncrementalRelayFee.GetFeePerK() should be exact, because it's initialized
        // in that unit (fee per kb).
        // However, nOldFeeRate is a calculated value from the tx fee/size, so
        // add 1 satoshi to the result, because it may have been rounded down.
        if (nNewFeeRate.GetFeePerK() < nOldFeeRate.GetFeePerK() + 1 + walletIncrementalRelayFee.GetFeePerK()) {
            nNewFeeRate = CFeeRate(nOldFeeRate.GetFeePerK() + 1 + walletIncrementalRelayFee.GetFeePerK());
            nNewFee = nNewFeeRate.GetFee(maxNewTxSize);
        }
    }

    // Check that in all cases the new fee doesn't violate maxTxFee
     if (nNewFee > maxTxFee) {
         throw JSONRPCError(RPC_WALLET_ERROR,
                            strprintf("Specified or calculated fee %s is too high (cannot be higher than maxTxFee %s)",
                                      FormatMoney(nNewFee), FormatMoney(maxTxFee)));
     }

    // check that fee rate is higher than mempool's minimum fee
    // (no point in bumping fee if we know that the new tx won't be accepted to the mempool)
    // This may occur if the user set TotalFee or paytxfee too low, if fallbackfee is too low, or, perhaps,
    // in a rare situation where the mempool minimum fee increased significantly since the fee estimation just a
    // moment earlier. In this case, we report an error to the user, who may use totalFee to make an adjustment.
    CFeeRate minMempoolFeeRate = mempool.GetMinFee(GetArg("-maxmempool", DEFAULT_MAX_MEMPOOL_SIZE) * 1000000);
    if (nNewFeeRate.GetFeePerK() < minMempoolFeeRate.GetFeePerK()) {
        throw JSONRPCError(RPC_WALLET_ERROR, strprintf("New fee rate (%s) is less than the minimum fee rate (%s) to get into the mempool. totalFee value should to be at least %s or settxfee value should be at least %s to add transaction.", FormatMoney(nNewFeeRate.GetFeePerK()), FormatMoney(minMempoolFeeRate.GetFeePerK()), FormatMoney(minMempoolFeeRate.GetFee(maxNewTxSize)), FormatMoney(minMempoolFeeRate.GetFeePerK())));
    }

    // Now modify the output to increase the fee.
    // If the output is not large enough to pay the fee, fail.
    CAmount nDelta = nNewFee - nOldFee;
    assert(nDelta > 0);
    CMutableTransaction tx(*(wtx.tx));
    CTxOut* poutput = &(tx.vout[nOutput]);
    if (poutput->nValue < nDelta) {
        throw JSONRPCError(RPC_WALLET_ERROR, "Change output is too small to bump the fee");
    }

    // If the output would become dust, discard it (converting the dust to fee)
    poutput->nValue -= nDelta;
    if (poutput->nValue <= poutput->GetDustThreshold(::dustRelayFee)) {
        LogPrint("rpc", "Bumping fee and discarding dust output\n");
        nNewFee += poutput->nValue;
        tx.vout.erase(tx.vout.begin() + nOutput);
    }

    // Mark new tx not replaceable, if requested.
    if (!replaceable) {
        for (auto& input : tx.vin) {
            if (input.nSequence < 0xfffffffe) input.nSequence = 0xfffffffe;
        }
    }

    // sign the new tx
    CTransaction txNewConst(tx);
    int nIn = 0;
    for (auto& input : tx.vin) {
        std::map<uint256, CWalletTx>::const_iterator mi = pwallet->mapWallet.find(input.prevout.hash);
        assert(mi != pwallet->mapWallet.end() && input.prevout.n < mi->second.tx->vout.size());
        const CScript& scriptPubKey = mi->second.tx->vout[input.prevout.n].scriptPubKey;
        const CAmount& amount = mi->second.tx->vout[input.prevout.n].nValue;
        SignatureData sigdata;
        if (!ProduceSignature(TransactionSignatureCreator(pwallet, &txNewConst, nIn, amount, SIGHASH_ALL), scriptPubKey, sigdata)) {
            throw JSONRPCError(RPC_WALLET_ERROR, "Can't sign transaction.");
        }
        UpdateTransaction(tx, nIn, sigdata);
        nIn++;
    }

    // commit/broadcast the tx
    CReserveKey reservekey(pwallet);
    CWalletTx wtxBumped(pwallet, MakeTransactionRef(std::move(tx)));
    wtxBumped.mapValue = wtx.mapValue;
    wtxBumped.mapValue["replaces_txid"] = hash.ToString();
    wtxBumped.vOrderForm = wtx.vOrderForm;
    wtxBumped.strFromAccount = wtx.strFromAccount;
    wtxBumped.fTimeReceivedIsTxTime = true;
    wtxBumped.fFromMe = true;
    CValidationState state;
    if (!pwallet->CommitTransaction(wtxBumped, reservekey, g_connman.get(), state)) {
        // NOTE: CommitTransaction never returns false, so this should never happen.
        throw JSONRPCError(RPC_WALLET_ERROR, strprintf("Error: The transaction was rejected! Reason given: %s", state.GetRejectReason()));
    }

    UniValue vErrors(UniValue::VARR);
    if (state.IsInvalid()) {
        // This can happen if the mempool rejected the transaction.  Report
        // what happened in the "errors" response.
        vErrors.push_back(strprintf("Error: The transaction was rejected: %s", FormatStateMessage(state)));
    }

    // mark the original tx as bumped
    if (!pwallet->MarkReplaced(wtx.GetHash(), wtxBumped.GetHash())) {
        // TODO: see if JSON-RPC has a standard way of returning a response
        // along with an exception. It would be good to return information about
        // wtxBumped to the caller even if marking the original transaction
        // replaced does not succeed for some reason.
        vErrors.push_back("Error: Created new bumpfee transaction but could not mark the original transaction as replaced.");
    }

    UniValue result(UniValue::VOBJ);
    result.push_back(Pair("txid", wtxBumped.GetHash().GetHex()));
    result.push_back(Pair("origfee", ValueFromAmount(nOldFee)));
    result.push_back(Pair("fee", ValueFromAmount(nNewFee)));
    result.push_back(Pair("errors", vErrors));

    return result;
}

extern UniValue dumpprivkey(const JSONRPCRequest& request); // in rpcdump.cpp
extern UniValue dumpmasterprivkey(const JSONRPCRequest& request);
extern UniValue importprivkey(const JSONRPCRequest& request);
extern UniValue importaddress(const JSONRPCRequest& request);
extern UniValue importpubkey(const JSONRPCRequest& request);
extern UniValue dumpwallet(const JSONRPCRequest& request);
extern UniValue importwallet(const JSONRPCRequest& request);
extern UniValue importprunedfunds(const JSONRPCRequest& request);
extern UniValue removeprunedfunds(const JSONRPCRequest& request);
extern UniValue importmulti(const JSONRPCRequest& request);
extern UniValue rescanblockchain(const JSONRPCRequest& request);

static const CRPCCommand commands[] =
{ //  category              name                        actor (function)           okSafeMode
    //  --------------------- ------------------------    -----------------------    ----------
    { "rawtransactions",    "fundrawtransaction",       &fundrawtransaction,       false,  {"hexstring","options"} },
    { "hidden",             "resendwallettransactions", &resendwallettransactions, true,   {} },
    { "wallet",             "abandontransaction",       &abandontransaction,       false,  {"txid"} },
    { "wallet",             "addmultisigaddress",       &addmultisigaddress,       true,   {"nrequired","keys","options|account"} },
    { "wallet",             "addwitnessaddress",        &addwitnessaddress,        true,   {"address"} },
    { "wallet",             "backupwallet",             &backupwallet,             true,   {"destination"} },
    { "wallet",             "bumpfee",                  &bumpfee,                  true,   {"txid", "options"} },
    { "wallet",             "dumpprivkey",              &dumpprivkey,              true,   {"address"}  },
    { "wallet",             "dumpmasterprivkey",        &dumpmasterprivkey,        true,   {} },
    { "wallet",             "dumpwallet",               &dumpwallet,               true,   {"filename"} },
    { "wallet",             "encryptwallet",            &encryptwallet,            true,   {"passphrase"} },
    { "wallet",             "getaccountaddress",        &getaccountaddress,        true,   {"account"} },
    { "wallet",             "getaccount",               &getaccount,               true,   {"address"} },
    { "wallet",             "getaddressesbyaccount",    &getaddressesbyaccount,    true,   {"account"} },
    { "wallet",             "getbalance",               &getbalance,               false,  {"account","minconf","include_watchonly"} },
    { "wallet",             "getnewaddress",            &getnewaddress,            true,   {"account"} },
    { "wallet",             "getrawchangeaddress",      &getrawchangeaddress,      true,   {} },
    { "wallet",             "getreceivedbyaccount",     &getreceivedbyaccount,     false,  {"account","minconf"} },
    { "wallet",             "getreceivedbyaddress",     &getreceivedbyaddress,     false,  {"address","minconf"} },
    { "wallet",             "gettransaction",           &gettransaction,           false,  {"txid","include_watchonly"} },
    { "wallet",             "getunconfirmedbalance",    &getunconfirmedbalance,    false,  {} },
    { "wallet",             "getwalletinfo",            &getwalletinfo,            false,  {} },
    { "wallet",             "importmulti",              &importmulti,              true,   {"requests","options"} },
    { "wallet",             "importprivkey",            &importprivkey,            true,   {"privkey","label","rescan"} },
    { "wallet",             "importwallet",             &importwallet,             true,   {"filename"} },
    { "wallet",             "importaddress",            &importaddress,            true,   {"address","label","rescan","p2sh"} },
    { "wallet",             "importprunedfunds",        &importprunedfunds,        true,   {"rawtransaction","txoutproof"} },
    { "wallet",             "importpubkey",             &importpubkey,             true,   {"pubkey","label","rescan"} },
    { "wallet",             "keypoolrefill",            &keypoolrefill,            true,   {"newsize"} },
    { "wallet",             "listaccounts",             &listaccounts,             false,  {"minconf","include_watchonly"} },
    { "wallet",             "listaddressgroupings",     &listaddressgroupings,     false,  {} },
    { "wallet",             "listlockunspent",          &listlockunspent,          false,  {} },
    { "wallet",             "listreceivedbyaccount",    &listreceivedbyaccount,    false,  {"minconf","include_empty","include_watchonly"} },
    { "wallet",             "listreceivedbyaddress",    &listreceivedbyaddress,    false,  {"minconf","include_empty","include_watchonly","only_address"} },
    { "wallet",             "listsinceblock",           &listsinceblock,           false,  {"blockhash","target_confirmations","include_watchonly","include_removed"} },
    { "wallet",             "listtransactions",         &listtransactions,         false,  {"account","count","skip","include_watchonly"} },
    { "wallet",             "listunspent",              &listunspent,              false,  {"minconf","maxconf","addresses","include_unsafe","query_options"} },
    { "wallet",             "lockunspent",              &lockunspent,              true,   {"unlock","transactions"} },
    { "wallet",             "move",                     &movecmd,                  false,  {"fromaccount","toaccount","amount","minconf","comment"} },
    { "wallet",             "sendfrom",                 &sendfrom,                 false,  {"fromaccount","toaddress","amount","minconf","comment","comment_to"} },
    { "wallet",             "sendmany",                 &sendmany,                 false,  {"fromaccount","amounts","minconf","comment","subtractfeefrom"} },
    { "wallet",             "sendtoaddress",            &sendtoaddress,            false,  {"address","amount","comment","comment_to","subtractfeefromamount"} },
    { "wallet",             "sweepprivkeys",            &sweepprivkeys,            false,  {"options"} },
    { "wallet",             "setaccount",               &setaccount,               true,   {"address","account"} },
    { "wallet",             "settxfee",                 &settxfee,                 true,   {"amount"} },
    { "wallet",             "signmessage",              &signmessage,              true,   {"address","message"} },
    { "wallet",             "walletlock",               &walletlock,               true,   {} },
    { "wallet",             "walletpassphrasechange",   &walletpassphrasechange,   true,   {"oldpassphrase","newpassphrase"} },
    { "wallet",             "walletpassphrase",         &walletpassphrase,         true,   {"passphrase","timeout"} },
    { "wallet",             "removeprunedfunds",        &removeprunedfunds,        true,   {"txid"} },
    { "wallet",             "rescanblockchain",         &rescanblockchain,         true,   {"startheight", "stopheight"} },
};

void RegisterWalletRPCCommands(CRPCTable &t)
{
    if (GetBoolArg("-disablewallet", false))
        return;

    for (unsigned int vcidx = 0; vcidx < ARRAYLEN(commands); vcidx++)
        t.appendCommand(commands[vcidx].name, &commands[vcidx]);
}<|MERGE_RESOLUTION|>--- conflicted
+++ resolved
@@ -32,12 +32,8 @@
 
 CWallet *GetWalletForJSONRPCRequest(const JSONRPCRequest& request)
 {
-<<<<<<< HEAD
-    return pwalletMain;
-=======
     // TODO: Some way to access secondary wallets
     return vpwallets.empty() ? nullptr : vpwallets[0];
->>>>>>> c296fb4c
 }
 
 std::string HelpRequiringPassphrase(CWallet * const pwallet)
@@ -63,7 +59,6 @@
     if (pwallet->IsLocked()) {
         throw JSONRPCError(RPC_WALLET_UNLOCK_NEEDED, "Error: Please enter the wallet passphrase with walletpassphrase first.");
     }
-<<<<<<< HEAD
 }
 
 void ParseWIFPrivKey(const std::string strSecret, CKey& key, CPubKey& pubkey)
@@ -80,8 +75,6 @@
 
     pubkey = key.GetPubKey();
     assert(key.VerifyPubKey(pubkey));
-=======
->>>>>>> c296fb4c
 }
 
 void WalletTxToJSON(const CWalletTx& wtx, UniValue& entry)
@@ -1204,11 +1197,7 @@
 }
 
 // Defined in rpc/misc.cpp
-<<<<<<< HEAD
 extern CScript _createmultisig_redeemScript(CWallet * const pwallet, const UniValue& params, bool fSorted);
-=======
-extern CScript _createmultisig_redeemScript(CWallet * const pwallet, const UniValue& params);
->>>>>>> c296fb4c
 
 UniValue addmultisigaddress(const JSONRPCRequest& request)
 {
@@ -1274,11 +1263,7 @@
     }
 
     // Construct using pay-to-script-hash:
-<<<<<<< HEAD
     CScript inner = _createmultisig_redeemScript(pwallet, request.params, fSorted);
-=======
-    CScript inner = _createmultisig_redeemScript(pwallet, request.params);
->>>>>>> c296fb4c
     CScriptID innerID(inner);
     pwallet->AddCScript(inner);
 
@@ -1440,13 +1425,10 @@
             if (!ExtractDestination(txout.scriptPubKey, address))
                 continue;
 
-<<<<<<< HEAD
             if (fFilterAddress && !(filterAddress == address)) {
                 continue;
             }
 
-=======
->>>>>>> c296fb4c
             isminefilter mine = IsMine(*pwallet, address);
             if(!(mine & filter))
                 continue;
@@ -1463,7 +1445,6 @@
     // Reply
     UniValue ret(UniValue::VARR);
     map<string, tallyitem> mapAccountTally;
-<<<<<<< HEAD
 
     // Create mapAddressBook iterator
     // If we aren't filtering, go from begin() to end()
@@ -1482,12 +1463,6 @@
         const CBitcoinAddress& address = item_it->first;
         const std::string& strAccount = item_it->second.name;
         auto it = mapTally.find(address);
-=======
-    for (const std::pair<CBitcoinAddress, CAddressBookData>& item : pwallet->mapAddressBook) {
-        const CBitcoinAddress& address = item.first;
-        const string& strAccount = item.second.name;
-        map<CBitcoinAddress, tallyitem>::iterator it = mapTally.find(address);
->>>>>>> c296fb4c
         if (it == mapTally.end() && !fIncludeEmpty)
             continue;
 
@@ -1659,7 +1634,6 @@
         entry.push_back(Pair("address", addr.ToString()));
 }
 
-<<<<<<< HEAD
 /**
  * List transactions based on the given criteria.
  *
@@ -1671,8 +1645,6 @@
  * @param  ret        The UniValue into which the result is stored.
  * @param  filter     The "is mine" filter bool.
  */
-=======
->>>>>>> c296fb4c
 void ListTransactions(CWallet * const pwallet, const CWalletTx& wtx, const string& strAccount, int nMinDepth, bool fLong, UniValue& ret, const isminefilter& filter)
 {
     CAmount nFee;
@@ -2086,7 +2058,6 @@
 
         if (depth == -1 || tx.GetDepthInMainChain() < depth)
             ListTransactions(pwallet, tx, "*", 0, true, transactions, filter);
-<<<<<<< HEAD
     }
 
     // when a reorg'd block is requested, we also list any relevant transactions
@@ -2110,8 +2081,6 @@
             }
         }
         paltindex = paltindex->pprev;
-=======
->>>>>>> c296fb4c
     }
 
     CBlockIndex *pblockLast = chainActive[chainActive.Height() + 1 - target_confirms];
@@ -2908,19 +2877,9 @@
     }
 
     UniValue results(UniValue::VARR);
-<<<<<<< HEAD
     std::vector<COutput> vecOutputs;
     assert(pwallet != NULL);
     LOCK2(cs_main, pwallet->cs_wallet);
-=======
-    vector<COutput> vecOutputs;
-    assert(pwallet != NULL);
-    LOCK2(cs_main, pwallet->cs_wallet);
-    pwallet->AvailableCoins(vecOutputs, !include_unsafe, NULL, true);
-    BOOST_FOREACH(const COutput& out, vecOutputs) {
-        if (out.nDepth < nMinDepth || out.nDepth > nMaxDepth)
-            continue;
->>>>>>> c296fb4c
 
     pwallet->AvailableCoins(vecOutputs, !include_unsafe, NULL, nMinimumAmount, nMaximumAmount, nMinimumSumAmount, nMaximumCount, nMinDepth, nMaxDepth);
     BOOST_FOREACH(const COutput& out, vecOutputs) {
@@ -3115,13 +3074,8 @@
     CAmount nFeeOut;
     string strFailReason;
 
-<<<<<<< HEAD
     if (!pwallet->FundTransaction(tx, nFeeOut, changePosition, strFailReason, lockUnspents, setSubtractFeeFromOutputs, coinControl, reserveChangeKey)) {
         throw JSONRPCError(RPC_WALLET_ERROR, strFailReason);
-=======
-    if (!pwallet->FundTransaction(tx, nFeeOut, overrideEstimatedFeerate, feeRate, changePosition, strFailReason, includeWatching, lockUnspents, setSubtractFeeFromOutputs, reserveChangeKey, changeAddress)) {
-        throw JSONRPCError(RPC_INTERNAL_ERROR, strFailReason);
->>>>>>> c296fb4c
     }
 
     UniValue result(UniValue::VOBJ);
@@ -3222,11 +3176,7 @@
     CWalletTx& wtx = pwallet->mapWallet[hash];
 
     if (pwallet->HasWalletSpend(hash)) {
-<<<<<<< HEAD
         throw JSONRPCError(RPC_INVALID_PARAMETER, "Transaction has descendants in the wallet");
-=======
-        throw JSONRPCError(RPC_MISC_ERROR, "Transaction has descendants in the wallet");
->>>>>>> c296fb4c
     }
 
     {
@@ -3252,11 +3202,7 @@
     // check that original tx consists entirely of our inputs
     // if not, we can't bump the fee, because the wallet has no way of knowing the value of the other inputs (thus the fee)
     if (!pwallet->IsAllFromMe(wtx, ISMINE_SPENDABLE)) {
-<<<<<<< HEAD
         throw JSONRPCError(RPC_WALLET_ERROR, "Transaction contains inputs that don't belong to this wallet");
-=======
-        throw JSONRPCError(RPC_INVALID_ADDRESS_OR_KEY, "Transaction contains inputs that don't belong to this wallet");
->>>>>>> c296fb4c
     }
 
     // figure out which output was change
