--- conflicted
+++ resolved
@@ -219,11 +219,7 @@
     bool IsInMainChain() const { const CBlockIndex *pindexRet; return GetDepthInMainChain(pindexRet) > 0; }
     int GetBlocksToMaturity() const;
     /** Pass this transaction to the mempool. Fails if absolute fee exceeds absurd fee. */
-<<<<<<< HEAD
-    bool AcceptToMemoryPool(bool fLimitFree, const CAmount nAbsurdFee, CValidationState& state);
-=======
     bool AcceptToMemoryPool(bool fLimitFree, const CAmount nAbsurdFee, CValidationState& state, const std::set<std::string>& setIgnoreRejects=std::set<std::string>());
->>>>>>> ae0e125c
     bool hashUnset() const { return (hashBlock.IsNull() || hashBlock == ABANDON_HASH); }
     bool isAbandoned() const { return (hashBlock == ABANDON_HASH); }
     void setAbandoned() { hashBlock = ABANDON_HASH; }
