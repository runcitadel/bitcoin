--- conflicted
+++ resolved
@@ -68,8 +68,6 @@
     boost::system::error_code ec;
     boost::system::error_code eci;
 
-<<<<<<< HEAD
-=======
     // Here we place the top level dirs we want to skip in case walletdir is datadir or blocksdir
     // Those directory's are referenced in doc/files.md
     const std::set<fs::path> ignore_paths = {
@@ -84,7 +82,6 @@
                                         data_dir / "testnet3"
                                         };
 
->>>>>>> 334377d4
     for (auto it = fs::recursive_directory_iterator(wallet_dir, ec); it != fs::recursive_directory_iterator(); it.increment(eci)) {
         if (ec) {
             LogPrintf("%s: iterator: %s %s\n", __func__, ec.message(), it->path().string());
@@ -93,15 +90,12 @@
         if (eci) {
             LogPrintf("%s: increment: %s %s\n", __func__, eci.message(), it->path().string());
             it.disable_recursion_pending();
-<<<<<<< HEAD
-=======
             continue;
         }
 
         // We dont want to iterate trough those special node dirs
         if (ignore_paths.count(it->path())) {
             it.disable_recursion_pending();
->>>>>>> 334377d4
             continue;
         }
 
