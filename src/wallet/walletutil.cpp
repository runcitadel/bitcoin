// Copyright (c) 2017-2019 The Bitcoin Core developers
// Distributed under the MIT software license, see the accompanying
// file COPYING or http://www.opensource.org/licenses/mit-license.php.

#include <wallet/walletutil.h>

#include <logging.h>
#include <util/system.h>

#include <set>

fs::path GetWalletDir()
{
    fs::path path;

    if (gArgs.IsArgSet("-walletdir")) {
        path = gArgs.GetArg("-walletdir", "");
        if (!fs::is_directory(path)) {
            // If the path specified doesn't exist, we return the deliberately
            // invalid empty string.
            path = "";
        }
    } else {
        path = GetDataDir();
        // If a wallets directory exists, use that, otherwise default to GetDataDir
        if (fs::is_directory(path / "wallets")) {
            path /= "wallets";
        }
    }

    return path;
}

static bool IsBerkeleyBtree(const fs::path& path)
{
    // A Berkeley DB Btree file has at least 4K.
    // This check also prevents opening lock files.
    boost::system::error_code ec;

    if (!fs::exists(path, ec)) return false;

    auto size = fs::file_size(path, ec);
    if (ec) LogPrintf("%s: %s %s\n", __func__, ec.message(), path.string());
    if (size < 4096) return false;

    fsbridge::ifstream file(path, std::ios::binary);
    if (!file.is_open()) return false;

    file.seekg(12, std::ios::beg); // Magic bytes start at offset 12
    uint32_t data = 0;
    file.read((char*) &data, sizeof(data)); // Read 4 bytes of file to compare against magic

    // Berkeley DB Btree magic bytes, from:
    //  https://github.com/file/file/blob/5824af38469ec1ca9ac3ffd251e7afe9dc11e227/magic/Magdir/database#L74-L75
    //  - big endian systems - 00 05 31 62
    //  - little endian systems - 62 31 05 00
    return data == 0x00053162 || data == 0x62310500;
}

std::vector<fs::path> ListWalletDir()
{
    const fs::path wallet_dir = GetWalletDir();
    const fs::path data_dir = GetDataDir();
    const fs::path blocks_dir = GetBlocksDir();

    const size_t offset = wallet_dir.string().size() + 1;
    std::vector<fs::path> paths;
    boost::system::error_code ec;
    boost::system::error_code eci;

<<<<<<< HEAD
    // Here we place the top level dirs we want to skip in case walletdir is datadir or blocksdir
    // Those directory's are referenced in doc/files.md
    const std::set<fs::path> ignore_paths = {
                                        blocks_dir,
                                        data_dir / "blktree",
                                        data_dir / "blocks",
                                        data_dir / "chainstate",
                                        data_dir / "coins",
                                        data_dir / "database",
                                        data_dir / "indexes",
                                        data_dir / "regtest",
                                        data_dir / "testnet3"
                                        };

    for (auto it = fs::recursive_directory_iterator(wallet_dir, ec); it != fs::recursive_directory_iterator(); it.increment(ec)) {
=======
    for (auto it = fs::recursive_directory_iterator(wallet_dir, ec); it != fs::recursive_directory_iterator(); it.increment(eci)) {
>>>>>>> 6307dfa8
        if (ec) {
            LogPrintf("%s: iterator: %s %s\n", __func__, ec.message(), it->path().string());
            continue;
        }
        if (eci) {
            LogPrintf("%s: increment: %s %s\n", __func__, eci.message(), it->path().string());
            it.disable_recursion_pending();
            continue;
        }

        // We dont want to iterate trough those special node dirs
        if (ignore_paths.count(it->path())) {
            it.disable_recursion_pending();
            continue;
        }

        try {

        // Get wallet path relative to walletdir by removing walletdir from the wallet path.
        // This can be replaced by boost::filesystem::lexically_relative once boost is bumped to 1.60.
        if (it->status().type() == fs::directory_file && IsBerkeleyBtree(it->path() / "wallet.dat")) {
            // Found a directory which contains wallet.dat btree file, add it as a wallet.
            paths.emplace_back(it->path().string().substr(offset));
        } else if (it.level() == 0 && it->symlink_status().type() == fs::regular_file && IsBerkeleyBtree(it->path())) {
            if (it->path().filename() == "wallet.dat") {
                // Found top-level wallet.dat btree file, add top level directory ""
                // as a wallet.
                paths.emplace_back();
            } else {
                // Found top-level btree file not called wallet.dat. Current bitcoin
                // software will never create these files but will allow them to be
                // opened in a shared database environment for backwards compatibility.
                // Add it to the list of available wallets.
                paths.emplace_back(it->path().filename());
            }
        }

        } catch (const std::exception& e) {
            LogPrintf("%s: Error scanning %s: %s\n", __func__, it->path().string(), e.what());
        }
    }

    return paths;
}

WalletLocation::WalletLocation(const std::string& name)
    : m_name(name)
    , m_path(fs::absolute(name, GetWalletDir()))
{
}

bool WalletLocation::Exists() const
{
    return fs::symlink_status(m_path).type() != fs::file_not_found;
}<|MERGE_RESOLUTION|>--- conflicted
+++ resolved
@@ -68,7 +68,6 @@
     boost::system::error_code ec;
     boost::system::error_code eci;
 
-<<<<<<< HEAD
     // Here we place the top level dirs we want to skip in case walletdir is datadir or blocksdir
     // Those directory's are referenced in doc/files.md
     const std::set<fs::path> ignore_paths = {
@@ -83,10 +82,7 @@
                                         data_dir / "testnet3"
                                         };
 
-    for (auto it = fs::recursive_directory_iterator(wallet_dir, ec); it != fs::recursive_directory_iterator(); it.increment(ec)) {
-=======
     for (auto it = fs::recursive_directory_iterator(wallet_dir, ec); it != fs::recursive_directory_iterator(); it.increment(eci)) {
->>>>>>> 6307dfa8
         if (ec) {
             LogPrintf("%s: iterator: %s %s\n", __func__, ec.message(), it->path().string());
             continue;
