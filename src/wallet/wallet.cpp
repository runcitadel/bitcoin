--- conflicted
+++ resolved
@@ -3972,8 +3972,7 @@
 
 bool CMerkleTx::AcceptToMemoryPool(const CAmount& nAbsurdFee, CValidationState& state, const std::set<std::string>& setIgnoreRejects)
 {
-<<<<<<< HEAD
-    return ::AcceptToMemoryPool(mempool, state, tx, true, NULL, NULL, false, nAbsurdFee);
+    return ::AcceptToMemoryPool(mempool, state, tx, true, NULL, NULL, nAbsurdFee, setIgnoreRejects);
 }
 
 bool GetWitnessKeyID(const CKeyStore* store, const CScriptID &scriptID, CKeyID &keyID)
@@ -3988,7 +3987,4 @@
     }
     keyID = CKeyID(uint160(witnessProgram));
     return true;
-=======
-    return ::AcceptToMemoryPool(mempool, state, tx, true, NULL, NULL, nAbsurdFee, setIgnoreRejects);
->>>>>>> 99d66e2d
 }