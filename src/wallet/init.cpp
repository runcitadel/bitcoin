// Copyright (c) 2009-2010 Satoshi Nakamoto
// Copyright (c) 2009-2020 The Bitcoin Core developers
// Distributed under the MIT software license, see the accompanying
// file COPYING or http://www.opensource.org/licenses/mit-license.php.

#include <init.h>
#include <interfaces/chain.h>
#include <interfaces/wallet.h>
#include <net.h>
#include <node/context.h>
#include <node/ui_interface.h>
#include <outputtype.h>
#include <univalue.h>
#include <util/check.h>
#include <util/moneystr.h>
#include <util/system.h>
#include <util/translation.h>
#include <wallet/coincontrol.h>
#include <wallet/wallet.h>
#include <walletinitinterface.h>

class WalletInit : public WalletInitInterface
{
public:
    //! Was the wallet component compiled in.
    bool HasWalletSupport() const override {return true;}

    //! Return the wallets help message.
    void AddWalletOptions(ArgsManager& argsman) const override;

    //! Wallets parameter interaction
    bool ParameterInteraction() const override;

    //! Add wallets that should be opened to list of chain clients.
    void Construct(NodeContext& node) const override;
};

const WalletInitInterface& g_wallet_init_interface = WalletInit();

void WalletInit::AddWalletOptions(ArgsManager& argsman) const
{
    argsman.AddArg("-addresstype", strprintf("What type of addresses to use (\"legacy\", \"p2sh-segwit\", or \"bech32\", default: \"%s\")", FormatOutputType(DEFAULT_ADDRESS_TYPE)), ArgsManager::ALLOW_ANY, OptionsCategory::WALLET);
    argsman.AddArg("-avoidpartialspends", strprintf("Group outputs by address, selecting all or none, instead of selecting on a per-output basis. Privacy is improved as an address is only used once (unless someone sends to it after spending from it), but may result in slightly higher fees as suboptimal coin selection may result due to the added limitation (default: %u (always enabled for wallets with \"avoid_reuse\" enabled))", DEFAULT_AVOIDPARTIALSPENDS), ArgsManager::ALLOW_ANY, OptionsCategory::WALLET);
    argsman.AddArg("-changetype", "What type of change to use (\"legacy\", \"p2sh-segwit\", or \"bech32\"). Default is same as -addresstype, except when -addresstype=p2sh-segwit a native segwit output is used when sending to a native segwit address)", ArgsManager::ALLOW_ANY, OptionsCategory::WALLET);
    argsman.AddArg("-disablewallet", "Do not load the wallet and disable wallet RPC calls", ArgsManager::ALLOW_ANY, OptionsCategory::WALLET);
    argsman.AddArg("-discardfee=<amt>", strprintf("The fee rate (in %s/kB) that indicates your tolerance for discarding change by adding it to the fee (default: %s). "
                                                                "Note: An output is discarded if it is dust at this rate, but we will always discard up to the dust relay fee and a discard fee above that is limited by the fee estimate for the longest target",
                                                              CURRENCY_UNIT, FormatMoney(DEFAULT_DISCARD_FEE)), ArgsManager::ALLOW_ANY, OptionsCategory::WALLET);

    argsman.AddArg("-fallbackfee=<amt>", strprintf("A fee rate (in %s/kB) that will be used when fee estimation has insufficient data. 0 to entirely disable the fallbackfee feature. (default: %s)",
                                                               CURRENCY_UNIT, FormatMoney(DEFAULT_FALLBACK_FEE)), ArgsManager::ALLOW_ANY, OptionsCategory::WALLET);
    argsman.AddArg("-keypool=<n>", strprintf("Set key pool size to <n> (default: %u). Warning: Smaller sizes may increase the risk of losing funds when restoring from an old backup, if none of the addresses in the original keypool have been used.", DEFAULT_KEYPOOL_SIZE), ArgsManager::ALLOW_ANY, OptionsCategory::WALLET);
    argsman.AddArg("-maxapsfee=<n>", strprintf("Spend up to this amount in additional (absolute) fees (in %s) if it allows the use of partial spend avoidance (default: %s)", CURRENCY_UNIT, FormatMoney(DEFAULT_MAX_AVOIDPARTIALSPEND_FEE)), ArgsManager::ALLOW_ANY, OptionsCategory::WALLET);
    argsman.AddArg("-maxtxfee=<amt>", strprintf("Maximum total fees (in %s) to use in a single wallet transaction; setting this too low may abort large transactions (default: %s)",
        CURRENCY_UNIT, FormatMoney(DEFAULT_TRANSACTION_MAXFEE)), ArgsManager::ALLOW_ANY, OptionsCategory::DEBUG_TEST);
    argsman.AddArg("-mintxfee=<amt>", strprintf("Fees (in %s/kB) smaller than this are considered zero fee for transaction creation (default: %s)",
                                                            CURRENCY_UNIT, FormatMoney(DEFAULT_TRANSACTION_MINFEE)), ArgsManager::ALLOW_ANY, OptionsCategory::WALLET);
    argsman.AddArg("-paytxfee=<amt>", strprintf("Fee (in %s/kB) to add to transactions you send (default: %s)",
                                                            CURRENCY_UNIT, FormatMoney(CFeeRate{DEFAULT_PAY_TX_FEE}.GetFeePerK())), ArgsManager::ALLOW_ANY, OptionsCategory::WALLET);
    argsman.AddArg("-rescan", "Rescan the block chain for missing wallet transactions on startup", ArgsManager::ALLOW_ANY, OptionsCategory::WALLET);
    argsman.AddArg("-spendzeroconfchange", strprintf("Spend unconfirmed change when sending transactions (default: %u)", DEFAULT_SPEND_ZEROCONF_CHANGE), ArgsManager::ALLOW_ANY, OptionsCategory::WALLET);
    argsman.AddArg("-txconfirmtarget=<n>", strprintf("If paytxfee is not set, include enough fee so transactions begin confirmation on average within n blocks (default: %u)", DEFAULT_TX_CONFIRM_TARGET), ArgsManager::ALLOW_ANY, OptionsCategory::WALLET);
    argsman.AddArg("-wallet=<path>", "Specify wallet path to load at startup. Can be used multiple times to load multiple wallets. Path is to a directory containing wallet data and log files. If the path is not absolute, it is interpreted relative to <walletdir>. This only loads existing wallets and does not create new ones. For backwards compatibility this also accepts names of existing top-level data files in <walletdir>.", ArgsManager::ALLOW_ANY | ArgsManager::NETWORK_ONLY, OptionsCategory::WALLET);
    argsman.AddArg("-walletbroadcast",  strprintf("Make the wallet broadcast transactions (default: %u)", DEFAULT_WALLETBROADCAST), ArgsManager::ALLOW_ANY, OptionsCategory::WALLET);
    argsman.AddArg("-walletdir=<dir>", "Specify directory to hold wallets (default: <datadir>/wallets if it exists, otherwise <datadir>)", ArgsManager::ALLOW_ANY | ArgsManager::NETWORK_ONLY, OptionsCategory::WALLET);
#if HAVE_SYSTEM
<<<<<<< HEAD
    argsman.AddArg("-walletnotify=<cmd>", "Execute command when a wallet transaction changes. %s in cmd is replaced by TxID and %w is replaced by wallet name. %w should NOT be quoted because this would break shell escaping used to invoke the command.", ArgsManager::ALLOW_ANY, OptionsCategory::WALLET);
=======
    argsman.AddArg("-walletnotify=<cmd>", "Execute command when a wallet transaction changes. %s in cmd is replaced by TxID, %w is replaced by wallet name, %b is replaced by the hash of the block including the transaction (set to 'unconfirmed' if the transaction is not included) and %h is replaced by the block height (-1 if not included). %w is not currently implemented on windows. On systems where %w is supported, it should NOT be quoted because this would break shell escaping used to invoke the command.", ArgsManager::ALLOW_ANY, OptionsCategory::WALLET);
>>>>>>> 8f711d56
#endif
    argsman.AddArg("-walletrbf", strprintf("Send transactions with full-RBF opt-in enabled (RPC only, default: %u)", DEFAULT_WALLET_RBF), ArgsManager::ALLOW_ANY, OptionsCategory::WALLET);

    argsman.AddArg("-dblogsize=<n>", strprintf("Flush wallet database activity from memory to disk log every <n> megabytes (default: %u)", DEFAULT_WALLET_DBLOGSIZE), ArgsManager::ALLOW_ANY | ArgsManager::DEBUG_ONLY, OptionsCategory::WALLET_DEBUG_TEST);
    argsman.AddArg("-flushwallet", strprintf("Run a thread to flush wallet periodically (default: %u)", DEFAULT_FLUSHWALLET), ArgsManager::ALLOW_ANY | ArgsManager::DEBUG_ONLY, OptionsCategory::WALLET_DEBUG_TEST);
    argsman.AddArg("-privdb", strprintf("Sets the DB_PRIVATE flag in the wallet db environment (default: %u)", DEFAULT_WALLET_PRIVDB), ArgsManager::ALLOW_ANY | ArgsManager::DEBUG_ONLY, OptionsCategory::WALLET_DEBUG_TEST);
    argsman.AddArg("-walletrejectlongchains", strprintf("Wallet will not create transactions that violate mempool chain limits (default: %u)", DEFAULT_WALLET_REJECT_LONG_CHAINS), ArgsManager::ALLOW_ANY | ArgsManager::DEBUG_ONLY, OptionsCategory::WALLET_DEBUG_TEST);

    argsman.AddHiddenArgs({"-zapwallettxes"});
}

bool WalletInit::ParameterInteraction() const
{
    if (gArgs.GetBoolArg("-disablewallet", DEFAULT_DISABLE_WALLET)) {
        for (const std::string& wallet : gArgs.GetArgs("-wallet")) {
            LogPrintf("%s: parameter interaction: -disablewallet -> ignoring -wallet=%s\n", __func__, wallet);
        }

        return true;
    }

    if (gArgs.GetBoolArg("-blocksonly", DEFAULT_BLOCKSONLY) && gArgs.SoftSetBoolArg("-walletbroadcast", false)) {
        LogPrintf("%s: parameter interaction: -blocksonly=1 -> setting -walletbroadcast=0\n", __func__);
    }

    if (gArgs.IsArgSet("-zapwallettxes")) {
        return InitError(Untranslated("-zapwallettxes has been removed. If you are attempting to remove a stuck transaction from your wallet, please use abandontransaction instead."));
    }

    if (gArgs.GetBoolArg("-sysperms", false))
        return InitError(Untranslated("-sysperms is not allowed in combination with enabled wallet functionality"));

    return true;
}

void WalletInit::Construct(NodeContext& node) const
{
    ArgsManager& args = *Assert(node.args);
    if (args.GetBoolArg("-disablewallet", DEFAULT_DISABLE_WALLET)) {
        LogPrintf("Wallet disabled!\n");
        return;
    }
    auto wallet_client = interfaces::MakeWalletClient(*node.chain, args);
    node.wallet_client = wallet_client.get();
    node.chain_clients.emplace_back(std::move(wallet_client));
}<|MERGE_RESOLUTION|>--- conflicted
+++ resolved
@@ -64,11 +64,7 @@
     argsman.AddArg("-walletbroadcast",  strprintf("Make the wallet broadcast transactions (default: %u)", DEFAULT_WALLETBROADCAST), ArgsManager::ALLOW_ANY, OptionsCategory::WALLET);
     argsman.AddArg("-walletdir=<dir>", "Specify directory to hold wallets (default: <datadir>/wallets if it exists, otherwise <datadir>)", ArgsManager::ALLOW_ANY | ArgsManager::NETWORK_ONLY, OptionsCategory::WALLET);
 #if HAVE_SYSTEM
-<<<<<<< HEAD
-    argsman.AddArg("-walletnotify=<cmd>", "Execute command when a wallet transaction changes. %s in cmd is replaced by TxID and %w is replaced by wallet name. %w should NOT be quoted because this would break shell escaping used to invoke the command.", ArgsManager::ALLOW_ANY, OptionsCategory::WALLET);
-=======
-    argsman.AddArg("-walletnotify=<cmd>", "Execute command when a wallet transaction changes. %s in cmd is replaced by TxID, %w is replaced by wallet name, %b is replaced by the hash of the block including the transaction (set to 'unconfirmed' if the transaction is not included) and %h is replaced by the block height (-1 if not included). %w is not currently implemented on windows. On systems where %w is supported, it should NOT be quoted because this would break shell escaping used to invoke the command.", ArgsManager::ALLOW_ANY, OptionsCategory::WALLET);
->>>>>>> 8f711d56
+    argsman.AddArg("-walletnotify=<cmd>", "Execute command when a wallet transaction changes. %s in cmd is replaced by TxID, %w is replaced by wallet name, %b is replaced by the hash of the block including the transaction (set to 'unconfirmed' if the transaction is not included) and %h is replaced by the block height (-1 if not included). %w should NOT be quoted because this would break shell escaping used to invoke the command.", ArgsManager::ALLOW_ANY, OptionsCategory::WALLET);
 #endif
     argsman.AddArg("-walletrbf", strprintf("Send transactions with full-RBF opt-in enabled (RPC only, default: %u)", DEFAULT_WALLET_RBF), ArgsManager::ALLOW_ANY, OptionsCategory::WALLET);
 
