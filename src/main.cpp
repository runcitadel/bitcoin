--- conflicted
+++ resolved
@@ -826,15 +826,6 @@
     return nMinFee;
 }
 
-<<<<<<< HEAD
-/** Convert CValidationState to a human-readable message for logging */
-std::string FormatStateMessage(const CValidationState &state)
-{
-    return strprintf("%s%s (code %i)",
-        state.GetRejectReason(),
-        state.GetDebugMessage().empty() ? "" : ", "+state.GetDebugMessage(),
-        state.GetRejectCode());
-=======
 struct NotoriousFilterEntry {
     uint32_t begin;
     uint32_t end;
@@ -902,7 +893,15 @@
             return entryname;
     }
     return NULL;
->>>>>>> 88c3e9ac
+}
+
+/** Convert CValidationState to a human-readable message for logging */
+std::string FormatStateMessage(const CValidationState &state)
+{
+    return strprintf("%s%s (code %i)",
+        state.GetRejectReason(),
+        state.GetDebugMessage().empty() ? "" : ", "+state.GetDebugMessage(),
+        state.GetRejectCode());
 }
 
 bool AcceptToMemoryPoolWorker(CTxMemPool& pool, CValidationState &state, const CTransaction &tx, bool fLimitFree,
