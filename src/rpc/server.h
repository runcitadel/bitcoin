// Copyright (c) 2010 Satoshi Nakamoto
// Copyright (c) 2009-2016 The Bitcoin Core developers
// Distributed under the MIT software license, see the accompanying
// file COPYING or http://www.opensource.org/licenses/mit-license.php.

#ifndef BITCOIN_RPCSERVER_H
#define BITCOIN_RPCSERVER_H

#include "amount.h"
#include "rpc/protocol.h"
#include "uint256.h"

#include <list>
#include <map>
#include <stdint.h>
#include <string>

#include <univalue.h>

static const unsigned int DEFAULT_RPC_SERIALIZE_VERSION = 1;

class CRPCCommand;

namespace RPCServer
{
    void OnStarted(std::function<void ()> slot);
    void OnStopped(std::function<void ()> slot);
    void OnPreCommand(std::function<void (const CRPCCommand&)> slot);
}

class CWallet;

/** Wrapper for UniValue::VType, which includes typeAny:
 * Used to denote don't care type. Only used by RPCTypeCheckObj */
struct UniValueType {
    UniValueType(UniValue::VType _type) : typeAny(false), type(_type) {}
    UniValueType() : typeAny(true) {}
    bool typeAny;
    UniValue::VType type;
};

class JSONRPCRequest
{
public:
    UniValue id;
    std::string strMethod;
    UniValue params;
    bool fHelp;
    std::string URI;
    std::string authUser;
#ifdef ENABLE_WALLET
    CWallet *wallet;
#endif

    JSONRPCRequest() : id(NullUniValue), params(NullUniValue), fHelp(false)
#ifdef ENABLE_WALLET
        , wallet(nullptr)
#endif
    {}
    void parse(const UniValue& valRequest);
};

/** Query whether RPC is running */
bool IsRPCRunning();

/**
 * Set the RPC warmup status.  When this is done, all RPC calls will error out
 * immediately with RPC_IN_WARMUP.
 */
void SetRPCWarmupStatus(const std::string& newStatus);
/* Mark warmup as done.  RPC calls will be processed from now on.  */
void SetRPCWarmupFinished();

/* returns the current warmup state.  */
bool RPCIsInWarmup(std::string *outStatus);

/**
 * Type-check arguments; throws JSONRPCError if wrong type given. Does not check that
 * the right number of arguments are passed, just that any passed are the correct type.
 */
void RPCTypeCheck(const UniValue& params,
                  const std::list<UniValue::VType>& typesExpected, bool fAllowNull=false);

/**
 * Type-check one argument; throws JSONRPCError if wrong type given.
 */
void RPCTypeCheckArgument(const UniValue& value, UniValue::VType typeExpected);

/*
  Check for expected keys/value types in an Object.
*/
void RPCTypeCheckObj(const UniValue& o,
    const std::map<std::string, UniValueType>& typesExpected,
    bool fAllowNull = false,
    bool fStrict = false);

/** Opaque base class for timers returned by NewTimerFunc.
 * This provides no methods at the moment, but makes sure that delete
 * cleans up the whole state.
 */
class RPCTimerBase
{
public:
    virtual ~RPCTimerBase() {}
};

/**
 * RPC timer "driver".
 */
class RPCTimerInterface
{
public:
    virtual ~RPCTimerInterface() {}
    /** Implementation name */
    virtual const char *Name() = 0;
    /** Factory function for timers.
     * RPC will call the function to create a timer that will call func in *millis* milliseconds.
     * @note As the RPC mechanism is backend-neutral, it can use different implementations of timers.
     * This is needed to cope with the case in which there is no HTTP server, but
     * only GUI RPC console, and to break the dependency of pcserver on httprpc.
     */
    virtual RPCTimerBase* NewTimer(std::function<void(void)>& func, int64_t millis) = 0;
};

/** Set the factory function for timers */
void RPCSetTimerInterface(RPCTimerInterface *iface);
/** Set the factory function for timer, but only, if unset */
void RPCSetTimerInterfaceIfUnset(RPCTimerInterface *iface);
/** Unset factory function for timers */
void RPCUnsetTimerInterface(RPCTimerInterface *iface);

/**
 * Run func nSeconds from now.
 * Overrides previous timer <name> (if any).
 */
void RPCRunLater(const std::string& name, std::function<void(void)> func, int64_t nSeconds);

typedef UniValue(*rpcfn_type)(const JSONRPCRequest& jsonRequest);

class CRPCCommand
{
public:
    std::string category;
    std::string name;
    rpcfn_type actor;
    bool okSafeMode;
    std::vector<std::string> argNames;
};

/**
 * Bitcoin RPC command dispatcher.
 */
class CRPCTable
{
private:
    std::map<std::string, const CRPCCommand*> mapCommands;
public:
    CRPCTable();
    const CRPCCommand* operator[](const std::string& name) const;
    std::string help(const std::string& name, const JSONRPCRequest& helpreq) const;

    /**
     * Execute a method.
     * @param request The JSONRPCRequest to execute
     * @returns Result of the call.
     * @throws an exception (UniValue) when an error happens.
     */
    UniValue execute(const JSONRPCRequest &request) const;

    /**
    * Returns a list of registered commands
    * @returns List of registered commands.
    */
    std::vector<std::string> listCommands() const;


    /**
     * Appends a CRPCCommand to the dispatch table.
     * Returns false if RPC server is already running (dump concurrency protection).
     * Commands cannot be overwritten (returns false).
     */
    bool appendCommand(const std::string& name, const CRPCCommand* pcmd);
};

extern CRPCTable tableRPC;

/**
 * Utilities: convert hex-encoded Values
 * (throws error if not hex).
 */
extern uint256 ParseHashV(const UniValue& v, std::string strName);
extern uint256 ParseHashO(const UniValue& o, std::string strKey);
extern std::vector<unsigned char> ParseHexV(const UniValue& v, std::string strName);
extern std::vector<unsigned char> ParseHexO(const UniValue& o, std::string strKey);

class CKey;
class CPubKey;

<<<<<<< HEAD
=======
extern int ParseSigHash(const std::string& sigHash, const std::string& parameterName);
>>>>>>> 34f0a329
extern CAmount AmountFromValue(const UniValue& value);
void ParseWIFPrivKey(const std::string wif_secret, CKey&, CPubKey*);

extern std::string HelpExampleCli(const std::string& methodname, const std::string& args);
extern std::string HelpExampleRpc(const std::string& methodname, const std::string& args);

bool StartRPC();
void InterruptRPC();
void StopRPC();
std::string JSONRPCExecBatch(const UniValue& vReq);

// Retrieves any serialization flags requested in command line argument
int RPCSerializationFlags();

#endif // BITCOIN_RPCSERVER_H<|MERGE_RESOLUTION|>--- conflicted
+++ resolved
@@ -196,10 +196,7 @@
 class CKey;
 class CPubKey;
 
-<<<<<<< HEAD
-=======
 extern int ParseSigHash(const std::string& sigHash, const std::string& parameterName);
->>>>>>> 34f0a329
 extern CAmount AmountFromValue(const UniValue& value);
 void ParseWIFPrivKey(const std::string wif_secret, CKey&, CPubKey*);
 
