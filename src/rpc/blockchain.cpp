// Copyright (c) 2010 Satoshi Nakamoto
// Copyright (c) 2009-2020 The Bitcoin Core developers
// Distributed under the MIT software license, see the accompanying
// file COPYING or http://www.opensource.org/licenses/mit-license.php.

#include <rpc/blockchain.h>

#include <amount.h>
#include <blockfilter.h>
#include <chain.h>
#include <chainparams.h>
#include <coins.h>
#include <consensus/validation.h>
#include <core_io.h>
#include <hash.h>
#include <index/blockfilterindex.h>
#include <node/coinstats.h>
#include <node/context.h>
#include <node/utxo_snapshot.h>
#include <policy/feerate.h>
#include <policy/policy.h>
#include <policy/rbf.h>
#include <primitives/transaction.h>
#include <rpc/server.h>
#include <rpc/util.h>
#include <script/descriptor.h>
#include <streams.h>
#include <sync.h>
#include <txdb.h>
#include <txmempool.h>
#include <undo.h>
#include <util/ref.h>
#include <util/strencodings.h>
#include <util/system.h>
#include <util/translation.h>
#include <validation.h>
#include <validationinterface.h>
#include <warnings.h>

#include <stdint.h>

#include <univalue.h>

#include <condition_variable>
#include <memory>
#include <mutex>

struct CUpdatedBlock
{
    uint256 hash;
    int height;
};

static Mutex cs_blockchange;
static std::condition_variable cond_blockchange;
static CUpdatedBlock latestblock GUARDED_BY(cs_blockchange);

NodeContext& EnsureNodeContext(const util::Ref& context)
{
    if (!context.Has<NodeContext>()) {
        throw JSONRPCError(RPC_INTERNAL_ERROR, "Node context not found");
    }
    return context.Get<NodeContext>();
}

CTxMemPool& EnsureMemPool(const util::Ref& context)
{
    NodeContext& node = EnsureNodeContext(context);
    if (!node.mempool) {
        throw JSONRPCError(RPC_CLIENT_MEMPOOL_DISABLED, "Mempool disabled or instance not found");
    }
    return *node.mempool;
}

ChainstateManager& EnsureChainman(const util::Ref& context)
{
    NodeContext& node = EnsureNodeContext(context);
    if (!node.chainman) {
        throw JSONRPCError(RPC_INTERNAL_ERROR, "Node chainman not found");
    }
    return *node.chainman;
}

/* Calculate the difficulty for a given block index.
 */
double GetDifficulty(const CBlockIndex* blockindex)
{
    CHECK_NONFATAL(blockindex);

    int nShift = (blockindex->nBits >> 24) & 0xff;
    double dDiff =
        (double)0x0000ffff / (double)(blockindex->nBits & 0x00ffffff);

    while (nShift < 29)
    {
        dDiff *= 256.0;
        nShift++;
    }
    while (nShift > 29)
    {
        dDiff /= 256.0;
        nShift--;
    }

    return dDiff;
}

static int ComputeNextBlockAndDepth(const CBlockIndex* tip, const CBlockIndex* blockindex, const CBlockIndex*& next)
{
    next = tip->GetAncestor(blockindex->nHeight + 1);
    if (next && next->pprev == blockindex) {
        return tip->nHeight - blockindex->nHeight + 1;
    }
    next = nullptr;
    return blockindex == tip ? 1 : -1;
}

UniValue blockheaderToJSON(const CBlockIndex* tip, const CBlockIndex* blockindex)
{
    // Serialize passed information without accessing chain state of the active chain!
    AssertLockNotHeld(cs_main); // For performance reasons

    UniValue result(UniValue::VOBJ);
    result.pushKV("hash", blockindex->GetBlockHash().GetHex());
    const CBlockIndex* pnext;
    int confirmations = ComputeNextBlockAndDepth(tip, blockindex, pnext);
    result.pushKV("confirmations", confirmations);
    result.pushKV("height", blockindex->nHeight);
    result.pushKV("version", blockindex->nVersion);
    result.pushKV("versionHex", strprintf("%08x", blockindex->nVersion));
    result.pushKV("merkleroot", blockindex->hashMerkleRoot.GetHex());
    result.pushKV("time", (int64_t)blockindex->nTime);
    result.pushKV("mediantime", (int64_t)blockindex->GetMedianTimePast());
    result.pushKV("nonce", (uint64_t)blockindex->nNonce);
    result.pushKV("bits", strprintf("%08x", blockindex->nBits));
    result.pushKV("difficulty", GetDifficulty(blockindex));
    result.pushKV("chainwork", blockindex->nChainWork.GetHex());
    result.pushKV("nTx", (uint64_t)blockindex->nTx);

    if (blockindex->pprev)
        result.pushKV("previousblockhash", blockindex->pprev->GetBlockHash().GetHex());
    if (pnext)
        result.pushKV("nextblockhash", pnext->GetBlockHash().GetHex());
    return result;
}

UniValue blockToJSON(const CBlock& block, const CBlockIndex* tip, const CBlockIndex* blockindex, bool txDetails)
{
    // Serialize passed information without accessing chain state of the active chain!
    AssertLockNotHeld(cs_main); // For performance reasons

    UniValue result(UniValue::VOBJ);
    result.pushKV("hash", blockindex->GetBlockHash().GetHex());
    const CBlockIndex* pnext;
    int confirmations = ComputeNextBlockAndDepth(tip, blockindex, pnext);
    result.pushKV("confirmations", confirmations);
    result.pushKV("strippedsize", (int)::GetSerializeSize(block, PROTOCOL_VERSION | SERIALIZE_TRANSACTION_NO_WITNESS));
    result.pushKV("size", (int)::GetSerializeSize(block, PROTOCOL_VERSION));
    result.pushKV("weight", (int)::GetBlockWeight(block));
    result.pushKV("height", blockindex->nHeight);
    result.pushKV("version", block.nVersion);
    result.pushKV("versionHex", strprintf("%08x", block.nVersion));
    result.pushKV("merkleroot", block.hashMerkleRoot.GetHex());
    UniValue txs(UniValue::VARR);
    for(const auto& tx : block.vtx)
    {
        if(txDetails)
        {
            UniValue objTx(UniValue::VOBJ);
            TxToUniv(*tx, uint256(), objTx, true, RPCSerializationFlags());
            txs.push_back(objTx);
        }
        else
            txs.push_back(tx->GetHash().GetHex());
    }
    result.pushKV("tx", txs);
    result.pushKV("time", block.GetBlockTime());
    result.pushKV("mediantime", (int64_t)blockindex->GetMedianTimePast());
    result.pushKV("nonce", (uint64_t)block.nNonce);
    result.pushKV("bits", strprintf("%08x", block.nBits));
    result.pushKV("difficulty", GetDifficulty(blockindex));
    result.pushKV("chainwork", blockindex->nChainWork.GetHex());
    result.pushKV("nTx", (uint64_t)blockindex->nTx);

    if (blockindex->pprev)
        result.pushKV("previousblockhash", blockindex->pprev->GetBlockHash().GetHex());
    if (pnext)
        result.pushKV("nextblockhash", pnext->GetBlockHash().GetHex());
    return result;
}

static RPCHelpMan getblockcount()
{
    return RPCHelpMan{"getblockcount",
                "\nReturns the height of the most-work fully-validated chain.\n"
                "The genesis block has height 0.\n",
                {},
                RPCResult{
                    RPCResult::Type::NUM, "", "The current block count"},
                RPCExamples{
                    HelpExampleCli("getblockcount", "")
            + HelpExampleRpc("getblockcount", "")
                },
        [&](const RPCHelpMan& self, const JSONRPCRequest& request) -> UniValue
{
    LOCK(cs_main);
    return ::ChainActive().Height();
},
    };
}

static RPCHelpMan getbestblockhash()
{
    return RPCHelpMan{"getbestblockhash",
                "\nReturns the hash of the best (tip) block in the most-work fully-validated chain.\n",
                {},
                RPCResult{
                    RPCResult::Type::STR_HEX, "", "the block hash, hex-encoded"},
                RPCExamples{
                    HelpExampleCli("getbestblockhash", "")
            + HelpExampleRpc("getbestblockhash", "")
                },
        [&](const RPCHelpMan& self, const JSONRPCRequest& request) -> UniValue
{
    LOCK(cs_main);
    return ::ChainActive().Tip()->GetBlockHash().GetHex();
},
    };
}

void RPCNotifyBlockChange(const CBlockIndex* pindex)
{
    if(pindex) {
        LOCK(cs_blockchange);
        latestblock.hash = pindex->GetBlockHash();
        latestblock.height = pindex->nHeight;
    }
    cond_blockchange.notify_all();
}

static RPCHelpMan waitfornewblock()
{
    return RPCHelpMan{"waitfornewblock",
                "\nWaits for a specific new block and returns useful info about it.\n"
                "\nReturns the current block on timeout or exit.\n",
                {
                    {"timeout", RPCArg::Type::NUM, /* default */ "0", "Time in milliseconds to wait for a response. 0 indicates no timeout."},
                },
                RPCResult{
                    RPCResult::Type::OBJ, "", "",
                    {
                        {RPCResult::Type::STR_HEX, "hash", "The blockhash"},
                        {RPCResult::Type::NUM, "height", "Block height"},
                    }},
                RPCExamples{
                    HelpExampleCli("waitfornewblock", "1000")
            + HelpExampleRpc("waitfornewblock", "1000")
                },
        [&](const RPCHelpMan& self, const JSONRPCRequest& request) -> UniValue
{
    int timeout = 0;
    if (!request.params[0].isNull())
        timeout = request.params[0].get_int();

    CUpdatedBlock block;
    {
        WAIT_LOCK(cs_blockchange, lock);
        block = latestblock;
        if(timeout)
            cond_blockchange.wait_for(lock, std::chrono::milliseconds(timeout), [&block]() EXCLUSIVE_LOCKS_REQUIRED(cs_blockchange) {return latestblock.height != block.height || latestblock.hash != block.hash || !IsRPCRunning(); });
        else
            cond_blockchange.wait(lock, [&block]() EXCLUSIVE_LOCKS_REQUIRED(cs_blockchange) {return latestblock.height != block.height || latestblock.hash != block.hash || !IsRPCRunning(); });
        block = latestblock;
    }
    UniValue ret(UniValue::VOBJ);
    ret.pushKV("hash", block.hash.GetHex());
    ret.pushKV("height", block.height);
    return ret;
},
    };
}

static RPCHelpMan waitforblock()
{
    return RPCHelpMan{"waitforblock",
                "\nWaits for a specific new block and returns useful info about it.\n"
                "\nReturns the current block on timeout or exit.\n",
                {
                    {"blockhash", RPCArg::Type::STR_HEX, RPCArg::Optional::NO, "Block hash to wait for."},
                    {"timeout", RPCArg::Type::NUM, /* default */ "0", "Time in milliseconds to wait for a response. 0 indicates no timeout."},
                },
                RPCResult{
                    RPCResult::Type::OBJ, "", "",
                    {
                        {RPCResult::Type::STR_HEX, "hash", "The blockhash"},
                        {RPCResult::Type::NUM, "height", "Block height"},
                    }},
                RPCExamples{
                    HelpExampleCli("waitforblock", "\"0000000000079f8ef3d2c688c244eb7a4570b24c9ed7b4a8c619eb02596f8862\" 1000")
            + HelpExampleRpc("waitforblock", "\"0000000000079f8ef3d2c688c244eb7a4570b24c9ed7b4a8c619eb02596f8862\", 1000")
                },
        [&](const RPCHelpMan& self, const JSONRPCRequest& request) -> UniValue
{
    int timeout = 0;

    uint256 hash(ParseHashV(request.params[0], "blockhash"));

    if (!request.params[1].isNull())
        timeout = request.params[1].get_int();

    CUpdatedBlock block;
    {
        WAIT_LOCK(cs_blockchange, lock);
        if(timeout)
            cond_blockchange.wait_for(lock, std::chrono::milliseconds(timeout), [&hash]() EXCLUSIVE_LOCKS_REQUIRED(cs_blockchange) {return latestblock.hash == hash || !IsRPCRunning();});
        else
            cond_blockchange.wait(lock, [&hash]() EXCLUSIVE_LOCKS_REQUIRED(cs_blockchange) {return latestblock.hash == hash || !IsRPCRunning(); });
        block = latestblock;
    }

    UniValue ret(UniValue::VOBJ);
    ret.pushKV("hash", block.hash.GetHex());
    ret.pushKV("height", block.height);
    return ret;
},
    };
}

static RPCHelpMan waitforblockheight()
{
    return RPCHelpMan{"waitforblockheight",
                "\nWaits for (at least) block height and returns the height and hash\n"
                "of the current tip.\n"
                "\nReturns the current block on timeout or exit.\n",
                {
                    {"height", RPCArg::Type::NUM, RPCArg::Optional::NO, "Block height to wait for."},
                    {"timeout", RPCArg::Type::NUM, /* default */ "0", "Time in milliseconds to wait for a response. 0 indicates no timeout."},
                },
                RPCResult{
                    RPCResult::Type::OBJ, "", "",
                    {
                        {RPCResult::Type::STR_HEX, "hash", "The blockhash"},
                        {RPCResult::Type::NUM, "height", "Block height"},
                    }},
                RPCExamples{
                    HelpExampleCli("waitforblockheight", "100 1000")
            + HelpExampleRpc("waitforblockheight", "100, 1000")
                },
        [&](const RPCHelpMan& self, const JSONRPCRequest& request) -> UniValue
{
    int timeout = 0;

    int height = request.params[0].get_int();

    if (!request.params[1].isNull())
        timeout = request.params[1].get_int();

    CUpdatedBlock block;
    {
        WAIT_LOCK(cs_blockchange, lock);
        if(timeout)
            cond_blockchange.wait_for(lock, std::chrono::milliseconds(timeout), [&height]() EXCLUSIVE_LOCKS_REQUIRED(cs_blockchange) {return latestblock.height >= height || !IsRPCRunning();});
        else
            cond_blockchange.wait(lock, [&height]() EXCLUSIVE_LOCKS_REQUIRED(cs_blockchange) {return latestblock.height >= height || !IsRPCRunning(); });
        block = latestblock;
    }
    UniValue ret(UniValue::VOBJ);
    ret.pushKV("hash", block.hash.GetHex());
    ret.pushKV("height", block.height);
    return ret;
},
    };
}

static RPCHelpMan syncwithvalidationinterfacequeue()
{
    return RPCHelpMan{"syncwithvalidationinterfacequeue",
                "\nWaits for the validation interface queue to catch up on everything that was there when we entered this function.\n",
                {},
                RPCResult{RPCResult::Type::NONE, "", ""},
                RPCExamples{
                    HelpExampleCli("syncwithvalidationinterfacequeue","")
            + HelpExampleRpc("syncwithvalidationinterfacequeue","")
                },
        [&](const RPCHelpMan& self, const JSONRPCRequest& request) -> UniValue
{
    SyncWithValidationInterfaceQueue();
    return NullUniValue;
},
    };
}

static RPCHelpMan getdifficulty()
{
    return RPCHelpMan{"getdifficulty",
                "\nReturns the proof-of-work difficulty as a multiple of the minimum difficulty.\n",
                {},
                RPCResult{
                    RPCResult::Type::NUM, "", "the proof-of-work difficulty as a multiple of the minimum difficulty."},
                RPCExamples{
                    HelpExampleCli("getdifficulty", "")
            + HelpExampleRpc("getdifficulty", "")
                },
        [&](const RPCHelpMan& self, const JSONRPCRequest& request) -> UniValue
{
    LOCK(cs_main);
    return GetDifficulty(::ChainActive().Tip());
},
    };
}

static std::vector<RPCResult> MempoolEntryDescription() { return {
    RPCResult{RPCResult::Type::NUM, "vsize", "virtual transaction size as defined in BIP 141. This is different from actual serialized size for witness transactions as witness data is discounted."},
    RPCResult{RPCResult::Type::NUM, "weight", "transaction weight as defined in BIP 141."},
    RPCResult{RPCResult::Type::STR_AMOUNT, "fee", "transaction fee in " + CURRENCY_UNIT + " (DEPRECATED)"},
    RPCResult{RPCResult::Type::STR_AMOUNT, "modifiedfee", "transaction fee with fee deltas used for mining priority (DEPRECATED)"},
    RPCResult{RPCResult::Type::NUM_TIME, "time", "local time transaction entered pool in seconds since 1 Jan 1970 GMT"},
    RPCResult{RPCResult::Type::NUM, "height", "block height when transaction entered pool"},
    RPCResult{RPCResult::Type::NUM, "descendantcount", "number of in-mempool descendant transactions (including this one)"},
    RPCResult{RPCResult::Type::NUM, "descendantsize", "virtual transaction size of in-mempool descendants (including this one)"},
    RPCResult{RPCResult::Type::STR_AMOUNT, "descendantfees", "modified fees (see above) of in-mempool descendants (including this one) (DEPRECATED)"},
    RPCResult{RPCResult::Type::NUM, "ancestorcount", "number of in-mempool ancestor transactions (including this one)"},
    RPCResult{RPCResult::Type::NUM, "ancestorsize", "virtual transaction size of in-mempool ancestors (including this one)"},
    RPCResult{RPCResult::Type::STR_AMOUNT, "ancestorfees", "modified fees (see above) of in-mempool ancestors (including this one) (DEPRECATED)"},
    RPCResult{RPCResult::Type::STR_HEX, "wtxid", "hash of serialized transaction, including witness data"},
    RPCResult{RPCResult::Type::OBJ, "fees", "",
        {
            RPCResult{RPCResult::Type::STR_AMOUNT, "base", "transaction fee in " + CURRENCY_UNIT},
            RPCResult{RPCResult::Type::STR_AMOUNT, "modified", "transaction fee with fee deltas used for mining priority in " + CURRENCY_UNIT},
            RPCResult{RPCResult::Type::STR_AMOUNT, "ancestor", "modified fees (see above) of in-mempool ancestors (including this one) in " + CURRENCY_UNIT},
            RPCResult{RPCResult::Type::STR_AMOUNT, "descendant", "modified fees (see above) of in-mempool descendants (including this one) in " + CURRENCY_UNIT},
        }},
    RPCResult{RPCResult::Type::ARR, "depends", "unconfirmed transactions used as inputs for this transaction",
        {RPCResult{RPCResult::Type::STR_HEX, "transactionid", "parent transaction id"}}},
    RPCResult{RPCResult::Type::ARR, "spentby", "unconfirmed transactions spending outputs from this transaction",
        {RPCResult{RPCResult::Type::STR_HEX, "transactionid", "child transaction id"}}},
    RPCResult{RPCResult::Type::BOOL, "bip125-replaceable", "Whether this transaction could be replaced due to BIP125 (replace-by-fee)"},
    RPCResult{RPCResult::Type::BOOL, "unbroadcast", "Whether this transaction is currently unbroadcast (initial broadcast not yet acknowledged by any peers)"},
};}

static void entryToJSON(const CTxMemPool& pool, UniValue& info, const CTxMemPoolEntry& e) EXCLUSIVE_LOCKS_REQUIRED(pool.cs)
{
    AssertLockHeld(pool.cs);

    UniValue fees(UniValue::VOBJ);
    fees.pushKV("base", ValueFromAmount(e.GetFee()));
    fees.pushKV("modified", ValueFromAmount(e.GetModifiedFee()));
    fees.pushKV("ancestor", ValueFromAmount(e.GetModFeesWithAncestors()));
    fees.pushKV("descendant", ValueFromAmount(e.GetModFeesWithDescendants()));
    info.pushKV("fees", fees);

    info.pushKV("vsize", (int)e.GetTxSize());
    info.pushKV("weight", (int)e.GetTxWeight());
    info.pushKV("fee", ValueFromAmount(e.GetFee()));
    info.pushKV("modifiedfee", ValueFromAmount(e.GetModifiedFee()));
    info.pushKV("time", count_seconds(e.GetTime()));
    info.pushKV("height", (int)e.GetHeight());
    info.pushKV("descendantcount", e.GetCountWithDescendants());
    info.pushKV("descendantsize", e.GetSizeWithDescendants());
    info.pushKV("descendantfees", e.GetModFeesWithDescendants());
    info.pushKV("ancestorcount", e.GetCountWithAncestors());
    info.pushKV("ancestorsize", e.GetSizeWithAncestors());
    info.pushKV("ancestorfees", e.GetModFeesWithAncestors());
    info.pushKV("wtxid", pool.vTxHashes[e.vTxHashesIdx].first.ToString());
    const CTransaction& tx = e.GetTx();
    std::set<std::string> setDepends;
    for (const CTxIn& txin : tx.vin)
    {
        if (pool.exists(txin.prevout.hash))
            setDepends.insert(txin.prevout.hash.ToString());
    }

    UniValue depends(UniValue::VARR);
    for (const std::string& dep : setDepends)
    {
        depends.push_back(dep);
    }

    info.pushKV("depends", depends);

    UniValue spent(UniValue::VARR);
    const CTxMemPool::txiter& it = pool.mapTx.find(tx.GetHash());
    const CTxMemPoolEntry::Children& children = it->GetMemPoolChildrenConst();
    for (const CTxMemPoolEntry& child : children) {
        spent.push_back(child.GetTx().GetHash().ToString());
    }

    info.pushKV("spentby", spent);

    // Add opt-in RBF status
    bool rbfStatus = false;
    RBFTransactionState rbfState = IsRBFOptIn(tx, pool);
    if (rbfState == RBFTransactionState::UNKNOWN) {
        throw JSONRPCError(RPC_MISC_ERROR, "Transaction is not in mempool");
    } else if (rbfState == RBFTransactionState::REPLACEABLE_BIP125) {
        rbfStatus = true;
    }

    info.pushKV("bip125-replaceable", rbfStatus);
    info.pushKV("unbroadcast", pool.IsUnbroadcastTx(tx.GetHash()));
}

UniValue MempoolToJSON(const CTxMemPool& pool, bool verbose, bool include_mempool_sequence)
{
    if (verbose) {
        if (include_mempool_sequence) {
            throw JSONRPCError(RPC_INVALID_PARAMETER, "Verbose results cannot contain mempool sequence values.");
        }
        LOCK(pool.cs);
        UniValue o(UniValue::VOBJ);
        for (const CTxMemPoolEntry& e : pool.mapTx) {
            const uint256& hash = e.GetTx().GetHash();
            UniValue info(UniValue::VOBJ);
            entryToJSON(pool, info, e);
            // Mempool has unique entries so there is no advantage in using
            // UniValue::pushKV, which checks if the key already exists in O(N).
            // UniValue::__pushKV is used instead which currently is O(1).
            o.__pushKV(hash.ToString(), info);
        }
        return o;
    } else {
        uint64_t mempool_sequence;
        std::vector<uint256> vtxid;
        {
            LOCK(pool.cs);
            pool.queryHashes(vtxid);
            mempool_sequence = pool.GetSequence();
        }
        UniValue a(UniValue::VARR);
        for (const uint256& hash : vtxid)
            a.push_back(hash.ToString());

        if (!include_mempool_sequence) {
            return a;
        } else {
            UniValue o(UniValue::VOBJ);
            o.pushKV("txids", a);
            o.pushKV("mempool_sequence", mempool_sequence);
            return o;
        }
    }
}

static RPCHelpMan getrawmempool()
{
    return RPCHelpMan{"getrawmempool",
                "\nReturns all transaction ids in memory pool as a json array of string transaction ids.\n"
                "\nHint: use getmempoolentry to fetch a specific transaction from the mempool.\n",
                {
                    {"verbose", RPCArg::Type::BOOL, /* default */ "false", "True for a json object, false for array of transaction ids"},
                    {"mempool_sequence", RPCArg::Type::BOOL, /* default */ "false", "If verbose=false, returns a json object with transaction list and mempool sequence number attached."},
                },
                {
                    RPCResult{"for verbose = false",
                        RPCResult::Type::ARR, "", "",
                        {
                            {RPCResult::Type::STR_HEX, "", "The transaction id"},
                        }},
                    RPCResult{"for verbose = true",
                        RPCResult::Type::OBJ_DYN, "", "",
                        {
                            {RPCResult::Type::OBJ, "transactionid", "", MempoolEntryDescription()},
                        }},
                    RPCResult{"for verbose = false and mempool_sequence = true",
                        RPCResult::Type::OBJ, "", "",
                        {
                            {RPCResult::Type::ARR, "txids", "",
                            {
                                {RPCResult::Type::STR_HEX, "", "The transaction id"},
                            }},
                            {RPCResult::Type::NUM, "mempool_sequence", "The mempool sequence value."},
                        }},
                },
                RPCExamples{
                    HelpExampleCli("getrawmempool", "true")
            + HelpExampleRpc("getrawmempool", "true")
                },
        [&](const RPCHelpMan& self, const JSONRPCRequest& request) -> UniValue
{
    bool fVerbose = false;
    if (!request.params[0].isNull())
        fVerbose = request.params[0].get_bool();

    bool include_mempool_sequence = false;
    if (!request.params[1].isNull()) {
        include_mempool_sequence = request.params[1].get_bool();
    }

    return MempoolToJSON(EnsureMemPool(request.context), fVerbose, include_mempool_sequence);
},
    };
}

static RPCHelpMan getmempoolancestors()
{
    return RPCHelpMan{"getmempoolancestors",
                "\nIf txid is in the mempool, returns all in-mempool ancestors.\n",
                {
                    {"txid", RPCArg::Type::STR_HEX, RPCArg::Optional::NO, "The transaction id (must be in mempool)"},
                    {"verbose", RPCArg::Type::BOOL, /* default */ "false", "True for a json object, false for array of transaction ids"},
                },
                {
                    RPCResult{"for verbose = false",
                        RPCResult::Type::ARR, "", "",
                        {{RPCResult::Type::STR_HEX, "", "The transaction id of an in-mempool ancestor transaction"}}},
                    RPCResult{"for verbose = true",
                        RPCResult::Type::OBJ_DYN, "", "",
                        {
                            {RPCResult::Type::OBJ, "transactionid", "", MempoolEntryDescription()},
                        }},
                },
                RPCExamples{
                    HelpExampleCli("getmempoolancestors", "\"mytxid\"")
            + HelpExampleRpc("getmempoolancestors", "\"mytxid\"")
                },
        [&](const RPCHelpMan& self, const JSONRPCRequest& request) -> UniValue
{
    bool fVerbose = false;
    if (!request.params[1].isNull())
        fVerbose = request.params[1].get_bool();

    uint256 hash = ParseHashV(request.params[0], "parameter 1");

    const CTxMemPool& mempool = EnsureMemPool(request.context);
    LOCK(mempool.cs);

    CTxMemPool::txiter it = mempool.mapTx.find(hash);
    if (it == mempool.mapTx.end()) {
        throw JSONRPCError(RPC_INVALID_ADDRESS_OR_KEY, "Transaction not in mempool");
    }

    CTxMemPool::setEntries setAncestors;
    uint64_t noLimit = std::numeric_limits<uint64_t>::max();
    std::string dummy;
    mempool.CalculateMemPoolAncestors(*it, setAncestors, noLimit, noLimit, noLimit, noLimit, dummy, false);

    if (!fVerbose) {
        UniValue o(UniValue::VARR);
        for (CTxMemPool::txiter ancestorIt : setAncestors) {
            o.push_back(ancestorIt->GetTx().GetHash().ToString());
        }
        return o;
    } else {
        UniValue o(UniValue::VOBJ);
        for (CTxMemPool::txiter ancestorIt : setAncestors) {
            const CTxMemPoolEntry &e = *ancestorIt;
            const uint256& _hash = e.GetTx().GetHash();
            UniValue info(UniValue::VOBJ);
            entryToJSON(mempool, info, e);
            o.pushKV(_hash.ToString(), info);
        }
        return o;
    }
},
    };
}

static RPCHelpMan getmempooldescendants()
{
    return RPCHelpMan{"getmempooldescendants",
                "\nIf txid is in the mempool, returns all in-mempool descendants.\n",
                {
                    {"txid", RPCArg::Type::STR_HEX, RPCArg::Optional::NO, "The transaction id (must be in mempool)"},
                    {"verbose", RPCArg::Type::BOOL, /* default */ "false", "True for a json object, false for array of transaction ids"},
                },
                {
                    RPCResult{"for verbose = false",
                        RPCResult::Type::ARR, "", "",
                        {{RPCResult::Type::STR_HEX, "", "The transaction id of an in-mempool descendant transaction"}}},
                    RPCResult{"for verbose = true",
                        RPCResult::Type::OBJ_DYN, "", "",
                        {
                            {RPCResult::Type::OBJ, "transactionid", "", MempoolEntryDescription()},
                        }},
                },
                RPCExamples{
                    HelpExampleCli("getmempooldescendants", "\"mytxid\"")
            + HelpExampleRpc("getmempooldescendants", "\"mytxid\"")
                },
        [&](const RPCHelpMan& self, const JSONRPCRequest& request) -> UniValue
{
    bool fVerbose = false;
    if (!request.params[1].isNull())
        fVerbose = request.params[1].get_bool();

    uint256 hash = ParseHashV(request.params[0], "parameter 1");

    const CTxMemPool& mempool = EnsureMemPool(request.context);
    LOCK(mempool.cs);

    CTxMemPool::txiter it = mempool.mapTx.find(hash);
    if (it == mempool.mapTx.end()) {
        throw JSONRPCError(RPC_INVALID_ADDRESS_OR_KEY, "Transaction not in mempool");
    }

    CTxMemPool::setEntries setDescendants;
    mempool.CalculateDescendants(it, setDescendants);
    // CTxMemPool::CalculateDescendants will include the given tx
    setDescendants.erase(it);

    if (!fVerbose) {
        UniValue o(UniValue::VARR);
        for (CTxMemPool::txiter descendantIt : setDescendants) {
            o.push_back(descendantIt->GetTx().GetHash().ToString());
        }

        return o;
    } else {
        UniValue o(UniValue::VOBJ);
        for (CTxMemPool::txiter descendantIt : setDescendants) {
            const CTxMemPoolEntry &e = *descendantIt;
            const uint256& _hash = e.GetTx().GetHash();
            UniValue info(UniValue::VOBJ);
            entryToJSON(mempool, info, e);
            o.pushKV(_hash.ToString(), info);
        }
        return o;
    }
},
    };
}

static RPCHelpMan getmempoolentry()
{
    return RPCHelpMan{"getmempoolentry",
                "\nReturns mempool data for given transaction\n",
                {
                    {"txid", RPCArg::Type::STR_HEX, RPCArg::Optional::NO, "The transaction id (must be in mempool)"},
                },
                RPCResult{
                    RPCResult::Type::OBJ, "", "", MempoolEntryDescription()},
                RPCExamples{
                    HelpExampleCli("getmempoolentry", "\"mytxid\"")
            + HelpExampleRpc("getmempoolentry", "\"mytxid\"")
                },
        [&](const RPCHelpMan& self, const JSONRPCRequest& request) -> UniValue
{
    uint256 hash = ParseHashV(request.params[0], "parameter 1");

    const CTxMemPool& mempool = EnsureMemPool(request.context);
    LOCK(mempool.cs);

    CTxMemPool::txiter it = mempool.mapTx.find(hash);
    if (it == mempool.mapTx.end()) {
        throw JSONRPCError(RPC_INVALID_ADDRESS_OR_KEY, "Transaction not in mempool");
    }

    const CTxMemPoolEntry &e = *it;
    UniValue info(UniValue::VOBJ);
    entryToJSON(mempool, info, e);
    return info;
},
    };
}

static RPCHelpMan getblockhash()
{
    return RPCHelpMan{"getblockhash",
                "\nReturns hash of block in best-block-chain at height provided.\n",
                {
                    {"height", RPCArg::Type::NUM, RPCArg::Optional::NO, "The height index"},
                },
                RPCResult{
                    RPCResult::Type::STR_HEX, "", "The block hash"},
                RPCExamples{
                    HelpExampleCli("getblockhash", "1000")
            + HelpExampleRpc("getblockhash", "1000")
                },
        [&](const RPCHelpMan& self, const JSONRPCRequest& request) -> UniValue
{
    LOCK(cs_main);

    int nHeight = request.params[0].get_int();
    if (nHeight < 0 || nHeight > ::ChainActive().Height())
        throw JSONRPCError(RPC_INVALID_PARAMETER, "Block height out of range");

    CBlockIndex* pblockindex = ::ChainActive()[nHeight];
    return pblockindex->GetBlockHash().GetHex();
},
    };
}

static RPCHelpMan getblockheader()
{
    return RPCHelpMan{"getblockheader",
                "\nIf verbose is false, returns a string that is serialized, hex-encoded data for blockheader 'hash'.\n"
                "If verbose is true, returns an Object with information about blockheader <hash>.\n",
                {
                    {"blockhash", RPCArg::Type::STR_HEX, RPCArg::Optional::NO, "The block hash"},
                    {"verbose", RPCArg::Type::BOOL, /* default */ "true", "true for a json object, false for the hex-encoded data"},
                },
                {
                    RPCResult{"for verbose = true",
                        RPCResult::Type::OBJ, "", "",
                        {
                            {RPCResult::Type::STR_HEX, "hash", "the block hash (same as provided)"},
                            {RPCResult::Type::NUM, "confirmations", "The number of confirmations, or -1 if the block is not on the main chain"},
                            {RPCResult::Type::NUM, "height", "The block height or index"},
                            {RPCResult::Type::NUM, "version", "The block version"},
                            {RPCResult::Type::STR_HEX, "versionHex", "The block version formatted in hexadecimal"},
                            {RPCResult::Type::STR_HEX, "merkleroot", "The merkle root"},
                            {RPCResult::Type::NUM_TIME, "time", "The block time expressed in " + UNIX_EPOCH_TIME},
                            {RPCResult::Type::NUM_TIME, "mediantime", "The median block time expressed in " + UNIX_EPOCH_TIME},
                            {RPCResult::Type::NUM, "nonce", "The nonce"},
                            {RPCResult::Type::STR_HEX, "bits", "The bits"},
                            {RPCResult::Type::NUM, "difficulty", "The difficulty"},
                            {RPCResult::Type::STR_HEX, "chainwork", "Expected number of hashes required to produce the current chain"},
                            {RPCResult::Type::NUM, "nTx", "The number of transactions in the block"},
                            {RPCResult::Type::STR_HEX, "previousblockhash", "The hash of the previous block"},
                            {RPCResult::Type::STR_HEX, "nextblockhash", "The hash of the next block"},
                        }},
                    RPCResult{"for verbose=false",
                        RPCResult::Type::STR_HEX, "", "A string that is serialized, hex-encoded data for block 'hash'"},
                },
                RPCExamples{
                    HelpExampleCli("getblockheader", "\"00000000c937983704a73af28acdec37b049d214adbda81d7e2a3dd146f6ed09\"")
            + HelpExampleRpc("getblockheader", "\"00000000c937983704a73af28acdec37b049d214adbda81d7e2a3dd146f6ed09\"")
                },
        [&](const RPCHelpMan& self, const JSONRPCRequest& request) -> UniValue
{
    uint256 hash(ParseHashV(request.params[0], "hash"));

    bool fVerbose = true;
    if (!request.params[1].isNull())
        fVerbose = request.params[1].get_bool();

    const CBlockIndex* pblockindex;
    const CBlockIndex* tip;
    {
        LOCK(cs_main);
        pblockindex = LookupBlockIndex(hash);
        tip = ::ChainActive().Tip();
    }

    if (!pblockindex) {
        throw JSONRPCError(RPC_INVALID_ADDRESS_OR_KEY, "Block not found");
    }

    if (!fVerbose)
    {
        CDataStream ssBlock(SER_NETWORK, PROTOCOL_VERSION);
        ssBlock << pblockindex->GetBlockHeader();
        std::string strHex = HexStr(ssBlock);
        return strHex;
    }

    return blockheaderToJSON(tip, pblockindex);
},
    };
}

static CBlock GetBlockChecked(const CBlockIndex* pblockindex)
{
    CBlock block;
    if (IsBlockPruned(pblockindex)) {
        throw JSONRPCError(RPC_MISC_ERROR, "Block not available (pruned data)");
    }

    if (!ReadBlockFromDisk(block, pblockindex, Params().GetConsensus())) {
        // Block not found on disk. This could be because we have the block
        // header in our index but not yet have the block or did not accept the
        // block.
        throw JSONRPCError(RPC_MISC_ERROR, "Block not found on disk");
    }

    return block;
}

static CBlockUndo GetUndoChecked(const CBlockIndex* pblockindex)
{
    CBlockUndo blockUndo;
    if (IsBlockPruned(pblockindex)) {
        throw JSONRPCError(RPC_MISC_ERROR, "Undo data not available (pruned data)");
    }

    if (!UndoReadFromDisk(blockUndo, pblockindex)) {
        throw JSONRPCError(RPC_MISC_ERROR, "Can't read undo data from disk");
    }

    return blockUndo;
}

static RPCHelpMan getblock()
{
    return RPCHelpMan{"getblock",
                "\nIf verbosity is 0, returns a string that is serialized, hex-encoded data for block 'hash'.\n"
                "If verbosity is 1, returns an Object with information about block <hash>.\n"
                "If verbosity is 2, returns an Object with information about block <hash> and information about each transaction. \n",
                {
                    {"blockhash", RPCArg::Type::STR_HEX, RPCArg::Optional::NO, "The block hash"},
                    {"verbosity|verbose", RPCArg::Type::NUM, /* default */ "1", "0 for hex-encoded data, 1 for a json object, and 2 for json object with transaction data"},
                },
                {
                    RPCResult{"for verbosity = 0",
                RPCResult::Type::STR_HEX, "", "A string that is serialized, hex-encoded data for block 'hash'"},
                    RPCResult{"for verbosity = 1",
                RPCResult::Type::OBJ, "", "",
                {
                    {RPCResult::Type::STR_HEX, "hash", "the block hash (same as provided)"},
                    {RPCResult::Type::NUM, "confirmations", "The number of confirmations, or -1 if the block is not on the main chain"},
                    {RPCResult::Type::NUM, "size", "The block size"},
                    {RPCResult::Type::NUM, "strippedsize", "The block size excluding witness data"},
                    {RPCResult::Type::NUM, "weight", "The block weight as defined in BIP 141"},
                    {RPCResult::Type::NUM, "height", "The block height or index"},
                    {RPCResult::Type::NUM, "version", "The block version"},
                    {RPCResult::Type::STR_HEX, "versionHex", "The block version formatted in hexadecimal"},
                    {RPCResult::Type::STR_HEX, "merkleroot", "The merkle root"},
                    {RPCResult::Type::ARR, "tx", "The transaction ids",
                        {{RPCResult::Type::STR_HEX, "", "The transaction id"}}},
                    {RPCResult::Type::NUM_TIME, "time",       "The block time expressed in " + UNIX_EPOCH_TIME},
                    {RPCResult::Type::NUM_TIME, "mediantime", "The median block time expressed in " + UNIX_EPOCH_TIME},
                    {RPCResult::Type::NUM, "nonce", "The nonce"},
                    {RPCResult::Type::STR_HEX, "bits", "The bits"},
                    {RPCResult::Type::NUM, "difficulty", "The difficulty"},
                    {RPCResult::Type::STR_HEX, "chainwork", "Expected number of hashes required to produce the chain up to this block (in hex)"},
                    {RPCResult::Type::NUM, "nTx", "The number of transactions in the block"},
                    {RPCResult::Type::STR_HEX, "previousblockhash", "The hash of the previous block"},
                    {RPCResult::Type::STR_HEX, "nextblockhash", "The hash of the next block"},
                }},
                    RPCResult{"for verbosity = 2",
                RPCResult::Type::OBJ, "", "",
                {
                    {RPCResult::Type::ELISION, "", "Same output as verbosity = 1"},
                    {RPCResult::Type::ARR, "tx", "",
                    {
                        {RPCResult::Type::OBJ, "", "",
                        {
                            {RPCResult::Type::ELISION, "", "The transactions in the format of the getrawtransaction RPC. Different from verbosity = 1 \"tx\" result"},
                        }},
                    }},
                }},
        },
                RPCExamples{
                    HelpExampleCli("getblock", "\"00000000c937983704a73af28acdec37b049d214adbda81d7e2a3dd146f6ed09\"")
            + HelpExampleRpc("getblock", "\"00000000c937983704a73af28acdec37b049d214adbda81d7e2a3dd146f6ed09\"")
                },
        [&](const RPCHelpMan& self, const JSONRPCRequest& request) -> UniValue
{
    uint256 hash(ParseHashV(request.params[0], "blockhash"));

    int verbosity = 1;
    if (!request.params[1].isNull()) {
        if(request.params[1].isNum())
            verbosity = request.params[1].get_int();
        else
            verbosity = request.params[1].get_bool() ? 1 : 0;
    }

    CBlock block;
    const CBlockIndex* pblockindex;
    const CBlockIndex* tip;
    {
        LOCK(cs_main);
        pblockindex = LookupBlockIndex(hash);
        tip = ::ChainActive().Tip();

        if (!pblockindex) {
            throw JSONRPCError(RPC_INVALID_ADDRESS_OR_KEY, "Block not found");
        }

        block = GetBlockChecked(pblockindex);
    }

    if (verbosity <= 0)
    {
        CDataStream ssBlock(SER_NETWORK, PROTOCOL_VERSION | RPCSerializationFlags());
        ssBlock << block;
        std::string strHex = HexStr(ssBlock);
        return strHex;
    }

    return blockToJSON(block, tip, pblockindex, verbosity >= 2);
},
    };
}

static RPCHelpMan pruneblockchain()
{
    return RPCHelpMan{"pruneblockchain", "",
                {
                    {"height", RPCArg::Type::NUM, RPCArg::Optional::NO, "The block height to prune up to. May be set to a discrete height, or to a " + UNIX_EPOCH_TIME + "\n"
            "                  to prune blocks whose block time is at least 2 hours older than the provided timestamp."},
                },
                RPCResult{
                    RPCResult::Type::NUM, "", "Height of the last block pruned"},
                RPCExamples{
                    HelpExampleCli("pruneblockchain", "1000")
            + HelpExampleRpc("pruneblockchain", "1000")
                },
        [&](const RPCHelpMan& self, const JSONRPCRequest& request) -> UniValue
{
    if (!fPruneMode)
        throw JSONRPCError(RPC_MISC_ERROR, "Cannot prune blocks because node is not in prune mode.");

    LOCK(cs_main);

    int heightParam = request.params[0].get_int();
    if (heightParam < 0)
        throw JSONRPCError(RPC_INVALID_PARAMETER, "Negative block height.");

    // Height value more than a billion is too high to be a block height, and
    // too low to be a block time (corresponds to timestamp from Sep 2001).
    if (heightParam > 1000000000) {
        // Add a 2 hour buffer to include blocks which might have had old timestamps
        CBlockIndex* pindex = ::ChainActive().FindEarliestAtLeast(heightParam - TIMESTAMP_WINDOW, 0);
        if (!pindex) {
            throw JSONRPCError(RPC_INVALID_PARAMETER, "Could not find block with at least the specified timestamp.");
        }
        heightParam = pindex->nHeight;
    }

    unsigned int height = (unsigned int) heightParam;
    unsigned int chainHeight = (unsigned int) ::ChainActive().Height();
    if (chainHeight < Params().PruneAfterHeight())
        throw JSONRPCError(RPC_MISC_ERROR, "Blockchain is too short for pruning.");
    else if (height > chainHeight)
        throw JSONRPCError(RPC_INVALID_PARAMETER, "Blockchain is shorter than the attempted prune height.");
    else if (height > chainHeight - MIN_BLOCKS_TO_KEEP) {
        LogPrint(BCLog::RPC, "Attempt to prune blocks close to the tip.  Retaining the minimum number of blocks.\n");
        height = chainHeight - MIN_BLOCKS_TO_KEEP;
    }

    PruneBlockFilesManual(height);
    const CBlockIndex* block = ::ChainActive().Tip();
    CHECK_NONFATAL(block);
    while (block->pprev && (block->pprev->nStatus & BLOCK_HAVE_DATA)) {
        block = block->pprev;
    }
    return uint64_t(block->nHeight);
},
    };
}

static RPCHelpMan gettxoutsetinfo()
{
    return RPCHelpMan{"gettxoutsetinfo",
                "\nReturns statistics about the unspent transaction output set.\n"
                "Note this call may take some time.\n",
                {
                    {"hash_type", RPCArg::Type::STR, /* default */ "hash_serialized_2", "Which UTXO set hash should be calculated. Options: 'hash_serialized_2' (the legacy algorithm), 'none'."},
                },
                RPCResult{
                    RPCResult::Type::OBJ, "", "",
                    {
                        {RPCResult::Type::NUM, "height", "The current block height (index)"},
                        {RPCResult::Type::STR_HEX, "bestblock", "The hash of the block at the tip of the chain"},
                        {RPCResult::Type::NUM, "transactions", "The number of transactions with unspent outputs"},
                        {RPCResult::Type::NUM, "txouts", "The number of unspent transaction outputs"},
                        {RPCResult::Type::NUM, "bogosize", "A meaningless metric for UTXO set size"},
                        {RPCResult::Type::STR_HEX, "hash_serialized_2", "The serialized hash (only present if 'hash_serialized_2' hash_type is chosen)"},
                        {RPCResult::Type::NUM, "disk_size", "The estimated size of the chainstate on disk"},
                        {RPCResult::Type::STR_AMOUNT, "total_amount", "The total amount"},
                    }},
                RPCExamples{
                    HelpExampleCli("gettxoutsetinfo", "")
            + HelpExampleRpc("gettxoutsetinfo", "")
                },
        [&](const RPCHelpMan& self, const JSONRPCRequest& request) -> UniValue
{
    UniValue ret(UniValue::VOBJ);

    CCoinsStats stats;
    ::ChainstateActive().ForceFlushStateToDisk();

    const CoinStatsHashType hash_type = ParseHashType(request.params[0], CoinStatsHashType::HASH_SERIALIZED);

    CCoinsView* coins_view = WITH_LOCK(cs_main, return &ChainstateActive().CoinsDB());
    NodeContext& node = EnsureNodeContext(request.context);
    if (GetUTXOStats(coins_view, stats, hash_type, node.rpc_interruption_point)) {
        ret.pushKV("height", (int64_t)stats.nHeight);
        ret.pushKV("bestblock", stats.hashBlock.GetHex());
        ret.pushKV("transactions", (int64_t)stats.nTransactions);
        ret.pushKV("txouts", (int64_t)stats.nTransactionOutputs);
        ret.pushKV("bogosize", (int64_t)stats.nBogoSize);
        if (hash_type == CoinStatsHashType::HASH_SERIALIZED) {
            ret.pushKV("hash_serialized_2", stats.hashSerialized.GetHex());
        }
        ret.pushKV("disk_size", stats.nDiskSize);
        ret.pushKV("total_amount", ValueFromAmount(stats.nTotalAmount));
    } else {
        throw JSONRPCError(RPC_INTERNAL_ERROR, "Unable to read UTXO set");
    }
    return ret;
},
    };
}

static RPCHelpMan gettxout()
{
    return RPCHelpMan{"gettxout",
                "\nReturns details about an unspent transaction output.\n",
                {
                    {"txid", RPCArg::Type::STR, RPCArg::Optional::NO, "The transaction id"},
                    {"n", RPCArg::Type::NUM, RPCArg::Optional::NO, "vout number"},
                    {"include_mempool", RPCArg::Type::BOOL, /* default */ "true", "Whether to include the mempool. Note that an unspent output that is spent in the mempool won't appear."},
                },
                RPCResult{
                    RPCResult::Type::OBJ, "", "",
                    {
                        {RPCResult::Type::STR_HEX, "bestblock", "The hash of the block at the tip of the chain"},
                        {RPCResult::Type::NUM, "confirmations", "The number of confirmations"},
                        {RPCResult::Type::STR_AMOUNT, "value", "The transaction value in " + CURRENCY_UNIT},
                        {RPCResult::Type::OBJ, "scriptPubKey", "",
                            {
                                {RPCResult::Type::STR_HEX, "asm", ""},
                                {RPCResult::Type::STR_HEX, "hex", ""},
                                {RPCResult::Type::NUM, "reqSigs", "Number of required signatures"},
                                {RPCResult::Type::STR_HEX, "type", "The type, eg pubkeyhash"},
                                {RPCResult::Type::ARR, "addresses", "array of bitcoin addresses",
                                    {{RPCResult::Type::STR, "address", "bitcoin address"}}},
                            }},
                        {RPCResult::Type::BOOL, "coinbase", "Coinbase or not"},
                    }},
                RPCExamples{
            "\nGet unspent transactions\n"
            + HelpExampleCli("listunspent", "") +
            "\nView the details\n"
            + HelpExampleCli("gettxout", "\"txid\" 1") +
            "\nAs a JSON-RPC call\n"
            + HelpExampleRpc("gettxout", "\"txid\", 1")
                },
        [&](const RPCHelpMan& self, const JSONRPCRequest& request) -> UniValue
{
    LOCK(cs_main);

    UniValue ret(UniValue::VOBJ);

    uint256 hash(ParseHashV(request.params[0], "txid"));
    int n = request.params[1].get_int();
    COutPoint out(hash, n);
    bool fMempool = true;
    if (!request.params[2].isNull())
        fMempool = request.params[2].get_bool();

    Coin coin;
    CCoinsViewCache* coins_view = &::ChainstateActive().CoinsTip();

    if (fMempool) {
        const CTxMemPool& mempool = EnsureMemPool(request.context);
        LOCK(mempool.cs);
        CCoinsViewMemPool view(coins_view, mempool);
        if (!view.GetCoin(out, coin) || mempool.isSpent(out)) {
            return NullUniValue;
        }
    } else {
        if (!coins_view->GetCoin(out, coin)) {
            return NullUniValue;
        }
    }

    const CBlockIndex* pindex = LookupBlockIndex(coins_view->GetBestBlock());
    ret.pushKV("bestblock", pindex->GetBlockHash().GetHex());
    if (coin.nHeight == MEMPOOL_HEIGHT) {
        ret.pushKV("confirmations", 0);
    } else {
        ret.pushKV("confirmations", (int64_t)(pindex->nHeight - coin.nHeight + 1));
    }
    ret.pushKV("value", ValueFromAmount(coin.out.nValue));
    UniValue o(UniValue::VOBJ);
    ScriptPubKeyToUniv(coin.out.scriptPubKey, o, true);
    ret.pushKV("scriptPubKey", o);
    ret.pushKV("coinbase", (bool)coin.fCoinBase);

    return ret;
},
    };
}

static RPCHelpMan verifychain()
{
    return RPCHelpMan{"verifychain",
                "\nVerifies blockchain database.\n",
                {
                    {"checklevel", RPCArg::Type::NUM, /* default */ strprintf("%d, range=0-4", DEFAULT_CHECKLEVEL),
                        strprintf("How thorough the block verification is:\n - %s", Join(CHECKLEVEL_DOC, "\n- "))},
                    {"nblocks", RPCArg::Type::NUM, /* default */ strprintf("%d, 0=all", DEFAULT_CHECKBLOCKS), "The number of blocks to check."},
                },
                RPCResult{
                    RPCResult::Type::BOOL, "", "Verified or not"},
                RPCExamples{
                    HelpExampleCli("verifychain", "")
            + HelpExampleRpc("verifychain", "")
                },
        [&](const RPCHelpMan& self, const JSONRPCRequest& request) -> UniValue
{
    const int check_level(request.params[0].isNull() ? DEFAULT_CHECKLEVEL : request.params[0].get_int());
    const int check_depth{request.params[1].isNull() ? DEFAULT_CHECKBLOCKS : request.params[1].get_int()};

    LOCK(cs_main);

    return CVerifyDB().VerifyDB(Params(), &::ChainstateActive().CoinsTip(), check_level, check_depth);
},
    };
}

static void BuriedForkDescPushBack(UniValue& softforks, const std::string &name, int height) EXCLUSIVE_LOCKS_REQUIRED(cs_main)
{
    // For buried deployments.
    // A buried deployment is one where the height of the activation has been hardcoded into
    // the client implementation long after the consensus change has activated. See BIP 90.
    // Buried deployments with activation height value of
    // std::numeric_limits<int>::max() are disabled and thus hidden.
    if (height == std::numeric_limits<int>::max()) return;

    UniValue rv(UniValue::VOBJ);
    rv.pushKV("type", "buried");
    // getblockchaininfo reports the softfork as active from when the chain height is
    // one below the activation height
    rv.pushKV("active", ::ChainActive().Tip()->nHeight + 1 >= height);
    rv.pushKV("height", height);
    softforks.pushKV(name, rv);
}

static void BIP9SoftForkDescPushBack(UniValue& softforks, const std::string &name, const Consensus::Params& consensusParams, Consensus::DeploymentPos id) EXCLUSIVE_LOCKS_REQUIRED(cs_main)
{
    // For BIP9 deployments.
    // Deployments that are never active are hidden.
    if (consensusParams.vDeployments[id].nStartTime == Consensus::BIP9Deployment::NEVER_ACTIVE) return;

    UniValue bip9(UniValue::VOBJ);
    const ThresholdState thresholdState = VersionBitsTipState(consensusParams, id);
    switch (thresholdState) {
    case ThresholdState::DEFINED: bip9.pushKV("status", "defined"); break;
    case ThresholdState::STARTED: bip9.pushKV("status", "started"); break;
    case ThresholdState::LOCKED_IN: bip9.pushKV("status", "locked_in"); break;
    case ThresholdState::ACTIVE: bip9.pushKV("status", "active"); break;
    case ThresholdState::FAILED: bip9.pushKV("status", "failed"); break;
    }
    const bool has_signal = (ThresholdState::STARTED == thresholdState || ThresholdState::LOCKED_IN == thresholdState);
    if (has_signal) {
        bip9.pushKV("bit", consensusParams.vDeployments[id].bit);
    }
    bip9.pushKV("start_time", consensusParams.vDeployments[id].nStartTime);
    bip9.pushKV("timeout", consensusParams.vDeployments[id].nTimeout);
    int64_t since_height = VersionBitsTipStateSinceHeight(consensusParams, id);
    bip9.pushKV("since", since_height);
    if (has_signal) {
        UniValue statsUV(UniValue::VOBJ);
        BIP9Stats statsStruct = VersionBitsTipStatistics(consensusParams, id);
        statsUV.pushKV("period", statsStruct.period);
        statsUV.pushKV("elapsed", statsStruct.elapsed);
        statsUV.pushKV("count", statsStruct.count);
        if (ThresholdState::LOCKED_IN != thresholdState) {
            statsUV.pushKV("threshold", statsStruct.threshold);
            statsUV.pushKV("possible", statsStruct.possible);
        }
        bip9.pushKV("statistics", statsUV);
    }
    bip9.pushKV("min_activation_height", consensusParams.vDeployments[id].min_activation_height);

    UniValue rv(UniValue::VOBJ);
    rv.pushKV("type", "bip9");
    rv.pushKV("bip9", bip9);
    if (ThresholdState::ACTIVE == thresholdState) {
        rv.pushKV("height", since_height);
    }
    rv.pushKV("active", ThresholdState::ACTIVE == thresholdState);

    softforks.pushKV(name, rv);
}

RPCHelpMan getblockchaininfo()
{
    return RPCHelpMan{"getblockchaininfo",
                "Returns an object containing various state info regarding blockchain processing.\n",
                {},
                RPCResult{
                    RPCResult::Type::OBJ, "", "",
                    {
                        {RPCResult::Type::STR, "chain", "current network name (main, test, regtest)"},
                        {RPCResult::Type::NUM, "blocks", "the height of the most-work fully-validated chain. The genesis block has height 0"},
                        {RPCResult::Type::NUM, "headers", "the current number of headers we have validated"},
                        {RPCResult::Type::STR, "bestblockhash", "the hash of the currently best block"},
                        {RPCResult::Type::NUM, "difficulty", "the current difficulty"},
                        {RPCResult::Type::NUM, "mediantime", "median time for the current best block"},
                        {RPCResult::Type::NUM, "verificationprogress", "estimate of verification progress [0..1]"},
                        {RPCResult::Type::BOOL, "initialblockdownload", "(debug information) estimate of whether this node is in Initial Block Download mode"},
                        {RPCResult::Type::STR_HEX, "chainwork", "total amount of work in active chain, in hexadecimal"},
                        {RPCResult::Type::NUM, "size_on_disk", "the estimated size of the block and undo files on disk"},
                        {RPCResult::Type::BOOL, "pruned", "if the blocks are subject to pruning"},
                        {RPCResult::Type::NUM, "pruneheight", /* optional */ true, "lowest-height complete block stored (only present if pruning is enabled)"},
                        {RPCResult::Type::BOOL, "automatic_pruning", /* optional */ true, "whether automatic pruning is enabled (only present if pruning is enabled)"},
                        {RPCResult::Type::NUM, "prune_target_size", /* optional */ true, "the target size used by pruning (only present if automatic pruning is enabled)"},
                        {RPCResult::Type::OBJ_DYN, "softforks", "status of softforks",
                        {
                            {RPCResult::Type::OBJ, "xxxx", "name of the softfork",
                            {
                                {RPCResult::Type::STR, "type", "one of \"buried\", \"bip9\""},
                                {RPCResult::Type::OBJ, "bip9", /* optional */ true, "status of bip9 softforks (only for \"bip9\" type)",
                                {
                                    {RPCResult::Type::STR, "status", "one of \"defined\", \"started\", \"locked_in\", \"active\", \"failed\""},
<<<<<<< HEAD
                                    {RPCResult::Type::NUM, "bit", "the bit (0-28) in the block version field used to signal this softfork (only for \"started\" and \"locked_in\" status)"},
=======
                                    {RPCResult::Type::NUM, "bit", /* optional */ true, "the bit (0-28) in the block version field used to signal this softfork (only for \"started\" status)"},
>>>>>>> 6f0ccf0d
                                    {RPCResult::Type::NUM_TIME, "start_time", "the minimum median time past of a block at which the bit gains its meaning"},
                                    {RPCResult::Type::NUM_TIME, "timeout", "the median time past of a block at which the deployment is considered failed if not yet locked in"},
                                    {RPCResult::Type::NUM, "since", "height of the first block to which the status applies"},
                                    {RPCResult::Type::NUM, "min_activation_height", "minimum height of blocks for which the rules may be enforced"},
<<<<<<< HEAD
                                    {RPCResult::Type::OBJ, "statistics", "numeric statistics about signalling for a softfork (only for \"started\" and \"locked_in\" status)",
                                    {
                                        {RPCResult::Type::NUM, "period", "the length in blocks of the signalling period"},
                                        {RPCResult::Type::NUM, "threshold", "the number of blocks with the version bit set required to activate the feature (only for \"started\" status)"},
                                        {RPCResult::Type::NUM, "elapsed", "the number of blocks elapsed since the beginning of the current period"},
                                        {RPCResult::Type::NUM, "count", "the number of blocks with the version bit set in the current period"},
                                        {RPCResult::Type::BOOL, "possible", "returns false if there are not enough blocks left in this period to pass activation threshold (only for \"started\" status)"},
=======
                                    {RPCResult::Type::OBJ, "statistics", /* optional */ true, "numeric statistics about BIP9 signalling for a softfork (only for \"started\" status)",
                                    {
                                        {RPCResult::Type::NUM, "period", "the length in blocks of the BIP9 signalling period"},
                                        {RPCResult::Type::NUM, "threshold", /* optional */ true, "the number of blocks with the version bit set required to activate the feature"},
                                        {RPCResult::Type::NUM, "elapsed", "the number of blocks elapsed since the beginning of the current period"},
                                        {RPCResult::Type::NUM, "count", "the number of blocks with the version bit set in the current period"},
                                        {RPCResult::Type::BOOL, "possible", /* optional */ true, "returns false if there are not enough blocks left in this period to pass activation threshold"},
>>>>>>> 6f0ccf0d
                                    }},
                                }},
                                {RPCResult::Type::NUM, "height", /* optional */ true, "height of the first block which the rules are or will be enforced (only for \"buried\" type, or \"bip9\" type with \"active\" status)"},
                                {RPCResult::Type::BOOL, "active", "true if the rules are enforced for the mempool and the next block"},
                            }},
                        }},
                        {RPCResult::Type::STR, "warnings", "any network and blockchain warnings"},
                    }},
                RPCExamples{
                    HelpExampleCli("getblockchaininfo", "")
            + HelpExampleRpc("getblockchaininfo", "")
                },
        [&](const RPCHelpMan& self, const JSONRPCRequest& request) -> UniValue
{
    LOCK(cs_main);

    const CBlockIndex* tip = ::ChainActive().Tip();
    UniValue obj(UniValue::VOBJ);
    obj.pushKV("chain",                 Params().NetworkIDString());
    obj.pushKV("blocks",                (int)::ChainActive().Height());
    obj.pushKV("headers",               pindexBestHeader ? pindexBestHeader->nHeight : -1);
    obj.pushKV("bestblockhash",         tip->GetBlockHash().GetHex());
    obj.pushKV("difficulty",            (double)GetDifficulty(tip));
    obj.pushKV("mediantime",            (int64_t)tip->GetMedianTimePast());
    obj.pushKV("verificationprogress",  GuessVerificationProgress(Params().TxData(), tip));
    obj.pushKV("initialblockdownload",  ::ChainstateActive().IsInitialBlockDownload());
    obj.pushKV("chainwork",             tip->nChainWork.GetHex());
    obj.pushKV("size_on_disk",          CalculateCurrentUsage());
    obj.pushKV("pruned",                fPruneMode);
    if (fPruneMode) {
        const CBlockIndex* block = tip;
        CHECK_NONFATAL(block);
        while (block->pprev && (block->pprev->nStatus & BLOCK_HAVE_DATA)) {
            block = block->pprev;
        }

        obj.pushKV("pruneheight",        block->nHeight);

        // if 0, execution bypasses the whole if block.
        bool automatic_pruning = (gArgs.GetArg("-prune", 0) != 1);
        obj.pushKV("automatic_pruning",  automatic_pruning);
        if (automatic_pruning) {
            obj.pushKV("prune_target_size",  nPruneTarget);
        }
    }

    const Consensus::Params& consensusParams = Params().GetConsensus();
    UniValue softforks(UniValue::VOBJ);
    BuriedForkDescPushBack(softforks, "bip34", consensusParams.BIP34Height);
    BuriedForkDescPushBack(softforks, "bip66", consensusParams.BIP66Height);
    BuriedForkDescPushBack(softforks, "bip65", consensusParams.BIP65Height);
    BuriedForkDescPushBack(softforks, "csv", consensusParams.CSVHeight);
    BuriedForkDescPushBack(softforks, "segwit", consensusParams.SegwitHeight);
    BIP9SoftForkDescPushBack(softforks, "testdummy", consensusParams, Consensus::DEPLOYMENT_TESTDUMMY);
    BIP9SoftForkDescPushBack(softforks, "taproot", consensusParams, Consensus::DEPLOYMENT_TAPROOT);
    obj.pushKV("softforks",             softforks);

    obj.pushKV("warnings", GetWarnings(false).original);
    return obj;
},
    };
}

/** Comparison function for sorting the getchaintips heads.  */
struct CompareBlocksByHeight
{
    bool operator()(const CBlockIndex* a, const CBlockIndex* b) const
    {
        /* Make sure that unequal blocks with the same height do not compare
           equal. Use the pointers themselves to make a distinction. */

        if (a->nHeight != b->nHeight)
          return (a->nHeight > b->nHeight);

        return a < b;
    }
};

static RPCHelpMan getchaintips()
{
    return RPCHelpMan{"getchaintips",
                "Return information about all known tips in the block tree,"
                " including the main chain as well as orphaned branches.\n",
                {},
                RPCResult{
                    RPCResult::Type::ARR, "", "",
                    {{RPCResult::Type::OBJ, "", "",
                        {
                            {RPCResult::Type::NUM, "height", "height of the chain tip"},
                            {RPCResult::Type::STR_HEX, "hash", "block hash of the tip"},
                            {RPCResult::Type::NUM, "branchlen", "zero for main chain, otherwise length of branch connecting the tip to the main chain"},
                            {RPCResult::Type::STR, "status", "status of the chain, \"active\" for the main chain\n"
            "Possible values for status:\n"
            "1.  \"invalid\"               This branch contains at least one invalid block\n"
            "2.  \"headers-only\"          Not all blocks for this branch are available, but the headers are valid\n"
            "3.  \"valid-headers\"         All blocks are available for this branch, but they were never fully validated\n"
            "4.  \"valid-fork\"            This branch is not part of the active chain, but is fully validated\n"
            "5.  \"active\"                This is the tip of the active main chain, which is certainly valid"},
                        }}}},
                RPCExamples{
                    HelpExampleCli("getchaintips", "")
            + HelpExampleRpc("getchaintips", "")
                },
        [&](const RPCHelpMan& self, const JSONRPCRequest& request) -> UniValue
{
    ChainstateManager& chainman = EnsureChainman(request.context);
    LOCK(cs_main);

    /*
     * Idea: The set of chain tips is the active chain tip, plus orphan blocks which do not have another orphan building off of them.
     * Algorithm:
     *  - Make one pass through BlockIndex(), picking out the orphan blocks, and also storing a set of the orphan block's pprev pointers.
     *  - Iterate through the orphan blocks. If the block isn't pointed to by another orphan, it is a chain tip.
     *  - Add the active chain tip
     */
    std::set<const CBlockIndex*, CompareBlocksByHeight> setTips;
    std::set<const CBlockIndex*> setOrphans;
    std::set<const CBlockIndex*> setPrevs;

    for (const std::pair<const uint256, CBlockIndex*>& item : chainman.BlockIndex()) {
        if (!chainman.ActiveChain().Contains(item.second)) {
            setOrphans.insert(item.second);
            setPrevs.insert(item.second->pprev);
        }
    }

    for (std::set<const CBlockIndex*>::iterator it = setOrphans.begin(); it != setOrphans.end(); ++it) {
        if (setPrevs.erase(*it) == 0) {
            setTips.insert(*it);
        }
    }

    // Always report the currently active tip.
    setTips.insert(chainman.ActiveChain().Tip());

    /* Construct the output array.  */
    UniValue res(UniValue::VARR);
    for (const CBlockIndex* block : setTips) {
        UniValue obj(UniValue::VOBJ);
        obj.pushKV("height", block->nHeight);
        obj.pushKV("hash", block->phashBlock->GetHex());

        const int branchLen = block->nHeight - chainman.ActiveChain().FindFork(block)->nHeight;
        obj.pushKV("branchlen", branchLen);

        std::string status;
        if (chainman.ActiveChain().Contains(block)) {
            // This block is part of the currently active chain.
            status = "active";
        } else if (block->nStatus & BLOCK_FAILED_MASK) {
            // This block or one of its ancestors is invalid.
            status = "invalid";
        } else if (!block->HaveTxsDownloaded()) {
            // This block cannot be connected because full block data for it or one of its parents is missing.
            status = "headers-only";
        } else if (block->IsValid(BLOCK_VALID_SCRIPTS)) {
            // This block is fully validated, but no longer part of the active chain. It was probably the active block once, but was reorganized.
            status = "valid-fork";
        } else if (block->IsValid(BLOCK_VALID_TREE)) {
            // The headers for this block are valid, but it has not been validated. It was probably never part of the most-work chain.
            status = "valid-headers";
        } else {
            // No clue.
            status = "unknown";
        }
        obj.pushKV("status", status);

        res.push_back(obj);
    }

    return res;
},
    };
}

UniValue MempoolInfoToJSON(const CTxMemPool& pool)
{
    // Make sure this call is atomic in the pool.
    LOCK(pool.cs);
    UniValue ret(UniValue::VOBJ);
    ret.pushKV("loaded", pool.IsLoaded());
    ret.pushKV("size", (int64_t)pool.size());
    ret.pushKV("bytes", (int64_t)pool.GetTotalTxSize());
    ret.pushKV("usage", (int64_t)pool.DynamicMemoryUsage());
    size_t maxmempool = gArgs.GetArg("-maxmempool", DEFAULT_MAX_MEMPOOL_SIZE) * 1000000;
    ret.pushKV("maxmempool", (int64_t) maxmempool);
    ret.pushKV("mempoolminfee", ValueFromAmount(std::max(pool.GetMinFee(maxmempool), ::minRelayTxFee).GetFeePerK()));
    ret.pushKV("minrelaytxfee", ValueFromAmount(::minRelayTxFee.GetFeePerK()));
    ret.pushKV("unbroadcastcount", uint64_t{pool.GetUnbroadcastTxs().size()});
    return ret;
}

static RPCHelpMan getmempoolinfo()
{
    return RPCHelpMan{"getmempoolinfo",
                "\nReturns details on the active state of the TX memory pool.\n",
                {},
                RPCResult{
                    RPCResult::Type::OBJ, "", "",
                    {
                        {RPCResult::Type::BOOL, "loaded", "True if the mempool is fully loaded"},
                        {RPCResult::Type::NUM, "size", "Current tx count"},
                        {RPCResult::Type::NUM, "bytes", "Sum of all virtual transaction sizes as defined in BIP 141. Differs from actual serialized size because witness data is discounted"},
                        {RPCResult::Type::NUM, "usage", "Total memory usage for the mempool"},
                        {RPCResult::Type::NUM, "maxmempool", "Maximum memory usage for the mempool"},
                        {RPCResult::Type::STR_AMOUNT, "mempoolminfee", "Minimum fee rate in " + CURRENCY_UNIT + "/kB for tx to be accepted. Is the maximum of minrelaytxfee and minimum mempool fee"},
                        {RPCResult::Type::STR_AMOUNT, "minrelaytxfee", "Current minimum relay fee for transactions"},
                        {RPCResult::Type::NUM, "unbroadcastcount", "Current number of transactions that haven't passed initial broadcast yet"}
                    }},
                RPCExamples{
                    HelpExampleCli("getmempoolinfo", "")
            + HelpExampleRpc("getmempoolinfo", "")
                },
        [&](const RPCHelpMan& self, const JSONRPCRequest& request) -> UniValue
{
    return MempoolInfoToJSON(EnsureMemPool(request.context));
},
    };
}

static RPCHelpMan preciousblock()
{
    return RPCHelpMan{"preciousblock",
                "\nTreats a block as if it were received before others with the same work.\n"
                "\nA later preciousblock call can override the effect of an earlier one.\n"
                "\nThe effects of preciousblock are not retained across restarts.\n",
                {
                    {"blockhash", RPCArg::Type::STR_HEX, RPCArg::Optional::NO, "the hash of the block to mark as precious"},
                },
                RPCResult{RPCResult::Type::NONE, "", ""},
                RPCExamples{
                    HelpExampleCli("preciousblock", "\"blockhash\"")
            + HelpExampleRpc("preciousblock", "\"blockhash\"")
                },
        [&](const RPCHelpMan& self, const JSONRPCRequest& request) -> UniValue
{
    uint256 hash(ParseHashV(request.params[0], "blockhash"));
    CBlockIndex* pblockindex;

    {
        LOCK(cs_main);
        pblockindex = LookupBlockIndex(hash);
        if (!pblockindex) {
            throw JSONRPCError(RPC_INVALID_ADDRESS_OR_KEY, "Block not found");
        }
    }

    BlockValidationState state;
    PreciousBlock(state, Params(), pblockindex);

    if (!state.IsValid()) {
        throw JSONRPCError(RPC_DATABASE_ERROR, state.ToString());
    }

    return NullUniValue;
},
    };
}

static RPCHelpMan invalidateblock()
{
    return RPCHelpMan{"invalidateblock",
                "\nPermanently marks a block as invalid, as if it violated a consensus rule.\n",
                {
                    {"blockhash", RPCArg::Type::STR_HEX, RPCArg::Optional::NO, "the hash of the block to mark as invalid"},
                },
                RPCResult{RPCResult::Type::NONE, "", ""},
                RPCExamples{
                    HelpExampleCli("invalidateblock", "\"blockhash\"")
            + HelpExampleRpc("invalidateblock", "\"blockhash\"")
                },
        [&](const RPCHelpMan& self, const JSONRPCRequest& request) -> UniValue
{
    uint256 hash(ParseHashV(request.params[0], "blockhash"));
    BlockValidationState state;

    CBlockIndex* pblockindex;
    {
        LOCK(cs_main);
        pblockindex = LookupBlockIndex(hash);
        if (!pblockindex) {
            throw JSONRPCError(RPC_INVALID_ADDRESS_OR_KEY, "Block not found");
        }
    }
    InvalidateBlock(state, Params(), pblockindex);

    if (state.IsValid()) {
        ActivateBestChain(state, Params());
    }

    if (!state.IsValid()) {
        throw JSONRPCError(RPC_DATABASE_ERROR, state.ToString());
    }

    return NullUniValue;
},
    };
}

static RPCHelpMan reconsiderblock()
{
    return RPCHelpMan{"reconsiderblock",
                "\nRemoves invalidity status of a block, its ancestors and its descendants, reconsider them for activation.\n"
                "This can be used to undo the effects of invalidateblock.\n",
                {
                    {"blockhash", RPCArg::Type::STR_HEX, RPCArg::Optional::NO, "the hash of the block to reconsider"},
                },
                RPCResult{RPCResult::Type::NONE, "", ""},
                RPCExamples{
                    HelpExampleCli("reconsiderblock", "\"blockhash\"")
            + HelpExampleRpc("reconsiderblock", "\"blockhash\"")
                },
        [&](const RPCHelpMan& self, const JSONRPCRequest& request) -> UniValue
{
    uint256 hash(ParseHashV(request.params[0], "blockhash"));

    {
        LOCK(cs_main);
        CBlockIndex* pblockindex = LookupBlockIndex(hash);
        if (!pblockindex) {
            throw JSONRPCError(RPC_INVALID_ADDRESS_OR_KEY, "Block not found");
        }

        ResetBlockFailureFlags(pblockindex);
    }

    BlockValidationState state;
    ActivateBestChain(state, Params());

    if (!state.IsValid()) {
        throw JSONRPCError(RPC_DATABASE_ERROR, state.ToString());
    }

    return NullUniValue;
},
    };
}

static RPCHelpMan getchaintxstats()
{
    return RPCHelpMan{"getchaintxstats",
                "\nCompute statistics about the total number and rate of transactions in the chain.\n",
                {
                    {"nblocks", RPCArg::Type::NUM, /* default */ "one month", "Size of the window in number of blocks"},
                    {"blockhash", RPCArg::Type::STR_HEX, /* default */ "chain tip", "The hash of the block that ends the window."},
                },
                RPCResult{
                    RPCResult::Type::OBJ, "", "",
                    {
                        {RPCResult::Type::NUM_TIME, "time", "The timestamp for the final block in the window, expressed in " + UNIX_EPOCH_TIME},
                        {RPCResult::Type::NUM, "txcount", "The total number of transactions in the chain up to that point"},
                        {RPCResult::Type::STR_HEX, "window_final_block_hash", "The hash of the final block in the window"},
                        {RPCResult::Type::NUM, "window_final_block_height", "The height of the final block in the window."},
                        {RPCResult::Type::NUM, "window_block_count", "Size of the window in number of blocks"},
                        {RPCResult::Type::NUM, "window_tx_count", "The number of transactions in the window. Only returned if \"window_block_count\" is > 0"},
                        {RPCResult::Type::NUM, "window_interval", "The elapsed time in the window in seconds. Only returned if \"window_block_count\" is > 0"},
                        {RPCResult::Type::NUM, "txrate", "The average rate of transactions per second in the window. Only returned if \"window_interval\" is > 0"},
                    }},
                RPCExamples{
                    HelpExampleCli("getchaintxstats", "")
            + HelpExampleRpc("getchaintxstats", "2016")
                },
        [&](const RPCHelpMan& self, const JSONRPCRequest& request) -> UniValue
{
    const CBlockIndex* pindex;
    int blockcount = 30 * 24 * 60 * 60 / Params().GetConsensus().nPowTargetSpacing; // By default: 1 month

    if (request.params[1].isNull()) {
        LOCK(cs_main);
        pindex = ::ChainActive().Tip();
    } else {
        uint256 hash(ParseHashV(request.params[1], "blockhash"));
        LOCK(cs_main);
        pindex = LookupBlockIndex(hash);
        if (!pindex) {
            throw JSONRPCError(RPC_INVALID_ADDRESS_OR_KEY, "Block not found");
        }
        if (!::ChainActive().Contains(pindex)) {
            throw JSONRPCError(RPC_INVALID_PARAMETER, "Block is not in main chain");
        }
    }

    CHECK_NONFATAL(pindex != nullptr);

    if (request.params[0].isNull()) {
        blockcount = std::max(0, std::min(blockcount, pindex->nHeight - 1));
    } else {
        blockcount = request.params[0].get_int();

        if (blockcount < 0 || (blockcount > 0 && blockcount >= pindex->nHeight)) {
            throw JSONRPCError(RPC_INVALID_PARAMETER, "Invalid block count: should be between 0 and the block's height - 1");
        }
    }

    const CBlockIndex* pindexPast = pindex->GetAncestor(pindex->nHeight - blockcount);
    int nTimeDiff = pindex->GetMedianTimePast() - pindexPast->GetMedianTimePast();
    int nTxDiff = pindex->nChainTx - pindexPast->nChainTx;

    UniValue ret(UniValue::VOBJ);
    ret.pushKV("time", (int64_t)pindex->nTime);
    ret.pushKV("txcount", (int64_t)pindex->nChainTx);
    ret.pushKV("window_final_block_hash", pindex->GetBlockHash().GetHex());
    ret.pushKV("window_final_block_height", pindex->nHeight);
    ret.pushKV("window_block_count", blockcount);
    if (blockcount > 0) {
        ret.pushKV("window_tx_count", nTxDiff);
        ret.pushKV("window_interval", nTimeDiff);
        if (nTimeDiff > 0) {
            ret.pushKV("txrate", ((double)nTxDiff) / nTimeDiff);
        }
    }

    return ret;
},
    };
}

template<typename T>
static T CalculateTruncatedMedian(std::vector<T>& scores)
{
    size_t size = scores.size();
    if (size == 0) {
        return 0;
    }

    std::sort(scores.begin(), scores.end());
    if (size % 2 == 0) {
        return (scores[size / 2 - 1] + scores[size / 2]) / 2;
    } else {
        return scores[size / 2];
    }
}

void CalculatePercentilesByWeight(CAmount result[NUM_GETBLOCKSTATS_PERCENTILES], std::vector<std::pair<CAmount, int64_t>>& scores, int64_t total_weight)
{
    if (scores.empty()) {
        return;
    }

    std::sort(scores.begin(), scores.end());

    // 10th, 25th, 50th, 75th, and 90th percentile weight units.
    const double weights[NUM_GETBLOCKSTATS_PERCENTILES] = {
        total_weight / 10.0, total_weight / 4.0, total_weight / 2.0, (total_weight * 3.0) / 4.0, (total_weight * 9.0) / 10.0
    };

    int64_t next_percentile_index = 0;
    int64_t cumulative_weight = 0;
    for (const auto& element : scores) {
        cumulative_weight += element.second;
        while (next_percentile_index < NUM_GETBLOCKSTATS_PERCENTILES && cumulative_weight >= weights[next_percentile_index]) {
            result[next_percentile_index] = element.first;
            ++next_percentile_index;
        }
    }

    // Fill any remaining percentiles with the last value.
    for (int64_t i = next_percentile_index; i < NUM_GETBLOCKSTATS_PERCENTILES; i++) {
        result[i] = scores.back().first;
    }
}

template<typename T>
static inline bool SetHasKeys(const std::set<T>& set) {return false;}
template<typename T, typename Tk, typename... Args>
static inline bool SetHasKeys(const std::set<T>& set, const Tk& key, const Args&... args)
{
    return (set.count(key) != 0) || SetHasKeys(set, args...);
}

// outpoint (needed for the utxo index) + nHeight + fCoinBase
static constexpr size_t PER_UTXO_OVERHEAD = sizeof(COutPoint) + sizeof(uint32_t) + sizeof(bool);

static RPCHelpMan getblockstats()
{
    return RPCHelpMan{"getblockstats",
                "\nCompute per block statistics for a given window. All amounts are in satoshis.\n"
                "It won't work for some heights with pruning.\n",
                {
                    {"hash_or_height", RPCArg::Type::NUM, RPCArg::Optional::NO, "The block hash or height of the target block", "", {"", "string or numeric"}},
                    {"stats", RPCArg::Type::ARR, /* default */ "all values", "Values to plot (see result below)",
                        {
                            {"height", RPCArg::Type::STR, RPCArg::Optional::OMITTED, "Selected statistic"},
                            {"time", RPCArg::Type::STR, RPCArg::Optional::OMITTED, "Selected statistic"},
                        },
                        "stats"},
                },
                RPCResult{
            RPCResult::Type::OBJ, "", "",
            {
                {RPCResult::Type::NUM, "avgfee", /* optional */ true, "Average fee in the block"},
                {RPCResult::Type::NUM, "avgfeerate", /* optional */ true, "Average feerate (in satoshis per virtual byte)"},
                {RPCResult::Type::NUM, "avgtxsize", /* optional */ true, "Average transaction size"},
                {RPCResult::Type::STR_HEX, "blockhash", /* optional */ true, "The block hash (to check for potential reorgs)"},
                {RPCResult::Type::ARR_FIXED, "feerate_percentiles", /* optional */ true, "Feerates at the 10th, 25th, 50th, 75th, and 90th percentile weight unit (in satoshis per virtual byte)",
                {
                    {RPCResult::Type::NUM, "10th_percentile_feerate", "The 10th percentile feerate"},
                    {RPCResult::Type::NUM, "25th_percentile_feerate", "The 25th percentile feerate"},
                    {RPCResult::Type::NUM, "50th_percentile_feerate", "The 50th percentile feerate"},
                    {RPCResult::Type::NUM, "75th_percentile_feerate", "The 75th percentile feerate"},
                    {RPCResult::Type::NUM, "90th_percentile_feerate", "The 90th percentile feerate"},
                }},
                {RPCResult::Type::NUM, "height", /* optional */ true, "The height of the block"},
                {RPCResult::Type::NUM, "ins", /* optional */ true, "The number of inputs (excluding coinbase)"},
                {RPCResult::Type::NUM, "maxfee", /* optional */ true, "Maximum fee in the block"},
                {RPCResult::Type::NUM, "maxfeerate", /* optional */ true, "Maximum feerate (in satoshis per virtual byte)"},
                {RPCResult::Type::NUM, "maxtxsize", /* optional */ true, "Maximum transaction size"},
                {RPCResult::Type::NUM, "medianfee", /* optional */ true, "Truncated median fee in the block"},
                {RPCResult::Type::NUM, "mediantime", /* optional */ true, "The block median time past"},
                {RPCResult::Type::NUM, "mediantxsize", /* optional */ true, "Truncated median transaction size"},
                {RPCResult::Type::NUM, "minfee", /* optional */ true, "Minimum fee in the block"},
                {RPCResult::Type::NUM, "minfeerate", /* optional */ true, "Minimum feerate (in satoshis per virtual byte)"},
                {RPCResult::Type::NUM, "mintxsize", /* optional */ true, "Minimum transaction size"},
                {RPCResult::Type::NUM, "outs", /* optional */ true, "The number of outputs"},
                {RPCResult::Type::NUM, "subsidy", /* optional */ true, "The block subsidy"},
                {RPCResult::Type::NUM, "swtotal_size", /* optional */ true, "Total size of all segwit transactions"},
                {RPCResult::Type::NUM, "swtotal_weight", /* optional */ true, "Total weight of all segwit transactions"},
                {RPCResult::Type::NUM, "swtxs", /* optional */ true, "The number of segwit transactions"},
                {RPCResult::Type::NUM, "time", /* optional */ true, "The block time"},
                {RPCResult::Type::NUM, "total_out", /* optional */ true, "Total amount in all outputs (excluding coinbase and thus reward [ie subsidy + totalfee])"},
                {RPCResult::Type::NUM, "total_size", /* optional */ true, "Total size of all non-coinbase transactions"},
                {RPCResult::Type::NUM, "total_weight", /* optional */ true, "Total weight of all non-coinbase transactions"},
                {RPCResult::Type::NUM, "totalfee", /* optional */ true, "The fee total"},
                {RPCResult::Type::NUM, "txs", /* optional */ true, "The number of transactions (including coinbase)"},
                {RPCResult::Type::NUM, "utxo_increase", /* optional */ true, "The increase/decrease in the number of unspent outputs"},
                {RPCResult::Type::NUM, "utxo_size_inc", /* optional */ true, "The increase/decrease in size for the utxo index (not discounting op_return and similar)"},
            }},
                RPCExamples{
                    HelpExampleCli("getblockstats", R"('"00000000c937983704a73af28acdec37b049d214adbda81d7e2a3dd146f6ed09"' '["minfeerate","avgfeerate"]')") +
                    HelpExampleCli("getblockstats", R"(1000 '["minfeerate","avgfeerate"]')") +
                    HelpExampleRpc("getblockstats", R"("00000000c937983704a73af28acdec37b049d214adbda81d7e2a3dd146f6ed09", ["minfeerate","avgfeerate"])") +
                    HelpExampleRpc("getblockstats", R"(1000, ["minfeerate","avgfeerate"])")
                },
        [&](const RPCHelpMan& self, const JSONRPCRequest& request) -> UniValue
{
    LOCK(cs_main);

    CBlockIndex* pindex;
    if (request.params[0].isNum()) {
        const int height = request.params[0].get_int();
        const int current_tip = ::ChainActive().Height();
        if (height < 0) {
            throw JSONRPCError(RPC_INVALID_PARAMETER, strprintf("Target block height %d is negative", height));
        }
        if (height > current_tip) {
            throw JSONRPCError(RPC_INVALID_PARAMETER, strprintf("Target block height %d after current tip %d", height, current_tip));
        }

        pindex = ::ChainActive()[height];
    } else {
        const uint256 hash(ParseHashV(request.params[0], "hash_or_height"));
        pindex = LookupBlockIndex(hash);
        if (!pindex) {
            throw JSONRPCError(RPC_INVALID_ADDRESS_OR_KEY, "Block not found");
        }
        if (!::ChainActive().Contains(pindex)) {
            throw JSONRPCError(RPC_INVALID_PARAMETER, strprintf("Block is not in chain %s", Params().NetworkIDString()));
        }
    }

    CHECK_NONFATAL(pindex != nullptr);

    std::set<std::string> stats;
    if (!request.params[1].isNull()) {
        const UniValue stats_univalue = request.params[1].get_array();
        for (unsigned int i = 0; i < stats_univalue.size(); i++) {
            const std::string stat = stats_univalue[i].get_str();
            stats.insert(stat);
        }
    }

    const CBlock block = GetBlockChecked(pindex);
    const CBlockUndo blockUndo = GetUndoChecked(pindex);

    const bool do_all = stats.size() == 0; // Calculate everything if nothing selected (default)
    const bool do_mediantxsize = do_all || stats.count("mediantxsize") != 0;
    const bool do_medianfee = do_all || stats.count("medianfee") != 0;
    const bool do_feerate_percentiles = do_all || stats.count("feerate_percentiles") != 0;
    const bool loop_inputs = do_all || do_medianfee || do_feerate_percentiles ||
        SetHasKeys(stats, "utxo_size_inc", "totalfee", "avgfee", "avgfeerate", "minfee", "maxfee", "minfeerate", "maxfeerate");
    const bool loop_outputs = do_all || loop_inputs || stats.count("total_out");
    const bool do_calculate_size = do_mediantxsize ||
        SetHasKeys(stats, "total_size", "avgtxsize", "mintxsize", "maxtxsize", "swtotal_size");
    const bool do_calculate_weight = do_all || SetHasKeys(stats, "total_weight", "avgfeerate", "swtotal_weight", "avgfeerate", "feerate_percentiles", "minfeerate", "maxfeerate");
    const bool do_calculate_sw = do_all || SetHasKeys(stats, "swtxs", "swtotal_size", "swtotal_weight");

    CAmount maxfee = 0;
    CAmount maxfeerate = 0;
    CAmount minfee = MAX_MONEY;
    CAmount minfeerate = MAX_MONEY;
    CAmount total_out = 0;
    CAmount totalfee = 0;
    int64_t inputs = 0;
    int64_t maxtxsize = 0;
    int64_t mintxsize = MAX_BLOCK_SERIALIZED_SIZE;
    int64_t outputs = 0;
    int64_t swtotal_size = 0;
    int64_t swtotal_weight = 0;
    int64_t swtxs = 0;
    int64_t total_size = 0;
    int64_t total_weight = 0;
    int64_t utxo_size_inc = 0;
    std::vector<CAmount> fee_array;
    std::vector<std::pair<CAmount, int64_t>> feerate_array;
    std::vector<int64_t> txsize_array;

    for (size_t i = 0; i < block.vtx.size(); ++i) {
        const auto& tx = block.vtx.at(i);
        outputs += tx->vout.size();

        CAmount tx_total_out = 0;
        if (loop_outputs) {
            for (const CTxOut& out : tx->vout) {
                tx_total_out += out.nValue;
                utxo_size_inc += GetSerializeSize(out, PROTOCOL_VERSION) + PER_UTXO_OVERHEAD;
            }
        }

        if (tx->IsCoinBase()) {
            continue;
        }

        inputs += tx->vin.size(); // Don't count coinbase's fake input
        total_out += tx_total_out; // Don't count coinbase reward

        int64_t tx_size = 0;
        if (do_calculate_size) {

            tx_size = tx->GetTotalSize();
            if (do_mediantxsize) {
                txsize_array.push_back(tx_size);
            }
            maxtxsize = std::max(maxtxsize, tx_size);
            mintxsize = std::min(mintxsize, tx_size);
            total_size += tx_size;
        }

        int64_t weight = 0;
        if (do_calculate_weight) {
            weight = GetTransactionWeight(*tx);
            total_weight += weight;
        }

        if (do_calculate_sw && tx->HasWitness()) {
            ++swtxs;
            swtotal_size += tx_size;
            swtotal_weight += weight;
        }

        if (loop_inputs) {
            CAmount tx_total_in = 0;
            const auto& txundo = blockUndo.vtxundo.at(i - 1);
            for (const Coin& coin: txundo.vprevout) {
                const CTxOut& prevoutput = coin.out;

                tx_total_in += prevoutput.nValue;
                utxo_size_inc -= GetSerializeSize(prevoutput, PROTOCOL_VERSION) + PER_UTXO_OVERHEAD;
            }

            CAmount txfee = tx_total_in - tx_total_out;
            CHECK_NONFATAL(MoneyRange(txfee));
            if (do_medianfee) {
                fee_array.push_back(txfee);
            }
            maxfee = std::max(maxfee, txfee);
            minfee = std::min(minfee, txfee);
            totalfee += txfee;

            // New feerate uses satoshis per virtual byte instead of per serialized byte
            CAmount feerate = weight ? (txfee * WITNESS_SCALE_FACTOR) / weight : 0;
            if (do_feerate_percentiles) {
                feerate_array.emplace_back(std::make_pair(feerate, weight));
            }
            maxfeerate = std::max(maxfeerate, feerate);
            minfeerate = std::min(minfeerate, feerate);
        }
    }

    CAmount feerate_percentiles[NUM_GETBLOCKSTATS_PERCENTILES] = { 0 };
    CalculatePercentilesByWeight(feerate_percentiles, feerate_array, total_weight);

    UniValue feerates_res(UniValue::VARR);
    for (int64_t i = 0; i < NUM_GETBLOCKSTATS_PERCENTILES; i++) {
        feerates_res.push_back(feerate_percentiles[i]);
    }

    UniValue ret_all(UniValue::VOBJ);
    ret_all.pushKV("avgfee", (block.vtx.size() > 1) ? totalfee / (block.vtx.size() - 1) : 0);
    ret_all.pushKV("avgfeerate", total_weight ? (totalfee * WITNESS_SCALE_FACTOR) / total_weight : 0); // Unit: sat/vbyte
    ret_all.pushKV("avgtxsize", (block.vtx.size() > 1) ? total_size / (block.vtx.size() - 1) : 0);
    ret_all.pushKV("blockhash", pindex->GetBlockHash().GetHex());
    ret_all.pushKV("feerate_percentiles", feerates_res);
    ret_all.pushKV("height", (int64_t)pindex->nHeight);
    ret_all.pushKV("ins", inputs);
    ret_all.pushKV("maxfee", maxfee);
    ret_all.pushKV("maxfeerate", maxfeerate);
    ret_all.pushKV("maxtxsize", maxtxsize);
    ret_all.pushKV("medianfee", CalculateTruncatedMedian(fee_array));
    ret_all.pushKV("mediantime", pindex->GetMedianTimePast());
    ret_all.pushKV("mediantxsize", CalculateTruncatedMedian(txsize_array));
    ret_all.pushKV("minfee", (minfee == MAX_MONEY) ? 0 : minfee);
    ret_all.pushKV("minfeerate", (minfeerate == MAX_MONEY) ? 0 : minfeerate);
    ret_all.pushKV("mintxsize", mintxsize == MAX_BLOCK_SERIALIZED_SIZE ? 0 : mintxsize);
    ret_all.pushKV("outs", outputs);
    ret_all.pushKV("subsidy", GetBlockSubsidy(pindex->nHeight, Params().GetConsensus()));
    ret_all.pushKV("swtotal_size", swtotal_size);
    ret_all.pushKV("swtotal_weight", swtotal_weight);
    ret_all.pushKV("swtxs", swtxs);
    ret_all.pushKV("time", pindex->GetBlockTime());
    ret_all.pushKV("total_out", total_out);
    ret_all.pushKV("total_size", total_size);
    ret_all.pushKV("total_weight", total_weight);
    ret_all.pushKV("totalfee", totalfee);
    ret_all.pushKV("txs", (int64_t)block.vtx.size());
    ret_all.pushKV("utxo_increase", outputs - inputs);
    ret_all.pushKV("utxo_size_inc", utxo_size_inc);

    if (do_all) {
        return ret_all;
    }

    UniValue ret(UniValue::VOBJ);
    for (const std::string& stat : stats) {
        const UniValue& value = ret_all[stat];
        if (value.isNull()) {
            throw JSONRPCError(RPC_INVALID_PARAMETER, strprintf("Invalid selected statistic %s", stat));
        }
        ret.pushKV(stat, value);
    }
    return ret;
},
    };
}

static RPCHelpMan savemempool()
{
    return RPCHelpMan{"savemempool",
                "\nDumps the mempool to disk. It will fail until the previous dump is fully loaded.\n",
                {},
                RPCResult{RPCResult::Type::NONE, "", ""},
                RPCExamples{
                    HelpExampleCli("savemempool", "")
            + HelpExampleRpc("savemempool", "")
                },
        [&](const RPCHelpMan& self, const JSONRPCRequest& request) -> UniValue
{
    const CTxMemPool& mempool = EnsureMemPool(request.context);

    if (!mempool.IsLoaded()) {
        throw JSONRPCError(RPC_MISC_ERROR, "The mempool was not loaded yet");
    }

    if (!DumpMempool(mempool)) {
        throw JSONRPCError(RPC_MISC_ERROR, "Unable to dump mempool to disk");
    }

    return NullUniValue;
},
    };
}

namespace {
//! Search for a given set of pubkey scripts
bool FindScriptPubKey(std::atomic<int>& scan_progress, const std::atomic<bool>& should_abort, int64_t& count, CCoinsViewCursor* cursor, const std::set<CScript>& needles, std::map<COutPoint, Coin>& out_results, std::function<void()>& interruption_point)
{
    scan_progress = 0;
    count = 0;
    while (cursor->Valid()) {
        COutPoint key;
        Coin coin;
        if (!cursor->GetKey(key) || !cursor->GetValue(coin)) return false;
        if (++count % 8192 == 0) {
            interruption_point();
            if (should_abort) {
                // allow to abort the scan via the abort reference
                return false;
            }
        }
        if (count % 256 == 0) {
            // update progress reference every 256 item
            uint32_t high = 0x100 * *key.hash.begin() + *(key.hash.begin() + 1);
            scan_progress = (int)(high * 100.0 / 65536.0 + 0.5);
        }
        if (needles.count(coin.out.scriptPubKey)) {
            out_results.emplace(key, coin);
        }
        cursor->Next();
    }
    scan_progress = 100;
    return true;
}
} // namespace

/** RAII object to prevent concurrency issue when scanning the txout set */
static std::atomic<int> g_scan_progress;
static std::atomic<bool> g_scan_in_progress;
static std::atomic<bool> g_should_abort_scan;
class CoinsViewScanReserver
{
private:
    bool m_could_reserve;
public:
    explicit CoinsViewScanReserver() : m_could_reserve(false) {}

    bool reserve() {
        CHECK_NONFATAL(!m_could_reserve);
        if (g_scan_in_progress.exchange(true)) {
            return false;
        }
        m_could_reserve = true;
        return true;
    }

    ~CoinsViewScanReserver() {
        if (m_could_reserve) {
            g_scan_in_progress = false;
        }
    }
};

static RPCHelpMan scantxoutset()
{
    return RPCHelpMan{"scantxoutset",
                "\nEXPERIMENTAL warning: this call may be removed or changed in future releases.\n"
                "\nScans the unspent transaction output set for entries that match certain output descriptors.\n"
                "Examples of output descriptors are:\n"
                "    addr(<address>)                      Outputs whose scriptPubKey corresponds to the specified address (does not include P2PK)\n"
                "    raw(<hex script>)                    Outputs whose scriptPubKey equals the specified hex scripts\n"
                "    combo(<pubkey>)                      P2PK, P2PKH, P2WPKH, and P2SH-P2WPKH outputs for the given pubkey\n"
                "    pkh(<pubkey>)                        P2PKH outputs for the given pubkey\n"
                "    sh(multi(<n>,<pubkey>,<pubkey>,...)) P2SH-multisig outputs for the given threshold and pubkeys\n"
                "\nIn the above, <pubkey> either refers to a fixed public key in hexadecimal notation, or to an xpub/xprv optionally followed by one\n"
                "or more path elements separated by \"/\", and optionally ending in \"/*\" (unhardened), or \"/*'\" or \"/*h\" (hardened) to specify all\n"
                "unhardened or hardened child keys.\n"
                "In the latter case, a range needs to be specified by below if different from 1000.\n"
                "For more information on output descriptors, see the documentation in the doc/descriptors.md file.\n",
                {
                    {"action", RPCArg::Type::STR, RPCArg::Optional::NO, "The action to execute\n"
            "                                      \"start\" for starting a scan\n"
            "                                      \"abort\" for aborting the current scan (returns true when abort was successful)\n"
            "                                      \"status\" for progress report (in %) of the current scan"},
                    {"scanobjects", RPCArg::Type::ARR, RPCArg::Optional::OMITTED, "Array of scan objects. Required for \"start\" action\n"
            "                                  Every scan object is either a string descriptor or an object:",
                        {
                            {"descriptor", RPCArg::Type::STR, RPCArg::Optional::OMITTED, "An output descriptor"},
                            {"", RPCArg::Type::OBJ, RPCArg::Optional::OMITTED, "An object with output descriptor and metadata",
                                {
                                    {"desc", RPCArg::Type::STR, RPCArg::Optional::NO, "An output descriptor"},
                                    {"range", RPCArg::Type::RANGE, /* default */ "1000", "The range of HD chain indexes to explore (either end or [begin,end])"},
                                },
                            },
                        },
                        "[scanobjects,...]"},
                },
                RPCResult{
                    RPCResult::Type::OBJ, "", "",
                    {
                        {RPCResult::Type::BOOL, "success", "Whether the scan was completed"},
                        {RPCResult::Type::NUM, "txouts", "The number of unspent transaction outputs scanned"},
                        {RPCResult::Type::NUM, "height", "The current block height (index)"},
                        {RPCResult::Type::STR_HEX, "bestblock", "The hash of the block at the tip of the chain"},
                        {RPCResult::Type::ARR, "unspents", "",
                            {
                                {RPCResult::Type::OBJ, "", "",
                                    {
                                        {RPCResult::Type::STR_HEX, "txid", "The transaction id"},
                                        {RPCResult::Type::NUM, "vout", "The vout value"},
                                        {RPCResult::Type::STR_HEX, "scriptPubKey", "The script key"},
                                        {RPCResult::Type::STR, "desc", "A specialized descriptor for the matched scriptPubKey"},
                                        {RPCResult::Type::STR_AMOUNT, "amount", "The total amount in " + CURRENCY_UNIT + " of the unspent output"},
                                        {RPCResult::Type::NUM, "height", "Height of the unspent transaction output"},
                                    }},
                            }},
                        {RPCResult::Type::STR_AMOUNT, "total_amount", "The total amount of all found unspent outputs in " + CURRENCY_UNIT},
                    }},
                RPCExamples{""},
        [&](const RPCHelpMan& self, const JSONRPCRequest& request) -> UniValue
{
    RPCTypeCheck(request.params, {UniValue::VSTR, UniValue::VARR});

    UniValue result(UniValue::VOBJ);
    if (request.params[0].get_str() == "status") {
        CoinsViewScanReserver reserver;
        if (reserver.reserve()) {
            // no scan in progress
            return NullUniValue;
        }
        result.pushKV("progress", g_scan_progress);
        return result;
    } else if (request.params[0].get_str() == "abort") {
        CoinsViewScanReserver reserver;
        if (reserver.reserve()) {
            // reserve was possible which means no scan was running
            return false;
        }
        // set the abort flag
        g_should_abort_scan = true;
        return true;
    } else if (request.params[0].get_str() == "start") {
        CoinsViewScanReserver reserver;
        if (!reserver.reserve()) {
            throw JSONRPCError(RPC_INVALID_PARAMETER, "Scan already in progress, use action \"abort\" or \"status\"");
        }

        if (request.params.size() < 2) {
            throw JSONRPCError(RPC_MISC_ERROR, "scanobjects argument is required for the start action");
        }

        std::set<CScript> needles;
        std::map<CScript, std::string> descriptors;
        CAmount total_in = 0;

        // loop through the scan objects
        for (const UniValue& scanobject : request.params[1].get_array().getValues()) {
            FlatSigningProvider provider;
            auto scripts = EvalDescriptorStringOrObject(scanobject, provider);
            for (const auto& script : scripts) {
                std::string inferred = InferDescriptor(script, provider)->ToString();
                needles.emplace(script);
                descriptors.emplace(std::move(script), std::move(inferred));
            }
        }

        // Scan the unspent transaction output set for inputs
        UniValue unspents(UniValue::VARR);
        std::vector<CTxOut> input_txos;
        std::map<COutPoint, Coin> coins;
        g_should_abort_scan = false;
        g_scan_progress = 0;
        int64_t count = 0;
        std::unique_ptr<CCoinsViewCursor> pcursor;
        CBlockIndex* tip;
        {
            LOCK(cs_main);
            ::ChainstateActive().ForceFlushStateToDisk();
            pcursor = std::unique_ptr<CCoinsViewCursor>(::ChainstateActive().CoinsDB().Cursor());
            CHECK_NONFATAL(pcursor);
            tip = ::ChainActive().Tip();
            CHECK_NONFATAL(tip);
        }
        NodeContext& node = EnsureNodeContext(request.context);
        bool res = FindScriptPubKey(g_scan_progress, g_should_abort_scan, count, pcursor.get(), needles, coins, node.rpc_interruption_point);
        result.pushKV("success", res);
        result.pushKV("txouts", count);
        result.pushKV("height", tip->nHeight);
        result.pushKV("bestblock", tip->GetBlockHash().GetHex());

        for (const auto& it : coins) {
            const COutPoint& outpoint = it.first;
            const Coin& coin = it.second;
            const CTxOut& txo = coin.out;
            input_txos.push_back(txo);
            total_in += txo.nValue;

            UniValue unspent(UniValue::VOBJ);
            unspent.pushKV("txid", outpoint.hash.GetHex());
            unspent.pushKV("vout", (int32_t)outpoint.n);
            unspent.pushKV("scriptPubKey", HexStr(txo.scriptPubKey));
            unspent.pushKV("desc", descriptors[txo.scriptPubKey]);
            unspent.pushKV("amount", ValueFromAmount(txo.nValue));
            unspent.pushKV("height", (int32_t)coin.nHeight);

            unspents.push_back(unspent);
        }
        result.pushKV("unspents", unspents);
        result.pushKV("total_amount", ValueFromAmount(total_in));
    } else {
        throw JSONRPCError(RPC_INVALID_PARAMETER, "Invalid command");
    }
    return result;
},
    };
}

static RPCHelpMan getblockfilter()
{
    return RPCHelpMan{"getblockfilter",
                "\nRetrieve a BIP 157 content filter for a particular block.\n",
                {
                    {"blockhash", RPCArg::Type::STR_HEX, RPCArg::Optional::NO, "The hash of the block"},
                    {"filtertype", RPCArg::Type::STR, /*default*/ "basic", "The type name of the filter"},
                },
                RPCResult{
                    RPCResult::Type::OBJ, "", "",
                    {
                        {RPCResult::Type::STR_HEX, "filter", "the hex-encoded filter data"},
                        {RPCResult::Type::STR_HEX, "header", "the hex-encoded filter header"},
                    }},
                RPCExamples{
                    HelpExampleCli("getblockfilter", "\"00000000c937983704a73af28acdec37b049d214adbda81d7e2a3dd146f6ed09\" \"basic\"") +
                    HelpExampleRpc("getblockfilter", "\"00000000c937983704a73af28acdec37b049d214adbda81d7e2a3dd146f6ed09\", \"basic\"")
                },
        [&](const RPCHelpMan& self, const JSONRPCRequest& request) -> UniValue
{
    uint256 block_hash = ParseHashV(request.params[0], "blockhash");
    std::string filtertype_name = "basic";
    if (!request.params[1].isNull()) {
        filtertype_name = request.params[1].get_str();
    }

    BlockFilterType filtertype;
    if (!BlockFilterTypeByName(filtertype_name, filtertype)) {
        throw JSONRPCError(RPC_INVALID_ADDRESS_OR_KEY, "Unknown filtertype");
    }

    BlockFilterIndex* index = GetBlockFilterIndex(filtertype);
    if (!index) {
        throw JSONRPCError(RPC_MISC_ERROR, "Index is not enabled for filtertype " + filtertype_name);
    }

    const CBlockIndex* block_index;
    bool block_was_connected;
    {
        LOCK(cs_main);
        block_index = LookupBlockIndex(block_hash);
        if (!block_index) {
            throw JSONRPCError(RPC_INVALID_ADDRESS_OR_KEY, "Block not found");
        }
        block_was_connected = block_index->IsValid(BLOCK_VALID_SCRIPTS);
    }

    bool index_ready = index->BlockUntilSyncedToCurrentChain();

    BlockFilter filter;
    uint256 filter_header;
    if (!index->LookupFilter(block_index, filter) ||
        !index->LookupFilterHeader(block_index, filter_header)) {
        int err_code;
        std::string errmsg = "Filter not found.";

        if (!block_was_connected) {
            err_code = RPC_INVALID_ADDRESS_OR_KEY;
            errmsg += " Block was not connected to active chain.";
        } else if (!index_ready) {
            err_code = RPC_MISC_ERROR;
            errmsg += " Block filters are still in the process of being indexed.";
        } else {
            err_code = RPC_INTERNAL_ERROR;
            errmsg += " This error is unexpected and indicates index corruption.";
        }

        throw JSONRPCError(err_code, errmsg);
    }

    UniValue ret(UniValue::VOBJ);
    ret.pushKV("filter", HexStr(filter.GetEncodedFilter()));
    ret.pushKV("header", filter_header.GetHex());
    return ret;
},
    };
}

/**
 * Serialize the UTXO set to a file for loading elsewhere.
 *
 * @see SnapshotMetadata
 */
static RPCHelpMan dumptxoutset()
{
    return RPCHelpMan{
        "dumptxoutset",
        "\nWrite the serialized UTXO set to disk.\n",
        {
            {"path",
                RPCArg::Type::STR,
                RPCArg::Optional::NO,
                /* default_val */ "",
                "path to the output file. If relative, will be prefixed by datadir."},
        },
        RPCResult{
            RPCResult::Type::OBJ, "", "",
                {
                    {RPCResult::Type::NUM, "coins_written", "the number of coins written in the snapshot"},
                    {RPCResult::Type::STR_HEX, "base_hash", "the hash of the base of the snapshot"},
                    {RPCResult::Type::NUM, "base_height", "the height of the base of the snapshot"},
                    {RPCResult::Type::STR, "path", "the absolute path that the snapshot was written to"},
                }
        },
        RPCExamples{
            HelpExampleCli("dumptxoutset", "utxo.dat")
        },
        [&](const RPCHelpMan& self, const JSONRPCRequest& request) -> UniValue
{
    fs::path path = fs::absolute(request.params[0].get_str(), GetDataDir());
    // Write to a temporary path and then move into `path` on completion
    // to avoid confusion due to an interruption.
    fs::path temppath = fs::absolute(request.params[0].get_str() + ".incomplete", GetDataDir());

    if (fs::exists(path)) {
        throw JSONRPCError(
            RPC_INVALID_PARAMETER,
            path.string() + " already exists. If you are sure this is what you want, "
            "move it out of the way first");
    }

    FILE* file{fsbridge::fopen(temppath, "wb")};
    CAutoFile afile{file, SER_DISK, CLIENT_VERSION};
    std::unique_ptr<CCoinsViewCursor> pcursor;
    CCoinsStats stats;
    CBlockIndex* tip;
    NodeContext& node = EnsureNodeContext(request.context);

    {
        // We need to lock cs_main to ensure that the coinsdb isn't written to
        // between (i) flushing coins cache to disk (coinsdb), (ii) getting stats
        // based upon the coinsdb, and (iii) constructing a cursor to the
        // coinsdb for use below this block.
        //
        // Cursors returned by leveldb iterate over snapshots, so the contents
        // of the pcursor will not be affected by simultaneous writes during
        // use below this block.
        //
        // See discussion here:
        //   https://github.com/bitcoin/bitcoin/pull/15606#discussion_r274479369
        //
        LOCK(::cs_main);

        ::ChainstateActive().ForceFlushStateToDisk();

        if (!GetUTXOStats(&::ChainstateActive().CoinsDB(), stats, CoinStatsHashType::NONE, node.rpc_interruption_point)) {
            throw JSONRPCError(RPC_INTERNAL_ERROR, "Unable to read UTXO set");
        }

        pcursor = std::unique_ptr<CCoinsViewCursor>(::ChainstateActive().CoinsDB().Cursor());
        tip = LookupBlockIndex(stats.hashBlock);
        CHECK_NONFATAL(tip);
    }

    SnapshotMetadata metadata{tip->GetBlockHash(), stats.coins_count, tip->nChainTx};

    afile << metadata;

    COutPoint key;
    Coin coin;
    unsigned int iter{0};

    while (pcursor->Valid()) {
        if (iter % 5000 == 0) node.rpc_interruption_point();
        ++iter;
        if (pcursor->GetKey(key) && pcursor->GetValue(coin)) {
            afile << key;
            afile << coin;
        }

        pcursor->Next();
    }

    afile.fclose();
    fs::rename(temppath, path);

    UniValue result(UniValue::VOBJ);
    result.pushKV("coins_written", stats.coins_count);
    result.pushKV("base_hash", tip->GetBlockHash().ToString());
    result.pushKV("base_height", tip->nHeight);
    result.pushKV("path", path.string());
    return result;
},
    };
}

void RegisterBlockchainRPCCommands(CRPCTable &t)
{
// clang-format off
static const CRPCCommand commands[] =
{ //  category              name                      actor (function)         argNames
  //  --------------------- ------------------------  -----------------------  ----------
    { "blockchain",         "getblockchaininfo",      &getblockchaininfo,      {} },
    { "blockchain",         "getchaintxstats",        &getchaintxstats,        {"nblocks", "blockhash"} },
    { "blockchain",         "getblockstats",          &getblockstats,          {"hash_or_height", "stats"} },
    { "blockchain",         "getbestblockhash",       &getbestblockhash,       {} },
    { "blockchain",         "getblockcount",          &getblockcount,          {} },
    { "blockchain",         "getblock",               &getblock,               {"blockhash","verbosity|verbose"} },
    { "blockchain",         "getblockhash",           &getblockhash,           {"height"} },
    { "blockchain",         "getblockheader",         &getblockheader,         {"blockhash","verbose"} },
    { "blockchain",         "getchaintips",           &getchaintips,           {} },
    { "blockchain",         "getdifficulty",          &getdifficulty,          {} },
    { "blockchain",         "getmempoolancestors",    &getmempoolancestors,    {"txid","verbose"} },
    { "blockchain",         "getmempooldescendants",  &getmempooldescendants,  {"txid","verbose"} },
    { "blockchain",         "getmempoolentry",        &getmempoolentry,        {"txid"} },
    { "blockchain",         "getmempoolinfo",         &getmempoolinfo,         {} },
    { "blockchain",         "getrawmempool",          &getrawmempool,          {"verbose", "mempool_sequence"} },
    { "blockchain",         "gettxout",               &gettxout,               {"txid","n","include_mempool"} },
    { "blockchain",         "gettxoutsetinfo",        &gettxoutsetinfo,        {"hash_type"} },
    { "blockchain",         "pruneblockchain",        &pruneblockchain,        {"height"} },
    { "blockchain",         "savemempool",            &savemempool,            {} },
    { "blockchain",         "verifychain",            &verifychain,            {"checklevel","nblocks"} },

    { "blockchain",         "preciousblock",          &preciousblock,          {"blockhash"} },
    { "blockchain",         "scantxoutset",           &scantxoutset,           {"action", "scanobjects"} },
    { "blockchain",         "getblockfilter",         &getblockfilter,         {"blockhash", "filtertype"} },

    /* Not shown in help */
    { "hidden",             "invalidateblock",        &invalidateblock,        {"blockhash"} },
    { "hidden",             "reconsiderblock",        &reconsiderblock,        {"blockhash"} },
    { "hidden",             "waitfornewblock",        &waitfornewblock,        {"timeout"} },
    { "hidden",             "waitforblock",           &waitforblock,           {"blockhash","timeout"} },
    { "hidden",             "waitforblockheight",     &waitforblockheight,     {"height","timeout"} },
    { "hidden",             "syncwithvalidationinterfacequeue", &syncwithvalidationinterfacequeue, {} },
    { "hidden",             "dumptxoutset",           &dumptxoutset,           {"path"} },
};
// clang-format on
    for (const auto& c : commands) {
        t.appendCommand(c.name, &c);
    }
}<|MERGE_RESOLUTION|>--- conflicted
+++ resolved
@@ -1289,32 +1289,18 @@
                                 {RPCResult::Type::OBJ, "bip9", /* optional */ true, "status of bip9 softforks (only for \"bip9\" type)",
                                 {
                                     {RPCResult::Type::STR, "status", "one of \"defined\", \"started\", \"locked_in\", \"active\", \"failed\""},
-<<<<<<< HEAD
-                                    {RPCResult::Type::NUM, "bit", "the bit (0-28) in the block version field used to signal this softfork (only for \"started\" and \"locked_in\" status)"},
-=======
-                                    {RPCResult::Type::NUM, "bit", /* optional */ true, "the bit (0-28) in the block version field used to signal this softfork (only for \"started\" status)"},
->>>>>>> 6f0ccf0d
+                                    {RPCResult::Type::NUM, "bit", /* optional */ true, "the bit (0-28) in the block version field used to signal this softfork (only for \"started\" and \"locked_in\" status)"},
                                     {RPCResult::Type::NUM_TIME, "start_time", "the minimum median time past of a block at which the bit gains its meaning"},
                                     {RPCResult::Type::NUM_TIME, "timeout", "the median time past of a block at which the deployment is considered failed if not yet locked in"},
                                     {RPCResult::Type::NUM, "since", "height of the first block to which the status applies"},
                                     {RPCResult::Type::NUM, "min_activation_height", "minimum height of blocks for which the rules may be enforced"},
-<<<<<<< HEAD
-                                    {RPCResult::Type::OBJ, "statistics", "numeric statistics about signalling for a softfork (only for \"started\" and \"locked_in\" status)",
+                                    {RPCResult::Type::OBJ, "statistics", /* optional */ true, "numeric statistics about signalling for a softfork (only for \"started\" and \"locked_in\" status)",
                                     {
                                         {RPCResult::Type::NUM, "period", "the length in blocks of the signalling period"},
-                                        {RPCResult::Type::NUM, "threshold", "the number of blocks with the version bit set required to activate the feature (only for \"started\" status)"},
+                                        {RPCResult::Type::NUM, "threshold", /* optional */ true, "the number of blocks with the version bit set required to activate the feature (only for \"started\" status)"},
                                         {RPCResult::Type::NUM, "elapsed", "the number of blocks elapsed since the beginning of the current period"},
                                         {RPCResult::Type::NUM, "count", "the number of blocks with the version bit set in the current period"},
-                                        {RPCResult::Type::BOOL, "possible", "returns false if there are not enough blocks left in this period to pass activation threshold (only for \"started\" status)"},
-=======
-                                    {RPCResult::Type::OBJ, "statistics", /* optional */ true, "numeric statistics about BIP9 signalling for a softfork (only for \"started\" status)",
-                                    {
-                                        {RPCResult::Type::NUM, "period", "the length in blocks of the BIP9 signalling period"},
-                                        {RPCResult::Type::NUM, "threshold", /* optional */ true, "the number of blocks with the version bit set required to activate the feature"},
-                                        {RPCResult::Type::NUM, "elapsed", "the number of blocks elapsed since the beginning of the current period"},
-                                        {RPCResult::Type::NUM, "count", "the number of blocks with the version bit set in the current period"},
-                                        {RPCResult::Type::BOOL, "possible", /* optional */ true, "returns false if there are not enough blocks left in this period to pass activation threshold"},
->>>>>>> 6f0ccf0d
+                                        {RPCResult::Type::BOOL, "possible", /* optional */ true, "returns false if there are not enough blocks left in this period to pass activation threshold (only for \"started\" status)"},
                                     }},
                                 }},
                                 {RPCResult::Type::NUM, "height", /* optional */ true, "height of the first block which the rules are or will be enforced (only for \"buried\" type, or \"bip9\" type with \"active\" status)"},
