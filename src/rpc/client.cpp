// Copyright (c) 2010 Satoshi Nakamoto
// Copyright (c) 2009-2018 The Bitcoin Core developers
// Distributed under the MIT software license, see the accompanying
// file COPYING or http://www.opensource.org/licenses/mit-license.php.

#include <rpc/client.h>
#include <rpc/protocol.h>
#include <util/system.h>

#include <set>
#include <stdint.h>

class CRPCConvertParam
{
public:
    std::string methodName; //!< method whose params want conversion
    int paramIdx;           //!< 0-based idx of param to convert
    std::string paramName;  //!< parameter name
};

// clang-format off
/**
 * Specify a (method, idx, name) here if the argument is a non-string RPC
 * argument and needs to be converted from JSON.
 *
 * @note Parameter indexes start from 0.
 */
static const CRPCConvertParam vRPCConvertParams[] =
{
    { "setmocktime", 0, "timestamp" },
    { "generate", 0, "nblocks" },
    { "generate", 1, "maxtries" },
    { "generatetoaddress", 0, "nblocks" },
    { "generatetoaddress", 2, "maxtries" },
    { "getnetworkhashps", 0, "nblocks" },
    { "getnetworkhashps", 1, "height" },
    { "sendtoaddress", 1, "amount" },
    { "sendtoaddress", 4, "subtractfeefromamount" },
    { "sendtoaddress", 5 , "replaceable" },
    { "sendtoaddress", 6 , "conf_target" },
    { "settxfee", 0, "amount" },
    { "sethdseed", 0, "newkeypool" },
    { "getreceivedbyaddress", 1, "minconf" },
    { "getreceivedbylabel", 1, "minconf" },
    { "listreceivedbyaddress", 0, "minconf" },
    { "listreceivedbyaddress", 1, "include_empty" },
    { "listreceivedbyaddress", 2, "include_watchonly" },
    { "listreceivedbylabel", 0, "minconf" },
    { "listreceivedbylabel", 1, "include_empty" },
    { "listreceivedbylabel", 2, "include_watchonly" },
    { "getbalance", 1, "minconf" },
    { "getbalance", 2, "include_watchonly" },
    { "getblockhash", 0, "height" },
    { "waitforblockheight", 0, "height" },
    { "waitforblockheight", 1, "timeout" },
    { "waitforblock", 1, "timeout" },
    { "waitfornewblock", 0, "timeout" },
    { "listtransactions", 1, "count" },
    { "listtransactions", 2, "skip" },
    { "listtransactions", 3, "include_watchonly" },
    { "walletpassphrase", 1, "timeout" },
    { "getblocktemplate", 0, "template_request" },
    { "listsinceblock", 1, "target_confirmations" },
    { "listsinceblock", 2, "include_watchonly" },
    { "listsinceblock", 3, "include_removed" },
    { "sendmany", 1, "amounts" },
    { "sendmany", 2, "minconf" },
    { "sendmany", 4, "subtractfeefrom" },
    { "sendmany", 5 , "replaceable" },
    { "sendmany", 6 , "conf_target" },
    { "deriveaddresses", 1, "range" },
    { "scantxoutset", 1, "scanobjects" },
    { "sweepprivkeys", 0, "options" },
    { "addmultisigaddress", 0, "nrequired" },
    { "addmultisigaddress", 1, "keys" },
    { "addmultisigaddress", 2, "options" },
    { "createmultisig", 0, "nrequired" },
    { "createmultisig", 1, "keys" },
    { "createmultisig", 2, "options" },
    { "listunspent", 0, "minconf" },
    { "listunspent", 1, "maxconf" },
    { "listunspent", 2, "addresses" },
    { "listunspent", 3, "include_unsafe" },
    { "listunspent", 4, "query_options" },
    { "getblock", 1, "verbosity" },
    { "getblock", 1, "verbose" },
    { "getblockheader", 1, "verbose" },
    { "getchaintxstats", 0, "nblocks" },
    { "gettransaction", 1, "include_watchonly" },
    { "getrawtransaction", 1, "verbose" },
    { "createrawtransaction", 0, "inputs" },
    { "createrawtransaction", 1, "outputs" },
    { "createrawtransaction", 2, "locktime" },
    { "createrawtransaction", 3, "replaceable" },
    { "decoderawtransaction", 1, "iswitness" },
    { "signrawtransactionwithkey", 1, "privkeys" },
    { "signrawtransactionwithkey", 2, "prevtxs" },
    { "signrawtransactionwithwallet", 1, "prevtxs" },
    { "sendrawtransaction", 1, "allowhighfees" },
    { "sendrawtransaction", 1, "maxfeerate" },
<<<<<<< HEAD
=======
    { "sendrawtransaction", 2, "ignore_rejects" },
>>>>>>> d40fda69
    { "testmempoolaccept", 0, "rawtxs" },
    { "testmempoolaccept", 1, "allowhighfees" },
    { "testmempoolaccept", 1, "maxfeerate" },
    { "combinerawtransaction", 0, "txs" },
    { "fundrawtransaction", 1, "options" },
    { "fundrawtransaction", 2, "iswitness" },
    { "walletcreatefundedpsbt", 0, "inputs" },
    { "walletcreatefundedpsbt", 1, "outputs" },
    { "walletcreatefundedpsbt", 2, "locktime" },
    { "walletcreatefundedpsbt", 3, "options" },
    { "walletcreatefundedpsbt", 4, "bip32derivs" },
    { "walletprocesspsbt", 1, "sign" },
    { "walletprocesspsbt", 3, "bip32derivs" },
    { "createpsbt", 0, "inputs" },
    { "createpsbt", 1, "outputs" },
    { "createpsbt", 2, "locktime" },
    { "createpsbt", 3, "replaceable" },
    { "combinepsbt", 0, "txs"},
    { "joinpsbts", 0, "txs"},
    { "finalizepsbt", 1, "extract"},
    { "converttopsbt", 1, "permitsigdata"},
    { "converttopsbt", 2, "iswitness"},
    { "gettxout", 1, "n" },
    { "gettxout", 2, "include_mempool" },
    { "gettxoutproof", 0, "txids" },
    { "lockunspent", 0, "unlock" },
    { "lockunspent", 1, "transactions" },
    { "importprivkey", 2, "rescan" },
    { "importaddress", 2, "rescan" },
    { "importaddress", 3, "p2sh" },
    { "importpubkey", 2, "rescan" },
    { "importmulti", 0, "requests" },
    { "importmulti", 1, "options" },
    { "verifychain", 0, "checklevel" },
    { "verifychain", 1, "nblocks" },
    { "getblockstats", 0, "hash_or_height" },
    { "getblockstats", 1, "stats" },
    { "pruneblockchain", 0, "height" },
    { "keypoolrefill", 0, "newsize" },
    { "getmempoolinfo", 0, "with_fee_histogram" },
    { "getrawmempool", 0, "verbose" },
    { "estimatesmartfee", 0, "conf_target" },
    { "estimaterawfee", 0, "conf_target" },
    { "estimaterawfee", 1, "threshold" },
    { "prioritisetransaction", 1, "dummy" },
    { "prioritisetransaction", 2, "fee_delta" },
    { "setban", 2, "bantime" },
    { "setban", 3, "absolute" },
    { "setnetworkactive", 0, "state" },
    { "getmempoolancestors", 1, "verbose" },
    { "getmempooldescendants", 1, "verbose" },
    { "bumpfee", 1, "options" },
    { "logging", 0, "include" },
    { "logging", 1, "exclude" },
    { "addnode", 2, "privileged" },
    { "disconnectnode", 1, "nodeid" },
    // Echo with conversion (For testing only)
    { "echojson", 0, "arg0" },
    { "echojson", 1, "arg1" },
    { "echojson", 2, "arg2" },
    { "echojson", 3, "arg3" },
    { "echojson", 4, "arg4" },
    { "echojson", 5, "arg5" },
    { "echojson", 6, "arg6" },
    { "echojson", 7, "arg7" },
    { "echojson", 8, "arg8" },
    { "echojson", 9, "arg9" },
    { "rescanblockchain", 0, "start_height"},
    { "rescanblockchain", 1, "stop_height"},
    { "setscriptthreadsenabled", 0, "state"},
    { "createwallet", 1, "disable_private_keys"},
    { "createwallet", 2, "blank"},
    { "getnodeaddresses", 0, "count"},
    { "stop", 0, "wait" },
};
// clang-format on

class CRPCConvertTable
{
private:
    std::set<std::pair<std::string, int>> members;
    std::set<std::pair<std::string, std::string>> membersByName;

public:
    CRPCConvertTable();

    bool convert(const std::string& method, int idx) {
        return (members.count(std::make_pair(method, idx)) > 0);
    }
    bool convert(const std::string& method, const std::string& name) {
        return (membersByName.count(std::make_pair(method, name)) > 0);
    }
};

CRPCConvertTable::CRPCConvertTable()
{
    const unsigned int n_elem =
        (sizeof(vRPCConvertParams) / sizeof(vRPCConvertParams[0]));

    for (unsigned int i = 0; i < n_elem; i++) {
        members.insert(std::make_pair(vRPCConvertParams[i].methodName,
                                      vRPCConvertParams[i].paramIdx));
        membersByName.insert(std::make_pair(vRPCConvertParams[i].methodName,
                                            vRPCConvertParams[i].paramName));
    }
}

static CRPCConvertTable rpcCvtTable;

/** Non-RFC4627 JSON parser, accepts internal values (such as numbers, true, false, null)
 * as well as objects and arrays.
 */
UniValue ParseNonRFCJSONValue(const std::string& strVal)
{
    UniValue jVal;
    if (!jVal.read(std::string("[")+strVal+std::string("]")) ||
        !jVal.isArray() || jVal.size()!=1)
        throw std::runtime_error(std::string("Error parsing JSON:")+strVal);
    return jVal[0];
}

UniValue RPCConvertValues(const std::string &strMethod, const std::vector<std::string> &strParams)
{
    UniValue params(UniValue::VARR);

    for (unsigned int idx = 0; idx < strParams.size(); idx++) {
        const std::string& strVal = strParams[idx];

        if (!rpcCvtTable.convert(strMethod, idx)) {
            // insert string value directly
            params.push_back(strVal);
        } else {
            // parse string as JSON, insert bool/number/object/etc. value
            params.push_back(ParseNonRFCJSONValue(strVal));
        }
    }

    return params;
}

UniValue RPCConvertNamedValues(const std::string &strMethod, const std::vector<std::string> &strParams)
{
    UniValue params(UniValue::VOBJ);

    for (const std::string &s: strParams) {
        size_t pos = s.find('=');
        if (pos == std::string::npos) {
            throw(std::runtime_error("No '=' in named argument '"+s+"', this needs to be present for every argument (even if it is empty)"));
        }

        std::string name = s.substr(0, pos);
        std::string value = s.substr(pos+1);

        if (!rpcCvtTable.convert(strMethod, name)) {
            // insert string value directly
            params.pushKV(name, value);
        } else {
            // parse string as JSON, insert bool/number/object/etc. value
            params.pushKV(name, ParseNonRFCJSONValue(value));
        }
    }

    return params;
}<|MERGE_RESOLUTION|>--- conflicted
+++ resolved
@@ -98,10 +98,7 @@
     { "signrawtransactionwithwallet", 1, "prevtxs" },
     { "sendrawtransaction", 1, "allowhighfees" },
     { "sendrawtransaction", 1, "maxfeerate" },
-<<<<<<< HEAD
-=======
     { "sendrawtransaction", 2, "ignore_rejects" },
->>>>>>> d40fda69
     { "testmempoolaccept", 0, "rawtxs" },
     { "testmempoolaccept", 1, "allowhighfees" },
     { "testmempoolaccept", 1, "maxfeerate" },
