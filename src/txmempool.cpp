--- conflicted
+++ resolved
@@ -364,15 +364,10 @@
     double deltaPriority = ((double)heightDiff*inChainInputValue)/nModSize;
     cachedPriority += deltaPriority;
     cachedHeight = currentHeight;
-<<<<<<< HEAD
-    inChainInputValue += valueInCurrentBlock;
-    assert(MoneyRange(inChainInputValue));
-=======
     if (fPriorityAccurate) {
         inChainInputValue += valueInCurrentBlock;
         assert(MoneyRange(inChainInputValue));
     }
->>>>>>> 2e911707
 }
 
 CTxMemPool::CTxMemPool(const CFeeRate& _minReasonableRelayFee) :
@@ -707,13 +702,8 @@
         unsigned int i = 0;
         checkTotal += it->GetTxSize();
         CAmount dummyValue;
-<<<<<<< HEAD
         double freshPriority = view.GetPriority(it->GetTx(), nBlockHeight + 1, dummyValue);
         double cachePriority = it->GetPriority(nBlockHeight + 1);
-=======
-        double freshPriority = view.GetPriority(it->GetTx(), nBlockHeight, dummyValue);
-        double cachePriority = it->GetPriority(nBlockHeight);
->>>>>>> 2e911707
         double priDiff = cachePriority > freshPriority ? cachePriority - freshPriority : freshPriority - cachePriority;
         // Verify that the difference between the on the fly calculation and a fresh calculation
         // is small enough to be a result of double imprecision.
