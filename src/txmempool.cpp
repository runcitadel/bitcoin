--- conflicted
+++ resolved
@@ -28,12 +28,8 @@
     spendsCoinbase(_spendsCoinbase), sigOpCost(_sigOpsCost), lockPoints(lp)
 {
     nTxWeight = GetTransactionWeight(*tx);
-<<<<<<< HEAD
+    nModSize = CalculateModifiedSize(*tx, GetTxSize());
     nUsageSize = RecursiveDynamicUsage(tx);
-=======
-    nModSize = CalculateModifiedSize(*tx, GetTxSize());
-    nUsageSize = RecursiveDynamicUsage(*tx) + memusage::DynamicUsage(tx);
->>>>>>> 80508d7d
 
     nCountWithDescendants = 1;
     nSizeWithDescendants = GetTxSize();
@@ -859,56 +855,7 @@
     return GetInfo(i);
 }
 
-<<<<<<< HEAD
-void CTxMemPool::PrioritiseTransaction(const uint256& hash, const CAmount& nFeeDelta)
-=======
-CFeeRate CTxMemPool::estimateFee(int nBlocks) const
-{
-    LOCK(cs);
-    return minerPolicyEstimator->estimateFee(nBlocks);
-}
-CFeeRate CTxMemPool::estimateSmartFee(int nBlocks, int *answerFoundAtBlocks) const
-{
-    LOCK(cs);
-    return minerPolicyEstimator->estimateSmartFee(nBlocks, answerFoundAtBlocks, *this);
-}
-
-bool
-CTxMemPool::WriteFeeEstimates(CAutoFile& fileout) const
-{
-    try {
-        LOCK(cs);
-        fileout << 139900; // version required to read: 0.13.99 or later
-        fileout << CLIENT_VERSION; // version that wrote the file
-        minerPolicyEstimator->Write(fileout);
-    }
-    catch (const std::exception&) {
-        LogPrintf("CTxMemPool::WriteFeeEstimates(): unable to write policy estimator data (non-fatal)\n");
-        return false;
-    }
-    return true;
-}
-
-bool
-CTxMemPool::ReadFeeEstimates(CAutoFile& filein)
-{
-    try {
-        int nVersionRequired, nVersionThatWrote;
-        filein >> nVersionRequired >> nVersionThatWrote;
-        if (nVersionRequired > CLIENT_VERSION)
-            return error("CTxMemPool::ReadFeeEstimates(): up-version (%d) fee estimate file", nVersionRequired);
-        LOCK(cs);
-        minerPolicyEstimator->Read(filein, nVersionThatWrote);
-    }
-    catch (const std::exception&) {
-        LogPrintf("CTxMemPool::ReadFeeEstimates(): unable to read policy estimator data (non-fatal)\n");
-        return false;
-    }
-    return true;
-}
-
 void CTxMemPool::PrioritiseTransaction(const uint256& hash, double dPriorityDelta, const CAmount& nFeeDelta)
->>>>>>> 80508d7d
 {
     {
         LOCK(cs);
