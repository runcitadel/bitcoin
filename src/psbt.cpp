--- conflicted
+++ resolved
@@ -362,10 +362,7 @@
 
 std::string PSBTRoleName(PSBTRole role) {
     switch (role) {
-<<<<<<< HEAD
     case PSBTRole::CREATOR: return "creator";
-=======
->>>>>>> 6197b9bc
     case PSBTRole::UPDATER: return "updater";
     case PSBTRole::SIGNER: return "signer";
     case PSBTRole::FINALIZER: return "finalizer";
