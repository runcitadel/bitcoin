// Copyright (c) 2009-2010 Satoshi Nakamoto
// Copyright (c) 2009-2020 The Bitcoin Core developers
// Distributed under the MIT software license, see the accompanying
// file COPYING or http://www.opensource.org/licenses/mit-license.php.

#ifndef BITCOIN_NET_PROCESSING_H
#define BITCOIN_NET_PROCESSING_H

#include <consensus/params.h>
#include <net.h>
#include <sync.h>
#include <threadsafety.h>
#include <txrequest.h>
#include <validationinterface.h>

class BlockTransactionsRequest;
class BlockValidationState;
class CBlockHeader;
class CChainParams;
class CTxMemPool;
class ChainstateManager;
class TxValidationState;

extern RecursiveMutex cs_main;
extern RecursiveMutex g_cs_orphans;

/** Default for -maxorphantx, maximum number of orphan transactions kept in memory */
static const unsigned int DEFAULT_MAX_ORPHAN_TRANSACTIONS = 100;
/** Default number of orphan+recently-replaced txn to keep around for block reconstruction */
static const unsigned int DEFAULT_BLOCK_RECONSTRUCTION_EXTRA_TXN = 100;
static const bool DEFAULT_PEERBLOOMFILTERS = true;
static const bool DEFAULT_PEERBLOCKFILTERS = false;
/** Threshold for marking a node to be discouraged, e.g. disconnected and added to the discouragement filter. */
static const int DISCOURAGEMENT_THRESHOLD{100};

<<<<<<< HEAD
=======
static const unsigned int MAX_HEADERS_RESULTS = 2000;
>>>>>>> 381c8f96

class PeerManager final : public CValidationInterface, public NetEventsInterface {
public:
    PeerManager(const CChainParams& chainparams, CConnman& connman, BanMan* banman,
                ChainstateManager& chainman, CTxMemPool& pool);

    /** Begin running background tasks, should only be called once */
    void StartScheduledTasks(CScheduler& scheduler);

    /**
     * Overridden from CValidationInterface.
     */
    void BlockConnected(const std::shared_ptr<const CBlock>& pblock, const CBlockIndex* pindexConnected) override;
    void BlockDisconnected(const std::shared_ptr<const CBlock> &block, const CBlockIndex* pindex) override;
    /**
     * Overridden from CValidationInterface.
     */
    void UpdatedBlockTip(const CBlockIndex *pindexNew, const CBlockIndex *pindexFork, bool fInitialDownload) override;
    /**
     * Overridden from CValidationInterface.
     */
    void BlockChecked(const CBlock& block, const BlockValidationState& state) override;
    /**
     * Overridden from CValidationInterface.
     */
    void NewPoWValidBlock(const CBlockIndex *pindex, const std::shared_ptr<const CBlock>& pblock) override;

    /** Initialize a peer by adding it to mapNodeState and pushing a message requesting its version */
    void InitializeNode(CNode* pnode) override;
    /** Handle removal of a peer by updating various state and removing it from mapNodeState */
    void FinalizeNode(const CNode& node, bool& fUpdateConnectionTime) override;
    /**
    * Process protocol messages received from a given node
    *
    * @param[in]   pfrom           The node which we have received messages from.
    * @param[in]   interrupt       Interrupt condition for processing threads
    */
    bool ProcessMessages(CNode* pfrom, std::atomic<bool>& interrupt) override;
    /**
    * Send queued protocol messages to be sent to a give node.
    *
    * @param[in]   pto             The node which we are sending messages to.
    * @return                      True if there is more work to be done
    */
    bool SendMessages(CNode* pto) override EXCLUSIVE_LOCKS_REQUIRED(pto->cs_sendProcessing);

    /** Consider evicting an outbound peer based on the amount of time they've been behind our tip */
    void ConsiderEviction(CNode& pto, int64_t time_in_seconds) EXCLUSIVE_LOCKS_REQUIRED(cs_main);
    /** Evict extra outbound peers. If we think our tip may be stale, connect to an extra outbound */
    void CheckForStaleTipAndEvictPeers();
    /** If we have extra outbound peers, try to disconnect the one with the oldest block announcement */
    void EvictExtraOutboundPeers(int64_t time_in_seconds) EXCLUSIVE_LOCKS_REQUIRED(cs_main);
<<<<<<< HEAD
    /**
     * Attempt to manually fetch block from a given peer.
     *
     * @param[in]  id       The peer id
     * @param[in]  hash     The block hash
     * @param[in]  pindex   The blockindex if we have the header, otherwise nullptr
     * @returns             Whether a request was successfully made
     */
    bool FetchBlock(NodeId id, const uint256& hash, const CBlockIndex* pindex);
=======
    /** Attempt to manually fetch block from a given node.
      * A refactor of in flight block tracking could remove the need for passing CTxMemPool in
      */
    bool FetchBlock(const NodeId nodeid, const CBlockIndex* pindex, CTxMemPool& mempool);
>>>>>>> 381c8f96
    /** Retrieve unbroadcast transactions from the mempool and reattempt sending to peers */
    void ReattemptInitialBroadcast(CScheduler& scheduler) const;

    /** Process a single message from a peer. Public for fuzz testing */
    void ProcessMessage(CNode& pfrom, const std::string& msg_type, CDataStream& vRecv,
                        const std::chrono::microseconds time_received, const std::atomic<bool>& interruptMsgProc);

    /**
     * Increment peer's misbehavior score. If the new value >= DISCOURAGEMENT_THRESHOLD, mark the node
     * to be discouraged, meaning the peer might be disconnected and added to the discouragement filter.
     * Public for unit testing.
     */
    void Misbehaving(const NodeId pnode, const int howmuch, const std::string& message);

private:
    /**
     * Potentially mark a node discouraged based on the contents of a BlockValidationState object
     *
     * @param[in] via_compact_block this bool is passed in because net_processing should
     * punish peers differently depending on whether the data was provided in a compact
     * block message or not. If the compact block had a valid header, but contained invalid
     * txs, the peer should not be punished. See BIP 152.
     *
     * @return Returns true if the peer was punished (probably disconnected)
     */
    bool MaybePunishNodeForBlock(NodeId nodeid, const BlockValidationState& state,
                                 bool via_compact_block, const std::string& message = "");

    /**
     * Potentially disconnect and discourage a node based on the contents of a TxValidationState object
     *
     * @return Returns true if the peer was punished (probably disconnected)
     */
    bool MaybePunishNodeForTx(NodeId nodeid, const TxValidationState& state, const std::string& message = "");

    /** Maybe disconnect a peer and discourage future connections from its address.
     *
     * @param[in]   pnode     The node to check.
     * @return                True if the peer was marked for disconnection in this function
     */
    bool MaybeDiscourageAndDisconnect(CNode& pnode);

    void ProcessOrphanTx(std::set<uint256>& orphan_work_set) EXCLUSIVE_LOCKS_REQUIRED(cs_main, g_cs_orphans);
    /** Process a single headers message from a peer. */
    void ProcessHeadersMessage(CNode& pfrom, const std::vector<CBlockHeader>& headers, bool via_compact_block);

    void SendBlockTransactions(CNode& pfrom, const CBlock& block, const BlockTransactionsRequest& req);

    /** Register with TxRequestTracker that an INV has been received from a
     *  peer. The announcement parameters are decided in PeerManager and then
     *  passed to TxRequestTracker. */
    void AddTxAnnouncement(const CNode& node, const GenTxid& gtxid, std::chrono::microseconds current_time)
        EXCLUSIVE_LOCKS_REQUIRED(::cs_main);

    const CChainParams& m_chainparams;
    CConnman& m_connman;
    /** Pointer to this node's banman. May be nullptr - check existence before dereferencing. */
    BanMan* const m_banman;
    ChainstateManager& m_chainman;
    CTxMemPool& m_mempool;
    TxRequestTracker m_txrequest GUARDED_BY(::cs_main);

    int64_t m_stale_tip_check_time; //!< Next time to check for stale tip
};

struct CNodeStateStats {
    int m_misbehavior_score = 0;
    int nSyncHeight = -1;
    int nCommonHeight = -1;
    std::vector<int> vHeightInFlight;
    uint64_t m_addr_processed = 0;
    uint64_t m_addr_rate_limited = 0;
};

/** Get statistics from node state */
bool GetNodeStateStats(NodeId nodeid, CNodeStateStats &stats);
unsigned int LimitOrphanTxSize(unsigned int nMaxOrphans) EXCLUSIVE_LOCKS_REQUIRED(cs_main);

/** Relay transaction to every node */
void RelayTransaction(const uint256& txid, const uint256& wtxid, const CConnman& connman) EXCLUSIVE_LOCKS_REQUIRED(cs_main);

/** Get number of peers from which we're downloading blocks */
int GetNumberOfPeersWithValidatedDownloads() EXCLUSIVE_LOCKS_REQUIRED(cs_main);

#endif // BITCOIN_NET_PROCESSING_H<|MERGE_RESOLUTION|>--- conflicted
+++ resolved
@@ -33,10 +33,6 @@
 /** Threshold for marking a node to be discouraged, e.g. disconnected and added to the discouragement filter. */
 static const int DISCOURAGEMENT_THRESHOLD{100};
 
-<<<<<<< HEAD
-=======
-static const unsigned int MAX_HEADERS_RESULTS = 2000;
->>>>>>> 381c8f96
 
 class PeerManager final : public CValidationInterface, public NetEventsInterface {
 public:
@@ -89,7 +85,6 @@
     void CheckForStaleTipAndEvictPeers();
     /** If we have extra outbound peers, try to disconnect the one with the oldest block announcement */
     void EvictExtraOutboundPeers(int64_t time_in_seconds) EXCLUSIVE_LOCKS_REQUIRED(cs_main);
-<<<<<<< HEAD
     /**
      * Attempt to manually fetch block from a given peer.
      *
@@ -99,12 +94,6 @@
      * @returns             Whether a request was successfully made
      */
     bool FetchBlock(NodeId id, const uint256& hash, const CBlockIndex* pindex);
-=======
-    /** Attempt to manually fetch block from a given node.
-      * A refactor of in flight block tracking could remove the need for passing CTxMemPool in
-      */
-    bool FetchBlock(const NodeId nodeid, const CBlockIndex* pindex, CTxMemPool& mempool);
->>>>>>> 381c8f96
     /** Retrieve unbroadcast transactions from the mempool and reattempt sending to peers */
     void ReattemptInitialBroadcast(CScheduler& scheduler) const;
 
