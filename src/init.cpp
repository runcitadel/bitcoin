--- conflicted
+++ resolved
@@ -1026,7 +1026,6 @@
         }
     }
 
-<<<<<<< HEAD
     // Signal NODE_COMPACT_FILTERS if peerblockfilters and basic filters index are both enabled.
     if (gArgs.GetBoolArg("-peerblockfilters", DEFAULT_PEERBLOCKFILTERS)) {
         if (g_enabled_filter_types.count(BlockFilterType::BASIC) != 1) {
@@ -1034,13 +1033,6 @@
         }
 
         nLocalServices = ServiceFlags(nLocalServices | NODE_COMPACT_FILTERS);
-=======
-    // Basic filters are the only supported filters. The basic filters index must be enabled
-    // to serve compact filters
-    if (gArgs.GetBoolArg("-peerblockfilters", DEFAULT_PEERBLOCKFILTERS) &&
-        g_enabled_filter_types.count(BlockFilterType::BASIC) != 1) {
-        return InitError(_("Cannot set -peerblockfilters without -blockfilterindex.").translated);
->>>>>>> 8f0a3f50
     }
 
     // if using block pruning, then disallow txindex
