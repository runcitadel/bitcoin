--- conflicted
+++ resolved
@@ -17,10 +17,7 @@
 #include <chainparams.h>
 #include <compat/sanity.h>
 #include <consensus/validation.h>
-<<<<<<< HEAD
 #include <dbwrapper.h>
-=======
->>>>>>> 2f999cf1
 #include <fs.h>
 #include <hash.h>
 #include <httprpc.h>
@@ -50,10 +47,7 @@
 #include <script/sigcache.h>
 #include <script/standard.h>
 #include <shutdown.h>
-<<<<<<< HEAD
 #include <stats/stats.h>
-=======
->>>>>>> 2f999cf1
 #include <sync.h>
 #include <timedata.h>
 #include <torcontrol.h>
@@ -98,12 +92,9 @@
 static const bool DEFAULT_REST_ENABLE = false;
 static const bool DEFAULT_STOPAFTERBLOCKIMPORT = false;
 
-<<<<<<< HEAD
 //! Check if initial sync is done with no change in block height or queued downloads every 30s
 static constexpr std::chrono::seconds SYNC_CHECK_INTERVAL{30};
 
-=======
->>>>>>> 2f999cf1
 #ifdef WIN32
 // Win32 LevelDB doesn't use filedescriptors, and the ones used for
 // accessing block files don't count towards the fd_set size limit
@@ -246,11 +237,7 @@
     node.connman.reset();
     node.banman.reset();
 
-<<<<<<< HEAD
     if (node.mempool && node.mempool->IsLoaded() && node.args->GetBoolArg("-persistmempool", DEFAULT_PERSIST_MEMPOOL)) {
-=======
-    if (node.mempool && node.mempool->IsLoaded() && node.args->GetArg("-persistmempool", DEFAULT_PERSIST_MEMPOOL)) {
->>>>>>> 2f999cf1
         DumpMempool(*node.mempool);
     }
 
@@ -351,7 +338,6 @@
 static void HandleSIGHUP(int)
 {
     LogInstance().m_reopen_file = true;
-<<<<<<< HEAD
 }
 #else
 static BOOL WINAPI consoleCtrlHandler(DWORD dwCtrlType)
@@ -360,16 +346,6 @@
     Sleep(INFINITE);
     return true;
 }
-=======
-}
-#else
-static BOOL WINAPI consoleCtrlHandler(DWORD dwCtrlType)
-{
-    StartShutdown();
-    Sleep(INFINITE);
-    return true;
-}
->>>>>>> 2f999cf1
 #endif
 
 #ifndef WIN32
@@ -431,14 +407,9 @@
     argsman.AddArg("-blocknotify=<cmd>", "Execute command when the best block changes (%s in cmd is replaced by block hash)", ArgsManager::ALLOW_ANY, OptionsCategory::OPTIONS);
 #endif
     argsman.AddArg("-blockreconstructionextratxn=<n>", strprintf("Extra transactions to keep in memory for compact block reconstructions (default: %u)", DEFAULT_BLOCK_RECONSTRUCTION_EXTRA_TXN), ArgsManager::ALLOW_ANY, OptionsCategory::OPTIONS);
-<<<<<<< HEAD
     argsman.AddArg("-blocksonly", strprintf("Whether to reject transactions from network peers. Automatic broadcast and rebroadcast of any transactions from peers is disabled, unless the peer has the 'forcerelay' permission. RPC transactions are not affected. (default: %u)", DEFAULT_BLOCKSONLY), ArgsManager::ALLOW_ANY, OptionsCategory::OPTIONS);
     argsman.AddArg("-conf=<file>", strprintf("Specify path to read-only configuration file. Relative paths will be prefixed by datadir location. (default: %s)", BITCOIN_CONF_FILENAME), ArgsManager::ALLOW_ANY, OptionsCategory::OPTIONS);
     argsman.AddArg("-confrw=<file>", strprintf("Specify read/write configuration file. Relative paths will be prefixed by the network-specific datadir location. (default: %s)", BITCOIN_RW_CONF_FILENAME), ArgsManager::ALLOW_ANY, OptionsCategory::OPTIONS);
-=======
-    argsman.AddArg("-blocksonly", strprintf("Whether to reject transactions from network peers. Automatic broadcast and rebroadcast of any transactions from inbound peers is disabled, unless the peer has the 'forcerelay' permission. RPC transactions are not affected. (default: %u)", DEFAULT_BLOCKSONLY), ArgsManager::ALLOW_ANY, OptionsCategory::OPTIONS);
-    argsman.AddArg("-conf=<file>", strprintf("Specify path to read-only configuration file. Relative paths will be prefixed by datadir location. (default: %s)", BITCOIN_CONF_FILENAME), ArgsManager::ALLOW_ANY, OptionsCategory::OPTIONS);
->>>>>>> 2f999cf1
     argsman.AddArg("-datadir=<dir>", "Specify data directory", ArgsManager::ALLOW_ANY, OptionsCategory::OPTIONS);
     argsman.AddArg("-dbbatchsize", strprintf("Maximum database write batch size in bytes (default: %u)", nDefaultDbBatchSize), ArgsManager::ALLOW_ANY | ArgsManager::DEBUG_ONLY, OptionsCategory::OPTIONS);
     argsman.AddArg("-dbcache=<n>", strprintf("Maximum database cache size <n> MiB (%d to %d, default: %d). In addition, unused mempool memory is shared for this cache (see -maxmempool).", nMinDbCache, nMaxDbCache, nDefaultDbCache), ArgsManager::ALLOW_ANY, OptionsCategory::OPTIONS);
@@ -446,10 +417,7 @@
     argsman.AddArg("-feefilter", strprintf("Tell other nodes to filter invs to us by our mempool min fee (default: %u)", DEFAULT_FEEFILTER), ArgsManager::ALLOW_ANY | ArgsManager::DEBUG_ONLY, OptionsCategory::OPTIONS);
     argsman.AddArg("-includeconf=<file>", "Specify additional configuration file, relative to the -datadir path (only useable from configuration file, not command line)", ArgsManager::ALLOW_ANY, OptionsCategory::OPTIONS);
     argsman.AddArg("-loadblock=<file>", "Imports blocks from external file on startup", ArgsManager::ALLOW_ANY, OptionsCategory::OPTIONS);
-<<<<<<< HEAD
     argsman.AddArg("-lowmem=<n>", strprintf("If system available memory falls below <n> MiB, flush caches (0 to disable, default: %s)", util::g_low_memory_threshold / 1024 / 1024), ArgsManager::ALLOW_ANY, OptionsCategory::OPTIONS);
-=======
->>>>>>> 2f999cf1
     argsman.AddArg("-maxmempool=<n>", strprintf("Keep the transaction memory pool below <n> megabytes (default: %u)", DEFAULT_MAX_MEMPOOL_SIZE), ArgsManager::ALLOW_ANY, OptionsCategory::OPTIONS);
     argsman.AddArg("-maxorphantx=<n>", strprintf("Keep at most <n> unconnectable transactions in memory (default: %u)", DEFAULT_MAX_ORPHAN_TRANSACTIONS), ArgsManager::ALLOW_ANY, OptionsCategory::OPTIONS);
     argsman.AddArg("-mempoolexpiry=<n>", strprintf("Do not keep transactions in the mempool longer than <n> hours (default: %u)", DEFAULT_MEMPOOL_EXPIRY), ArgsManager::ALLOW_ANY, OptionsCategory::OPTIONS);
@@ -461,11 +429,7 @@
     argsman.AddArg("-prune=<n>", strprintf("Reduce storage requirements by enabling pruning (deleting) of old blocks. This allows the pruneblockchain RPC to be called to delete specific blocks, and enables automatic pruning of old blocks if a target size in MiB is provided. This mode is incompatible with -txindex and -rescan. "
             "Warning: Reverting this setting requires re-downloading the entire blockchain. "
             "(default: 0 = disable pruning blocks, 1 = allow manual pruning via RPC, >=%u = automatically prune block files to stay under the specified target size in MiB)", MIN_DISK_SPACE_FOR_BLOCK_FILES / 1024 / 1024), ArgsManager::ALLOW_ANY, OptionsCategory::OPTIONS);
-<<<<<<< HEAD
     argsman.AddArg("-reindex", "Rebuild chain state and block index from the blk*.dat files on disk. Setting this to auto automatically reindexes the block database if it is corrupted.", ArgsManager::ALLOW_ANY, OptionsCategory::OPTIONS);
-=======
-    argsman.AddArg("-reindex", "Rebuild chain state and block index from the blk*.dat files on disk", ArgsManager::ALLOW_ANY, OptionsCategory::OPTIONS);
->>>>>>> 2f999cf1
     argsman.AddArg("-reindex-chainstate", "Rebuild chain state from the currently indexed blocks. When in pruning mode or if blocks on disk might be corrupted, use full -reindex instead.", ArgsManager::ALLOW_ANY, OptionsCategory::OPTIONS);
     argsman.AddArg("-settings=<file>", strprintf("Specify path to dynamic settings data file. Can be disabled with -nosettings. File is written at runtime and not meant to be edited by users (use %s instead for custom settings). Relative paths will be prefixed by datadir location. (default: %s)", BITCOIN_CONF_FILENAME, BITCOIN_SETTINGS_FILENAME), ArgsManager::ALLOW_ANY, OptionsCategory::OPTIONS);
 #if HAVE_SYSTEM
@@ -475,7 +439,6 @@
     argsman.AddArg("-sysperms", "Create new files with system default permissions, instead of umask 077 (only effective with disabled wallet functionality)", ArgsManager::ALLOW_ANY, OptionsCategory::OPTIONS);
 #else
     hidden_args.emplace_back("-sysperms");
-<<<<<<< HEAD
 #endif
     argsman.AddArg("-txindex", strprintf("Maintain a full transaction index, used by the getrawtransaction rpc call (default: %u)", DEFAULT_TXINDEX), ArgsManager::ALLOW_ANY, OptionsCategory::OPTIONS);
     argsman.AddArg("-blockfilterindex=<type>",
@@ -518,45 +481,6 @@
 #ifdef HAVE_BOOST_PROCESS
     argsman.AddArg("-torexecute=<command>", strprintf("Tor command to use if not already running (default: %s)", DEFAULT_TOR_EXECUTE), ArgsManager::ALLOW_ANY, OptionsCategory::CONNECTION);
 #endif
-=======
-#endif
-    argsman.AddArg("-txindex", strprintf("Maintain a full transaction index, used by the getrawtransaction rpc call (default: %u)", DEFAULT_TXINDEX), ArgsManager::ALLOW_ANY, OptionsCategory::OPTIONS);
-    argsman.AddArg("-blockfilterindex=<type>",
-                 strprintf("Maintain an index of compact filters by block (default: %s, values: %s).", DEFAULT_BLOCKFILTERINDEX, ListBlockFilterTypes()) +
-                 " If <type> is not supplied or if <type> = 1, indexes for all known types are enabled.",
-                 ArgsManager::ALLOW_ANY, OptionsCategory::OPTIONS);
-
-    argsman.AddArg("-addnode=<ip>", "Add a node to connect to and attempt to keep the connection open (see the `addnode` RPC command help for more info). This option can be specified multiple times to add multiple nodes.", ArgsManager::ALLOW_ANY | ArgsManager::NETWORK_ONLY, OptionsCategory::CONNECTION);
-    argsman.AddArg("-asmap=<file>", strprintf("Specify asn mapping used for bucketing of the peers (default: %s). Relative paths will be prefixed by the net-specific datadir location.", DEFAULT_ASMAP_FILENAME), ArgsManager::ALLOW_ANY, OptionsCategory::CONNECTION);
-    argsman.AddArg("-bantime=<n>", strprintf("Default duration (in seconds) of manually configured bans (default: %u)", DEFAULT_MISBEHAVING_BANTIME), ArgsManager::ALLOW_ANY, OptionsCategory::CONNECTION);
-    argsman.AddArg("-bind=<addr>[:<port>][=onion]", strprintf("Bind to given address and always listen on it (default: 0.0.0.0). Use [host]:port notation for IPv6. Append =onion to tag any incoming connections to that address and port as incoming Tor connections (default: 127.0.0.1:%u=onion, testnet: 127.0.0.1:%u=onion, signet: 127.0.0.1:%u=onion, regtest: 127.0.0.1:%u=onion)", defaultBaseParams->OnionServiceTargetPort(), testnetBaseParams->OnionServiceTargetPort(), signetBaseParams->OnionServiceTargetPort(), regtestBaseParams->OnionServiceTargetPort()), ArgsManager::ALLOW_ANY | ArgsManager::NETWORK_ONLY, OptionsCategory::CONNECTION);
-    argsman.AddArg("-connect=<ip>", "Connect only to the specified node; -noconnect disables automatic connections (the rules for this peer are the same as for -addnode). This option can be specified multiple times to connect to multiple nodes.", ArgsManager::ALLOW_ANY | ArgsManager::NETWORK_ONLY, OptionsCategory::CONNECTION);
-    argsman.AddArg("-discover", "Discover own IP addresses (default: 1 when listening and no -externalip or -proxy)", ArgsManager::ALLOW_ANY, OptionsCategory::CONNECTION);
-    argsman.AddArg("-dns", strprintf("Allow DNS lookups for -addnode, -seednode and -connect (default: %u)", DEFAULT_NAME_LOOKUP), ArgsManager::ALLOW_ANY, OptionsCategory::CONNECTION);
-    argsman.AddArg("-dnsseed", "Query for peer addresses via DNS lookup, if low on addresses (default: 1 unless -connect used)", ArgsManager::ALLOW_ANY, OptionsCategory::CONNECTION);
-    argsman.AddArg("-externalip=<ip>", "Specify your own public address", ArgsManager::ALLOW_ANY, OptionsCategory::CONNECTION);
-    argsman.AddArg("-forcednsseed", strprintf("Always query for peer addresses via DNS lookup (default: %u)", DEFAULT_FORCEDNSSEED), ArgsManager::ALLOW_ANY, OptionsCategory::CONNECTION);
-    argsman.AddArg("-listen", "Accept connections from outside (default: 1 if no -proxy or -connect)", ArgsManager::ALLOW_ANY, OptionsCategory::CONNECTION);
-    argsman.AddArg("-listenonion", strprintf("Automatically create Tor onion service (default: %d)", DEFAULT_LISTEN_ONION), ArgsManager::ALLOW_ANY, OptionsCategory::CONNECTION);
-    argsman.AddArg("-maxconnections=<n>", strprintf("Maintain at most <n> connections to peers (default: %u)", DEFAULT_MAX_PEER_CONNECTIONS), ArgsManager::ALLOW_ANY, OptionsCategory::CONNECTION);
-    argsman.AddArg("-maxreceivebuffer=<n>", strprintf("Maximum per-connection receive buffer, <n>*1000 bytes (default: %u)", DEFAULT_MAXRECEIVEBUFFER), ArgsManager::ALLOW_ANY, OptionsCategory::CONNECTION);
-    argsman.AddArg("-maxsendbuffer=<n>", strprintf("Maximum per-connection send buffer, <n>*1000 bytes (default: %u)", DEFAULT_MAXSENDBUFFER), ArgsManager::ALLOW_ANY, OptionsCategory::CONNECTION);
-    argsman.AddArg("-maxtimeadjustment", strprintf("Maximum allowed median peer time offset adjustment. Local perspective of time may be influenced by peers forward or backward by this amount. (default: %u seconds)", DEFAULT_MAX_TIME_ADJUSTMENT), ArgsManager::ALLOW_ANY, OptionsCategory::CONNECTION);
-    argsman.AddArg("-maxuploadtarget=<n>", strprintf("Tries to keep outbound traffic under the given target (in MiB per 24h). Limit does not apply to peers with 'download' permission. 0 = no limit (default: %d)", DEFAULT_MAX_UPLOAD_TARGET), ArgsManager::ALLOW_ANY, OptionsCategory::CONNECTION);
-    argsman.AddArg("-onion=<ip:port>", "Use separate SOCKS5 proxy to reach peers via Tor onion services, set -noonion to disable (default: -proxy)", ArgsManager::ALLOW_ANY, OptionsCategory::CONNECTION);
-    argsman.AddArg("-onlynet=<net>", "Make outgoing connections only through network <net> (ipv4, ipv6 or onion). Incoming connections are not affected by this option. This option can be specified multiple times to allow multiple networks.", ArgsManager::ALLOW_ANY, OptionsCategory::CONNECTION);
-    argsman.AddArg("-peerbloomfilters", strprintf("Support filtering of blocks and transaction with bloom filters (default: %u)", DEFAULT_PEERBLOOMFILTERS), ArgsManager::ALLOW_ANY, OptionsCategory::CONNECTION);
-    argsman.AddArg("-peerblockfilters", strprintf("Serve compact block filters to peers per BIP 157 (default: %u)", DEFAULT_PEERBLOCKFILTERS), ArgsManager::ALLOW_ANY, OptionsCategory::CONNECTION);
-    argsman.AddArg("-permitbaremultisig", strprintf("Relay non-P2SH multisig (default: %u)", DEFAULT_PERMIT_BAREMULTISIG), ArgsManager::ALLOW_ANY, OptionsCategory::CONNECTION);
-    argsman.AddArg("-port=<port>", strprintf("Listen for connections on <port> (default: %u, testnet: %u signet: %u, regtest: %u)", defaultChainParams->GetDefaultPort(), testnetChainParams->GetDefaultPort(), signetChainParams->GetDefaultPort(), regtestChainParams->GetDefaultPort()), ArgsManager::ALLOW_ANY | ArgsManager::NETWORK_ONLY, OptionsCategory::CONNECTION);
-    argsman.AddArg("-proxy=<ip:port>", "Connect through SOCKS5 proxy, set -noproxy to disable (default: disabled)", ArgsManager::ALLOW_ANY, OptionsCategory::CONNECTION);
-    argsman.AddArg("-proxyrandomize", strprintf("Randomize credentials for every proxy connection. This enables Tor stream isolation (default: %u)", DEFAULT_PROXYRANDOMIZE), ArgsManager::ALLOW_ANY, OptionsCategory::CONNECTION);
-    argsman.AddArg("-seednode=<ip>", "Connect to a node to retrieve peer addresses, and disconnect. This option can be specified multiple times to connect to multiple nodes.", ArgsManager::ALLOW_ANY, OptionsCategory::CONNECTION);
-    argsman.AddArg("-networkactive", "Enable all P2P network activity (default: 1). Can be changed by the setnetworkactive RPC command", ArgsManager::ALLOW_BOOL, OptionsCategory::CONNECTION);
-    argsman.AddArg("-timeout=<n>", strprintf("Specify connection timeout in milliseconds (minimum: 1, default: %d)", DEFAULT_CONNECT_TIMEOUT), ArgsManager::ALLOW_ANY, OptionsCategory::CONNECTION);
-    argsman.AddArg("-peertimeout=<n>", strprintf("Specify p2p connection timeout in seconds. This option determines the amount of time a peer may be inactive before the connection to it is dropped. (minimum: 1, default: %d)", DEFAULT_PEER_CONNECT_TIMEOUT), ArgsManager::ALLOW_ANY | ArgsManager::DEBUG_ONLY, OptionsCategory::CONNECTION);
-    argsman.AddArg("-torcontrol=<ip>:<port>", strprintf("Tor control port to use if onion listening enabled (default: %s)", DEFAULT_TOR_CONTROL), ArgsManager::ALLOW_ANY, OptionsCategory::CONNECTION);
->>>>>>> 2f999cf1
     argsman.AddArg("-torpassword=<pass>", "Tor control port password (default: empty)", ArgsManager::ALLOW_ANY | ArgsManager::SENSITIVE, OptionsCategory::CONNECTION);
 #ifdef USE_UPNP
 #if USE_UPNP
@@ -571,24 +495,17 @@
         "Use [host]:port notation for IPv6. Allowed permissions: " + Join(NET_PERMISSIONS_DOC, ", ") + ". "
         "Specify multiple permissions separated by commas (default: download,noban,mempool,relay). Can be specified multiple times.", ArgsManager::ALLOW_ANY, OptionsCategory::CONNECTION);
 
-<<<<<<< HEAD
     argsman.AddArg("-whitelist=<[permissions@]IP address or network>", strprintf("Add permission flags to the peers using the given IP address (e.g. 1.2.3.4) or "
         "CIDR-notated network (e.g. 1.2.3.0/24). Uses the same permissions as "
         "-whitebind. "
         "Additional flags in and out control whether permissions apply to incoming connections and/or outgoing (default: %s). "
         "Can be specified multiple times.", "both"), ArgsManager::ALLOW_ANY, OptionsCategory::CONNECTION);
-=======
-    argsman.AddArg("-whitelist=<[permissions@]IP address or network>", "Add permission flags to the peers connecting from the given IP address (e.g. 1.2.3.4) or "
-        "CIDR-notated network (e.g. 1.2.3.0/24). Uses the same permissions as "
-        "-whitebind. Can be specified multiple times." , ArgsManager::ALLOW_ANY, OptionsCategory::CONNECTION);
->>>>>>> 2f999cf1
 
     g_wallet_init_interface.AddWalletOptions(argsman);
 
 #if ENABLE_ZMQ
     argsman.AddArg("-zmqpubhashblock=<address>", "Enable publish hash block in <address>", ArgsManager::ALLOW_ANY, OptionsCategory::ZMQ);
     argsman.AddArg("-zmqpubhashtx=<address>", "Enable publish hash transaction in <address>", ArgsManager::ALLOW_ANY, OptionsCategory::ZMQ);
-<<<<<<< HEAD
     argsman.AddArg("-zmqpubhashwallettx=<address>", "Enable publish hash wallet transaction in <address>", ArgsManager::ALLOW_ANY, OptionsCategory::ZMQ);
     argsman.AddArg("-zmqpubrawblock=<address>", "Enable publish raw block in <address>", ArgsManager::ALLOW_ANY, OptionsCategory::ZMQ);
     argsman.AddArg("-zmqpubrawtx=<address>", "Enable publish raw transaction in <address>", ArgsManager::ALLOW_ANY, OptionsCategory::ZMQ);
@@ -600,20 +517,10 @@
     argsman.AddArg("-zmqpubrawblockhwm=<n>", strprintf("Set publish raw block outbound message high water mark (default: %d)", CZMQAbstractNotifier::DEFAULT_ZMQ_SNDHWM), ArgsManager::ALLOW_ANY, OptionsCategory::ZMQ);
     argsman.AddArg("-zmqpubrawtxhwm=<n>", strprintf("Set publish raw transaction outbound message high water mark (default: %d)", CZMQAbstractNotifier::DEFAULT_ZMQ_SNDHWM), ArgsManager::ALLOW_ANY, OptionsCategory::ZMQ);
     argsman.AddArg("-zmqpubrawwallettxhwm=<n>", strprintf("Set publish raw wallet transaction outbound message high water mark (default: %d)", CZMQAbstractNotifier::DEFAULT_ZMQ_SNDHWM), ArgsManager::ALLOW_ANY, OptionsCategory::ZMQ);
-=======
-    argsman.AddArg("-zmqpubrawblock=<address>", "Enable publish raw block in <address>", ArgsManager::ALLOW_ANY, OptionsCategory::ZMQ);
-    argsman.AddArg("-zmqpubrawtx=<address>", "Enable publish raw transaction in <address>", ArgsManager::ALLOW_ANY, OptionsCategory::ZMQ);
-    argsman.AddArg("-zmqpubsequence=<address>", "Enable publish hash block and tx sequence in <address>", ArgsManager::ALLOW_ANY, OptionsCategory::ZMQ);
-    argsman.AddArg("-zmqpubhashblockhwm=<n>", strprintf("Set publish hash block outbound message high water mark (default: %d)", CZMQAbstractNotifier::DEFAULT_ZMQ_SNDHWM), ArgsManager::ALLOW_ANY, OptionsCategory::ZMQ);
-    argsman.AddArg("-zmqpubhashtxhwm=<n>", strprintf("Set publish hash transaction outbound message high water mark (default: %d)", CZMQAbstractNotifier::DEFAULT_ZMQ_SNDHWM), ArgsManager::ALLOW_ANY, OptionsCategory::ZMQ);
-    argsman.AddArg("-zmqpubrawblockhwm=<n>", strprintf("Set publish raw block outbound message high water mark (default: %d)", CZMQAbstractNotifier::DEFAULT_ZMQ_SNDHWM), ArgsManager::ALLOW_ANY, OptionsCategory::ZMQ);
-    argsman.AddArg("-zmqpubrawtxhwm=<n>", strprintf("Set publish raw transaction outbound message high water mark (default: %d)", CZMQAbstractNotifier::DEFAULT_ZMQ_SNDHWM), ArgsManager::ALLOW_ANY, OptionsCategory::ZMQ);
->>>>>>> 2f999cf1
     argsman.AddArg("-zmqpubsequencehwm=<n>", strprintf("Set publish hash sequence message high water mark (default: %d)", CZMQAbstractNotifier::DEFAULT_ZMQ_SNDHWM), ArgsManager::ALLOW_ANY, OptionsCategory::ZMQ);
 #else
     hidden_args.emplace_back("-zmqpubhashblock=<address>");
     hidden_args.emplace_back("-zmqpubhashtx=<address>");
-<<<<<<< HEAD
     hidden_args.emplace_back("-zmqpubhashwallettx=<address>");
     hidden_args.emplace_back("-zmqpubrawblock=<address>");
     hidden_args.emplace_back("-zmqpubrawtx=<address>");
@@ -625,15 +532,6 @@
     hidden_args.emplace_back("-zmqpubrawblockhwm=<n>");
     hidden_args.emplace_back("-zmqpubrawtxhwm=<n>");
     hidden_args.emplace_back("-zmqpubrawwallettxhwm=<n>");
-=======
-    hidden_args.emplace_back("-zmqpubrawblock=<address>");
-    hidden_args.emplace_back("-zmqpubrawtx=<address>");
-    hidden_args.emplace_back("-zmqpubsequence=<n>");
-    hidden_args.emplace_back("-zmqpubhashblockhwm=<n>");
-    hidden_args.emplace_back("-zmqpubhashtxhwm=<n>");
-    hidden_args.emplace_back("-zmqpubrawblockhwm=<n>");
-    hidden_args.emplace_back("-zmqpubrawtxhwm=<n>");
->>>>>>> 2f999cf1
     hidden_args.emplace_back("-zmqpubsequencehwm=<n>");
 #endif
 
@@ -666,25 +564,15 @@
     argsman.AddArg("-mocktime=<n>", "Replace actual time with " + UNIX_EPOCH_TIME + " (default: 0)", ArgsManager::ALLOW_ANY | ArgsManager::DEBUG_ONLY, OptionsCategory::DEBUG_TEST);
     argsman.AddArg("-maxsigcachesize=<n>", strprintf("Limit sum of signature cache and script execution cache sizes to <n> MiB (default: %u)", DEFAULT_MAX_SIG_CACHE_SIZE), ArgsManager::ALLOW_ANY | ArgsManager::DEBUG_ONLY, OptionsCategory::DEBUG_TEST);
     argsman.AddArg("-maxtipage=<n>", strprintf("Maximum tip age in seconds to consider node in initial block download (default: %u)", DEFAULT_MAX_TIP_AGE), ArgsManager::ALLOW_ANY | ArgsManager::DEBUG_ONLY, OptionsCategory::DEBUG_TEST);
-<<<<<<< HEAD
-    argsman.AddArg("-printpriority", strprintf("Log transaction fee per kB when mining blocks (default: %u)", DEFAULT_PRINTPRIORITY), ArgsManager::ALLOW_ANY | ArgsManager::DEBUG_ONLY, OptionsCategory::DEBUG_TEST);
+    argsman.AddArg("-printpriority", strprintf("Log transaction priority and fee per kB when mining blocks (default: %u)", DEFAULT_PRINTPRIORITY), ArgsManager::ALLOW_ANY | ArgsManager::DEBUG_ONLY, OptionsCategory::DEBUG_TEST);
     argsman.AddArg("-printtoconsole", "Send trace/debug info to console (default: 1 when no -daemon. To disable logging to file, set -nodebuglogfile)", ArgsManager::ALLOW_ANY, OptionsCategory::DEBUG_TEST);
     argsman.AddArg("-shrinkdebugfile", "Shrink debug.log file on client startup (default: 1 when no -debug)", ArgsManager::ALLOW_ANY, OptionsCategory::DEBUG_TEST);
     argsman.AddArg("-uaappend=<cmt>", "Append literal to the user agent string (should only be used for software embedding)", ArgsManager::ALLOW_ANY, OptionsCategory::CONNECTION);
-=======
-    argsman.AddArg("-printpriority", strprintf("Log transaction priority and fee per kB when mining blocks (default: %u)", DEFAULT_PRINTPRIORITY), ArgsManager::ALLOW_ANY | ArgsManager::DEBUG_ONLY, OptionsCategory::DEBUG_TEST);
-    argsman.AddArg("-printtoconsole", "Send trace/debug info to console (default: 1 when no -daemon. To disable logging to file, set -nodebuglogfile)", ArgsManager::ALLOW_ANY, OptionsCategory::DEBUG_TEST);
-    argsman.AddArg("-shrinkdebugfile", "Shrink debug.log file on client startup (default: 1 when no -debug)", ArgsManager::ALLOW_ANY, OptionsCategory::DEBUG_TEST);
->>>>>>> 2f999cf1
     argsman.AddArg("-uacomment=<cmt>", "Append comment to the user agent string", ArgsManager::ALLOW_ANY, OptionsCategory::DEBUG_TEST);
 
     SetupChainParamsBaseOptions(argsman);
 
-<<<<<<< HEAD
     argsman.AddArg("-acceptnonstdtxn", strprintf("Relay and mine \"non-standard\" transactions (%sdefault: %s)", "", strprintf("%u or testnet: %u", !defaultChainParams->RequireStandardDefault(), !testnetChainParams->RequireStandardDefault())), ArgsManager::ALLOW_ANY, OptionsCategory::NODE_RELAY);
-=======
-    argsman.AddArg("-acceptnonstdtxn", strprintf("Relay and mine \"non-standard\" transactions (%sdefault: %u)", "testnet/regtest only; ", !testnetChainParams->RequireStandard()), ArgsManager::ALLOW_ANY | ArgsManager::DEBUG_ONLY, OptionsCategory::NODE_RELAY);
->>>>>>> 2f999cf1
     argsman.AddArg("-incrementalrelayfee=<amt>", strprintf("Fee rate (in %s/kB) used to define cost of relay, used for mempool limiting and BIP 125 replacement. (default: %s)", CURRENCY_UNIT, FormatMoney(DEFAULT_INCREMENTAL_RELAY_FEE)), ArgsManager::ALLOW_ANY | ArgsManager::DEBUG_ONLY, OptionsCategory::NODE_RELAY);
     argsman.AddArg("-dustrelayfee=<amt>", strprintf("Fee rate (in %s/kB) used to define dust, the value of an output such that it will cost more than its value in fees at this fee rate to spend it. (default: %s)", CURRENCY_UNIT, FormatMoney(DUST_RELAY_TX_FEE)), ArgsManager::ALLOW_ANY | ArgsManager::DEBUG_ONLY, OptionsCategory::NODE_RELAY);
     argsman.AddArg("-bytespersigop", strprintf("Equivalent bytes per sigop in transactions for relay and mining (default: %u)", DEFAULT_BYTES_PER_SIGOP), ArgsManager::ALLOW_ANY, OptionsCategory::NODE_RELAY);
@@ -692,31 +580,20 @@
     argsman.AddArg("-datacarriersize", strprintf("Maximum size of data in data carrier transactions we relay and mine (default: %u)", MAX_OP_RETURN_RELAY), ArgsManager::ALLOW_ANY, OptionsCategory::NODE_RELAY);
     argsman.AddArg("-minrelaytxfee=<amt>", strprintf("Fees (in %s/kB) smaller than this are considered zero fee for relaying, mining and transaction creation (default: %s)",
         CURRENCY_UNIT, FormatMoney(DEFAULT_MIN_RELAY_TX_FEE)), ArgsManager::ALLOW_ANY, OptionsCategory::NODE_RELAY);
-<<<<<<< HEAD
     argsman.AddArg("-whitelistforcerelay", strprintf("Add 'forcerelay' permission to whitelisted peers with default permissions. This will relay transactions even if the transactions were already in the mempool. (default: %d)", DEFAULT_WHITELISTFORCERELAY), ArgsManager::ALLOW_ANY, OptionsCategory::NODE_RELAY);
     argsman.AddArg("-whitelistrelay", strprintf("Add 'relay' permission to whitelisted peers with default permissions. This will accept relayed transactions even when not relaying transactions (default: %d)", DEFAULT_WHITELISTRELAY), ArgsManager::ALLOW_ANY, OptionsCategory::NODE_RELAY);
-=======
-    argsman.AddArg("-whitelistforcerelay", strprintf("Add 'forcerelay' permission to whitelisted inbound peers with default permissions. This will relay transactions even if the transactions were already in the mempool. (default: %d)", DEFAULT_WHITELISTFORCERELAY), ArgsManager::ALLOW_ANY, OptionsCategory::NODE_RELAY);
-    argsman.AddArg("-whitelistrelay", strprintf("Add 'relay' permission to whitelisted inbound peers with default permissions. This will accept relayed transactions even when not relaying transactions (default: %d)", DEFAULT_WHITELISTRELAY), ArgsManager::ALLOW_ANY, OptionsCategory::NODE_RELAY);
->>>>>>> 2f999cf1
 
 
     argsman.AddArg("-blockmaxsize=<n>", strprintf("Set maximum block size in bytes (default: %d)", DEFAULT_BLOCK_MAX_SIZE), ArgsManager::ALLOW_ANY, OptionsCategory::BLOCK_CREATION);
     argsman.AddArg("-blockmaxweight=<n>", strprintf("Set maximum BIP141 block weight (default: %d)", DEFAULT_BLOCK_MAX_WEIGHT), ArgsManager::ALLOW_ANY, OptionsCategory::BLOCK_CREATION);
     argsman.AddArg("-blockmintxfee=<amt>", strprintf("Set lowest fee rate (in %s/kB) for transactions to be included in block creation. (default: %s)", CURRENCY_UNIT, FormatMoney(DEFAULT_BLOCK_MIN_TX_FEE)), ArgsManager::ALLOW_ANY, OptionsCategory::BLOCK_CREATION);
-<<<<<<< HEAD
-=======
     argsman.AddArg("-blockprioritysize=<n>", strprintf("Set maximum size of high-priority/low-fee transactions in bytes (default: %d)", DEFAULT_BLOCK_PRIORITY_SIZE), ArgsManager::ALLOW_ANY, OptionsCategory::BLOCK_CREATION);
->>>>>>> 2f999cf1
     argsman.AddArg("-blockversion=<n>", "Override block version to test forking scenarios", ArgsManager::ALLOW_ANY | ArgsManager::DEBUG_ONLY, OptionsCategory::BLOCK_CREATION);
 
     argsman.AddArg("-rest", strprintf("Accept public REST requests (default: %u)", DEFAULT_REST_ENABLE), ArgsManager::ALLOW_ANY, OptionsCategory::RPC);
     argsman.AddArg("-rpcallowip=<ip>", "Allow JSON-RPC connections from specified source. Valid for <ip> are a single IP (e.g. 1.2.3.4), a network/netmask (e.g. 1.2.3.4/255.255.255.0) or a network/CIDR (e.g. 1.2.3.4/24). This option can be specified multiple times", ArgsManager::ALLOW_ANY, OptionsCategory::RPC);
     argsman.AddArg("-rpcauth=<userpw>", "Username and HMAC-SHA-256 hashed password for JSON-RPC connections. The field <userpw> comes in the format: <USERNAME>:<SALT>$<HASH>. A canonical python script is included in share/rpcauth. The client then connects normally using the rpcuser=<USERNAME>/rpcpassword=<PASSWORD> pair of arguments. This option can be specified multiple times", ArgsManager::ALLOW_ANY | ArgsManager::SENSITIVE, OptionsCategory::RPC);
-<<<<<<< HEAD
     argsman.AddArg("-rpcauthfile=<userpw>", "A file with a single lines with same format as rpcauth. This option can be specified multiple times", ArgsManager::ALLOW_ANY, OptionsCategory::RPC);
-=======
->>>>>>> 2f999cf1
     argsman.AddArg("-rpcbind=<addr>[:port]", "Bind to given address to listen for JSON-RPC connections. Do not expose the RPC server to untrusted networks such as the public internet! This option is ignored unless -rpcallowip is also passed. Port is optional and overrides -rpcport. Use [host]:port notation for IPv6. This option can be specified multiple times (default: 127.0.0.1 and ::1 i.e., localhost)", ArgsManager::ALLOW_ANY | ArgsManager::NETWORK_ONLY | ArgsManager::SENSITIVE, OptionsCategory::RPC);
     argsman.AddArg("-rpccookiefile=<loc>", "Location of the auth cookie. Relative paths will be prefixed by a net-specific datadir location. (default: data dir)", ArgsManager::ALLOW_ANY, OptionsCategory::RPC);
     argsman.AddArg("-rpcpassword=<pw>", "Password for JSON-RPC connections", ArgsManager::ALLOW_ANY | ArgsManager::SENSITIVE, OptionsCategory::RPC);
@@ -736,11 +613,8 @@
     hidden_args.emplace_back("-daemon");
 #endif
 
-<<<<<<< HEAD
     CStats::AddStatsOptions();
 
-=======
->>>>>>> 2f999cf1
     // Add the hidden options
     argsman.AddHiddenArgs(hidden_args);
 }
@@ -837,14 +711,8 @@
 #if HAVE_SYSTEM
 static void StartupNotify(const ArgsManager& args)
 {
-<<<<<<< HEAD
     for (std::string command : gArgs.GetArgs("-startupnotify")) {
         std::thread t(runCommand, command);
-=======
-    std::string cmd = args.GetArg("-startupnotify", "");
-    if (!cmd.empty()) {
-        std::thread t(runCommand, cmd);
->>>>>>> 2f999cf1
         t.detach(); // thread runs free
     }
 }
@@ -919,7 +787,6 @@
     }
     } // End scope of CImportingNow
     chainman.ActiveChainstate().LoadMempool(args);
-<<<<<<< HEAD
 }
 
 /**
@@ -948,8 +815,6 @@
     }
 
     ::ChainstateActive().ForceFlushStateToDisk();
-=======
->>>>>>> 2f999cf1
 }
 
 /** Sanity checks
@@ -958,13 +823,10 @@
  */
 static bool InitSanityCheck()
 {
-<<<<<<< HEAD
     if (!dbwrapper_SanityCheck()) {
         return InitError(Untranslated("Database sanity check failure. Aborting."));
     }
 
-=======
->>>>>>> 2f999cf1
     if (!ECC_InitSanityCheck()) {
         return InitError(Untranslated("Elliptic curve cryptography sanity check failure. Aborting."));
     }
@@ -1122,12 +984,9 @@
     _set_abort_behavior(0, _WRITE_ABORT_MSG | _CALL_REPORTFAULT);
 #endif
 #ifdef WIN32
-<<<<<<< HEAD
     // Enable Data Execution Prevention (DEP)
     SetProcessDEPPolicy(PROCESS_DEP_ENABLE);
 
-=======
->>>>>>> 2f999cf1
     // Enable heap terminate-on-corruption
     HeapSetInformation(nullptr, HeapEnableTerminationOnCorruption, nullptr, 0);
 #endif
@@ -1199,11 +1058,7 @@
     // parse and validate enabled filter types
     std::string blockfilterindex_value = args.GetArg("-blockfilterindex", DEFAULT_BLOCKFILTERINDEX);
     if (blockfilterindex_value == "" || blockfilterindex_value == "1") {
-<<<<<<< HEAD
         g_enabled_filter_types = {BlockFilterType::BASIC};
-=======
-        g_enabled_filter_types = AllBlockFilterTypes();
->>>>>>> 2f999cf1
     } else if (blockfilterindex_value != "0") {
         const std::vector<std::string> names = args.GetArgs("-blockfilterindex");
         for (const auto& name : names) {
@@ -1307,11 +1162,7 @@
 
     // mempool limits
     int64_t nMempoolSizeMax = args.GetArg("-maxmempool", DEFAULT_MAX_MEMPOOL_SIZE) * 1000000;
-<<<<<<< HEAD
     int64_t nMempoolSizeMin = maxmempoolMinimum(args.GetArg("-limitdescendantsize", DEFAULT_DESCENDANT_SIZE_LIMIT)) * 1000000;
-=======
-    int64_t nMempoolSizeMin = args.GetArg("-limitdescendantsize", DEFAULT_DESCENDANT_SIZE_LIMIT) * 1000 * 40;
->>>>>>> 2f999cf1
     if (nMempoolSizeMax < 0 || nMempoolSizeMax < nMempoolSizeMin)
         return InitError(strprintf(_("-maxmempool must be at least %d MB"), std::ceil(nMempoolSizeMin / 1000000.0)));
     // incremental relay fee sets the minimum feerate increase necessary for BIP 125 replacement in the mempool
@@ -1381,14 +1232,7 @@
         dustRelayFee = CFeeRate(n);
     }
 
-<<<<<<< HEAD
     fRequireStandard = !args.GetBoolArg("-acceptnonstdtxn", !chainparams.RequireStandardDefault());
-=======
-    fRequireStandard = !args.GetBoolArg("-acceptnonstdtxn", !chainparams.RequireStandard());
-    if (!chainparams.IsTestChain() && !fRequireStandard) {
-        return InitError(strprintf(Untranslated("acceptnonstdtxn is not currently supported for %s chain"), chainparams.NetworkIDString()));
-    }
->>>>>>> 2f999cf1
     nBytesPerSigOp = args.GetArg("-bytespersigop", nBytesPerSigOp);
 
     if (!g_wallet_init_interface.ParameterInteraction()) return false;
@@ -1415,11 +1259,8 @@
         return InitError(_("No proxy server specified. Use -proxy=<ip> or -proxy=<ip:port>."));
     }
 
-<<<<<<< HEAD
     if (!CStats::parameterInteraction()) return false;
 
-=======
->>>>>>> 2f999cf1
     return true;
 }
 
@@ -1518,7 +1359,6 @@
         LogPrintf("Config file: %s (not found, skipping)\n", config_file_path.string());
     }
 
-<<<<<<< HEAD
     fs::path rwconfig_file_path = GetRWConfigFile(gArgs.GetArg("-confrw", BITCOIN_RW_CONF_FILENAME));
     if (fs::exists(rwconfig_file_path)) {
         LogPrintf("R/W Config file: %s\n", rwconfig_file_path.string());
@@ -1528,8 +1368,6 @@
         LogPrintf("R/W Config file: %s (not found, skipping)\n", rwconfig_file_path.string());
     }
 
-=======
->>>>>>> 2f999cf1
     // Log the config arguments to debug.log
     args.LogArgs();
 
@@ -1552,7 +1390,6 @@
         // -par=0 means autodetect (number of cores - 1 script threads)
         // -par=-n means "leave n cores free" (number of cores - n - 1 script threads)
         script_threads += GetNumCores();
-<<<<<<< HEAD
     }
 
     // Subtract 1 because the main thread counts towards the par threads
@@ -1570,24 +1407,6 @@
         }
     }
 
-=======
-    }
-
-    // Subtract 1 because the main thread counts towards the par threads
-    script_threads = std::max(script_threads - 1, 0);
-
-    // Number of script-checking threads <= MAX_SCRIPTCHECK_THREADS
-    script_threads = std::min(script_threads, MAX_SCRIPTCHECK_THREADS);
-
-    LogPrintf("Script verification uses %d additional threads\n", script_threads);
-    if (script_threads >= 1) {
-        g_parallel_script_checks = true;
-        for (int i = 0; i < script_threads; ++i) {
-            threadGroup.create_thread([i]() { return ThreadScriptCheck(i); });
-        }
-    }
-
->>>>>>> 2f999cf1
     assert(!node.scheduler);
     node.scheduler = MakeUnique<CScheduler>();
 
@@ -1656,11 +1475,7 @@
     node.chainman = &g_chainman;
     ChainstateManager& chainman = *Assert(node.chainman);
 
-<<<<<<< HEAD
     node.peerman.reset(new PeerManager(chainparams, *node.connman, node.banman.get(), chainman, *node.mempool));
-=======
-    node.peerman.reset(new PeerManager(chainparams, *node.connman, node.banman.get(), *node.scheduler, chainman, *node.mempool));
->>>>>>> 2f999cf1
     RegisterValidationInterface(node.peerman.get());
 
     // sanitize comments per BIP-0014, format user agent and check total size
@@ -1737,7 +1552,6 @@
                 return InitError(strprintf(_("Invalid -onion address or hostname: '%s'"), onionArg));
             SetProxy(NET_ONION, addrOnion);
             SetReachable(NET_ONION, true);
-<<<<<<< HEAD
         }
     }
 
@@ -1753,8 +1567,6 @@
             return InitError(
                 strprintf(_("Invalid -i2pproxy=%s: lookup returned invalid address: %s"),
                           i2p_proxy_arg, i2p_proxy.ToString()));
-=======
->>>>>>> 2f999cf1
         }
         if (i2p_proxy.GetPort() == dummy_port) {
             return InitError(
@@ -1818,11 +1630,8 @@
 
     // ********************************************************* Step 7: load block chain
 
-<<<<<<< HEAD
     // If reindex=auto, then this returns false, which is intentional,
     // because we check for auto only if corruption is detected
-=======
->>>>>>> 2f999cf1
     fReindex = args.GetBoolArg("-reindex", false);
     bool fReindexChainState = args.GetBoolArg("-reindex-chainstate", false);
 
@@ -1857,7 +1666,6 @@
     }
     LogPrintf("* Using %.1f MiB for chain state database\n", nCoinDBCache * (1.0 / 1024 / 1024));
     LogPrintf("* Using %.1f MiB for in-memory UTXO set (plus up to %.1f MiB of unused mempool space)\n", nCoinCacheUsage * (1.0 / 1024 / 1024), nMempoolSizeMax * (1.0 / 1024 / 1024));
-<<<<<<< HEAD
 
     if (gArgs.IsArgSet("-lowmem")) {
         util::g_low_memory_threshold = gArgs.GetArg("-lowmem", 0 /* not used */) * 1024 * 1024;
@@ -1865,8 +1673,6 @@
     if (util::g_low_memory_threshold > 0) {
         LogPrintf("* Flushing caches if available system memory drops below %s MiB\n", util::g_low_memory_threshold / 1024 / 1024);
     }
-=======
->>>>>>> 2f999cf1
 
     bool fLoaded = false;
     while (!fLoaded && !ShutdownRequested()) {
@@ -1885,15 +1691,9 @@
                 chainman.InitializeChainstate(*Assert(node.mempool));
                 chainman.m_total_coinstip_cache = nCoinCacheUsage;
                 chainman.m_total_coinsdb_cache = nCoinDBCache;
-<<<<<<< HEAD
 
                 UnloadBlockIndex(node.mempool.get(), chainman);
 
-=======
-
-                UnloadBlockIndex(node.mempool.get(), chainman);
-
->>>>>>> 2f999cf1
                 // new CBlockTreeDB tries to delete the existing file, which
                 // fails if it's still open from the previous loop. Close it first:
                 pblocktree.reset();
@@ -2021,7 +1821,6 @@
             }
 
             bool failed_verification = false;
-<<<<<<< HEAD
 
             try {
                 LOCK(cs_main);
@@ -2034,20 +1833,6 @@
                                 MIN_BLOCKS_TO_KEEP);
                         }
 
-=======
-
-            try {
-                LOCK(cs_main);
-
-                for (CChainState* chainstate : chainman.GetAll()) {
-                    if (!is_coinsview_empty(chainstate)) {
-                        uiInterface.InitMessage(_("Verifying blocks...").translated);
-                        if (fHavePruned && args.GetArg("-checkblocks", DEFAULT_CHECKBLOCKS) > MIN_BLOCKS_TO_KEEP) {
-                            LogPrintf("Prune: pruned datadir may not have more than %d blocks; only checking available blocks\n",
-                                MIN_BLOCKS_TO_KEEP);
-                        }
-
->>>>>>> 2f999cf1
                         const CBlockIndex* tip = chainstate->m_chain.Tip();
                         RPCNotifyBlockChange(tip);
                         if (tip && tip->nTime > GetAdjustedTime() + 2 * 60 * 60) {
@@ -2085,7 +1870,6 @@
         } while(false);
 
         if (!fLoaded && !ShutdownRequested()) {
-<<<<<<< HEAD
             // If reindex=auto, directly start the reindex
             bool fAutoReindex = (args.GetArg("-reindex", "0") == "auto");
             if (!fReset) {
@@ -2100,14 +1884,6 @@
                     LogPrintf("Automatically running a reindex.\n");
                     fRet = true;
                 }
-=======
-            // first suggest a reindex
-            if (!fReset) {
-                bool fRet = uiInterface.ThreadSafeQuestion(
-                    strLoadError + Untranslated(".\n\n") + _("Do you want to rebuild the block database now?"),
-                    strLoadError.original + ".\nPlease restart with -reindex or -reindex-chainstate to recover.",
-                    "", CClientUIInterface::MSG_ERROR | CClientUIInterface::BTN_ABORT);
->>>>>>> 2f999cf1
                 if (fRet) {
                     fReindex = true;
                     AbortShutdown();
@@ -2184,21 +1960,12 @@
 
     if (!CheckDiskSpace(GetDataDir())) {
         InitError(strprintf(_("Error: Disk space is low for %s"), GetDataDir()));
-<<<<<<< HEAD
         return false;
     }
     if (!CheckDiskSpace(GetBlocksDir())) {
         InitError(strprintf(_("Error: Disk space is low for %s"), GetBlocksDir()));
         return false;
     }
-=======
-        return false;
-    }
-    if (!CheckDiskSpace(GetBlocksDir())) {
-        InitError(strprintf(_("Error: Disk space is low for %s"), GetBlocksDir()));
-        return false;
-    }
->>>>>>> 2f999cf1
 
     // Either install a handler to notify us when genesis activates, or set fHaveGenesis directly.
     // No locking, as this happens before any background thread is started.
@@ -2210,7 +1977,6 @@
     }
 
 #if HAVE_SYSTEM
-<<<<<<< HEAD
     if (args.IsArgSet("-blocknotify")) {
         auto blocknotify_commands = args.GetArgs("-blocknotify");
         uiInterface.NotifyBlockTip_connect([blocknotify_commands](SynchronizationState sync_state, const CBlockIndex* pBlockIndex) {
@@ -2222,16 +1988,6 @@
                 std::thread t(runCommand, command);
                 t.detach(); // thread runs free
             }
-=======
-    const std::string block_notify = args.GetArg("-blocknotify", "");
-    if (!block_notify.empty()) {
-        uiInterface.NotifyBlockTip_connect([block_notify](SynchronizationState sync_state, const CBlockIndex* pBlockIndex) {
-            if (sync_state != SynchronizationState::POST_INIT || !pBlockIndex) return;
-            std::string command = block_notify;
-            boost::replace_all(command, "%s", pBlockIndex->GetBlockHash().GetHex());
-            std::thread t(runCommand, command);
-            t.detach(); // thread runs free
->>>>>>> 2f999cf1
         });
     }
 #endif
@@ -2255,21 +2011,12 @@
             g_genesis_wait_cv.wait_for(lock, std::chrono::milliseconds(500));
         }
         block_notify_genesis_wait_connection.disconnect();
-<<<<<<< HEAD
     }
 
     if (ShutdownRequested()) {
         return false;
     }
 
-=======
-    }
-
-    if (ShutdownRequested()) {
-        return false;
-    }
-
->>>>>>> 2f999cf1
     // ********************************************************* Step 12: start node
 
     int chain_active_height;
@@ -2350,17 +2097,13 @@
         StartTorControl(bind_addr);
     }
 
-<<<<<<< HEAD
     {
         NetPermissionFlags all_permission_flags = PF_NONE;
 
-=======
->>>>>>> 2f999cf1
     for (const std::string& strBind : args.GetArgs("-whitebind")) {
         NetWhitebindPermissions whitebind;
         bilingual_str error;
         if (!NetWhitebindPermissions::TryParse(strBind, whitebind, error)) return InitError(error);
-<<<<<<< HEAD
             NetPermissions::AddFlag(all_permission_flags, whitebind.m_flags);
         connOptions.vWhiteBinds.push_back(whitebind);
     }
@@ -2384,16 +2127,6 @@
                 return InitError(_("Cannot grant blockfilters permission without -blockfilterindex."));
             }
         }
-=======
-        connOptions.vWhiteBinds.push_back(whitebind);
-    }
-
-    for (const auto& net : args.GetArgs("-whitelist")) {
-        NetWhitelistPermissions subnet;
-        bilingual_str error;
-        if (!NetWhitelistPermissions::TryParse(net, subnet, error)) return InitError(error);
-        connOptions.vWhitelistedRange.push_back(subnet);
->>>>>>> 2f999cf1
     }
 
     connOptions.vSeedNodes = args.GetArgs("-seednode");
@@ -2424,13 +2157,10 @@
         banman->DumpBanlist();
     }, DUMP_BANS_INTERVAL);
 
-<<<<<<< HEAD
     node.scheduler->scheduleFromNow([&node]{ FlushAfterSync(node); }, SYNC_CHECK_INTERVAL);
 
     if (node.peerman) node.peerman->StartScheduledTasks(*node.scheduler);
 
-=======
->>>>>>> 2f999cf1
 #if HAVE_SYSTEM
     StartupNotify(args);
 #endif
