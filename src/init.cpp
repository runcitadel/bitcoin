--- conflicted
+++ resolved
@@ -443,10 +443,7 @@
     gArgs.AddArg("-onlynet=<net>", "Make outgoing connections only through network <net> (ipv4, ipv6 or onion). Incoming connections are not affected by this option. This option can be specified multiple times to allow multiple networks.", ArgsManager::ALLOW_ANY, OptionsCategory::CONNECTION);
     gArgs.AddArg("-peerbloomfilters", strprintf("Support filtering of blocks and transaction with bloom filters (default: %u)", DEFAULT_PEERBLOOMFILTERS), ArgsManager::ALLOW_ANY, OptionsCategory::CONNECTION);
     gArgs.AddArg("-peerblockfilters", strprintf("Serve compact block filters to peers per BIP 157 (default: %u)", DEFAULT_PEERBLOCKFILTERS), ArgsManager::ALLOW_ANY, OptionsCategory::CONNECTION);
-<<<<<<< HEAD
-=======
     hidden_args.emplace_back("-peercfilters");
->>>>>>> 8f0a3f50
     gArgs.AddArg("-permitbaremultisig", strprintf("Relay non-P2SH multisig (default: %u)", DEFAULT_PERMIT_BAREMULTISIG), ArgsManager::ALLOW_ANY, OptionsCategory::CONNECTION);
     gArgs.AddArg("-port=<port>", strprintf("Listen for connections on <port> (default: %u, testnet: %u, regtest: %u)", defaultChainParams->GetDefaultPort(), testnetChainParams->GetDefaultPort(), regtestChainParams->GetDefaultPort()), ArgsManager::ALLOW_ANY | ArgsManager::NETWORK_ONLY, OptionsCategory::CONNECTION);
     gArgs.AddArg("-proxy=<ip:port>", "Connect through SOCKS5 proxy, set -noproxy to disable (default: disabled)", ArgsManager::ALLOW_ANY, OptionsCategory::CONNECTION);
@@ -987,7 +984,6 @@
         }
     }
 
-<<<<<<< HEAD
     // Signal NODE_COMPACT_FILTERS if peerblockfilters and basic filters index are both enabled.
     if (gArgs.GetBoolArg("-peerblockfilters", DEFAULT_PEERBLOCKFILTERS)) {
         if (g_enabled_filter_types.count(BlockFilterType::BASIC) != 1) {
@@ -995,13 +991,6 @@
         }
 
         nLocalServices = ServiceFlags(nLocalServices | NODE_COMPACT_FILTERS);
-=======
-    // Basic filters are the only supported filters. The basic filters index must be enabled
-    // to serve compact filters
-    if (gArgs.GetBoolArg("-peerblockfilters", DEFAULT_PEERBLOCKFILTERS) &&
-        g_enabled_filter_types.count(BlockFilterType::BASIC) != 1) {
-        return InitError(_("Cannot set -peerblockfilters without -blockfilterindex.").translated);
->>>>>>> 8f0a3f50
     }
 
     // if using block pruning, then disallow txindex
