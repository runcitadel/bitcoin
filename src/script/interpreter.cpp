--- conflicted
+++ resolved
@@ -35,12 +35,6 @@
     {std::string("WITNESS_PUBKEYTYPE"), SCRIPT_VERIFY_WITNESS_PUBKEYTYPE},
 };
 
-<<<<<<< HEAD
-CScriptFlag ParseScriptFlag(const std::string flag_name)
-{
-    const auto it = mapFlagNames.find(flag_name);
-    if (it == mapFlagNames.end()) {
-=======
 unsigned int ParseScriptFlag(const std::string flag_name)
 {
     const auto it = mapFlagNames.find(flag_name);
@@ -53,7 +47,6 @@
             }
             return ret;
         }
->>>>>>> ea698197
         throw std::runtime_error(std::string(__func__) + ": unknown verification flag '" + flag_name + "'");
     }
     return it->second;
@@ -75,8 +68,6 @@
     return ret;
 }
 
-<<<<<<< HEAD
-=======
 std::string SigVersionString(const SigVersion sigver)
 {
     switch (sigver) {
@@ -97,7 +88,6 @@
     return "(unknown)";
 }
 
->>>>>>> ea698197
 namespace {
 
 inline bool set_success(ScriptError* ret)
