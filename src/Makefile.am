# Copyright (c) 2013-2016 The Bitcoin Core developers
# Distributed under the MIT software license, see the accompanying
# file COPYING or http://www.opensource.org/licenses/mit-license.php.

DIST_SUBDIRS = secp256k1 univalue

AM_LDFLAGS = $(PTHREAD_CFLAGS) $(LIBTOOL_LDFLAGS) $(HARDENED_LDFLAGS)
AM_CXXFLAGS = $(HARDENED_CXXFLAGS) $(ERROR_CXXFLAGS)
AM_CPPFLAGS = $(HARDENED_CPPFLAGS)
EXTRA_LIBRARIES =

if EMBEDDED_UNIVALUE
LIBUNIVALUE = univalue/libunivalue.la

$(LIBUNIVALUE): $(wildcard univalue/lib/*) $(wildcard univalue/include/*)
	$(AM_V_at)$(MAKE) $(AM_MAKEFLAGS) -C $(@D) $(@F)
else
LIBUNIVALUE = $(UNIVALUE_LIBS)
endif

BITCOIN_CONFIG_INCLUDES=-I$(builddir)/config
BITCOIN_INCLUDES=-I$(builddir) -I$(builddir)/obj $(BDB_CPPFLAGS) $(BOOST_CPPFLAGS) $(LEVELDB_CPPFLAGS) $(CRYPTO_CFLAGS) $(SSL_CFLAGS)

BITCOIN_INCLUDES += -I$(srcdir)/secp256k1/include
BITCOIN_INCLUDES += $(UNIVALUE_CFLAGS)

LIBBITCOIN_SERVER=libbitcoin_server.a
LIBBITCOIN_COMMON=libbitcoin_common.a
LIBBITCOIN_CONSENSUS=libbitcoin_consensus.a
LIBBITCOIN_CLI=libbitcoin_cli.a
LIBBITCOIN_UTIL=libbitcoin_util.a
LIBBITCOIN_CRYPTO=crypto/libbitcoin_crypto.a
LIBBITCOINQT=qt/libbitcoinqt.a
LIBSECP256K1=secp256k1/libsecp256k1.la

if ENABLE_ZMQ
LIBBITCOIN_ZMQ=libbitcoin_zmq.a
endif
if BUILD_BITCOIN_LIBS
LIBBITCOINCONSENSUS=libbitcoinconsensus.la
endif
if ENABLE_WALLET
LIBBITCOIN_WALLET=libbitcoin_wallet.a
endif

$(LIBSECP256K1): $(wildcard secp256k1/src/*) $(wildcard secp256k1/include/*)
	$(AM_V_at)$(MAKE) $(AM_MAKEFLAGS) -C $(@D) $(@F)

# Make is not made aware of per-object dependencies to avoid limiting building parallelization
# But to build the less dependent modules first, we manually select their order here:
EXTRA_LIBRARIES += \
  $(LIBBITCOIN_CRYPTO) \
  $(LIBBITCOIN_UTIL) \
  $(LIBBITCOIN_COMMON) \
  $(LIBBITCOIN_CONSENSUS) \
  $(LIBBITCOIN_SERVER) \
  $(LIBBITCOIN_CLI) \
  $(LIBBITCOIN_WALLET) \
  $(LIBBITCOIN_ZMQ)

lib_LTLIBRARIES = $(LIBBITCOINCONSENSUS)

bin_PROGRAMS =
noinst_PROGRAMS =
TESTS =
BENCHMARKS =

if BUILD_BITCOIND
  bin_PROGRAMS += bitcoind
endif

if BUILD_BITCOIN_UTILS
  bin_PROGRAMS += bitcoin-cli bitcoin-tx
endif

.PHONY: FORCE check-symbols check-security
# bitcoin core #
BITCOIN_CORE_H = \
  addrdb.h \
  addrman.h \
  base58.h \
  bloom.h \
  blockencodings.h \
  chain.h \
  chainparams.h \
  chainparamsbase.h \
  chainparamsseeds.h \
  checkpoints.h \
  checkqueue.h \
  clientversion.h \
  coins.h \
  compat.h \
  compat/byteswap.h \
  compat/endian.h \
  compat/sanity.h \
  compressor.h \
  consensus/consensus.h \
  consensus/tx_verify.h \
  core_io.h \
  core_memusage.h \
  cuckoocache.h \
  fs.h \
  httprpc.h \
  httpserver.h \
  indirectmap.h \
  init.h \
  key.h \
  keystore.h \
  dbwrapper.h \
  limitedmap.h \
  memusage.h \
  merkleblock.h \
  miner.h \
  net.h \
  net_processing.h \
  netaddress.h \
  netbase.h \
  netmessagemaker.h \
  noui.h \
<<<<<<< HEAD
  policy/feerate.h \
=======
  policy/coin_age_priority.h \
>>>>>>> 80508d7d
  policy/fees.h \
  policy/policy.h \
  policy/rbf.h \
  pow.h \
  protocol.h \
  random.h \
  reverse_iterator.h \
  reverselock.h \
  rpc/blockchain.h \
  rpc/client.h \
  rpc/mining.h \
  rpc/protocol.h \
  rpc/server.h \
  rpc/register.h \
  scheduler.h \
  script/sigcache.h \
  script/sign.h \
  script/standard.h \
  script/ismine.h \
  streams.h \
  support/allocators/secure.h \
  support/allocators/zeroafterfree.h \
  support/cleanse.h \
  support/events.h \
  support/lockedpool.h \
  sync.h \
  threadsafety.h \
  threadinterrupt.h \
  timedata.h \
  torcontrol.h \
  txdb.h \
  txmempool.h \
  ui_interface.h \
  undo.h \
  util.h \
  utilmoneystr.h \
  utiltime.h \
  validation.h \
  validationinterface.h \
  versionbits.h \
  wallet/coincontrol.h \
  wallet/crypter.h \
  wallet/db.h \
  wallet/feebumper.h \
  wallet/rpcwallet.h \
  wallet/wallet.h \
  wallet/walletdb.h \
  warnings.h \
  zmq/zmqabstractnotifier.h \
  zmq/zmqconfig.h\
  zmq/zmqnotificationinterface.h \
  zmq/zmqpublishnotifier.h


obj/build.h: FORCE
	@$(MKDIR_P) $(builddir)/obj
	@$(top_srcdir)/share/genbuild.sh "$(abs_top_builddir)/src/obj/build.h" \
	  "$(abs_top_srcdir)"
libbitcoin_util_a-clientversion.$(OBJEXT): obj/build.h

# server: shared between bitcoind and bitcoin-qt
libbitcoin_server_a_CPPFLAGS = $(AM_CPPFLAGS) $(BITCOIN_INCLUDES) $(MINIUPNPC_CPPFLAGS) $(EVENT_CFLAGS) $(EVENT_PTHREADS_CFLAGS)
libbitcoin_server_a_CXXFLAGS = $(AM_CXXFLAGS) $(PIE_FLAGS)
libbitcoin_server_a_SOURCES = \
  addrdb.cpp \
  addrman.cpp \
  bloom.cpp \
  blockencodings.cpp \
  chain.cpp \
  checkpoints.cpp \
  consensus/tx_verify.cpp \
  httprpc.cpp \
  httpserver.cpp \
  init.cpp \
  dbwrapper.cpp \
  merkleblock.cpp \
  miner.cpp \
  net.cpp \
  net_processing.cpp \
  noui.cpp \
  policy/coin_age_priority.cpp \
  policy/fees.cpp \
  policy/policy.cpp \
  policy/rbf.cpp \
  pow.cpp \
  rest.cpp \
  rpc/blockchain.cpp \
  rpc/mining.cpp \
  rpc/misc.cpp \
  rpc/net.cpp \
  rpc/rawtransaction.cpp \
  rpc/server.cpp \
  script/sigcache.cpp \
  script/ismine.cpp \
  timedata.cpp \
  torcontrol.cpp \
  txdb.cpp \
  txmempool.cpp \
  ui_interface.cpp \
  validation.cpp \
  validationinterface.cpp \
  versionbits.cpp \
  $(BITCOIN_CORE_H)

if ENABLE_ZMQ
libbitcoin_zmq_a_CPPFLAGS = $(BITCOIN_INCLUDES) $(ZMQ_CFLAGS)
libbitcoin_zmq_a_CXXFLAGS = $(AM_CXXFLAGS) $(PIE_FLAGS)
libbitcoin_zmq_a_SOURCES = \
  zmq/zmqabstractnotifier.cpp \
  zmq/zmqnotificationinterface.cpp \
  zmq/zmqpublishnotifier.cpp
endif


# wallet: shared between bitcoind and bitcoin-qt, but only linked
# when wallet enabled
libbitcoin_wallet_a_CPPFLAGS = $(AM_CPPFLAGS) $(BITCOIN_INCLUDES)
libbitcoin_wallet_a_CXXFLAGS = $(AM_CXXFLAGS) $(PIE_FLAGS)
libbitcoin_wallet_a_SOURCES = \
  wallet/crypter.cpp \
  wallet/db.cpp \
  wallet/feebumper.cpp \
  wallet/rpcdump.cpp \
  wallet/rpcwallet.cpp \
  wallet/wallet.cpp \
  wallet/walletdb.cpp \
  $(BITCOIN_CORE_H)

# crypto primitives library
crypto_libbitcoin_crypto_a_CPPFLAGS = $(AM_CPPFLAGS) $(BITCOIN_CONFIG_INCLUDES)
crypto_libbitcoin_crypto_a_CXXFLAGS = $(AM_CXXFLAGS) $(PIE_FLAGS)
crypto_libbitcoin_crypto_a_SOURCES = \
  crypto/aes.cpp \
  crypto/aes.h \
  crypto/chacha20.h \
  crypto/chacha20.cpp \
  crypto/common.h \
  crypto/hmac_sha256.cpp \
  crypto/hmac_sha256.h \
  crypto/hmac_sha512.cpp \
  crypto/hmac_sha512.h \
  crypto/ripemd160.cpp \
  crypto/ripemd160.h \
  crypto/sha1.cpp \
  crypto/sha1.h \
  crypto/sha256.cpp \
  crypto/sha256.h \
  crypto/sha512.cpp \
  crypto/sha512.h

if EXPERIMENTAL_ASM
crypto_libbitcoin_crypto_a_SOURCES += crypto/sha256_sse4.cpp
endif

# consensus: shared between all executables that validate any consensus rules.
libbitcoin_consensus_a_CPPFLAGS = $(AM_CPPFLAGS) $(BITCOIN_INCLUDES)
libbitcoin_consensus_a_CXXFLAGS = $(AM_CXXFLAGS) $(PIE_FLAGS)
libbitcoin_consensus_a_SOURCES = \
  amount.h \
  arith_uint256.cpp \
  arith_uint256.h \
  consensus/merkle.cpp \
  consensus/merkle.h \
  consensus/params.h \
  consensus/validation.h \
  hash.cpp \
  hash.h \
  prevector.h \
  primitives/block.cpp \
  primitives/block.h \
  primitives/transaction.cpp \
  primitives/transaction.h \
  pubkey.cpp \
  pubkey.h \
  script/bitcoinconsensus.cpp \
  script/interpreter.cpp \
  script/interpreter.h \
  script/script.cpp \
  script/script.h \
  script/script_error.cpp \
  script/script_error.h \
  serialize.h \
  tinyformat.h \
  uint256.cpp \
  uint256.h \
  utilstrencodings.cpp \
  utilstrencodings.h \
  version.h

# common: shared between bitcoind, and bitcoin-qt and non-server tools
libbitcoin_common_a_CPPFLAGS = $(AM_CPPFLAGS) $(BITCOIN_INCLUDES)
libbitcoin_common_a_CXXFLAGS = $(AM_CXXFLAGS) $(PIE_FLAGS)
libbitcoin_common_a_SOURCES = \
  base58.cpp \
  chainparams.cpp \
  coins.cpp \
  compressor.cpp \
  core_read.cpp \
  core_write.cpp \
  key.cpp \
  keystore.cpp \
  netaddress.cpp \
  netbase.cpp \
  policy/feerate.cpp \
  protocol.cpp \
  scheduler.cpp \
  script/sign.cpp \
  script/standard.cpp \
  warnings.cpp \
  $(BITCOIN_CORE_H)

# util: shared between all executables.
# This library *must* be included to make sure that the glibc
# backward-compatibility objects and their sanity checks are linked.
libbitcoin_util_a_CPPFLAGS = $(AM_CPPFLAGS) $(BITCOIN_INCLUDES)
libbitcoin_util_a_CXXFLAGS = $(AM_CXXFLAGS) $(PIE_FLAGS)
libbitcoin_util_a_SOURCES = \
  support/lockedpool.cpp \
  chainparamsbase.cpp \
  clientversion.cpp \
  compat/glibc_sanity.cpp \
  compat/glibcxx_sanity.cpp \
  compat/strnlen.cpp \
  fs.cpp \
  random.cpp \
  rpc/protocol.cpp \
  support/cleanse.cpp \
  sync.cpp \
  threadinterrupt.cpp \
  util.cpp \
  utilmoneystr.cpp \
  utilstrencodings.cpp \
  utiltime.cpp \
  $(BITCOIN_CORE_H)

if GLIBC_BACK_COMPAT
libbitcoin_util_a_SOURCES += compat/glibc_compat.cpp
endif

# cli: shared between bitcoin-cli and bitcoin-qt
libbitcoin_cli_a_CPPFLAGS = $(AM_CPPFLAGS) $(BITCOIN_INCLUDES)
libbitcoin_cli_a_CXXFLAGS = $(AM_CXXFLAGS) $(PIE_FLAGS)
libbitcoin_cli_a_SOURCES = \
  rpc/client.cpp \
  $(BITCOIN_CORE_H)

nodist_libbitcoin_util_a_SOURCES = $(srcdir)/obj/build.h
#

# bitcoind binary #
bitcoind_SOURCES = bitcoind.cpp
bitcoind_CPPFLAGS = $(AM_CPPFLAGS) $(BITCOIN_INCLUDES)
bitcoind_CXXFLAGS = $(AM_CXXFLAGS) $(PIE_FLAGS)
bitcoind_LDFLAGS = $(RELDFLAGS) $(AM_LDFLAGS) $(LIBTOOL_APP_LDFLAGS)

if TARGET_WINDOWS
bitcoind_SOURCES += bitcoind-res.rc
endif

bitcoind_LDADD = \
  $(LIBBITCOIN_SERVER) \
  $(LIBBITCOIN_COMMON) \
  $(LIBUNIVALUE) \
  $(LIBBITCOIN_UTIL) \
  $(LIBBITCOIN_WALLET) \
  $(LIBBITCOIN_ZMQ) \
  $(LIBBITCOIN_CONSENSUS) \
  $(LIBBITCOIN_CRYPTO) \
  $(LIBLEVELDB) \
  $(LIBLEVELDB_SSE42) \
  $(LIBMEMENV) \
  $(LIBSECP256K1)

bitcoind_LDADD += $(BOOST_LIBS) $(BDB_LIBS) $(SSL_LIBS) $(CRYPTO_LIBS) $(MINIUPNPC_LIBS) $(EVENT_PTHREADS_LIBS) $(EVENT_LIBS) $(ZMQ_LIBS)

# bitcoin-cli binary #
bitcoin_cli_SOURCES = bitcoin-cli.cpp
bitcoin_cli_CPPFLAGS = $(AM_CPPFLAGS) $(BITCOIN_INCLUDES) $(EVENT_CFLAGS)
bitcoin_cli_CXXFLAGS = $(AM_CXXFLAGS) $(PIE_FLAGS)
bitcoin_cli_LDFLAGS = $(RELDFLAGS) $(AM_LDFLAGS) $(LIBTOOL_APP_LDFLAGS)

if TARGET_WINDOWS
bitcoin_cli_SOURCES += bitcoin-cli-res.rc
endif

bitcoin_cli_LDADD = \
  $(LIBBITCOIN_CLI) \
  $(LIBUNIVALUE) \
  $(LIBBITCOIN_UTIL) \
  $(LIBBITCOIN_CRYPTO)

bitcoin_cli_LDADD += $(BOOST_LIBS) $(SSL_LIBS) $(CRYPTO_LIBS) $(EVENT_LIBS)
#

# bitcoin-tx binary #
bitcoin_tx_SOURCES = bitcoin-tx.cpp
bitcoin_tx_CPPFLAGS = $(AM_CPPFLAGS) $(BITCOIN_INCLUDES)
bitcoin_tx_CXXFLAGS = $(AM_CXXFLAGS) $(PIE_FLAGS)
bitcoin_tx_LDFLAGS = $(RELDFLAGS) $(AM_LDFLAGS) $(LIBTOOL_APP_LDFLAGS)

if TARGET_WINDOWS
bitcoin_tx_SOURCES += bitcoin-tx-res.rc
endif

bitcoin_tx_LDADD = \
  $(LIBUNIVALUE) \
  $(LIBBITCOIN_COMMON) \
  $(LIBBITCOIN_UTIL) \
  $(LIBBITCOIN_CONSENSUS) \
  $(LIBBITCOIN_CRYPTO) \
  $(LIBSECP256K1)

bitcoin_tx_LDADD += $(BOOST_LIBS) $(CRYPTO_LIBS)
#

# bitcoinconsensus library #
if BUILD_BITCOIN_LIBS
include_HEADERS = script/bitcoinconsensus.h
libbitcoinconsensus_la_SOURCES = $(crypto_libbitcoin_crypto_a_SOURCES) $(libbitcoin_consensus_a_SOURCES)

if GLIBC_BACK_COMPAT
  libbitcoinconsensus_la_SOURCES += compat/glibc_compat.cpp
endif

libbitcoinconsensus_la_LDFLAGS = $(AM_LDFLAGS) -no-undefined $(RELDFLAGS)
libbitcoinconsensus_la_LIBADD = $(LIBSECP256K1)
libbitcoinconsensus_la_CPPFLAGS = $(AM_CPPFLAGS) -I$(builddir)/obj -I$(srcdir)/secp256k1/include -DBUILD_BITCOIN_INTERNAL
libbitcoinconsensus_la_CXXFLAGS = $(AM_CXXFLAGS) $(PIE_FLAGS)

endif
#

CTAES_DIST =  crypto/ctaes/bench.c
CTAES_DIST += crypto/ctaes/ctaes.c
CTAES_DIST += crypto/ctaes/ctaes.h
CTAES_DIST += crypto/ctaes/README.md
CTAES_DIST += crypto/ctaes/test.c

CLEANFILES = $(EXTRA_LIBRARIES)

CLEANFILES += *.gcda *.gcno
CLEANFILES += compat/*.gcda compat/*.gcno
CLEANFILES += consensus/*.gcda consensus/*.gcno
CLEANFILES += crypto/*.gcda crypto/*.gcno
CLEANFILES += policy/*.gcda policy/*.gcno
CLEANFILES += primitives/*.gcda primitives/*.gcno
CLEANFILES += script/*.gcda script/*.gcno
CLEANFILES += support/*.gcda support/*.gcno
CLEANFILES += univalue/*.gcda univalue/*.gcno
CLEANFILES += wallet/*.gcda wallet/*.gcno
CLEANFILES += wallet/test/*.gcda wallet/test/*.gcno
CLEANFILES += zmq/*.gcda zmq/*.gcno

DISTCLEANFILES = obj/build.h

EXTRA_DIST = $(CTAES_DIST)


config/bitcoin-config.h: config/stamp-h1
	@$(MAKE) -C $(top_builddir) $(subdir)/$(@)
config/stamp-h1: $(top_srcdir)/$(subdir)/config/bitcoin-config.h.in $(top_builddir)/config.status
	$(AM_V_at)$(MAKE) -C $(top_builddir) $(subdir)/$(@)
$(top_srcdir)/$(subdir)/config/bitcoin-config.h.in:  $(am__configure_deps)
	$(AM_V_at)$(MAKE) -C $(top_srcdir) $(subdir)/config/bitcoin-config.h.in

clean-local:
	-$(MAKE) -C secp256k1 clean
	-$(MAKE) -C univalue clean
	-rm -f leveldb/*/*.gcda leveldb/*/*.gcno leveldb/helpers/memenv/*.gcda leveldb/helpers/memenv/*.gcno
	-rm -f config.h
	-rm -rf test/__pycache__

.rc.o:
	@test -f $(WINDRES)
	## FIXME: How to get the appropriate modulename_CPPFLAGS in here?
	$(AM_V_GEN) $(WINDRES) $(DEFS) $(DEFAULT_INCLUDES) $(INCLUDES) $(CPPFLAGS) -DWINDRES_PREPROC -i $< -o $@

.mm.o:
	$(AM_V_CXX) $(OBJCXX) $(DEFS) $(DEFAULT_INCLUDES) $(INCLUDES) $(AM_CPPFLAGS) \
	  $(CPPFLAGS) $(AM_CXXFLAGS) $(QT_INCLUDES) $(AM_CXXFLAGS) $(PIE_FLAGS) $(CXXFLAGS) -c -o $@ $<

check-symbols: $(bin_PROGRAMS)
if GLIBC_BACK_COMPAT
	@echo "Checking glibc back compat..."
	$(AM_V_at) READELF=$(READELF) CPPFILT=$(CPPFILT) $(top_srcdir)/contrib/devtools/symbol-check.py < $(bin_PROGRAMS)
endif

check-security: $(bin_PROGRAMS)
if HARDEN
	@echo "Checking binary security..."
	$(AM_V_at) READELF=$(READELF) OBJDUMP=$(OBJDUMP) $(top_srcdir)/contrib/devtools/security-check.py < $(bin_PROGRAMS)
endif

%.pb.cc %.pb.h: %.proto
	@test -f $(PROTOC)
	$(AM_V_GEN) $(PROTOC) --cpp_out=$(@D) --proto_path=$(<D) $<

if EMBEDDED_LEVELDB
include Makefile.leveldb.include
endif

if ENABLE_TESTS
include Makefile.test.include
endif

if ENABLE_BENCH
include Makefile.bench.include
endif

if ENABLE_QT
include Makefile.qt.include
endif

if ENABLE_QT_TESTS
include Makefile.qttest.include
endif<|MERGE_RESOLUTION|>--- conflicted
+++ resolved
@@ -117,11 +117,8 @@
   netbase.h \
   netmessagemaker.h \
   noui.h \
-<<<<<<< HEAD
+  policy/coin_age_priority.h \
   policy/feerate.h \
-=======
-  policy/coin_age_priority.h \
->>>>>>> 80508d7d
   policy/fees.h \
   policy/policy.h \
   policy/rbf.h \
