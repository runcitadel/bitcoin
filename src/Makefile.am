--- conflicted
+++ resolved
@@ -20,11 +20,7 @@
 LIBUNIVALUE = $(UNIVALUE_LIBS)
 endif
 
-<<<<<<< HEAD
 BITCOIN_INCLUDES=-I$(builddir) $(libsecp256k1_CFLAGS) $(BDB_CPPFLAGS) $(BOOST_CPPFLAGS) $(LEVELDB_CPPFLAGS)
-=======
-BITCOIN_INCLUDES=-I$(builddir) $(BDB_CPPFLAGS) $(BOOST_CPPFLAGS) $(LEVELDB_CPPFLAGS)
->>>>>>> 2f999cf1
 
 BITCOIN_INCLUDES += $(UNIVALUE_CFLAGS)
 
@@ -65,16 +61,12 @@
 LIBBITCOIN_CRYPTO_SHANI = crypto/libbitcoin_crypto_shani.a
 LIBBITCOIN_CRYPTO += $(LIBBITCOIN_CRYPTO_SHANI)
 endif
-<<<<<<< HEAD
 if ENABLE_POWER8
 LIBBITCOIN_CRYPTO_POWER8 = crypto/libbitcoin_crypto_power8.a
 LIBBITCOIN_CRYPTO += $(LIBBITCOIN_CRYPTO_POWER8)
 endif
 
 if EMBEDDED_LIBSECP256K1
-=======
-
->>>>>>> 2f999cf1
 $(LIBSECP256K1): $(wildcard secp256k1/src/*.h) $(wildcard secp256k1/src/*.c) $(wildcard secp256k1/include/*)
 	$(AM_V_at)$(MAKE) $(AM_MAKEFLAGS) -C $(@D) $(@F)
 endif
@@ -190,10 +182,7 @@
   noui.h \
   optional.h \
   outputtype.h \
-<<<<<<< HEAD
-=======
   policy/coin_age_priority.h \
->>>>>>> 2f999cf1
   policy/feerate.h \
   policy/fees.h \
   policy/policy.h \
@@ -223,10 +212,7 @@
   script/standard.h \
   shutdown.h \
   signet.h \
-<<<<<<< HEAD
   stats/stats.h \
-=======
->>>>>>> 2f999cf1
   streams.h \
   support/allocators/secure.h \
   support/allocators/zeroafterfree.h \
@@ -249,10 +235,7 @@
   util/error.h \
   util/fees.h \
   util/golombrice.h \
-<<<<<<< HEAD
   util/ioprio.h \
-=======
->>>>>>> 2f999cf1
   util/macros.h \
   util/memory.h \
   util/message.h \
@@ -356,11 +339,8 @@
   script/sigcache.cpp \
   shutdown.cpp \
   signet.cpp \
-<<<<<<< HEAD
   stats/rpc_stats.cpp \
   stats/stats.cpp \
-=======
->>>>>>> 2f999cf1
   timedata.cpp \
   torcontrol.cpp \
   txdb.cpp \
@@ -396,10 +376,6 @@
 libbitcoin_wallet_a_CXXFLAGS = $(AM_CXXFLAGS) $(PIE_FLAGS)
 libbitcoin_wallet_a_SOURCES = \
   interfaces/wallet.cpp \
-<<<<<<< HEAD
-=======
-  wallet/bdb.cpp \
->>>>>>> 2f999cf1
   wallet/coincontrol.cpp \
   wallet/context.cpp \
   wallet/crypter.cpp \
@@ -410,10 +386,6 @@
   wallet/load.cpp \
   wallet/rpcdump.cpp \
   wallet/rpcwallet.cpp \
-<<<<<<< HEAD
-=======
-  wallet/salvage.cpp \
->>>>>>> 2f999cf1
   wallet/scriptpubkeyman.cpp \
   wallet/wallet.cpp \
   wallet/walletdb.cpp \
@@ -424,12 +396,9 @@
 if USE_SQLITE
 libbitcoin_wallet_a_SOURCES += wallet/sqlite.cpp
 endif
-<<<<<<< HEAD
 if USE_BDB
 libbitcoin_wallet_a_SOURCES += wallet/bdb.cpp wallet/salvage.cpp
 endif
-=======
->>>>>>> 2f999cf1
 
 libbitcoin_wallet_tool_a_CPPFLAGS = $(AM_CPPFLAGS) $(BITCOIN_INCLUDES)
 libbitcoin_wallet_tool_a_CXXFLAGS = $(AM_CXXFLAGS) $(PIE_FLAGS)
@@ -491,15 +460,12 @@
 crypto_libbitcoin_crypto_shani_a_CPPFLAGS += -DENABLE_SHANI
 crypto_libbitcoin_crypto_shani_a_SOURCES = crypto/sha256_shani.cpp
 
-<<<<<<< HEAD
 crypto_libbitcoin_crypto_power8_a_CXXFLAGS = $(AM_CXXFLAGS) $(PIE_FLAGS)
 crypto_libbitcoin_crypto_power8_a_CPPFLAGS = $(AM_CPPFLAGS)
 crypto_libbitcoin_crypto_power8_a_CXXFLAGS += $(POWER8_CXXFLAGS)
 crypto_libbitcoin_crypto_power8_a_CPPFLAGS += -DENABLE_POWER8
 crypto_libbitcoin_crypto_power8_a_SOURCES = crypto/sha256_power8.cpp
 
-=======
->>>>>>> 2f999cf1
 # consensus: shared between all executables that validate any consensus rules.
 libbitcoin_consensus_a_CPPFLAGS = $(AM_CPPFLAGS) $(BITCOIN_INCLUDES)
 libbitcoin_consensus_a_CXXFLAGS = $(AM_CXXFLAGS) $(PIE_FLAGS)
@@ -597,10 +563,7 @@
   util/bytevectorhash.cpp \
   util/error.cpp \
   util/fees.cpp \
-<<<<<<< HEAD
   util/ioprio.cpp \
-=======
->>>>>>> 2f999cf1
   util/system.cpp \
   util/message.cpp \
   util/moneystr.cpp \
@@ -716,7 +679,6 @@
 bitcoin_wallet_CPPFLAGS = $(bitcoin_bin_cppflags)
 bitcoin_wallet_CXXFLAGS = $(bitcoin_bin_cxxflags)
 bitcoin_wallet_LDFLAGS = $(bitcoin_bin_ldflags)
-<<<<<<< HEAD
 bitcoin_wallet_LDADD = \
   $(LIBBITCOIN_WALLET_TOOL) \
   $(LIBBITCOIN_WALLET) \
@@ -729,9 +691,6 @@
   $(BOOST_LIBS) \
   $(BDB_LIBS) \
   $(SQLITE_LIBS)
-=======
-bitcoin_wallet_LDADD = $(LIBBITCOIN_WALLET_TOOL) $(bitcoin_bin_ldadd)
->>>>>>> 2f999cf1
 
 if TARGET_WINDOWS
 bitcoin_wallet_SOURCES += bitcoin-wallet-res.rc
