--- conflicted
+++ resolved
@@ -1083,17 +1083,10 @@
 /** (try to) add transaction to memory pool with a specified acceptance time **/
 static bool AcceptToMemoryPoolWithTime(const CChainParams& chainparams, CTxMemPool& pool, TxValidationState &state, const CTransactionRef &tx,
                         int64_t nAcceptTime, std::list<CTransactionRef>* plTxnReplaced,
-<<<<<<< HEAD
-                        bool bypass_limits, const CAmount nAbsurdFee, bool test_accept, CAmount* fee_out=nullptr) EXCLUSIVE_LOCKS_REQUIRED(cs_main)
-{
-    std::vector<COutPoint> coins_to_uncache;
-    MemPoolAccept::ATMPArgs args { chainparams, state, nAcceptTime, plTxnReplaced, bypass_limits, nAbsurdFee, coins_to_uncache, test_accept, fee_out };
-=======
                         const ignore_rejects_type& ignore_rejects, const CAmount nAbsurdFee, bool test_accept, CAmount* fee_out=nullptr) EXCLUSIVE_LOCKS_REQUIRED(cs_main)
 {
     std::vector<COutPoint> coins_to_uncache;
     MemPoolAccept::ATMPArgs args { chainparams, state, nAcceptTime, plTxnReplaced, ignore_rejects, nAbsurdFee, coins_to_uncache, test_accept, fee_out };
->>>>>>> ea5186a0
     bool res = MemPoolAccept(pool).AcceptSingleTransaction(tx, args);
     if (!res) {
         // Remove coins that were not present in the coins cache before calling ATMPW;
@@ -1112,17 +1105,10 @@
 
 bool AcceptToMemoryPool(CTxMemPool& pool, TxValidationState &state, const CTransactionRef &tx,
                         std::list<CTransactionRef>* plTxnReplaced,
-<<<<<<< HEAD
-                        bool bypass_limits, const CAmount nAbsurdFee, bool test_accept, CAmount* fee_out)
-{
-    const CChainParams& chainparams = Params();
-    return AcceptToMemoryPoolWithTime(chainparams, pool, state, tx, GetTime(), plTxnReplaced, bypass_limits, nAbsurdFee, test_accept, fee_out);
-=======
                         const ignore_rejects_type& ignore_rejects, const CAmount nAbsurdFee, bool test_accept, CAmount* fee_out)
 {
     const CChainParams& chainparams = Params();
     return AcceptToMemoryPoolWithTime(chainparams, pool, state, tx, GetTime(), plTxnReplaced, ignore_rejects, nAbsurdFee, test_accept, fee_out);
->>>>>>> ea5186a0
 }
 
 /**
@@ -5209,18 +5195,6 @@
                         ++count;
                         ++already_there;
                         continue;
-<<<<<<< HEAD
-                    }
-
-                    TxValidationState state;
-                    LOCK(cs_main);
-                    AcceptToMemoryPoolWithTime(chainparams, pool, state, tx, nTime,
-                                               nullptr /* plTxnReplaced */, false /* bypass_limits */, 0 /* nAbsurdFee */,
-                                               false /* test_accept */);
-                    if (!state.IsValid()) {
-                        throw std::runtime_error(state.GetRejectReason());
-                    }
-=======
                     }
 
                     TxValidationState state;
@@ -5231,7 +5205,6 @@
                     if (!state.IsValid()) {
                         throw std::runtime_error(state.GetRejectReason());
                     }
->>>>>>> ea5186a0
                     ++count;
                 } catch (const std::exception& e) {
                     ++failed;
