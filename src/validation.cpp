--- conflicted
+++ resolved
@@ -542,7 +542,8 @@
                     return state.Invalid(false, REJECT_DUPLICATE, "txn-mempool-conflict");
                 }
 
-<<<<<<< HEAD
+                }  // ignore_rejects
+
                 setConflicts.emplace(ptxConflicting->GetHash(), true);
             }
         }
@@ -562,11 +563,6 @@
             }
             if (mapSPK.find(hashSPK) != mapSPK.end()) {
                 return state.DoS(0, false, REJECT_NONSTANDARD, "txn-spk-reused-twinoutputs");
-=======
-                }  // ignore_rejects
-
-                setConflicts.insert(ptxConflicting->GetHash());
->>>>>>> 89e516ff
             }
             mapSPK[hashSPK] = MemPool_SPK_State(mapSPK[hashSPK] | MSS_CREATED);
         }
