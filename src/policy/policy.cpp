// Copyright (c) 2009-2010 Satoshi Nakamoto
// Copyright (c) 2009-2019 The Bitcoin Core developers
// Distributed under the MIT software license, see the accompanying
// file COPYING or http://www.opensource.org/licenses/mit-license.php.

// NOTE: This file is intended to be customised by the end user, and includes only local node policy logic

#include <policy/policy.h>

#include <consensus/validation.h>
#include <coins.h>


CAmount GetDustThreshold(const CTxOut& txout, const CFeeRate& dustRelayFeeIn)
{
    // "Dust" is defined in terms of dustRelayFee,
    // which has units satoshis-per-kilobyte.
    // If you'd pay more in fees than the value of the output
    // to spend something, then we consider it dust.
    // A typical spendable non-segwit txout is 34 bytes big, and will
    // need a CTxIn of at least 148 bytes to spend:
    // so dust is a spendable txout less than
    // 182*dustRelayFee/1000 (in satoshis).
    // 546 satoshis at the default rate of 3000 sat/kB.
    // A typical spendable segwit txout is 31 bytes big, and will
    // need a CTxIn of at least 67 bytes to spend:
    // so dust is a spendable txout less than
    // 98*dustRelayFee/1000 (in satoshis).
    // 294 satoshis at the default rate of 3000 sat/kB.
    if (txout.scriptPubKey.IsUnspendable())
        return 0;

    size_t nSize = GetSerializeSize(txout);
    int witnessversion = 0;
    std::vector<unsigned char> witnessprogram;

    if (txout.scriptPubKey.IsWitnessProgram(witnessversion, witnessprogram)) {
        // sum the sizes of the parts of a transaction input
        // with 75% segwit discount applied to the script size.
        nSize += (32 + 4 + 1 + (107 / WITNESS_SCALE_FACTOR) + 4);
    } else {
        nSize += (32 + 4 + 1 + 107 + 4); // the 148 mentioned above
    }

    return dustRelayFeeIn.GetFee(nSize);
}

bool IsDust(const CTxOut& txout, const CFeeRate& dustRelayFeeIn)
{
    return (txout.nValue < GetDustThreshold(txout, dustRelayFeeIn));
}

/**
 * Note this must assign whichType even if returning false, in case
 * IsStandardTx ignores the "scriptpubkey" rejection.
 */
bool IsStandard(const CScript& scriptPubKey, txnouttype& whichType)
{
    std::vector<std::vector<unsigned char> > vSolutions;
    whichType = Solver(scriptPubKey, vSolutions);

    if (whichType == TX_NONSTANDARD) {
        return false;
    } else if (whichType == TX_MULTISIG) {
        unsigned char m = vSolutions.front()[0];
        unsigned char n = vSolutions.back()[0];
        // Support up to x-of-3 multisig txns as standard
        if (n < 1 || n > 3)
            return false;
        if (m < 1 || m > n)
            return false;
    } else if (whichType == TX_NULL_DATA &&
               (!fAcceptDatacarrier || scriptPubKey.size() > nMaxDatacarrierBytes)) {
          return false;
    }

    return true;
}

static inline bool MaybeReject_(std::string& out_reason, const std::string& reason, const std::string& reason_prefix, const ignore_rejects_type& ignore_rejects) {
    if (ignore_rejects.count(reason_prefix + reason)) {
        return false;
    }

    out_reason = reason_prefix + reason;
    return true;
}

#define MaybeReject(reason)  do {  \
    if (MaybeReject_(out_reason, reason, reason_prefix, ignore_rejects)) {  \
        return false;  \
    }  \
} while(0)

bool IsStandardTx(const CTransaction& tx, bool permit_bare_multisig, const CFeeRate& dust_relay_fee, std::string& out_reason, const ignore_rejects_type& ignore_rejects)
{
    const std::string reason_prefix;

    if (tx.nVersion > CTransaction::MAX_STANDARD_VERSION || tx.nVersion < 1) {
        MaybeReject("version");
    }

    // Extremely large transactions with lots of inputs can cost the network
    // almost as much to process as they cost the sender in fees, because
    // computing signature hashes is O(ninputs*txsize). Limiting transactions
    // to MAX_STANDARD_TX_WEIGHT mitigates CPU exhaustion attacks.
    unsigned int sz = GetTransactionWeight(tx);
    if (sz > MAX_STANDARD_TX_WEIGHT) {
        MaybeReject("tx-size");
    }

    for (const CTxIn& txin : tx.vin)
    {
        // Biggest 'standard' txin is a 15-of-15 P2SH multisig with compressed
        // keys (remember the 520 byte limit on redeemScript size). That works
        // out to a (15*(33+1))+3=513 byte redeemScript, 513+1+15*(73+1)+3=1627
        // bytes of scriptSig, which we round off to 1650 bytes for some minor
        // future-proofing. That's also enough to spend a 20-of-20
        // CHECKMULTISIG scriptPubKey, though such a scriptPubKey is not
        // considered standard.
        if (txin.scriptSig.size() > 1650) {
            MaybeReject("scriptsig-size");
        }
        if (!txin.scriptSig.IsPushOnly()) {
            MaybeReject("scriptsig-not-pushonly");
        }
    }

    unsigned int nDataOut = 0;
    txnouttype whichType;
    for (const CTxOut& txout : tx.vout) {
        if (!::IsStandard(txout.scriptPubKey, whichType)) {
            if (whichType == TX_WITNESS_UNKNOWN) {
                MaybeReject("scriptpubkey-unknown-witnessversion");
            } else {
                MaybeReject("scriptpubkey");
            }
        }

        if (whichType == TX_NULL_DATA) {
            nDataOut++;
            continue;
        }
        else if ((whichType == TX_MULTISIG) && (!permit_bare_multisig)) {
            MaybeReject("bare-multisig");
        }
        if (IsDust(txout, dust_relay_fee)) {
            MaybeReject("dust");
        }
    }

    // only one OP_RETURN txout is permitted
    if (nDataOut > 1) {
        MaybeReject("multi-op-return");
    }

    return true;
}

/**
 * Check transaction inputs to mitigate two
 * potential denial-of-service attacks:
 *
 * 1. scriptSigs with extra data stuffed into them,
 *    not consumed by scriptPubKey (or P2SH script)
 * 2. P2SH scripts with a crazy number of expensive
 *    CHECKSIG/CHECKMULTISIG operations
 *
 * Why bother? To avoid denial-of-service attacks; an attacker
 * can submit a standard HASH... OP_EQUAL transaction,
 * which will get accepted into blocks. The redemption
 * script can be anything; an attacker could use a very
 * expensive-to-check-upon-redemption script like:
 *   DUP CHECKSIG DROP ... repeated 100 times... OP_1
 *
 * Note that only the non-witness portion of the transaction is checked here.
 */
bool AreInputsStandard(const CTransaction& tx, const CCoinsViewCache& mapInputs, const std::string& reason_prefix, std::string& out_reason, const ignore_rejects_type& ignore_rejects)
{
    if (tx.IsCoinBase())
        return true; // Coinbases don't use vin normally

    for (unsigned int i = 0; i < tx.vin.size(); i++)
    {
        const CTxOut& prev = mapInputs.AccessCoin(tx.vin[i].prevout).out;

        std::vector<std::vector<unsigned char> > vSolutions;
        txnouttype whichType = Solver(prev.scriptPubKey, vSolutions);
<<<<<<< HEAD
        if (whichType == TX_NONSTANDARD) {
            MaybeReject("script-unknown");
        }
        if (whichType == TX_SCRIPTHASH) {
            if (!tx.vin[i].scriptSig.IsPushOnly()) {
                // The only way we got this far, is if the user ignored scriptsig-not-pushonly.
                // However, this case is invalid, and will be caught later on.
                // But for now, we don't want to run the [possibly expensive] script here.
                continue;
            }
=======
        if (whichType == TX_NONSTANDARD || whichType == TX_WITNESS_UNKNOWN) {
            // WITNESS_UNKNOWN failures are typically also caught with a policy
            // flag in the script interpreter, but it can be helpful to catch
            // this type of NONSTANDARD transaction earlier in transaction
            // validation.
            return false;
        } else if (whichType == TX_SCRIPTHASH) {
>>>>>>> 107cf151
            std::vector<std::vector<unsigned char> > stack;
            // convert the scriptSig into a stack, so we can inspect the redeemScript
            if (!EvalScript(stack, tx.vin[i].scriptSig, SCRIPT_VERIFY_NONE, BaseSignatureChecker(), SigVersion::BASE))
            {
                // This case is also invalid or a bug
                out_reason = reason_prefix + "scriptsig-failure";
                return false;
            }
            if (stack.empty())
            {
                // Also invalid
                out_reason = reason_prefix + "scriptcheck-missing";
                return false;
            }
            CScript subscript(stack.back().begin(), stack.back().end());
            if (subscript.GetSigOpCount(true) > MAX_P2SH_SIGOPS) {
                MaybeReject("scriptcheck-sigops");
            }
        }
    }

    return true;
}

bool IsWitnessStandard(const CTransaction& tx, const CCoinsViewCache& mapInputs, const std::string& reason_prefix, std::string& out_reason, const ignore_rejects_type& ignore_rejects)
{
    if (tx.IsCoinBase())
        return true; // Coinbases are skipped

    for (unsigned int i = 0; i < tx.vin.size(); i++)
    {
        // We don't care if witness for this input is empty, since it must not be bloated.
        // If the script is invalid without witness, it would be caught sooner or later during validation.
        if (tx.vin[i].scriptWitness.IsNull())
            continue;

        const CTxOut &prev = mapInputs.AccessCoin(tx.vin[i].prevout).out;

        // get the scriptPubKey corresponding to this input:
        CScript prevScript = prev.scriptPubKey;

        if (prevScript.IsPayToScriptHash()) {
            std::vector <std::vector<unsigned char> > stack;
            // If the scriptPubKey is P2SH, we try to extract the redeemScript casually by converting the scriptSig
            // into a stack. We do not check IsPushOnly nor compare the hash as these will be done later anyway.
            // If the check fails at this stage, we know that this txid must be a bad one.
            if (!EvalScript(stack, tx.vin[i].scriptSig, SCRIPT_VERIFY_NONE, BaseSignatureChecker(), SigVersion::BASE))
            {
                out_reason = reason_prefix + "scriptsig-failure";
                return false;
            }
            if (stack.empty())
            {
                out_reason = reason_prefix + "scriptcheck-missing";
                return false;
            }
            prevScript = CScript(stack.back().begin(), stack.back().end());
        }

        int witnessversion = 0;
        std::vector<unsigned char> witnessprogram;

        // Non-witness program must not be associated with any witness
        if (!prevScript.IsWitnessProgram(witnessversion, witnessprogram))
        {
            out_reason = reason_prefix + "nonwitness-input";
            return false;
        }

        // Check P2WSH standard limits
        if (witnessversion == 0 && witnessprogram.size() == WITNESS_V0_SCRIPTHASH_SIZE) {
            if (tx.vin[i].scriptWitness.stack.back().size() > MAX_STANDARD_P2WSH_SCRIPT_SIZE)
                MaybeReject("script-size");
            size_t sizeWitnessStack = tx.vin[i].scriptWitness.stack.size() - 1;
            if (sizeWitnessStack > MAX_STANDARD_P2WSH_STACK_ITEMS)
                MaybeReject("stackitem-count");
            for (unsigned int j = 0; j < sizeWitnessStack; j++) {
                if (tx.vin[i].scriptWitness.stack[j].size() > MAX_STANDARD_P2WSH_STACK_ITEM_SIZE)
                    MaybeReject("stackitem-size");
            }
        }
    }
    return true;
}

int64_t GetVirtualTransactionSize(int64_t nWeight, int64_t nSigOpCost, unsigned int bytes_per_sigop)
{
    return (std::max(nWeight, nSigOpCost * bytes_per_sigop) + WITNESS_SCALE_FACTOR - 1) / WITNESS_SCALE_FACTOR;
}

int64_t GetVirtualTransactionSize(const CTransaction& tx, int64_t nSigOpCost, unsigned int bytes_per_sigop)
{
    return GetVirtualTransactionSize(GetTransactionWeight(tx), nSigOpCost, bytes_per_sigop);
}

int64_t GetVirtualTransactionInputSize(const CTxIn& txin, int64_t nSigOpCost, unsigned int bytes_per_sigop)
{
    return GetVirtualTransactionSize(GetTransactionInputWeight(txin), nSigOpCost, bytes_per_sigop);
}<|MERGE_RESOLUTION|>--- conflicted
+++ resolved
@@ -186,9 +186,14 @@
 
         std::vector<std::vector<unsigned char> > vSolutions;
         txnouttype whichType = Solver(prev.scriptPubKey, vSolutions);
-<<<<<<< HEAD
         if (whichType == TX_NONSTANDARD) {
             MaybeReject("script-unknown");
+        } else if (whichType == TX_WITNESS_UNKNOWN) {
+            // WITNESS_UNKNOWN failures are typically also caught with a policy
+            // flag in the script interpreter, but it can be helpful to catch
+            // this type of NONSTANDARD transaction earlier in transaction
+            // validation.
+            MaybeReject("witness-unknown");
         }
         if (whichType == TX_SCRIPTHASH) {
             if (!tx.vin[i].scriptSig.IsPushOnly()) {
@@ -197,15 +202,6 @@
                 // But for now, we don't want to run the [possibly expensive] script here.
                 continue;
             }
-=======
-        if (whichType == TX_NONSTANDARD || whichType == TX_WITNESS_UNKNOWN) {
-            // WITNESS_UNKNOWN failures are typically also caught with a policy
-            // flag in the script interpreter, but it can be helpful to catch
-            // this type of NONSTANDARD transaction earlier in transaction
-            // validation.
-            return false;
-        } else if (whichType == TX_SCRIPTHASH) {
->>>>>>> 107cf151
             std::vector<std::vector<unsigned char> > stack;
             // convert the scriptSig into a stack, so we can inspect the redeemScript
             if (!EvalScript(stack, tx.vin[i].scriptSig, SCRIPT_VERIFY_NONE, BaseSignatureChecker(), SigVersion::BASE))
